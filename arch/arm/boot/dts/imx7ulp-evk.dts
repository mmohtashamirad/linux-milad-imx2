--- conflicted
+++ resolved
@@ -58,7 +58,6 @@
 			reg = <0x9ff20000 0xe0000>;
 			no-map;
 		};
-<<<<<<< HEAD
 
 		ramoops@0x99b00000 {
 			compatible = "ramoops";
@@ -68,9 +67,6 @@
 			ftrace-size     = <0x00020000>;
 			pmsg-size       = <0x00020000>;
 		};
-
-=======
->>>>>>> 696df8cd
 	};
 
 	backlight {
