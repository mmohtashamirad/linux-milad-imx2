/*
 * linux/arch/arm/mach-omap1/devices.c
 *
 * OMAP1 platform device setup/initialization
 *
 * This program is free software; you can redistribute it and/or modify
 * it under the terms of the GNU General Public License as published by
 * the Free Software Foundation; either version 2 of the License, or
 * (at your option) any later version.
 */

#include <linux/dma-mapping.h>
#include <linux/gpio.h>
#include <linux/module.h>
#include <linux/kernel.h>
#include <linux/init.h>
#include <linux/platform_device.h>
#include <linux/spi/spi.h>

#include <asm/mach/map.h>

#include <plat/tc.h>
#include <mach/mux.h>
<<<<<<< HEAD
#include <plat/mmc.h>
=======
#include <plat/dma.h>
>>>>>>> 53db20d1

#include <mach/omap7xx.h>
#include <mach/camera.h>
#include <mach/hardware.h>

#include "common.h"
#include "clock.h"
<<<<<<< HEAD
#include "dma.h"
=======
#include "mmc.h"
>>>>>>> 53db20d1

#if defined(CONFIG_SND_SOC) || defined(CONFIG_SND_SOC_MODULE)

static struct platform_device omap_pcm = {
	.name	= "omap-pcm-audio",
	.id	= -1,
};

static void omap_init_audio(void)
{
	platform_device_register(&omap_pcm);
}

#else
static inline void omap_init_audio(void) {}
#endif

/*-------------------------------------------------------------------------*/

#if defined(CONFIG_RTC_DRV_OMAP) || defined(CONFIG_RTC_DRV_OMAP_MODULE)

#define	OMAP_RTC_BASE		0xfffb4800

static struct resource rtc_resources[] = {
	{
		.start		= OMAP_RTC_BASE,
		.end		= OMAP_RTC_BASE + 0x5f,
		.flags		= IORESOURCE_MEM,
	},
	{
		.start		= INT_RTC_TIMER,
		.flags		= IORESOURCE_IRQ,
	},
	{
		.start		= INT_RTC_ALARM,
		.flags		= IORESOURCE_IRQ,
	},
};

static struct platform_device omap_rtc_device = {
	.name           = "omap_rtc",
	.id             = -1,
	.num_resources	= ARRAY_SIZE(rtc_resources),
	.resource	= rtc_resources,
};

static void omap_init_rtc(void)
{
	(void) platform_device_register(&omap_rtc_device);
}
#else
static inline void omap_init_rtc(void) {}
#endif

static inline void omap_init_mbox(void) { }

/*-------------------------------------------------------------------------*/

#if defined(CONFIG_MMC_OMAP) || defined(CONFIG_MMC_OMAP_MODULE)

static inline void omap1_mmc_mux(struct omap_mmc_platform_data *mmc_controller,
			int controller_nr)
{
	if (controller_nr == 0) {
		if (cpu_is_omap7xx()) {
			omap_cfg_reg(MMC_7XX_CMD);
			omap_cfg_reg(MMC_7XX_CLK);
			omap_cfg_reg(MMC_7XX_DAT0);
		} else {
			omap_cfg_reg(MMC_CMD);
			omap_cfg_reg(MMC_CLK);
			omap_cfg_reg(MMC_DAT0);
		}

		if (cpu_is_omap1710()) {
			omap_cfg_reg(M15_1710_MMC_CLKI);
			omap_cfg_reg(P19_1710_MMC_CMDDIR);
			omap_cfg_reg(P20_1710_MMC_DATDIR0);
		}
		if (mmc_controller->slots[0].wires == 4 && !cpu_is_omap7xx()) {
			omap_cfg_reg(MMC_DAT1);
			/* NOTE: DAT2 can be on W10 (here) or M15 */
			if (!mmc_controller->slots[0].nomux)
				omap_cfg_reg(MMC_DAT2);
			omap_cfg_reg(MMC_DAT3);
		}
	}

	/* Block 2 is on newer chips, and has many pinout options */
	if (cpu_is_omap16xx() && controller_nr == 1) {
		if (!mmc_controller->slots[1].nomux) {
			omap_cfg_reg(Y8_1610_MMC2_CMD);
			omap_cfg_reg(Y10_1610_MMC2_CLK);
			omap_cfg_reg(R18_1610_MMC2_CLKIN);
			omap_cfg_reg(W8_1610_MMC2_DAT0);
			if (mmc_controller->slots[1].wires == 4) {
				omap_cfg_reg(V8_1610_MMC2_DAT1);
				omap_cfg_reg(W15_1610_MMC2_DAT2);
				omap_cfg_reg(R10_1610_MMC2_DAT3);
			}

			/* These are needed for the level shifter */
			omap_cfg_reg(V9_1610_MMC2_CMDDIR);
			omap_cfg_reg(V5_1610_MMC2_DATDIR0);
			omap_cfg_reg(W19_1610_MMC2_DATDIR1);
		}

		/* Feedback clock must be set on OMAP-1710 MMC2 */
		if (cpu_is_omap1710())
			omap_writel(omap_readl(MOD_CONF_CTRL_1) | (1 << 24),
					MOD_CONF_CTRL_1);
	}
}

#define OMAP_MMC_NR_RES		4

/*
 * Register MMC devices.
 */
static int __init omap_mmc_add(const char *name, int id, unsigned long base,
				unsigned long size, unsigned int irq,
				unsigned rx_req, unsigned tx_req,
				struct omap_mmc_platform_data *data)
{
	struct platform_device *pdev;
	struct resource res[OMAP_MMC_NR_RES];
	int ret;

	pdev = platform_device_alloc(name, id);
	if (!pdev)
		return -ENOMEM;

	memset(res, 0, OMAP_MMC_NR_RES * sizeof(struct resource));
	res[0].start = base;
	res[0].end = base + size - 1;
	res[0].flags = IORESOURCE_MEM;
	res[1].start = res[1].end = irq;
	res[1].flags = IORESOURCE_IRQ;
	res[2].start = rx_req;
	res[2].name = "rx";
	res[2].flags = IORESOURCE_DMA;
	res[3].start = tx_req;
	res[3].name = "tx";
	res[3].flags = IORESOURCE_DMA;

	if (cpu_is_omap7xx())
		data->slots[0].features = MMC_OMAP7XX;
	if (cpu_is_omap15xx())
		data->slots[0].features = MMC_OMAP15XX;
	if (cpu_is_omap16xx())
		data->slots[0].features = MMC_OMAP16XX;

	ret = platform_device_add_resources(pdev, res, ARRAY_SIZE(res));
	if (ret == 0)
		ret = platform_device_add_data(pdev, data, sizeof(*data));
	if (ret)
		goto fail;

	ret = platform_device_add(pdev);
	if (ret)
		goto fail;

	/* return device handle to board setup code */
	data->dev = &pdev->dev;
	return 0;

fail:
	platform_device_put(pdev);
	return ret;
}

void __init omap1_init_mmc(struct omap_mmc_platform_data **mmc_data,
			int nr_controllers)
{
	int i;

	for (i = 0; i < nr_controllers; i++) {
		unsigned long base, size;
		unsigned rx_req, tx_req;
		unsigned int irq = 0;

		if (!mmc_data[i])
			continue;

		omap1_mmc_mux(mmc_data[i], i);

		switch (i) {
		case 0:
			base = OMAP1_MMC1_BASE;
			irq = INT_MMC;
			rx_req = OMAP_DMA_MMC_RX;
			tx_req = OMAP_DMA_MMC_TX;
			break;
		case 1:
			if (!cpu_is_omap16xx())
				return;
			base = OMAP1_MMC2_BASE;
			irq = INT_1610_MMC2;
			rx_req = OMAP_DMA_MMC2_RX;
			tx_req = OMAP_DMA_MMC2_TX;
			break;
		default:
			continue;
		}
		size = OMAP1_MMC_SIZE;

		omap_mmc_add("mmci-omap", i, base, size, irq,
				rx_req, tx_req, mmc_data[i]);
	}
}

#endif

/*-------------------------------------------------------------------------*/

/* OMAP7xx SPI support */
#if defined(CONFIG_SPI_OMAP_100K) || defined(CONFIG_SPI_OMAP_100K_MODULE)

struct platform_device omap_spi1 = {
	.name           = "omap1_spi100k",
	.id             = 1,
};

struct platform_device omap_spi2 = {
	.name           = "omap1_spi100k",
	.id             = 2,
};

static void omap_init_spi100k(void)
{
	omap_spi1.dev.platform_data = ioremap(OMAP7XX_SPI1_BASE, 0x7ff);
	if (omap_spi1.dev.platform_data)
		platform_device_register(&omap_spi1);

	omap_spi2.dev.platform_data = ioremap(OMAP7XX_SPI2_BASE, 0x7ff);
	if (omap_spi2.dev.platform_data)
		platform_device_register(&omap_spi2);
}

#else
static inline void omap_init_spi100k(void)
{
}
#endif


#define OMAP1_CAMERA_BASE	0xfffb6800
#define OMAP1_CAMERA_IOSIZE	0x1c

static struct resource omap1_camera_resources[] = {
	[0] = {
		.start	= OMAP1_CAMERA_BASE,
		.end	= OMAP1_CAMERA_BASE + OMAP1_CAMERA_IOSIZE - 1,
		.flags	= IORESOURCE_MEM,
	},
	[1] = {
		.start	= INT_CAMERA,
		.flags	= IORESOURCE_IRQ,
	},
};

static u64 omap1_camera_dma_mask = DMA_BIT_MASK(32);

static struct platform_device omap1_camera_device = {
	.name		= "omap1-camera",
	.id		= 0, /* This is used to put cameras on this interface */
	.dev		= {
		.dma_mask		= &omap1_camera_dma_mask,
		.coherent_dma_mask	= DMA_BIT_MASK(32),
	},
	.num_resources	= ARRAY_SIZE(omap1_camera_resources),
	.resource	= omap1_camera_resources,
};

void __init omap1_camera_init(void *info)
{
	struct platform_device *dev = &omap1_camera_device;
	int ret;

	dev->dev.platform_data = info;

	ret = platform_device_register(dev);
	if (ret)
		dev_err(&dev->dev, "unable to register device: %d\n", ret);
}


/*-------------------------------------------------------------------------*/

static inline void omap_init_sti(void) {}

/* Numbering for the SPI-capable controllers when used for SPI:
 * spi		= 1
 * uwire	= 2
 * mmc1..2	= 3..4
 * mcbsp1..3	= 5..7
 */

#if defined(CONFIG_SPI_OMAP_UWIRE) || defined(CONFIG_SPI_OMAP_UWIRE_MODULE)

#define	OMAP_UWIRE_BASE		0xfffb3000

static struct resource uwire_resources[] = {
	{
		.start		= OMAP_UWIRE_BASE,
		.end		= OMAP_UWIRE_BASE + 0x20,
		.flags		= IORESOURCE_MEM,
	},
};

static struct platform_device omap_uwire_device = {
	.name	   = "omap_uwire",
	.id	     = -1,
	.num_resources	= ARRAY_SIZE(uwire_resources),
	.resource	= uwire_resources,
};

static void omap_init_uwire(void)
{
	/* FIXME define and use a boot tag; not all boards will be hooking
	 * up devices to the microwire controller, and multi-board configs
	 * mean that CONFIG_SPI_OMAP_UWIRE may be configured anyway...
	 */

	/* board-specific code must configure chipselects (only a few
	 * are normally used) and SCLK/SDI/SDO (each has two choices).
	 */
	(void) platform_device_register(&omap_uwire_device);
}
#else
static inline void omap_init_uwire(void) {}
#endif


#define OMAP1_RNG_BASE		0xfffe5000

static struct resource omap1_rng_resources[] = {
	{
		.start		= OMAP1_RNG_BASE,
		.end		= OMAP1_RNG_BASE + 0x4f,
		.flags		= IORESOURCE_MEM,
	},
};

static struct platform_device omap1_rng_device = {
	.name		= "omap_rng",
	.id		= -1,
	.num_resources	= ARRAY_SIZE(omap1_rng_resources),
	.resource	= omap1_rng_resources,
};

static void omap1_init_rng(void)
{
	if (!cpu_is_omap16xx())
		return;

	(void) platform_device_register(&omap1_rng_device);
}

/*-------------------------------------------------------------------------*/

/*
 * This gets called after board-specific INIT_MACHINE, and initializes most
 * on-chip peripherals accessible on this board (except for few like USB):
 *
 *  (a) Does any "standard config" pin muxing needed.  Board-specific
 *	code will have muxed GPIO pins and done "nonstandard" setup;
 *	that code could live in the boot loader.
 *  (b) Populating board-specific platform_data with the data drivers
 *	rely on to handle wiring variations.
 *  (c) Creating platform devices as meaningful on this board and
 *	with this kernel configuration.
 *
 * Claiming GPIOs, and setting their direction and initial values, is the
 * responsibility of the device drivers.  So is responding to probe().
 *
 * Board-specific knowledge like creating devices or pin setup is to be
 * kept out of drivers as much as possible.  In particular, pin setup
 * may be handled by the boot loader, and drivers should expect it will
 * normally have been done by the time they're probed.
 */
static int __init omap1_init_devices(void)
{
	if (!cpu_class_is_omap1())
		return -ENODEV;

	omap_sram_init();
	omap1_clk_late_init();

	/* please keep these calls, and their implementations above,
	 * in alphabetical order so they're easier to sort through.
	 */

	omap_init_audio();
	omap_init_mbox();
	omap_init_rtc();
	omap_init_spi100k();
	omap_init_sti();
	omap_init_uwire();
	omap1_init_rng();

	return 0;
}
arch_initcall(omap1_init_devices);

#if defined(CONFIG_OMAP_WATCHDOG) || defined(CONFIG_OMAP_WATCHDOG_MODULE)

static struct resource wdt_resources[] = {
	{
		.start		= 0xfffeb000,
		.end		= 0xfffeb07F,
		.flags		= IORESOURCE_MEM,
	},
};

static struct platform_device omap_wdt_device = {
	.name	   = "omap_wdt",
	.id	     = -1,
	.num_resources	= ARRAY_SIZE(wdt_resources),
	.resource	= wdt_resources,
};

static int __init omap_init_wdt(void)
{
	if (!cpu_is_omap16xx())
		return -ENODEV;

	return platform_device_register(&omap_wdt_device);
}
subsys_initcall(omap_init_wdt);
#endif<|MERGE_RESOLUTION|>--- conflicted
+++ resolved
@@ -21,11 +21,6 @@
 
 #include <plat/tc.h>
 #include <mach/mux.h>
-<<<<<<< HEAD
-#include <plat/mmc.h>
-=======
-#include <plat/dma.h>
->>>>>>> 53db20d1
 
 #include <mach/omap7xx.h>
 #include <mach/camera.h>
@@ -33,11 +28,8 @@
 
 #include "common.h"
 #include "clock.h"
-<<<<<<< HEAD
 #include "dma.h"
-=======
 #include "mmc.h"
->>>>>>> 53db20d1
 
 #if defined(CONFIG_SND_SOC) || defined(CONFIG_SND_SOC_MODULE)
 
