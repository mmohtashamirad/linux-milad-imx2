--- conflicted
+++ resolved
@@ -728,25 +728,4 @@
 dsm_resume_mmdc_done:
 
 	ret	lr
-<<<<<<< HEAD
-ENDPROC(imx6_suspend)
-
-/*
- * The following code must assume it is running from physical address
- * where absolute virtual addresses to the data section have to be
- * turned into relative ones.
- */
-
-ENTRY(v7_cpu_resume)
-	bl	v7_invalidate_l1
-	is_cortex_a7
-	beq	done
-#ifdef CONFIG_CACHE_L2X0
-	bl	l2c310_early_resume
-#endif
-done:
-	b	cpu_resume
-ENDPROC(v7_cpu_resume)
-=======
-ENDPROC(imx6_suspend)
->>>>>>> fd8cd8ac
+ENDPROC(imx6_suspend)