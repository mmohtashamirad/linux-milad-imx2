#
# Loongson Processors' Support
#

<<<<<<< HEAD
cflags-$(CONFIG_CPU_LOONGSON2EF)	+= -Wa,--trap
cflags-$(CONFIG_CPU_LOONGSON2E) += -march=loongson2e
cflags-$(CONFIG_CPU_LOONGSON2F) += -march=loongson2f
#
# Some versions of binutils, not currently mainline as of 2019/02/04, support
# an -mfix-loongson3-llsc flag which emits a sync prior to each ll instruction
# to work around a CPU bug (see __SYNC_loongson3_war in asm/sync.h for a
# description).
#
# We disable this in order to prevent the assembler meddling with the
# instruction that labels refer to, ie. if we label an ll instruction:
#
# 1: ll v0, 0(a0)
#
# ...then with the assembler fix applied the label may actually point at a sync
# instruction inserted by the assembler, and if we were using the label in an
# exception table the table would no longer contain the address of the ll
# instruction.
#
# Avoid this by explicitly disabling that assembler behaviour. If upstream
# binutils does not merge support for the flag then we can revisit & remove
# this later - for now it ensures vendor toolchains don't cause problems.
#
cflags-$(CONFIG_CPU_LOONGSON2EF)	+= $(call cc-option,-Wa$(comma)-mno-fix-loongson3-llsc,)

# Enable the workarounds for Loongson2f
ifdef CONFIG_CPU_LOONGSON2F_WORKAROUNDS
cflags-$(CONFIG_CPU_NOP_WORKAROUNDS) += -Wa,-mfix-loongson2f-nop
cflags-$(CONFIG_CPU_JUMP_WORKAROUNDS) += -Wa,-mfix-loongson2f-jump
endif

# Some -march= flags enable MMI instructions, and GCC complains about that
# support being enabled alongside -msoft-float. Thus explicitly disable MMI.
cflags-y += $(call cc-option,-mno-loongson-mmi)

=======
>>>>>>> 7732c16f
#
# Loongson Machines' Support
#

cflags-$(CONFIG_MACH_LOONGSON2EF) += -I$(srctree)/arch/mips/include/asm/mach-loongson2ef
cflags-$(CONFIG_CC_HAS_MNO_BRANCH_LIKELY) += -mno-branch-likely
load-$(CONFIG_LEMOTE_FULOONG2E) += 0xffffffff80100000
load-$(CONFIG_LEMOTE_MACH2F) += 0xffffffff80200000<|MERGE_RESOLUTION|>--- conflicted
+++ resolved
@@ -2,44 +2,6 @@
 # Loongson Processors' Support
 #
 
-<<<<<<< HEAD
-cflags-$(CONFIG_CPU_LOONGSON2EF)	+= -Wa,--trap
-cflags-$(CONFIG_CPU_LOONGSON2E) += -march=loongson2e
-cflags-$(CONFIG_CPU_LOONGSON2F) += -march=loongson2f
-#
-# Some versions of binutils, not currently mainline as of 2019/02/04, support
-# an -mfix-loongson3-llsc flag which emits a sync prior to each ll instruction
-# to work around a CPU bug (see __SYNC_loongson3_war in asm/sync.h for a
-# description).
-#
-# We disable this in order to prevent the assembler meddling with the
-# instruction that labels refer to, ie. if we label an ll instruction:
-#
-# 1: ll v0, 0(a0)
-#
-# ...then with the assembler fix applied the label may actually point at a sync
-# instruction inserted by the assembler, and if we were using the label in an
-# exception table the table would no longer contain the address of the ll
-# instruction.
-#
-# Avoid this by explicitly disabling that assembler behaviour. If upstream
-# binutils does not merge support for the flag then we can revisit & remove
-# this later - for now it ensures vendor toolchains don't cause problems.
-#
-cflags-$(CONFIG_CPU_LOONGSON2EF)	+= $(call cc-option,-Wa$(comma)-mno-fix-loongson3-llsc,)
-
-# Enable the workarounds for Loongson2f
-ifdef CONFIG_CPU_LOONGSON2F_WORKAROUNDS
-cflags-$(CONFIG_CPU_NOP_WORKAROUNDS) += -Wa,-mfix-loongson2f-nop
-cflags-$(CONFIG_CPU_JUMP_WORKAROUNDS) += -Wa,-mfix-loongson2f-jump
-endif
-
-# Some -march= flags enable MMI instructions, and GCC complains about that
-# support being enabled alongside -msoft-float. Thus explicitly disable MMI.
-cflags-y += $(call cc-option,-mno-loongson-mmi)
-
-=======
->>>>>>> 7732c16f
 #
 # Loongson Machines' Support
 #
