--- conflicted
+++ resolved
@@ -135,6 +135,9 @@
 	if (riscv_isa_extension_available(NULL, c))
 		pair->value |= RISCV_HWPROBE_IMA_C;
 
+	if (has_vector())
+		pair->value |= RISCV_HWPROBE_IMA_V;
+
 	/*
 	 * Loop through and record extensions that 1) anyone has, and 2) anyone
 	 * doesn't have.
@@ -205,20 +208,7 @@
 		break;
 
 	case RISCV_HWPROBE_KEY_IMA_EXT_0:
-<<<<<<< HEAD
-		pair->value = 0;
-		if (has_fpu())
-			pair->value |= RISCV_HWPROBE_IMA_FD;
-
-		if (riscv_isa_extension_available(NULL, c))
-			pair->value |= RISCV_HWPROBE_IMA_C;
-
-		if (has_vector())
-			pair->value |= RISCV_HWPROBE_IMA_V;
-
-=======
 		hwprobe_isa_ext0(pair, cpus);
->>>>>>> c0baf321
 		break;
 
 	case RISCV_HWPROBE_KEY_CPUPERF_0:
