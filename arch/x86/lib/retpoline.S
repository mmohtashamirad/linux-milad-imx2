--- conflicted
+++ resolved
@@ -158,13 +158,8 @@
  *    from re-poisioning the BTB prediction.
  */
 	.align 64
-<<<<<<< HEAD
-	.skip 63, 0xcc
-SYM_START(zen_untrain_ret, SYM_L_GLOBAL, SYM_A_NONE)
-=======
 	.skip 64 - (retbleed_return_thunk - retbleed_untrain_ret), 0xcc
 SYM_START(retbleed_untrain_ret, SYM_L_GLOBAL, SYM_A_NONE)
->>>>>>> 7732c16f
 	ANNOTATE_NOENDBR
 	/*
 	 * As executed from retbleed_untrain_ret, this is:
