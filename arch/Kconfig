# SPDX-License-Identifier: GPL-2.0
#
# General architecture dependent options
#

#
# Note: arch/$(SRCARCH)/Kconfig needs to be included first so that it can
# override the default values in this file.
#
source "arch/$(SRCARCH)/Kconfig"

menu "General architecture-dependent options"

config CRASH_CORE
	bool

config KEXEC_CORE
	select CRASH_CORE
	bool

config KEXEC_ELF
	bool

config HAVE_IMA_KEXEC
	bool

config SET_FS
	bool

config HOTPLUG_SMT
	bool

config GENERIC_ENTRY
       bool

config OPROFILE
	tristate "OProfile system profiling"
	depends on PROFILING
	depends on HAVE_OPROFILE
	select RING_BUFFER
	select RING_BUFFER_ALLOW_SWAP
	help
	  OProfile is a profiling system capable of profiling the
	  whole system, include the kernel, kernel modules, libraries,
	  and applications.

	  If unsure, say N.

config OPROFILE_EVENT_MULTIPLEX
	bool "OProfile multiplexing support (EXPERIMENTAL)"
	default n
	depends on OPROFILE && X86
	help
	  The number of hardware counters is limited. The multiplexing
	  feature enables OProfile to gather more events than counters
	  are provided by the hardware. This is realized by switching
	  between events at a user specified time interval.

	  If unsure, say N.

config HAVE_OPROFILE
	bool

config OPROFILE_NMI_TIMER
	def_bool y
	depends on PERF_EVENTS && HAVE_PERF_EVENTS_NMI && !PPC64

config KPROBES
	bool "Kprobes"
	depends on MODULES
	depends on HAVE_KPROBES
	select KALLSYMS
	help
	  Kprobes allows you to trap at almost any kernel address and
	  execute a callback function.  register_kprobe() establishes
	  a probepoint and specifies the callback.  Kprobes is useful
	  for kernel debugging, non-intrusive instrumentation and testing.
	  If in doubt, say "N".

config JUMP_LABEL
	bool "Optimize very unlikely/likely branches"
	depends on HAVE_ARCH_JUMP_LABEL
	depends on CC_HAS_ASM_GOTO
	help
	 This option enables a transparent branch optimization that
	 makes certain almost-always-true or almost-always-false branch
	 conditions even cheaper to execute within the kernel.

	 Certain performance-sensitive kernel code, such as trace points,
	 scheduler functionality, networking code and KVM have such
	 branches and include support for this optimization technique.

	 If it is detected that the compiler has support for "asm goto",
	 the kernel will compile such branches with just a nop
	 instruction. When the condition flag is toggled to true, the
	 nop will be converted to a jump instruction to execute the
	 conditional block of instructions.

	 This technique lowers overhead and stress on the branch prediction
	 of the processor and generally makes the kernel faster. The update
	 of the condition is slower, but those are always very rare.

	 ( On 32-bit x86, the necessary options added to the compiler
	   flags may increase the size of the kernel slightly. )

config STATIC_KEYS_SELFTEST
	bool "Static key selftest"
	depends on JUMP_LABEL
	help
	  Boot time self-test of the branch patching code.

config STATIC_CALL_SELFTEST
	bool "Static call selftest"
	depends on HAVE_STATIC_CALL
	help
	  Boot time self-test of the call patching code.

config OPTPROBES
	def_bool y
	depends on KPROBES && HAVE_OPTPROBES
	select TASKS_RCU if PREEMPTION

config KPROBES_ON_FTRACE
	def_bool y
	depends on KPROBES && HAVE_KPROBES_ON_FTRACE
	depends on DYNAMIC_FTRACE_WITH_REGS
	help
	 If function tracer is enabled and the arch supports full
	 passing of pt_regs to function tracing, then kprobes can
	 optimize on top of function tracing.

config UPROBES
	def_bool n
	depends on ARCH_SUPPORTS_UPROBES
	help
	  Uprobes is the user-space counterpart to kprobes: they
	  enable instrumentation applications (such as 'perf probe')
	  to establish unintrusive probes in user-space binaries and
	  libraries, by executing handler functions when the probes
	  are hit by user-space applications.

	  ( These probes come in the form of single-byte breakpoints,
	    managed by the kernel and kept transparent to the probed
	    application. )

config HAVE_64BIT_ALIGNED_ACCESS
	def_bool 64BIT && !HAVE_EFFICIENT_UNALIGNED_ACCESS
	help
	  Some architectures require 64 bit accesses to be 64 bit
	  aligned, which also requires structs containing 64 bit values
	  to be 64 bit aligned too. This includes some 32 bit
	  architectures which can do 64 bit accesses, as well as 64 bit
	  architectures without unaligned access.

	  This symbol should be selected by an architecture if 64 bit
	  accesses are required to be 64 bit aligned in this way even
	  though it is not a 64 bit architecture.

	  See Documentation/unaligned-memory-access.txt for more
	  information on the topic of unaligned memory accesses.

config HAVE_EFFICIENT_UNALIGNED_ACCESS
	bool
	help
	  Some architectures are unable to perform unaligned accesses
	  without the use of get_unaligned/put_unaligned. Others are
	  unable to perform such accesses efficiently (e.g. trap on
	  unaligned access and require fixing it up in the exception
	  handler.)

	  This symbol should be selected by an architecture if it can
	  perform unaligned accesses efficiently to allow different
	  code paths to be selected for these cases. Some network
	  drivers, for example, could opt to not fix up alignment
	  problems with received packets if doing so would not help
	  much.

	  See Documentation/core-api/unaligned-memory-access.rst for more
	  information on the topic of unaligned memory accesses.

config ARCH_USE_BUILTIN_BSWAP
	bool
	help
	 Modern versions of GCC (since 4.4) have builtin functions
	 for handling byte-swapping. Using these, instead of the old
	 inline assembler that the architecture code provides in the
	 __arch_bswapXX() macros, allows the compiler to see what's
	 happening and offers more opportunity for optimisation. In
	 particular, the compiler will be able to combine the byteswap
	 with a nearby load or store and use load-and-swap or
	 store-and-swap instructions if the architecture has them. It
	 should almost *never* result in code which is worse than the
	 hand-coded assembler in <asm/swab.h>.  But just in case it
	 does, the use of the builtins is optional.

	 Any architecture with load-and-swap or store-and-swap
	 instructions should set this. And it shouldn't hurt to set it
	 on architectures that don't have such instructions.

config KRETPROBES
	def_bool y
	depends on KPROBES && HAVE_KRETPROBES

config USER_RETURN_NOTIFIER
	bool
	depends on HAVE_USER_RETURN_NOTIFIER
	help
	  Provide a kernel-internal notification when a cpu is about to
	  switch to user mode.

config HAVE_IOREMAP_PROT
	bool

config HAVE_KPROBES
	bool

config HAVE_KRETPROBES
	bool

config HAVE_OPTPROBES
	bool

config HAVE_KPROBES_ON_FTRACE
	bool

config HAVE_FUNCTION_ERROR_INJECTION
	bool

config HAVE_NMI
	bool

#
# An arch should select this if it provides all these things:
#
#	task_pt_regs()		in asm/processor.h or asm/ptrace.h
#	arch_has_single_step()	if there is hardware single-step support
#	arch_has_block_step()	if there is hardware block-step support
#	asm/syscall.h		supplying asm-generic/syscall.h interface
#	linux/regset.h		user_regset interfaces
#	CORE_DUMP_USE_REGSET	#define'd in linux/elf.h
#	TIF_SYSCALL_TRACE	calls tracehook_report_syscall_{entry,exit}
#	TIF_NOTIFY_RESUME	calls tracehook_notify_resume()
#	signal delivery		calls tracehook_signal_handler()
#
config HAVE_ARCH_TRACEHOOK
	bool

config HAVE_DMA_CONTIGUOUS
	bool

config GENERIC_SMP_IDLE_THREAD
	bool

config GENERIC_IDLE_POLL_SETUP
	bool

config ARCH_HAS_FORTIFY_SOURCE
	bool
	help
	  An architecture should select this when it can successfully
	  build and run with CONFIG_FORTIFY_SOURCE.

#
# Select if the arch provides a historic keepinit alias for the retain_initrd
# command line option
#
config ARCH_HAS_KEEPINITRD
	bool

# Select if arch has all set_memory_ro/rw/x/nx() functions in asm/cacheflush.h
config ARCH_HAS_SET_MEMORY
	bool

# Select if arch has all set_direct_map_invalid/default() functions
config ARCH_HAS_SET_DIRECT_MAP
	bool

#
# Select if the architecture provides the arch_dma_set_uncached symbol to
# either provide an uncached segement alias for a DMA allocation, or
# to remap the page tables in place.
#
config ARCH_HAS_DMA_SET_UNCACHED
	bool

#
# Select if the architectures provides the arch_dma_clear_uncached symbol
# to undo an in-place page table remap for uncached access.
#
config ARCH_HAS_DMA_CLEAR_UNCACHED
	bool

# Select if arch init_task must go in the __init_task_data section
config ARCH_TASK_STRUCT_ON_STACK
	bool

# Select if arch has its private alloc_task_struct() function
config ARCH_TASK_STRUCT_ALLOCATOR
	bool

config HAVE_ARCH_THREAD_STRUCT_WHITELIST
	bool
	depends on !ARCH_TASK_STRUCT_ALLOCATOR
	help
	  An architecture should select this to provide hardened usercopy
	  knowledge about what region of the thread_struct should be
	  whitelisted for copying to userspace. Normally this is only the
	  FPU registers. Specifically, arch_thread_struct_whitelist()
	  should be implemented. Without this, the entire thread_struct
	  field in task_struct will be left whitelisted.

# Select if arch has its private alloc_thread_stack() function
config ARCH_THREAD_STACK_ALLOCATOR
	bool

# Select if arch wants to size task_struct dynamically via arch_task_struct_size:
config ARCH_WANTS_DYNAMIC_TASK_STRUCT
	bool

config ARCH_32BIT_OFF_T
	bool
	depends on !64BIT
	help
	  All new 32-bit architectures should have 64-bit off_t type on
	  userspace side which corresponds to the loff_t kernel type. This
	  is the requirement for modern ABIs. Some existing architectures
	  still support 32-bit off_t. This option is enabled for all such
	  architectures explicitly.

config HAVE_ASM_MODVERSIONS
	bool
	help
	  This symbol should be selected by an architecure if it provides
	  <asm/asm-prototypes.h> to support the module versioning for symbols
	  exported from assembly code.

config HAVE_REGS_AND_STACK_ACCESS_API
	bool
	help
	  This symbol should be selected by an architecure if it supports
	  the API needed to access registers and stack entries from pt_regs,
	  declared in asm/ptrace.h
	  For example the kprobes-based event tracer needs this API.

config HAVE_RSEQ
	bool
	depends on HAVE_REGS_AND_STACK_ACCESS_API
	help
	  This symbol should be selected by an architecture if it
	  supports an implementation of restartable sequences.

config HAVE_FUNCTION_ARG_ACCESS_API
	bool
	help
	  This symbol should be selected by an architecure if it supports
	  the API needed to access function arguments from pt_regs,
	  declared in asm/ptrace.h

config HAVE_HW_BREAKPOINT
	bool
	depends on PERF_EVENTS

config HAVE_MIXED_BREAKPOINTS_REGS
	bool
	depends on HAVE_HW_BREAKPOINT
	help
	  Depending on the arch implementation of hardware breakpoints,
	  some of them have separate registers for data and instruction
	  breakpoints addresses, others have mixed registers to store
	  them but define the access type in a control register.
	  Select this option if your arch implements breakpoints under the
	  latter fashion.

config HAVE_USER_RETURN_NOTIFIER
	bool

config HAVE_PERF_EVENTS_NMI
	bool
	help
	  System hardware can generate an NMI using the perf event
	  subsystem.  Also has support for calculating CPU cycle events
	  to determine how many clock cycles in a given period.

config HAVE_HARDLOCKUP_DETECTOR_PERF
	bool
	depends on HAVE_PERF_EVENTS_NMI
	help
	  The arch chooses to use the generic perf-NMI-based hardlockup
	  detector. Must define HAVE_PERF_EVENTS_NMI.

config HAVE_NMI_WATCHDOG
	depends on HAVE_NMI
	bool
	help
	  The arch provides a low level NMI watchdog. It provides
	  asm/nmi.h, and defines its own arch_touch_nmi_watchdog().

config HAVE_HARDLOCKUP_DETECTOR_ARCH
	bool
	select HAVE_NMI_WATCHDOG
	help
	  The arch chooses to provide its own hardlockup detector, which is
	  a superset of the HAVE_NMI_WATCHDOG. It also conforms to config
	  interfaces and parameters provided by hardlockup detector subsystem.

config HAVE_PERF_REGS
	bool
	help
	  Support selective register dumps for perf events. This includes
	  bit-mapping of each registers and a unique architecture id.

config HAVE_PERF_USER_STACK_DUMP
	bool
	help
	  Support user stack dumps for perf event samples. This needs
	  access to the user stack pointer which is not unified across
	  architectures.

config HAVE_ARCH_JUMP_LABEL
	bool

config HAVE_ARCH_JUMP_LABEL_RELATIVE
	bool

config MMU_GATHER_TABLE_FREE
	bool

config MMU_GATHER_RCU_TABLE_FREE
	bool
	select MMU_GATHER_TABLE_FREE

config MMU_GATHER_PAGE_SIZE
	bool

config MMU_GATHER_NO_RANGE
	bool

config MMU_GATHER_NO_GATHER
	bool
	depends on MMU_GATHER_TABLE_FREE

config ARCH_WANT_IRQS_OFF_ACTIVATE_MM
	bool
	help
	  Temporary select until all architectures can be converted to have
	  irqs disabled over activate_mm. Architectures that do IPI based TLB
	  shootdowns should enable this.

config ARCH_HAVE_NMI_SAFE_CMPXCHG
	bool

config HAVE_ALIGNED_STRUCT_PAGE
	bool
	help
	  This makes sure that struct pages are double word aligned and that
	  e.g. the SLUB allocator can perform double word atomic operations
	  on a struct page for better performance. However selecting this
	  might increase the size of a struct page by a word.

config HAVE_CMPXCHG_LOCAL
	bool

config HAVE_CMPXCHG_DOUBLE
	bool

config ARCH_WEAK_RELEASE_ACQUIRE
	bool

config ARCH_WANT_IPC_PARSE_VERSION
	bool

config ARCH_WANT_COMPAT_IPC_PARSE_VERSION
	bool

config ARCH_WANT_OLD_COMPAT_IPC
	select ARCH_WANT_COMPAT_IPC_PARSE_VERSION
	bool

config HAVE_ARCH_SECCOMP
	bool
	help
	  An arch should select this symbol to support seccomp mode 1 (the fixed
	  syscall policy), and must provide an overrides for __NR_seccomp_sigreturn,
	  and compat syscalls if the asm-generic/seccomp.h defaults need adjustment:
	  - __NR_seccomp_read_32
	  - __NR_seccomp_write_32
	  - __NR_seccomp_exit_32
	  - __NR_seccomp_sigreturn_32

config HAVE_ARCH_SECCOMP_FILTER
	bool
	select HAVE_ARCH_SECCOMP
	help
	  An arch should select this symbol if it provides all of these things:
	  - all the requirements for HAVE_ARCH_SECCOMP
	  - syscall_get_arch()
	  - syscall_get_arguments()
	  - syscall_rollback()
	  - syscall_set_return_value()
	  - SIGSYS siginfo_t support
	  - secure_computing is called from a ptrace_event()-safe context
	  - secure_computing return value is checked and a return value of -1
	    results in the system call being skipped immediately.
	  - seccomp syscall wired up

config SECCOMP
	prompt "Enable seccomp to safely execute untrusted bytecode"
	def_bool y
	depends on HAVE_ARCH_SECCOMP
	help
	  This kernel feature is useful for number crunching applications
	  that may need to handle untrusted bytecode during their
	  execution. By using pipes or other transports made available
	  to the process as file descriptors supporting the read/write
	  syscalls, it's possible to isolate those applications in their
	  own address space using seccomp. Once seccomp is enabled via
	  prctl(PR_SET_SECCOMP) or the seccomp() syscall, it cannot be
	  disabled and the task is only allowed to execute a few safe
	  syscalls defined by each seccomp mode.

	  If unsure, say Y.

config SECCOMP_FILTER
	def_bool y
	depends on HAVE_ARCH_SECCOMP_FILTER && SECCOMP && NET
	help
	  Enable tasks to build secure computing environments defined
	  in terms of Berkeley Packet Filter programs which implement
	  task-defined system call filtering polices.

	  See Documentation/userspace-api/seccomp_filter.rst for details.

config HAVE_ARCH_STACKLEAK
	bool
	help
	  An architecture should select this if it has the code which
	  fills the used part of the kernel stack with the STACKLEAK_POISON
	  value before returning from system calls.

config HAVE_STACKPROTECTOR
	bool
	help
	  An arch should select this symbol if:
	  - it has implemented a stack canary (e.g. __stack_chk_guard)

config STACKPROTECTOR
	bool "Stack Protector buffer overflow detection"
	depends on HAVE_STACKPROTECTOR
	depends on $(cc-option,-fstack-protector)
	default y
	help
	  This option turns on the "stack-protector" GCC feature. This
	  feature puts, at the beginning of functions, a canary value on
	  the stack just before the return address, and validates
	  the value just before actually returning.  Stack based buffer
	  overflows (that need to overwrite this return address) now also
	  overwrite the canary, which gets detected and the attack is then
	  neutralized via a kernel panic.

	  Functions will have the stack-protector canary logic added if they
	  have an 8-byte or larger character array on the stack.

	  This feature requires gcc version 4.2 or above, or a distribution
	  gcc with the feature backported ("-fstack-protector").

	  On an x86 "defconfig" build, this feature adds canary checks to
	  about 3% of all kernel functions, which increases kernel code size
	  by about 0.3%.

config STACKPROTECTOR_STRONG
	bool "Strong Stack Protector"
	depends on STACKPROTECTOR
	depends on $(cc-option,-fstack-protector-strong)
	default y
	help
	  Functions will have the stack-protector canary logic added in any
	  of the following conditions:

	  - local variable's address used as part of the right hand side of an
	    assignment or function argument
	  - local variable is an array (or union containing an array),
	    regardless of array type or length
	  - uses register local variables

	  This feature requires gcc version 4.9 or above, or a distribution
	  gcc with the feature backported ("-fstack-protector-strong").

	  On an x86 "defconfig" build, this feature adds canary checks to
	  about 20% of all kernel functions, which increases the kernel code
	  size by about 2%.

config ARCH_SUPPORTS_SHADOW_CALL_STACK
	bool
	help
	  An architecture should select this if it supports Clang's Shadow
	  Call Stack and implements runtime support for shadow stack
	  switching.

config SHADOW_CALL_STACK
	bool "Clang Shadow Call Stack"
	depends on CC_IS_CLANG && ARCH_SUPPORTS_SHADOW_CALL_STACK
	depends on DYNAMIC_FTRACE_WITH_REGS || !FUNCTION_GRAPH_TRACER
	help
	  This option enables Clang's Shadow Call Stack, which uses a
	  shadow stack to protect function return addresses from being
	  overwritten by an attacker. More information can be found in
	  Clang's documentation:

	    https://clang.llvm.org/docs/ShadowCallStack.html

	  Note that security guarantees in the kernel differ from the
	  ones documented for user space. The kernel must store addresses
	  of shadow stacks in memory, which means an attacker capable of
	  reading and writing arbitrary memory may be able to locate them
	  and hijack control flow by modifying the stacks.

config LTO
	bool
	help
	  Selected if the kernel will be built using the compiler's LTO feature.

config LTO_CLANG
	bool
	select LTO
	help
	  Selected if the kernel will be built using Clang's LTO feature.

config ARCH_SUPPORTS_LTO_CLANG
	bool
	help
	  An architecture should select this option if it supports:
	  - compiling with Clang,
	  - compiling inline assembly with Clang's integrated assembler,
	  - and linking with LLD.

config ARCH_SUPPORTS_LTO_CLANG_THIN
	bool
	help
	  An architecture should select this option if it can support Clang's
	  ThinLTO mode.

config HAS_LTO_CLANG
	def_bool y
	# Clang >= 11: https://github.com/ClangBuiltLinux/linux/issues/510
	depends on CC_IS_CLANG && CLANG_VERSION >= 110000 && LD_IS_LLD
	depends on $(success,test $(LLVM) -eq 1)
	depends on $(success,test $(LLVM_IAS) -eq 1)
	depends on $(success,$(NM) --help | head -n 1 | grep -qi llvm)
	depends on $(success,$(AR) --help | head -n 1 | grep -qi llvm)
	depends on ARCH_SUPPORTS_LTO_CLANG
	depends on !FTRACE_MCOUNT_USE_RECORDMCOUNT
	depends on !KASAN
	depends on !GCOV_KERNEL
	help
	  The compiler and Kconfig options support building with Clang's
	  LTO.

choice
	prompt "Link Time Optimization (LTO)"
	default LTO_NONE
	help
	  This option enables Link Time Optimization (LTO), which allows the
	  compiler to optimize binaries globally.

	  If unsure, select LTO_NONE. Note that LTO is very resource-intensive
	  so it's disabled by default.

config LTO_NONE
	bool "None"
	help
	  Build the kernel normally, without Link Time Optimization (LTO).

config LTO_CLANG_FULL
	bool "Clang Full LTO (EXPERIMENTAL)"
	depends on HAS_LTO_CLANG
	depends on !COMPILE_TEST
	select LTO_CLANG
	help
          This option enables Clang's full Link Time Optimization (LTO), which
          allows the compiler to optimize the kernel globally. If you enable
          this option, the compiler generates LLVM bitcode instead of ELF
          object files, and the actual compilation from bitcode happens at
          the LTO link step, which may take several minutes depending on the
          kernel configuration. More information can be found from LLVM's
          documentation:

	    https://llvm.org/docs/LinkTimeOptimization.html

	  During link time, this option can use a large amount of RAM, and
	  may take much longer than the ThinLTO option.

config LTO_CLANG_THIN
	bool "Clang ThinLTO (EXPERIMENTAL)"
	depends on HAS_LTO_CLANG && ARCH_SUPPORTS_LTO_CLANG_THIN
	select LTO_CLANG
	help
	  This option enables Clang's ThinLTO, which allows for parallel
	  optimization and faster incremental compiles compared to the
	  CONFIG_LTO_CLANG_FULL option. More information can be found
	  from Clang's documentation:

	    https://clang.llvm.org/docs/ThinLTO.html

	  If unsure, say Y.
endchoice

<<<<<<< HEAD
=======
config CFI_CLANG
	bool "Use Clang's Control Flow Integrity (CFI)"
	depends on LTO_CLANG && KALLSYMS
	help
	  This option enables Clang's Control Flow Integrity (CFI), which adds
	  runtime checking for indirect function calls.

config CFI_CLANG_SHADOW
	bool "Use CFI shadow to speed up cross-module checks"
	default y
	depends on CFI_CLANG && MODULES
	help
	  If you select this option, the kernel builds a fast look-up table of
	  CFI check functions in loaded modules to reduce overhead.

config CFI_PERMISSIVE
	bool "Use CFI in permissive mode"
	depends on CFI_CLANG
	help
	  When selected, Control Flow Integrity (CFI) violations result in a
	  warning instead of a kernel panic. This option is useful for finding
	  CFI violations during development.

>>>>>>> 88e2d5fd
config HAVE_ARCH_WITHIN_STACK_FRAMES
	bool
	help
	  An architecture should select this if it can walk the kernel stack
	  frames to determine if an object is part of either the arguments
	  or local variables (i.e. that it excludes saved return addresses,
	  and similar) by implementing an inline arch_within_stack_frames(),
	  which is used by CONFIG_HARDENED_USERCOPY.

config HAVE_CONTEXT_TRACKING
	bool
	help
	  Provide kernel/user boundaries probes necessary for subsystems
	  that need it, such as userspace RCU extended quiescent state.
	  Syscalls need to be wrapped inside user_exit()-user_enter(), either
	  optimized behind static key or through the slow path using TIF_NOHZ
	  flag. Exceptions handlers must be wrapped as well. Irqs are already
	  protected inside rcu_irq_enter/rcu_irq_exit() but preemption or signal
	  handling on irq exit still need to be protected.

config HAVE_TIF_NOHZ
	bool
	help
	  Arch relies on TIF_NOHZ and syscall slow path to implement context
	  tracking calls to user_enter()/user_exit().

config HAVE_VIRT_CPU_ACCOUNTING
	bool

config ARCH_HAS_SCALED_CPUTIME
	bool

config HAVE_VIRT_CPU_ACCOUNTING_GEN
	bool
	default y if 64BIT
	help
	  With VIRT_CPU_ACCOUNTING_GEN, cputime_t becomes 64-bit.
	  Before enabling this option, arch code must be audited
	  to ensure there are no races in concurrent read/write of
	  cputime_t. For example, reading/writing 64-bit cputime_t on
	  some 32-bit arches may require multiple accesses, so proper
	  locking is needed to protect against concurrent accesses.


config HAVE_IRQ_TIME_ACCOUNTING
	bool
	help
	  Archs need to ensure they use a high enough resolution clock to
	  support irq time accounting and then call enable_sched_clock_irqtime().

config HAVE_MOVE_PMD
	bool
	help
	  Archs that select this are able to move page tables at the PMD level.

config HAVE_ARCH_TRANSPARENT_HUGEPAGE
	bool

config HAVE_ARCH_TRANSPARENT_HUGEPAGE_PUD
	bool

config HAVE_ARCH_HUGE_VMAP
	bool

config ARCH_WANT_HUGE_PMD_SHARE
	bool

config HAVE_ARCH_SOFT_DIRTY
	bool

config HAVE_MOD_ARCH_SPECIFIC
	bool
	help
	  The arch uses struct mod_arch_specific to store data.  Many arches
	  just need a simple module loader without arch specific data - those
	  should not enable this.

config MODULES_USE_ELF_RELA
	bool
	help
	  Modules only use ELF RELA relocations.  Modules with ELF REL
	  relocations will give an error.

config MODULES_USE_ELF_REL
	bool
	help
	  Modules only use ELF REL relocations.  Modules with ELF RELA
	  relocations will give an error.

config HAVE_IRQ_EXIT_ON_IRQ_STACK
	bool
	help
	  Architecture doesn't only execute the irq handler on the irq stack
	  but also irq_exit(). This way we can process softirqs on this irq
	  stack instead of switching to a new one when we call __do_softirq()
	  in the end of an hardirq.
	  This spares a stack switch and improves cache usage on softirq
	  processing.

config PGTABLE_LEVELS
	int
	default 2

config ARCH_HAS_ELF_RANDOMIZE
	bool
	help
	  An architecture supports choosing randomized locations for
	  stack, mmap, brk, and ET_DYN. Defined functions:
	  - arch_mmap_rnd()
	  - arch_randomize_brk()

config HAVE_ARCH_MMAP_RND_BITS
	bool
	help
	  An arch should select this symbol if it supports setting a variable
	  number of bits for use in establishing the base address for mmap
	  allocations, has MMU enabled and provides values for both:
	  - ARCH_MMAP_RND_BITS_MIN
	  - ARCH_MMAP_RND_BITS_MAX

config HAVE_EXIT_THREAD
	bool
	help
	  An architecture implements exit_thread.

config ARCH_MMAP_RND_BITS_MIN
	int

config ARCH_MMAP_RND_BITS_MAX
	int

config ARCH_MMAP_RND_BITS_DEFAULT
	int

config ARCH_MMAP_RND_BITS
	int "Number of bits to use for ASLR of mmap base address" if EXPERT
	range ARCH_MMAP_RND_BITS_MIN ARCH_MMAP_RND_BITS_MAX
	default ARCH_MMAP_RND_BITS_DEFAULT if ARCH_MMAP_RND_BITS_DEFAULT
	default ARCH_MMAP_RND_BITS_MIN
	depends on HAVE_ARCH_MMAP_RND_BITS
	help
	  This value can be used to select the number of bits to use to
	  determine the random offset to the base address of vma regions
	  resulting from mmap allocations. This value will be bounded
	  by the architecture's minimum and maximum supported values.

	  This value can be changed after boot using the
	  /proc/sys/vm/mmap_rnd_bits tunable

config HAVE_ARCH_MMAP_RND_COMPAT_BITS
	bool
	help
	  An arch should select this symbol if it supports running applications
	  in compatibility mode, supports setting a variable number of bits for
	  use in establishing the base address for mmap allocations, has MMU
	  enabled and provides values for both:
	  - ARCH_MMAP_RND_COMPAT_BITS_MIN
	  - ARCH_MMAP_RND_COMPAT_BITS_MAX

config ARCH_MMAP_RND_COMPAT_BITS_MIN
	int

config ARCH_MMAP_RND_COMPAT_BITS_MAX
	int

config ARCH_MMAP_RND_COMPAT_BITS_DEFAULT
	int

config ARCH_MMAP_RND_COMPAT_BITS
	int "Number of bits to use for ASLR of mmap base address for compatible applications" if EXPERT
	range ARCH_MMAP_RND_COMPAT_BITS_MIN ARCH_MMAP_RND_COMPAT_BITS_MAX
	default ARCH_MMAP_RND_COMPAT_BITS_DEFAULT if ARCH_MMAP_RND_COMPAT_BITS_DEFAULT
	default ARCH_MMAP_RND_COMPAT_BITS_MIN
	depends on HAVE_ARCH_MMAP_RND_COMPAT_BITS
	help
	  This value can be used to select the number of bits to use to
	  determine the random offset to the base address of vma regions
	  resulting from mmap allocations for compatible applications This
	  value will be bounded by the architecture's minimum and maximum
	  supported values.

	  This value can be changed after boot using the
	  /proc/sys/vm/mmap_rnd_compat_bits tunable

config HAVE_ARCH_COMPAT_MMAP_BASES
	bool
	help
	  This allows 64bit applications to invoke 32-bit mmap() syscall
	  and vice-versa 32-bit applications to call 64-bit mmap().
	  Required for applications doing different bitness syscalls.

# This allows to use a set of generic functions to determine mmap base
# address by giving priority to top-down scheme only if the process
# is not in legacy mode (compat task, unlimited stack size or
# sysctl_legacy_va_layout).
# Architecture that selects this option can provide its own version of:
# - STACK_RND_MASK
config ARCH_WANT_DEFAULT_TOPDOWN_MMAP_LAYOUT
	bool
	depends on MMU
	select ARCH_HAS_ELF_RANDOMIZE

config HAVE_STACK_VALIDATION
	bool
	help
	  Architecture supports the 'objtool check' host tool command, which
	  performs compile-time stack metadata validation.

config HAVE_RELIABLE_STACKTRACE
	bool
	help
	  Architecture has either save_stack_trace_tsk_reliable() or
	  arch_stack_walk_reliable() function which only returns a stack trace
	  if it can guarantee the trace is reliable.

config HAVE_ARCH_HASH
	bool
	default n
	help
	  If this is set, the architecture provides an <asm/hash.h>
	  file which provides platform-specific implementations of some
	  functions in <linux/hash.h> or fs/namei.c.

config HAVE_ARCH_NVRAM_OPS
	bool

config ISA_BUS_API
	def_bool ISA

#
# ABI hall of shame
#
config CLONE_BACKWARDS
	bool
	help
	  Architecture has tls passed as the 4th argument of clone(2),
	  not the 5th one.

config CLONE_BACKWARDS2
	bool
	help
	  Architecture has the first two arguments of clone(2) swapped.

config CLONE_BACKWARDS3
	bool
	help
	  Architecture has tls passed as the 3rd argument of clone(2),
	  not the 5th one.

config ODD_RT_SIGACTION
	bool
	help
	  Architecture has unusual rt_sigaction(2) arguments

config OLD_SIGSUSPEND
	bool
	help
	  Architecture has old sigsuspend(2) syscall, of one-argument variety

config OLD_SIGSUSPEND3
	bool
	help
	  Even weirder antique ABI - three-argument sigsuspend(2)

config OLD_SIGACTION
	bool
	help
	  Architecture has old sigaction(2) syscall.  Nope, not the same
	  as OLD_SIGSUSPEND | OLD_SIGSUSPEND3 - alpha has sigsuspend(2),
	  but fairly different variant of sigaction(2), thanks to OSF/1
	  compatibility...

config COMPAT_OLD_SIGACTION
	bool

config COMPAT_32BIT_TIME
	bool "Provide system calls for 32-bit time_t"
	default !64BIT || COMPAT
	help
	  This enables 32 bit time_t support in addition to 64 bit time_t support.
	  This is relevant on all 32-bit architectures, and 64-bit architectures
	  as part of compat syscall handling.

config ARCH_NO_PREEMPT
	bool

config ARCH_SUPPORTS_RT
	bool

config CPU_NO_EFFICIENT_FFS
	def_bool n

config HAVE_ARCH_VMAP_STACK
	def_bool n
	help
	  An arch should select this symbol if it can support kernel stacks
	  in vmalloc space.  This means:

	  - vmalloc space must be large enough to hold many kernel stacks.
	    This may rule out many 32-bit architectures.

	  - Stacks in vmalloc space need to work reliably.  For example, if
	    vmap page tables are created on demand, either this mechanism
	    needs to work while the stack points to a virtual address with
	    unpopulated page tables or arch code (switch_to() and switch_mm(),
	    most likely) needs to ensure that the stack's page table entries
	    are populated before running on a possibly unpopulated stack.

	  - If the stack overflows into a guard page, something reasonable
	    should happen.  The definition of "reasonable" is flexible, but
	    instantly rebooting without logging anything would be unfriendly.

config VMAP_STACK
	default y
	bool "Use a virtually-mapped stack"
	depends on HAVE_ARCH_VMAP_STACK
	depends on !KASAN || KASAN_VMALLOC
	help
	  Enable this if you want the use virtually-mapped kernel stacks
	  with guard pages.  This causes kernel stack overflows to be
	  caught immediately rather than causing difficult-to-diagnose
	  corruption.

	  To use this with KASAN, the architecture must support backing
	  virtual mappings with real shadow memory, and KASAN_VMALLOC must
	  be enabled.

config ARCH_OPTIONAL_KERNEL_RWX
	def_bool n

config ARCH_OPTIONAL_KERNEL_RWX_DEFAULT
	def_bool n

config ARCH_HAS_STRICT_KERNEL_RWX
	def_bool n

config STRICT_KERNEL_RWX
	bool "Make kernel text and rodata read-only" if ARCH_OPTIONAL_KERNEL_RWX
	depends on ARCH_HAS_STRICT_KERNEL_RWX
	default !ARCH_OPTIONAL_KERNEL_RWX || ARCH_OPTIONAL_KERNEL_RWX_DEFAULT
	help
	  If this is set, kernel text and rodata memory will be made read-only,
	  and non-text memory will be made non-executable. This provides
	  protection against certain security exploits (e.g. executing the heap
	  or modifying text)

	  These features are considered standard security practice these days.
	  You should say Y here in almost all cases.

config ARCH_HAS_STRICT_MODULE_RWX
	def_bool n

config STRICT_MODULE_RWX
	bool "Set loadable kernel module data as NX and text as RO" if ARCH_OPTIONAL_KERNEL_RWX
	depends on ARCH_HAS_STRICT_MODULE_RWX && MODULES
	default !ARCH_OPTIONAL_KERNEL_RWX || ARCH_OPTIONAL_KERNEL_RWX_DEFAULT
	help
	  If this is set, module text and rodata memory will be made read-only,
	  and non-text memory will be made non-executable. This provides
	  protection against certain security exploits (e.g. writing to text)

# select if the architecture provides an asm/dma-direct.h header
config ARCH_HAS_PHYS_TO_DMA
	bool

config HAVE_ARCH_COMPILER_H
	bool
	help
	  An architecture can select this if it provides an
	  asm/compiler.h header that should be included after
	  linux/compiler-*.h in order to override macro definitions that those
	  headers generally provide.

config HAVE_ARCH_PREL32_RELOCATIONS
	bool
	help
	  May be selected by an architecture if it supports place-relative
	  32-bit relocations, both in the toolchain and in the module loader,
	  in which case relative references can be used in special sections
	  for PCI fixup, initcalls etc which are only half the size on 64 bit
	  architectures, and don't require runtime relocation on relocatable
	  kernels.

config ARCH_USE_MEMREMAP_PROT
	bool

config LOCK_EVENT_COUNTS
	bool "Locking event counts collection"
	depends on DEBUG_FS
	help
	  Enable light-weight counting of various locking related events
	  in the system with minimal performance impact. This reduces
	  the chance of application behavior change because of timing
	  differences. The counts are reported via debugfs.

# Select if the architecture has support for applying RELR relocations.
config ARCH_HAS_RELR
	bool

config RELR
	bool "Use RELR relocation packing"
	depends on ARCH_HAS_RELR && TOOLS_SUPPORT_RELR
	default y
	help
	  Store the kernel's dynamic relocations in the RELR relocation packing
	  format. Requires a compatible linker (LLD supports this feature), as
	  well as compatible NM and OBJCOPY utilities (llvm-nm and llvm-objcopy
	  are compatible).

config ARCH_HAS_MEM_ENCRYPT
	bool

config HAVE_SPARSE_SYSCALL_NR
       bool
       help
          An architecture should select this if its syscall numbering is sparse
	  to save space. For example, MIPS architecture has a syscall array with
	  entries at 4000, 5000 and 6000 locations. This option turns on syscall
	  related optimizations for a given architecture.

config ARCH_HAS_VDSO_DATA
	bool

config HAVE_STATIC_CALL
	bool

config HAVE_STATIC_CALL_INLINE
	bool
	depends on HAVE_STATIC_CALL

config ARCH_WANT_LD_ORPHAN_WARN
	bool
	help
	  An arch should select this symbol once all linker sections are explicitly
	  included, size-asserted, or discarded in the linker scripts. This is
	  important because we never want expected sections to be placed heuristically
	  by the linker, since the locations of such sections can change between linker
	  versions.

config ARCH_SPLIT_ARG64
	bool
	help
	   If a 32-bit architecture requires 64-bit arguments to be split into
	   pairs of 32-bit arguments, select this option.

source "kernel/gcov/Kconfig"

source "scripts/gcc-plugins/Kconfig"

endmenu<|MERGE_RESOLUTION|>--- conflicted
+++ resolved
@@ -704,8 +704,6 @@
 	  If unsure, say Y.
 endchoice
 
-<<<<<<< HEAD
-=======
 config CFI_CLANG
 	bool "Use Clang's Control Flow Integrity (CFI)"
 	depends on LTO_CLANG && KALLSYMS
@@ -729,7 +727,6 @@
 	  warning instead of a kernel panic. This option is useful for finding
 	  CFI violations during development.
 
->>>>>>> 88e2d5fd
 config HAVE_ARCH_WITHIN_STACK_FRAMES
 	bool
 	help
