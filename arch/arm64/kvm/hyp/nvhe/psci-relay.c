--- conflicted
+++ resolved
@@ -11,10 +11,7 @@
 #include <linux/kvm_host.h>
 #include <uapi/linux/psci.h>
 
-<<<<<<< HEAD
-=======
 #include <nvhe/arm-smccc.h>
->>>>>>> 93e4fc4c
 #include <nvhe/mem_protect.h>
 #include <nvhe/memory.h>
 #include <nvhe/pkvm.h>
@@ -35,18 +32,12 @@
 		pkvm_psci_notifier(notif, host_ctxt);
 }
 
-<<<<<<< HEAD
-=======
 #ifdef CONFIG_MODULES
->>>>>>> 93e4fc4c
 int __pkvm_register_psci_notifier(void (*cb)(enum pkvm_psci_notification, struct kvm_cpu_context *))
 {
 	return cmpxchg(&pkvm_psci_notifier, NULL, cb) ? -EBUSY : 0;
 }
-<<<<<<< HEAD
-=======
 #endif
->>>>>>> 93e4fc4c
 
 #define INVALID_CPU_ID	UINT_MAX
 
@@ -195,10 +186,6 @@
 	boot_args->r0 = r0;
 
 	pkvm_psci_notify(PKVM_PSCI_CPU_SUSPEND, host_ctxt);
-<<<<<<< HEAD
-
-=======
->>>>>>> 93e4fc4c
 	/*
 	 * Will either return if shallow sleep state, or wake up into the entry
 	 * point if it is a deep sleep state.
@@ -258,10 +245,7 @@
 
 	pkvm_psci_notify(PKVM_PSCI_CPU_ENTRY, host_ctxt);
 
-<<<<<<< HEAD
-=======
 	trace_hyp_exit();
->>>>>>> 93e4fc4c
 	__host_enter(host_ctxt);
 }
 
