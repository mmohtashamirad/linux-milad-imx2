--- conflicted
+++ resolved
@@ -26,12 +26,9 @@
 #define KVM_HOST_S2_FLAGS (KVM_PGTABLE_S2_NOFWB | KVM_PGTABLE_S2_IDMAP)
 
 struct host_mmu host_mmu;
-<<<<<<< HEAD
-=======
 
 struct pkvm_moveable_reg pkvm_moveable_regs[PKVM_NR_MOVEABLE_REGS];
 unsigned int pkvm_moveable_regs_nr;
->>>>>>> 93e4fc4c
 
 static struct hyp_pool host_s2_pool;
 
@@ -186,14 +183,11 @@
 
 static bool guest_stage2_pte_is_counted(kvm_pte_t pte, u32 level)
 {
-<<<<<<< HEAD
-=======
 	/*
 	 * The refcount tracks valid entries as well as invalid entries if they
 	 * encode ownership of a page to another entity than the page-table
 	 * owner, whose id is 0.
 	 */
->>>>>>> 93e4fc4c
 	return !!pte;
 }
 
@@ -296,64 +290,6 @@
 	return 0;
 }
 
-<<<<<<< HEAD
-static int reclaim_walker(u64 addr, u64 end, u32 level, kvm_pte_t *ptep,
-			  enum kvm_pgtable_walk_flags flag, void * const arg)
-{
-	kvm_pte_t pte = *ptep;
-	struct hyp_page *page;
-
-	if (!kvm_pte_valid(pte))
-		return 0;
-
-	page = hyp_phys_to_page(kvm_pte_to_phys(pte));
-	switch (pkvm_getstate(kvm_pgtable_stage2_pte_prot(pte))) {
-	case PKVM_PAGE_OWNED:
-		page->flags |= HOST_PAGE_NEED_POISONING;
-		fallthrough;
-	case PKVM_PAGE_SHARED_BORROWED:
-	case PKVM_PAGE_SHARED_OWNED:
-		page->flags |= HOST_PAGE_PENDING_RECLAIM;
-		break;
-	default:
-		return -EPERM;
-	}
-
-	return 0;
-}
-
-void reclaim_guest_pages(struct pkvm_hyp_vm *vm, struct kvm_hyp_memcache *mc)
-{
-
-	struct kvm_pgtable_walker walker = {
-		.cb     = reclaim_walker,
-		.flags  = KVM_PGTABLE_WALK_LEAF
-	};
-	void *addr;
-
-	host_lock_component();
-	guest_lock_component(vm);
-
-	/* Reclaim all guest pages and dump all pgtable pages in the hyp_pool */
-	BUG_ON(kvm_pgtable_walk(&vm->pgt, 0, BIT(vm->pgt.ia_bits), &walker));
-	kvm_pgtable_stage2_destroy(&vm->pgt);
-	vm->kvm.arch.mmu.pgd_phys = 0ULL;
-
-	guest_unlock_component(vm);
-	host_unlock_component();
-
-	/* Drain the hyp_pool into the memcache */
-	addr = hyp_alloc_pages(&vm->pool, 0);
-	while (addr) {
-		memset(hyp_virt_to_page(addr), 0, sizeof(struct hyp_page));
-		push_hyp_memcache(mc, addr, hyp_virt_to_phys);
-		WARN_ON(__pkvm_hyp_donate_host(hyp_virt_to_pfn(addr), 1));
-		addr = hyp_alloc_pages(&vm->pool, 0);
-	}
-}
-
-=======
->>>>>>> 93e4fc4c
 struct relinquish_data {
 	enum pkvm_page_state expected_state;
 	u64 pa;
@@ -363,15 +299,9 @@
 			     enum kvm_pgtable_walk_flags flag, void * const arg)
 {
 	kvm_pte_t pte = *ptep;
-<<<<<<< HEAD
-	struct hyp_page *page;
-	struct relinquish_data *data = arg;
-	enum pkvm_page_state state;
-=======
 	struct relinquish_data *data = arg;
 	enum pkvm_page_state state;
 	phys_addr_t phys;
->>>>>>> 93e4fc4c
 
 	if (!kvm_pte_valid(pte))
 		return 0;
@@ -380,14 +310,6 @@
 	if (state != data->expected_state)
 		return -EPERM;
 
-<<<<<<< HEAD
-	page = hyp_phys_to_page(kvm_pte_to_phys(pte));
-	if (state == PKVM_PAGE_OWNED)
-		page->flags |= HOST_PAGE_NEED_POISONING;
-	page->flags |= HOST_PAGE_PENDING_RECLAIM;
-
-	data->pa = kvm_pte_to_phys(pte);
-=======
 	phys = kvm_pte_to_phys(pte);
 	if (state == PKVM_PAGE_OWNED) {
 		hyp_poison_page(phys);
@@ -395,7 +317,6 @@
 	}
 
 	data->pa = phys;
->>>>>>> 93e4fc4c
 
 	return 0;
 }
@@ -423,14 +344,6 @@
 	/* Set default pa value to "not found". */
 	data.pa = 0;
 
-<<<<<<< HEAD
-	/* If ipa is mapped: sets page flags, and gets the pa. */
-	ret = kvm_pgtable_walk(&vm->pgt, ipa, PAGE_SIZE, &walker);
-
-	/* Zap the guest stage2 pte. */
-	if (!ret && data.pa)
-		kvm_pgtable_stage2_unmap(&vm->pgt, ipa, PAGE_SIZE);
-=======
 	/* If ipa is mapped: poisons the page, and gets the pa. */
 	ret = kvm_pgtable_walk(&vm->pgt, ipa, PAGE_SIZE, &walker);
 
@@ -439,7 +352,6 @@
 		WARN_ON(host_stage2_set_owner_locked(data.pa, PAGE_SIZE, PKVM_ID_HOST));
 		WARN_ON(kvm_pgtable_stage2_unmap(&vm->pgt, ipa, PAGE_SIZE));
 	}
->>>>>>> 93e4fc4c
 
 	guest_unlock_component(vm);
 	host_unlock_component();
@@ -480,37 +392,6 @@
 	return 0;
 }
 
-<<<<<<< HEAD
-int host_stage2_unmap_dev_locked(phys_addr_t start, u64 size)
-{
-	int ret;
-
-	hyp_assert_lock_held(&host_mmu.lock);
-
-	ret = kvm_pgtable_stage2_unmap(&host_mmu.pgt, start, size);
-	if (ret)
-		return ret;
-
-	pkvm_iommu_host_stage2_idmap(start, start + size, 0);
-	return 0;
-}
-
-static int host_stage2_unmap_dev_all(void)
-{
-	struct kvm_pgtable *pgt = &host_mmu.pgt;
-	struct memblock_region *reg;
-	u64 addr = 0;
-	int i, ret;
-
-	/* Unmap all non-memory regions to recycle the pages */
-	for (i = 0; i < hyp_memblock_nr; i++, addr = reg->base + reg->size) {
-		reg = &hyp_memory[i];
-		ret = host_stage2_unmap_dev_locked(addr, reg->base - addr);
-		if (ret)
-			return ret;
-	}
-	return host_stage2_unmap_dev_locked(addr, BIT(pgt->ia_bits) - addr);
-=======
 int host_stage2_unmap_reg_locked(phys_addr_t start, u64 size)
 {
 	int ret;
@@ -543,7 +424,6 @@
 		addr = max(addr, reg->start + reg->size);
 	}
 	return host_stage2_unmap_reg_locked(addr, BIT(pgt->ia_bits) - addr);
->>>>>>> 93e4fc4c
 }
 
 struct kvm_mem_range {
@@ -579,14 +459,11 @@
 	}
 
 	return NULL;
-<<<<<<< HEAD
-=======
 }
 
 static enum kvm_pgtable_prot default_host_prot(bool is_memory)
 {
 	return is_memory ? PKVM_HOST_MEM_PROT : PKVM_HOST_MMIO_PROT;
->>>>>>> 93e4fc4c
 }
 
 bool addr_is_memory(phys_addr_t phys)
@@ -764,47 +641,15 @@
 	return (pte & KVM_HOST_S2_DEFAULT_MASK) != KVM_HOST_S2_DEFAULT_MMIO_PTE;
 }
 
-static bool host_stage2_pte_is_counted(kvm_pte_t pte, u32 level)
-{
-	u64 phys;
-
-	/*
-	 * The refcount tracks valid entries as well as invalid entries if they
-	 * encode ownership of a page to another entity than the page-table
-	 * owner, whose id is 0.
-	 */
-	if (!kvm_pte_valid(pte))
-		return !!pte;
-
-	if (kvm_pte_table(pte, level))
-		return true;
-
-	phys = kvm_pte_to_phys(pte);
-	if (!addr_is_memory(phys))
-		return (pte & KVM_HOST_S2_DEFAULT_ATTR) !=
-			KVM_HOST_S2_DEFAULT_MMIO_PTE;
-	else
-		return (pte & KVM_HOST_S2_DEFAULT_ATTR) !=
-			KVM_HOST_S2_DEFAULT_MEM_PTE;
-}
-
 static int host_stage2_idmap(u64 addr)
 {
 	struct kvm_mem_range range;
 	bool is_memory = !!find_mem_range(addr, &range);
-<<<<<<< HEAD
-	enum kvm_pgtable_prot prot;
-=======
 	enum kvm_pgtable_prot prot = default_host_prot(is_memory);
->>>>>>> 93e4fc4c
 	int ret;
 
 	hyp_assert_lock_held(&host_mmu.lock);
 
-<<<<<<< HEAD
-	prot = is_memory ? PKVM_HOST_MEM_PROT : PKVM_HOST_MMIO_PROT;
-=======
->>>>>>> 93e4fc4c
 	/*
 	 * Adjust against IOMMU devices first. host_stage2_adjust_range() should
 	 * be called last for proper alignment.
@@ -929,11 +774,8 @@
 		host_inject_abort(host_ctxt);
 	else
 		BUG_ON(ret && ret != -EAGAIN);
-<<<<<<< HEAD
-=======
 
 	trace_host_mem_abort(esr, addr);
->>>>>>> 93e4fc4c
 }
 
 struct pkvm_mem_transition {
@@ -1012,11 +854,6 @@
 
 static enum pkvm_page_state host_get_page_state(kvm_pte_t pte, u64 addr)
 {
-<<<<<<< HEAD
-	enum pkvm_page_state state = 0;
-	enum kvm_pgtable_prot prot;
-
-=======
 	bool is_memory = addr_is_memory(addr);
 	enum pkvm_page_state state = 0;
 	enum kvm_pgtable_prot prot;
@@ -1024,20 +861,14 @@
 	if (is_memory && hyp_phys_to_page(addr)->flags & MODULE_OWNED_PAGE)
 	       return PKVM_MODULE_DONT_TOUCH;
 
->>>>>>> 93e4fc4c
 	if (!kvm_pte_valid(pte) && pte)
 		return PKVM_NOPAGE;
 
 	prot = kvm_pgtable_stage2_pte_prot(pte);
-<<<<<<< HEAD
-	if (kvm_pte_valid(pte) && ((prot & KVM_PGTABLE_PROT_RWX) != PKVM_HOST_MEM_PROT))
-		state = PKVM_PAGE_RESTRICTED_PROT;
-=======
 	if (kvm_pte_valid(pte)) {
 		if ((prot & KVM_PGTABLE_PROT_RWX) != default_host_prot(is_memory))
 			state = PKVM_PAGE_RESTRICTED_PROT;
 	}
->>>>>>> 93e4fc4c
 
 	return state | pkvm_getstate(prot);
 }
@@ -1127,7 +958,6 @@
 		return 0;
 
 	return __host_check_page_state_range(addr, size, state);
-<<<<<<< HEAD
 }
 
 static int host_ack_share(u64 addr, const struct pkvm_mem_transition *tx,
@@ -1184,7 +1014,7 @@
 	return host_stage2_set_owner_locked(addr, size, host_id);
 }
 
-static enum pkvm_page_state hyp_get_page_state(kvm_pte_t pte)
+static enum pkvm_page_state hyp_get_page_state(kvm_pte_t pte, u64 addr)
 {
 	enum pkvm_page_state state = 0;
 	enum kvm_pgtable_prot prot;
@@ -1250,135 +1080,25 @@
 		return 0;
 
 	return __hyp_check_page_state_range(addr, size, PKVM_NOPAGE);
-=======
->>>>>>> 93e4fc4c
-}
-
-static int host_ack_share(u64 addr, const struct pkvm_mem_transition *tx,
-			  enum kvm_pgtable_prot perms)
-{
-	if (perms != PKVM_HOST_MEM_PROT)
-		return -EPERM;
-
-<<<<<<< HEAD
+}
+
+static int hyp_ack_unshare(u64 addr, const struct pkvm_mem_transition *tx)
+{
+	u64 size = tx->nr_pages * PAGE_SIZE;
+
 	if (tx->initiator.id == PKVM_ID_HOST && hyp_page_count((void *)addr))
 		return -EBUSY;
 
 	if (__hyp_ack_skip_pgtable_check(tx))
 		return 0;
-=======
-	return __host_ack_transition(addr, tx, PKVM_NOPAGE);
-}
->>>>>>> 93e4fc4c
-
-static int host_ack_donation(u64 addr, const struct pkvm_mem_transition *tx)
-{
-	return __host_ack_transition(addr, tx, PKVM_NOPAGE);
-}
-
-<<<<<<< HEAD
-=======
-static int host_ack_unshare(u64 addr, const struct pkvm_mem_transition *tx)
-{
-	return __host_ack_transition(addr, tx, PKVM_PAGE_SHARED_BORROWED);
-}
-
-static int host_complete_share(u64 addr, const struct pkvm_mem_transition *tx,
-			       enum kvm_pgtable_prot perms)
+
+	return __hyp_check_page_state_range(addr, size,
+					    PKVM_PAGE_SHARED_BORROWED);
+}
+
+static int hyp_ack_donation(u64 addr, const struct pkvm_mem_transition *tx)
 {
 	u64 size = tx->nr_pages * PAGE_SIZE;
-	int err;
-
-	err = __host_set_page_state_range(addr, size, PKVM_PAGE_SHARED_BORROWED);
-	if (err)
-		return err;
-
-	if (tx->initiator.id == PKVM_ID_GUEST)
-		psci_mem_protect_dec(tx->nr_pages);
-
-	return 0;
-}
-
-static int host_complete_unshare(u64 addr, const struct pkvm_mem_transition *tx)
-{
-	enum pkvm_component_id owner_id = tx->initiator.id;
-	u64 size = tx->nr_pages * PAGE_SIZE;
-
-	if (tx->initiator.id == PKVM_ID_GUEST)
-		psci_mem_protect_inc(tx->nr_pages);
-
-	return host_stage2_set_owner_locked(addr, size, owner_id);
-}
-
-static int host_complete_donation(u64 addr, const struct pkvm_mem_transition *tx)
-{
-	u64 size = tx->nr_pages * PAGE_SIZE;
-	enum pkvm_component_id host_id = tx->completer.id;
-
-	return host_stage2_set_owner_locked(addr, size, host_id);
-}
-
-static enum pkvm_page_state hyp_get_page_state(kvm_pte_t pte, u64 addr)
-{
-	enum pkvm_page_state state = 0;
-	enum kvm_pgtable_prot prot;
-
-	if (!kvm_pte_valid(pte))
-		return PKVM_NOPAGE;
-
-	prot = kvm_pgtable_hyp_pte_prot(pte);
-	if (kvm_pte_valid(pte) && ((prot & KVM_PGTABLE_PROT_RWX) != PAGE_HYP))
-		state = PKVM_PAGE_RESTRICTED_PROT;
-
-	return state | pkvm_getstate(prot);
-}
-
-static int __hyp_check_page_state_range(u64 addr, u64 size,
-					enum pkvm_page_state state)
-{
-	struct check_walk_data d = {
-		.desired	= state,
-		.get_page_state	= hyp_get_page_state,
-	};
-
-	hyp_assert_lock_held(&pkvm_pgd_lock);
-	return check_page_state_range(&pkvm_pgtable, addr, size, &d);
-}
-
-static int hyp_request_donation(u64 *completer_addr,
-				const struct pkvm_mem_transition *tx)
-{
-	u64 size = tx->nr_pages * PAGE_SIZE;
-	u64 addr = tx->initiator.addr;
-
-	*completer_addr = tx->initiator.hyp.completer_addr;
-	return __hyp_check_page_state_range(addr, size, PKVM_PAGE_OWNED);
-}
-
-static int hyp_initiate_donation(u64 *completer_addr,
-				 const struct pkvm_mem_transition *tx)
-{
-	u64 size = tx->nr_pages * PAGE_SIZE;
-	int ret;
-
-	*completer_addr = tx->initiator.hyp.completer_addr;
-	ret = kvm_pgtable_hyp_unmap(&pkvm_pgtable, tx->initiator.addr, size);
-	return (ret != size) ? -EFAULT : 0;
-}
-
-static bool __hyp_ack_skip_pgtable_check(const struct pkvm_mem_transition *tx)
-{
-	return !(IS_ENABLED(CONFIG_NVHE_EL2_DEBUG) ||
-		 tx->initiator.id != PKVM_ID_HOST);
-}
-
-static int hyp_ack_share(u64 addr, const struct pkvm_mem_transition *tx,
-			 enum kvm_pgtable_prot perms)
-{
-	u64 size = tx->nr_pages * PAGE_SIZE;
-
-	if (perms != PAGE_HYP)
-		return -EPERM;
 
 	if (__hyp_ack_skip_pgtable_check(tx))
 		return 0;
@@ -1386,31 +1106,6 @@
 	return __hyp_check_page_state_range(addr, size, PKVM_NOPAGE);
 }
 
-static int hyp_ack_unshare(u64 addr, const struct pkvm_mem_transition *tx)
-{
-	u64 size = tx->nr_pages * PAGE_SIZE;
-
-	if (tx->initiator.id == PKVM_ID_HOST && hyp_page_count((void *)addr))
-		return -EBUSY;
-
-	if (__hyp_ack_skip_pgtable_check(tx))
-		return 0;
-
-	return __hyp_check_page_state_range(addr, size,
-					    PKVM_PAGE_SHARED_BORROWED);
-}
-
->>>>>>> 93e4fc4c
-static int hyp_ack_donation(u64 addr, const struct pkvm_mem_transition *tx)
-{
-	u64 size = tx->nr_pages * PAGE_SIZE;
-
-	if (__hyp_ack_skip_pgtable_check(tx))
-		return 0;
-
-	return __hyp_check_page_state_range(addr, size, PKVM_NOPAGE);
-}
-
 static int hyp_complete_share(u64 addr, const struct pkvm_mem_transition *tx,
 			      enum kvm_pgtable_prot perms)
 {
@@ -1438,11 +1133,7 @@
 	return pkvm_create_mappings_locked(start, end, prot);
 }
 
-<<<<<<< HEAD
-static enum pkvm_page_state guest_get_page_state(kvm_pte_t pte)
-=======
 static enum pkvm_page_state guest_get_page_state(kvm_pte_t pte, u64 addr)
->>>>>>> 93e4fc4c
 {
 	enum pkvm_page_state state = 0;
 	enum kvm_pgtable_prot prot;
@@ -1576,11 +1267,7 @@
 	if (ret)
 		return ret;
 
-<<<<<<< HEAD
-	state = guest_get_page_state(pte);
-=======
 	state = guest_get_page_state(pte, tx->initiator.addr);
->>>>>>> 93e4fc4c
 	if (state == PKVM_NOPAGE)
 		return -EFAULT;
 
@@ -2150,11 +1837,6 @@
 	return ret;
 }
 
-<<<<<<< HEAD
-int hyp_protect_host_page(u64 pfn, enum kvm_pgtable_prot prot)
-{
-	u64 addr = hyp_pfn_to_phys(pfn);
-=======
 static int restrict_host_page_perms(u64 addr, kvm_pte_t pte, u32 level, enum kvm_pgtable_prot prot)
 {
 	int ret = 0;
@@ -2172,16 +1854,11 @@
 {
 	u64 addr = hyp_pfn_to_phys(pfn);
 	struct hyp_page *page;
->>>>>>> 93e4fc4c
 	kvm_pte_t pte;
 	u32 level;
 	int ret;
 
-<<<<<<< HEAD
-	if ((prot & KVM_PGTABLE_PROT_RWX) != prot || prot == KVM_PGTABLE_PROT_RWX)
-=======
 	if ((prot & KVM_PGTABLE_PROT_RWX) != prot || !addr_is_memory(addr))
->>>>>>> 93e4fc4c
 		return -EINVAL;
 
 	host_lock_component();
@@ -2189,18 +1866,6 @@
 	if (ret)
 		goto unlock;
 
-<<<<<<< HEAD
-	if (host_get_page_state(pte) != PKVM_PAGE_OWNED) {
-		ret = -EPERM;
-		goto unlock;
-	}
-
-	/* XXX: optimize ... */
-	if (kvm_pte_valid(pte) && (level == KVM_PGTABLE_MAX_LEVELS - 1))
-		ret = kvm_pgtable_stage2_unmap(&host_mmu.pgt, addr, PAGE_SIZE);
-	if (!ret)
-		ret = host_stage2_idmap_locked(addr, PAGE_SIZE, prot, false);
-=======
 	ret = -EPERM;
 	page = hyp_phys_to_page(addr);
 
@@ -2229,7 +1894,6 @@
 		hyp_phys_to_page(addr)->flags |= MODULE_OWNED_PAGE;
 	else
 		hyp_phys_to_page(addr)->flags &= ~MODULE_OWNED_PAGE;
->>>>>>> 93e4fc4c
 
 unlock:
 	host_unlock_component();
@@ -2420,12 +2084,6 @@
 	hyp_fixmap_unmap();
 }
 
-<<<<<<< HEAD
-int __pkvm_host_reclaim_page(u64 pfn)
-{
-	u64 addr = hyp_pfn_to_phys(pfn);
-	struct hyp_page *page;
-=======
 void destroy_hyp_vm_pgt(struct pkvm_hyp_vm *vm)
 {
 	guest_lock_component(vm);
@@ -2448,23 +2106,10 @@
 int __pkvm_host_reclaim_page(struct pkvm_hyp_vm *vm, u64 pfn, u64 ipa)
 {
 	phys_addr_t phys = hyp_pfn_to_phys(pfn);
->>>>>>> 93e4fc4c
 	kvm_pte_t pte;
 	int ret;
 
 	host_lock_component();
-<<<<<<< HEAD
-
-	ret = kvm_pgtable_get_leaf(&host_mmu.pgt, addr, &pte, NULL);
-	if (ret)
-		goto unlock;
-
-	if (host_get_page_state(pte) == PKVM_PAGE_OWNED)
-		goto unlock;
-
-	page = hyp_phys_to_page(addr);
-	if (!(page->flags & HOST_PAGE_PENDING_RECLAIM)) {
-=======
 	guest_lock_component(vm);
 
 	ret = kvm_pgtable_get_leaf(&vm->pgt, ipa, &pte, NULL);
@@ -2475,25 +2120,10 @@
 		ret = -EINVAL;
 		goto unlock;
 	} else if (phys != kvm_pte_to_phys(pte)) {
->>>>>>> 93e4fc4c
 		ret = -EPERM;
 		goto unlock;
 	}
 
-<<<<<<< HEAD
-	if (page->flags & HOST_PAGE_NEED_POISONING) {
-		hyp_poison_page(addr);
-		page->flags &= ~HOST_PAGE_NEED_POISONING;
-		psci_mem_protect_dec(1);
-	}
-
-	ret = host_stage2_set_owner_locked(addr, PAGE_SIZE, PKVM_ID_HOST);
-	if (ret)
-		goto unlock;
-	page->flags &= ~HOST_PAGE_PENDING_RECLAIM;
-
-unlock:
-=======
 	/* We could avoid TLB inval, it is done per VMID on the finalize path */
 	WARN_ON(kvm_pgtable_stage2_unmap(&vm->pgt, ipa, PAGE_SIZE));
 
@@ -2517,7 +2147,6 @@
 
 unlock:
 	guest_unlock_component(vm);
->>>>>>> 93e4fc4c
 	host_unlock_component();
 
 	return ret;
@@ -2621,8 +2250,6 @@
 	guest_unlock_component(vm);
 
 	return ret;
-<<<<<<< HEAD
-=======
 }
 
 int host_stage2_protect_pages_locked(phys_addr_t addr, u64 size)
@@ -2647,5 +2274,4 @@
 	host_unlock_component();
 
 	return ret;
->>>>>>> 93e4fc4c
 }