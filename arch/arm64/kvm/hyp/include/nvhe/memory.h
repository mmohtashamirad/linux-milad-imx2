--- conflicted
+++ resolved
@@ -11,12 +11,7 @@
  * Accesses to struct hyp_page flags are serialized by the host stage-2
  * page-table lock.
  */
-<<<<<<< HEAD
-#define HOST_PAGE_NEED_POISONING	BIT(0)
-#define HOST_PAGE_PENDING_RECLAIM	BIT(1)
-=======
 #define MODULE_OWNED_PAGE		BIT(0)
->>>>>>> 93e4fc4c
 
 struct hyp_page {
 	unsigned short refcount;
