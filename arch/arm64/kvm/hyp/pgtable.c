--- conflicted
+++ resolved
@@ -16,14 +16,8 @@
 					 KVM_PTE_LEAF_ATTR_LO_S2_S2AP_W | \
 					 KVM_PTE_LEAF_ATTR_HI_S2_XN)
 
-<<<<<<< HEAD
 #define KVM_PTE_LEAF_ATTR_S2_DEVICE     BIT(55)
 
-#define KVM_INVALID_PTE_OWNER_MASK	GENMASK(9, 2)
-#define KVM_MAX_OWNER_ID		1
-
-=======
->>>>>>> 49d7088c
 struct kvm_pgtable_walk_data {
 	struct kvm_pgtable		*pgt;
 	struct kvm_pgtable_walker	*walker;
@@ -582,17 +576,12 @@
 				kvm_pte_t *ptep)
 {
 	bool device = prot & KVM_PGTABLE_PROT_DEVICE;
-<<<<<<< HEAD
-	kvm_pte_t attr = device ? KVM_S2_MEMATTR(pgt, DEVICE_nGnRE) :
-			    KVM_S2_MEMATTR(pgt, NORMAL);
+	bool nc = prot & KVM_PGTABLE_PROT_NC;
+	kvm_pte_t attr;
 	u32 sh = 0;
 
 	if (!(prot & KVM_PGTABLE_PROT_DEVICE_NS))
 		sh = KVM_PTE_LEAF_ATTR_LO_S2_SH_IS;
-=======
-	u32 sh = KVM_PTE_LEAF_ATTR_LO_S2_SH_IS;
-	bool nc = prot & KVM_PGTABLE_PROT_NC;
-	kvm_pte_t attr;
 
 	if (device && nc)
 		return -EINVAL;
@@ -603,7 +592,6 @@
 		attr = KVM_S2_MEMATTR(pgt, NORMAL_NC);
 	else
 		attr = KVM_S2_MEMATTR(pgt, NORMAL);
->>>>>>> 49d7088c
 
 	if (!(prot & KVM_PGTABLE_PROT_X))
 		attr |= KVM_PTE_LEAF_ATTR_HI_S2_XN;
@@ -1178,12 +1166,8 @@
 	struct kvm_pgtable_mm_ops *mm_ops = pgt->mm_ops;
 	kvm_pte_t pte = *ptep;
 
-<<<<<<< HEAD
-	if (!kvm_pte_valid(pte) || !stage2_pte_cacheable(pgt, pte) ||
+	if (!stage2_pte_cacheable(pgt, pte) ||
 	   (pte & KVM_PTE_LEAF_ATTR_S2_DEVICE))
-=======
-	if (!stage2_pte_cacheable(pgt, pte))
->>>>>>> 49d7088c
 		return 0;
 
 	if (mm_ops->dcache_clean_inval_poc)
