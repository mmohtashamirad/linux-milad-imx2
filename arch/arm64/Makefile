--- conflicted
+++ resolved
@@ -72,15 +72,13 @@
 					include/generated/asm-offsets.h))
 endif
 
-<<<<<<< HEAD
+# Ensure that if the compiler supports branch protection we default it
+# off.
+KBUILD_CFLAGS += $(call cc-option,-mbranch-protection=none)
+
 ifeq ($(CONFIG_SHADOW_CALL_STACK), y)
 KBUILD_CFLAGS	+= -ffixed-x18
 endif
-=======
-# Ensure that if the compiler supports branch protection we default it
-# off.
-KBUILD_CFLAGS += $(call cc-option,-mbranch-protection=none)
->>>>>>> dc4059d2
 
 ifeq ($(CONFIG_CPU_BIG_ENDIAN), y)
 KBUILD_CPPFLAGS	+= -mbig-endian
