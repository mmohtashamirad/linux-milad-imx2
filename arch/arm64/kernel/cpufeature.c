// SPDX-License-Identifier: GPL-2.0-only
/*
 * Contains CPU feature definitions
 *
 * Copyright (C) 2015 ARM Ltd.
 *
 * A note for the weary kernel hacker: the code here is confusing and hard to
 * follow! That's partly because it's solving a nasty problem, but also because
 * there's a little bit of over-abstraction that tends to obscure what's going
 * on behind a maze of helper functions and macros.
 *
 * The basic problem is that hardware folks have started gluing together CPUs
 * with distinct architectural features; in some cases even creating SoCs where
 * user-visible instructions are available only on a subset of the available
 * cores. We try to address this by snapshotting the feature registers of the
 * boot CPU and comparing these with the feature registers of each secondary
 * CPU when bringing them up. If there is a mismatch, then we update the
 * snapshot state to indicate the lowest-common denominator of the feature,
 * known as the "safe" value. This snapshot state can be queried to view the
 * "sanitised" value of a feature register.
 *
 * The sanitised register values are used to decide which capabilities we
 * have in the system. These may be in the form of traditional "hwcaps"
 * advertised to userspace or internal "cpucaps" which are used to configure
 * things like alternative patching and static keys. While a feature mismatch
 * may result in a TAINT_CPU_OUT_OF_SPEC kernel taint, a capability mismatch
 * may prevent a CPU from being onlined at all.
 *
 * Some implementation details worth remembering:
 *
 * - Mismatched features are *always* sanitised to a "safe" value, which
 *   usually indicates that the feature is not supported.
 *
 * - A mismatched feature marked with FTR_STRICT will cause a "SANITY CHECK"
 *   warning when onlining an offending CPU and the kernel will be tainted
 *   with TAINT_CPU_OUT_OF_SPEC.
 *
 * - Features marked as FTR_VISIBLE have their sanitised value visible to
 *   userspace. FTR_VISIBLE features in registers that are only visible
 *   to EL0 by trapping *must* have a corresponding HWCAP so that late
 *   onlining of CPUs cannot lead to features disappearing at runtime.
 *
 * - A "feature" is typically a 4-bit register field. A "capability" is the
 *   high-level description derived from the sanitised field value.
 *
 * - Read the Arm ARM (DDI 0487F.a) section D13.1.3 ("Principles of the ID
 *   scheme for fields in ID registers") to understand when feature fields
 *   may be signed or unsigned (FTR_SIGNED and FTR_UNSIGNED accordingly).
 *
 * - KVM exposes its own view of the feature registers to guest operating
 *   systems regardless of FTR_VISIBLE. This is typically driven from the
 *   sanitised register values to allow virtual CPUs to be migrated between
 *   arbitrary physical CPUs, but some features not present on the host are
 *   also advertised and emulated. Look at sys_reg_descs[] for the gory
 *   details.
 *
 * - If the arm64_ftr_bits[] for a register has a missing field, then this
 *   field is treated as STRICT RES0, including for read_sanitised_ftr_reg().
 *   This is stronger than FTR_HIDDEN and can be used to hide features from
 *   KVM guests.
 */

#define pr_fmt(fmt) "CPU features: " fmt

#include <linux/bsearch.h>
#include <linux/cpumask.h>
#include <linux/crash_dump.h>
#include <linux/sort.h>
#include <linux/stop_machine.h>
#include <linux/sysfs.h>
#include <linux/types.h>
#include <linux/mm.h>
#include <linux/cpu.h>
#include <linux/kasan.h>
#include <asm/cpu.h>
#include <asm/cpufeature.h>
#include <asm/cpu_ops.h>
#include <asm/fpsimd.h>
#include <asm/kvm_host.h>
#include <asm/mmu_context.h>
#include <asm/mte.h>
#include <asm/processor.h>
#include <asm/sysreg.h>
#include <asm/traps.h>
#include <asm/virt.h>

/* Kernel representation of AT_HWCAP and AT_HWCAP2 */
static unsigned long elf_hwcap __read_mostly;

#ifdef CONFIG_COMPAT
#define COMPAT_ELF_HWCAP_DEFAULT	\
				(COMPAT_HWCAP_HALF|COMPAT_HWCAP_THUMB|\
				 COMPAT_HWCAP_FAST_MULT|COMPAT_HWCAP_EDSP|\
				 COMPAT_HWCAP_TLS|COMPAT_HWCAP_IDIV|\
				 COMPAT_HWCAP_LPAE)
unsigned int compat_elf_hwcap __read_mostly = COMPAT_ELF_HWCAP_DEFAULT;
unsigned int compat_elf_hwcap2 __read_mostly;
#endif

DECLARE_BITMAP(cpu_hwcaps, ARM64_NCAPS);
EXPORT_SYMBOL(cpu_hwcaps);
static struct arm64_cpu_capabilities const __ro_after_init *cpu_hwcaps_ptrs[ARM64_NCAPS];

/* Need also bit for ARM64_CB_PATCH */
DECLARE_BITMAP(boot_capabilities, ARM64_NPATCHABLE);

bool arm64_use_ng_mappings = false;
EXPORT_SYMBOL(arm64_use_ng_mappings);

/*
 * Permit PER_LINUX32 and execve() of 32-bit binaries even if not all CPUs
 * support it?
 */
static bool __read_mostly allow_mismatched_32bit_el0;

/*
 * Static branch enabled only if allow_mismatched_32bit_el0 is set and we have
 * seen at least one CPU capable of 32-bit EL0.
 */
DEFINE_STATIC_KEY_FALSE(arm64_mismatched_32bit_el0);

/*
 * Mask of CPUs supporting 32-bit EL0.
 * Only valid if arm64_mismatched_32bit_el0 is enabled.
 */
static cpumask_var_t cpu_32bit_el0_mask __cpumask_var_read_mostly;

/*
 * Flag to indicate if we have computed the system wide
 * capabilities based on the boot time active CPUs. This
 * will be used to determine if a new booting CPU should
 * go through the verification process to make sure that it
 * supports the system capabilities, without using a hotplug
 * notifier. This is also used to decide if we could use
 * the fast path for checking constant CPU caps.
 */
DEFINE_STATIC_KEY_FALSE(arm64_const_caps_ready);
EXPORT_SYMBOL(arm64_const_caps_ready);
static inline void finalize_system_capabilities(void)
{
	static_branch_enable(&arm64_const_caps_ready);
}

void dump_cpu_features(void)
{
	/* file-wide pr_fmt adds "CPU features: " prefix */
	pr_emerg("0x%*pb\n", ARM64_NCAPS, &cpu_hwcaps);
}

DEFINE_STATIC_KEY_ARRAY_FALSE(cpu_hwcap_keys, ARM64_NCAPS);
EXPORT_SYMBOL(cpu_hwcap_keys);

#define __ARM64_FTR_BITS(SIGNED, VISIBLE, STRICT, TYPE, SHIFT, WIDTH, SAFE_VAL) \
	{						\
		.sign = SIGNED,				\
		.visible = VISIBLE,			\
		.strict = STRICT,			\
		.type = TYPE,				\
		.shift = SHIFT,				\
		.width = WIDTH,				\
		.safe_val = SAFE_VAL,			\
	}

/* Define a feature with unsigned values */
#define ARM64_FTR_BITS(VISIBLE, STRICT, TYPE, SHIFT, WIDTH, SAFE_VAL) \
	__ARM64_FTR_BITS(FTR_UNSIGNED, VISIBLE, STRICT, TYPE, SHIFT, WIDTH, SAFE_VAL)

/* Define a feature with a signed value */
#define S_ARM64_FTR_BITS(VISIBLE, STRICT, TYPE, SHIFT, WIDTH, SAFE_VAL) \
	__ARM64_FTR_BITS(FTR_SIGNED, VISIBLE, STRICT, TYPE, SHIFT, WIDTH, SAFE_VAL)

#define ARM64_FTR_END					\
	{						\
		.width = 0,				\
	}

/* meta feature for alternatives */
static bool __maybe_unused
cpufeature_pan_not_uao(const struct arm64_cpu_capabilities *entry, int __unused);

static void cpu_enable_cnp(struct arm64_cpu_capabilities const *cap);

static bool __system_matches_cap(unsigned int n);

/*
 * NOTE: Any changes to the visibility of features should be kept in
 * sync with the documentation of the CPU feature register ABI.
 */
static const struct arm64_ftr_bits ftr_id_aa64isar0[] = {
	ARM64_FTR_BITS(FTR_VISIBLE, FTR_STRICT, FTR_LOWER_SAFE, ID_AA64ISAR0_RNDR_SHIFT, 4, 0),
	ARM64_FTR_BITS(FTR_HIDDEN, FTR_STRICT, FTR_LOWER_SAFE, ID_AA64ISAR0_TLB_SHIFT, 4, 0),
	ARM64_FTR_BITS(FTR_VISIBLE, FTR_STRICT, FTR_LOWER_SAFE, ID_AA64ISAR0_TS_SHIFT, 4, 0),
	ARM64_FTR_BITS(FTR_VISIBLE, FTR_STRICT, FTR_LOWER_SAFE, ID_AA64ISAR0_FHM_SHIFT, 4, 0),
	ARM64_FTR_BITS(FTR_VISIBLE, FTR_STRICT, FTR_LOWER_SAFE, ID_AA64ISAR0_DP_SHIFT, 4, 0),
	ARM64_FTR_BITS(FTR_VISIBLE, FTR_STRICT, FTR_LOWER_SAFE, ID_AA64ISAR0_SM4_SHIFT, 4, 0),
	ARM64_FTR_BITS(FTR_VISIBLE, FTR_STRICT, FTR_LOWER_SAFE, ID_AA64ISAR0_SM3_SHIFT, 4, 0),
	ARM64_FTR_BITS(FTR_VISIBLE, FTR_STRICT, FTR_LOWER_SAFE, ID_AA64ISAR0_SHA3_SHIFT, 4, 0),
	ARM64_FTR_BITS(FTR_VISIBLE, FTR_STRICT, FTR_LOWER_SAFE, ID_AA64ISAR0_RDM_SHIFT, 4, 0),
	ARM64_FTR_BITS(FTR_VISIBLE, FTR_STRICT, FTR_LOWER_SAFE, ID_AA64ISAR0_ATOMICS_SHIFT, 4, 0),
	ARM64_FTR_BITS(FTR_VISIBLE, FTR_STRICT, FTR_LOWER_SAFE, ID_AA64ISAR0_CRC32_SHIFT, 4, 0),
	ARM64_FTR_BITS(FTR_VISIBLE, FTR_STRICT, FTR_LOWER_SAFE, ID_AA64ISAR0_SHA2_SHIFT, 4, 0),
	ARM64_FTR_BITS(FTR_VISIBLE, FTR_STRICT, FTR_LOWER_SAFE, ID_AA64ISAR0_SHA1_SHIFT, 4, 0),
	ARM64_FTR_BITS(FTR_VISIBLE, FTR_STRICT, FTR_LOWER_SAFE, ID_AA64ISAR0_AES_SHIFT, 4, 0),
	ARM64_FTR_END,
};

static const struct arm64_ftr_bits ftr_id_aa64isar1[] = {
	ARM64_FTR_BITS(FTR_VISIBLE, FTR_STRICT, FTR_LOWER_SAFE, ID_AA64ISAR1_I8MM_SHIFT, 4, 0),
	ARM64_FTR_BITS(FTR_VISIBLE, FTR_STRICT, FTR_LOWER_SAFE, ID_AA64ISAR1_DGH_SHIFT, 4, 0),
	ARM64_FTR_BITS(FTR_VISIBLE, FTR_STRICT, FTR_LOWER_SAFE, ID_AA64ISAR1_BF16_SHIFT, 4, 0),
	ARM64_FTR_BITS(FTR_HIDDEN, FTR_STRICT, FTR_LOWER_SAFE, ID_AA64ISAR1_SPECRES_SHIFT, 4, 0),
	ARM64_FTR_BITS(FTR_VISIBLE, FTR_STRICT, FTR_LOWER_SAFE, ID_AA64ISAR1_SB_SHIFT, 4, 0),
	ARM64_FTR_BITS(FTR_VISIBLE, FTR_STRICT, FTR_LOWER_SAFE, ID_AA64ISAR1_FRINTTS_SHIFT, 4, 0),
	ARM64_FTR_BITS(FTR_VISIBLE_IF_IS_ENABLED(CONFIG_ARM64_PTR_AUTH),
		       FTR_STRICT, FTR_LOWER_SAFE, ID_AA64ISAR1_GPI_SHIFT, 4, 0),
	ARM64_FTR_BITS(FTR_VISIBLE_IF_IS_ENABLED(CONFIG_ARM64_PTR_AUTH),
		       FTR_STRICT, FTR_LOWER_SAFE, ID_AA64ISAR1_GPA_SHIFT, 4, 0),
	ARM64_FTR_BITS(FTR_VISIBLE, FTR_STRICT, FTR_LOWER_SAFE, ID_AA64ISAR1_LRCPC_SHIFT, 4, 0),
	ARM64_FTR_BITS(FTR_VISIBLE, FTR_STRICT, FTR_LOWER_SAFE, ID_AA64ISAR1_FCMA_SHIFT, 4, 0),
	ARM64_FTR_BITS(FTR_VISIBLE, FTR_STRICT, FTR_LOWER_SAFE, ID_AA64ISAR1_JSCVT_SHIFT, 4, 0),
	ARM64_FTR_BITS(FTR_VISIBLE_IF_IS_ENABLED(CONFIG_ARM64_PTR_AUTH),
		       FTR_STRICT, FTR_EXACT, ID_AA64ISAR1_API_SHIFT, 4, 0),
	ARM64_FTR_BITS(FTR_VISIBLE_IF_IS_ENABLED(CONFIG_ARM64_PTR_AUTH),
		       FTR_STRICT, FTR_EXACT, ID_AA64ISAR1_APA_SHIFT, 4, 0),
	ARM64_FTR_BITS(FTR_VISIBLE, FTR_STRICT, FTR_LOWER_SAFE, ID_AA64ISAR1_DPB_SHIFT, 4, 0),
	ARM64_FTR_END,
};

static const struct arm64_ftr_bits ftr_id_aa64pfr0[] = {
	ARM64_FTR_BITS(FTR_HIDDEN, FTR_NONSTRICT, FTR_LOWER_SAFE, ID_AA64PFR0_CSV3_SHIFT, 4, 0),
	ARM64_FTR_BITS(FTR_HIDDEN, FTR_NONSTRICT, FTR_LOWER_SAFE, ID_AA64PFR0_CSV2_SHIFT, 4, 0),
	ARM64_FTR_BITS(FTR_VISIBLE, FTR_STRICT, FTR_LOWER_SAFE, ID_AA64PFR0_DIT_SHIFT, 4, 0),
	ARM64_FTR_BITS(FTR_HIDDEN, FTR_NONSTRICT, FTR_LOWER_SAFE, ID_AA64PFR0_AMU_SHIFT, 4, 0),
	ARM64_FTR_BITS(FTR_HIDDEN, FTR_STRICT, FTR_LOWER_SAFE, ID_AA64PFR0_MPAM_SHIFT, 4, 0),
	ARM64_FTR_BITS(FTR_HIDDEN, FTR_NONSTRICT, FTR_LOWER_SAFE, ID_AA64PFR0_SEL2_SHIFT, 4, 0),
	ARM64_FTR_BITS(FTR_VISIBLE_IF_IS_ENABLED(CONFIG_ARM64_SVE),
				   FTR_STRICT, FTR_LOWER_SAFE, ID_AA64PFR0_SVE_SHIFT, 4, 0),
	ARM64_FTR_BITS(FTR_HIDDEN, FTR_STRICT, FTR_LOWER_SAFE, ID_AA64PFR0_RAS_SHIFT, 4, 0),
	ARM64_FTR_BITS(FTR_HIDDEN, FTR_STRICT, FTR_LOWER_SAFE, ID_AA64PFR0_GIC_SHIFT, 4, 0),
	S_ARM64_FTR_BITS(FTR_VISIBLE, FTR_STRICT, FTR_LOWER_SAFE, ID_AA64PFR0_ASIMD_SHIFT, 4, ID_AA64PFR0_ASIMD_NI),
	S_ARM64_FTR_BITS(FTR_VISIBLE, FTR_STRICT, FTR_LOWER_SAFE, ID_AA64PFR0_FP_SHIFT, 4, ID_AA64PFR0_FP_NI),
	ARM64_FTR_BITS(FTR_HIDDEN, FTR_NONSTRICT, FTR_LOWER_SAFE, ID_AA64PFR0_EL3_SHIFT, 4, 0),
	ARM64_FTR_BITS(FTR_HIDDEN, FTR_NONSTRICT, FTR_LOWER_SAFE, ID_AA64PFR0_EL2_SHIFT, 4, 0),
	ARM64_FTR_BITS(FTR_HIDDEN, FTR_NONSTRICT, FTR_LOWER_SAFE, ID_AA64PFR0_EL1_SHIFT, 4, ID_AA64PFR0_EL1_64BIT_ONLY),
	ARM64_FTR_BITS(FTR_HIDDEN, FTR_NONSTRICT, FTR_LOWER_SAFE, ID_AA64PFR0_EL0_SHIFT, 4, ID_AA64PFR0_EL0_64BIT_ONLY),
	ARM64_FTR_END,
};

static const struct arm64_ftr_bits ftr_id_aa64pfr1[] = {
	ARM64_FTR_BITS(FTR_HIDDEN, FTR_STRICT, FTR_LOWER_SAFE, ID_AA64PFR1_MPAMFRAC_SHIFT, 4, 0),
	ARM64_FTR_BITS(FTR_HIDDEN, FTR_STRICT, FTR_LOWER_SAFE, ID_AA64PFR1_RASFRAC_SHIFT, 4, 0),
	ARM64_FTR_BITS(FTR_VISIBLE_IF_IS_ENABLED(CONFIG_ARM64_MTE),
		       FTR_STRICT, FTR_LOWER_SAFE, ID_AA64PFR1_MTE_SHIFT, 4, ID_AA64PFR1_MTE_NI),
	ARM64_FTR_BITS(FTR_VISIBLE, FTR_NONSTRICT, FTR_LOWER_SAFE, ID_AA64PFR1_SSBS_SHIFT, 4, ID_AA64PFR1_SSBS_PSTATE_NI),
	ARM64_FTR_BITS(FTR_VISIBLE_IF_IS_ENABLED(CONFIG_ARM64_BTI),
				    FTR_STRICT, FTR_LOWER_SAFE, ID_AA64PFR1_BT_SHIFT, 4, 0),
	ARM64_FTR_END,
};

static const struct arm64_ftr_bits ftr_id_aa64zfr0[] = {
	ARM64_FTR_BITS(FTR_VISIBLE_IF_IS_ENABLED(CONFIG_ARM64_SVE),
		       FTR_STRICT, FTR_LOWER_SAFE, ID_AA64ZFR0_F64MM_SHIFT, 4, 0),
	ARM64_FTR_BITS(FTR_VISIBLE_IF_IS_ENABLED(CONFIG_ARM64_SVE),
		       FTR_STRICT, FTR_LOWER_SAFE, ID_AA64ZFR0_F32MM_SHIFT, 4, 0),
	ARM64_FTR_BITS(FTR_VISIBLE_IF_IS_ENABLED(CONFIG_ARM64_SVE),
		       FTR_STRICT, FTR_LOWER_SAFE, ID_AA64ZFR0_I8MM_SHIFT, 4, 0),
	ARM64_FTR_BITS(FTR_VISIBLE_IF_IS_ENABLED(CONFIG_ARM64_SVE),
		       FTR_STRICT, FTR_LOWER_SAFE, ID_AA64ZFR0_SM4_SHIFT, 4, 0),
	ARM64_FTR_BITS(FTR_VISIBLE_IF_IS_ENABLED(CONFIG_ARM64_SVE),
		       FTR_STRICT, FTR_LOWER_SAFE, ID_AA64ZFR0_SHA3_SHIFT, 4, 0),
	ARM64_FTR_BITS(FTR_VISIBLE_IF_IS_ENABLED(CONFIG_ARM64_SVE),
		       FTR_STRICT, FTR_LOWER_SAFE, ID_AA64ZFR0_BF16_SHIFT, 4, 0),
	ARM64_FTR_BITS(FTR_VISIBLE_IF_IS_ENABLED(CONFIG_ARM64_SVE),
		       FTR_STRICT, FTR_LOWER_SAFE, ID_AA64ZFR0_BITPERM_SHIFT, 4, 0),
	ARM64_FTR_BITS(FTR_VISIBLE_IF_IS_ENABLED(CONFIG_ARM64_SVE),
		       FTR_STRICT, FTR_LOWER_SAFE, ID_AA64ZFR0_AES_SHIFT, 4, 0),
	ARM64_FTR_BITS(FTR_VISIBLE_IF_IS_ENABLED(CONFIG_ARM64_SVE),
		       FTR_STRICT, FTR_LOWER_SAFE, ID_AA64ZFR0_SVEVER_SHIFT, 4, 0),
	ARM64_FTR_END,
};

static const struct arm64_ftr_bits ftr_id_aa64mmfr0[] = {
	ARM64_FTR_BITS(FTR_HIDDEN, FTR_STRICT, FTR_LOWER_SAFE, ID_AA64MMFR0_ECV_SHIFT, 4, 0),
	ARM64_FTR_BITS(FTR_HIDDEN, FTR_STRICT, FTR_LOWER_SAFE, ID_AA64MMFR0_FGT_SHIFT, 4, 0),
	ARM64_FTR_BITS(FTR_HIDDEN, FTR_STRICT, FTR_LOWER_SAFE, ID_AA64MMFR0_EXS_SHIFT, 4, 0),
	/*
	 * Page size not being supported at Stage-2 is not fatal. You
	 * just give up KVM if PAGE_SIZE isn't supported there. Go fix
	 * your favourite nesting hypervisor.
	 *
	 * There is a small corner case where the hypervisor explicitly
	 * advertises a given granule size at Stage-2 (value 2) on some
	 * vCPUs, and uses the fallback to Stage-1 (value 0) for other
	 * vCPUs. Although this is not forbidden by the architecture, it
	 * indicates that the hypervisor is being silly (or buggy).
	 *
	 * We make no effort to cope with this and pretend that if these
	 * fields are inconsistent across vCPUs, then it isn't worth
	 * trying to bring KVM up.
	 */
	ARM64_FTR_BITS(FTR_HIDDEN, FTR_NONSTRICT, FTR_EXACT, ID_AA64MMFR0_TGRAN4_2_SHIFT, 4, 1),
	ARM64_FTR_BITS(FTR_HIDDEN, FTR_NONSTRICT, FTR_EXACT, ID_AA64MMFR0_TGRAN64_2_SHIFT, 4, 1),
	ARM64_FTR_BITS(FTR_HIDDEN, FTR_NONSTRICT, FTR_EXACT, ID_AA64MMFR0_TGRAN16_2_SHIFT, 4, 1),
	/*
	 * We already refuse to boot CPUs that don't support our configured
	 * page size, so we can only detect mismatches for a page size other
	 * than the one we're currently using. Unfortunately, SoCs like this
	 * exist in the wild so, even though we don't like it, we'll have to go
	 * along with it and treat them as non-strict.
	 */
	S_ARM64_FTR_BITS(FTR_HIDDEN, FTR_NONSTRICT, FTR_LOWER_SAFE, ID_AA64MMFR0_TGRAN4_SHIFT, 4, ID_AA64MMFR0_TGRAN4_NI),
	S_ARM64_FTR_BITS(FTR_HIDDEN, FTR_NONSTRICT, FTR_LOWER_SAFE, ID_AA64MMFR0_TGRAN64_SHIFT, 4, ID_AA64MMFR0_TGRAN64_NI),
	ARM64_FTR_BITS(FTR_HIDDEN, FTR_NONSTRICT, FTR_LOWER_SAFE, ID_AA64MMFR0_TGRAN16_SHIFT, 4, ID_AA64MMFR0_TGRAN16_NI),

	ARM64_FTR_BITS(FTR_HIDDEN, FTR_STRICT, FTR_LOWER_SAFE, ID_AA64MMFR0_BIGENDEL0_SHIFT, 4, 0),
	/* Linux shouldn't care about secure memory */
	ARM64_FTR_BITS(FTR_HIDDEN, FTR_NONSTRICT, FTR_LOWER_SAFE, ID_AA64MMFR0_SNSMEM_SHIFT, 4, 0),
	ARM64_FTR_BITS(FTR_HIDDEN, FTR_STRICT, FTR_LOWER_SAFE, ID_AA64MMFR0_BIGENDEL_SHIFT, 4, 0),
	ARM64_FTR_BITS(FTR_HIDDEN, FTR_STRICT, FTR_LOWER_SAFE, ID_AA64MMFR0_ASID_SHIFT, 4, 0),
	/*
	 * Differing PARange is fine as long as all peripherals and memory are mapped
	 * within the minimum PARange of all CPUs
	 */
	ARM64_FTR_BITS(FTR_HIDDEN, FTR_NONSTRICT, FTR_LOWER_SAFE, ID_AA64MMFR0_PARANGE_SHIFT, 4, 0),
	ARM64_FTR_END,
};

static const struct arm64_ftr_bits ftr_id_aa64mmfr1[] = {
	ARM64_FTR_BITS(FTR_HIDDEN, FTR_STRICT, FTR_LOWER_SAFE, ID_AA64MMFR1_ETS_SHIFT, 4, 0),
	ARM64_FTR_BITS(FTR_HIDDEN, FTR_STRICT, FTR_LOWER_SAFE, ID_AA64MMFR1_TWED_SHIFT, 4, 0),
	ARM64_FTR_BITS(FTR_HIDDEN, FTR_STRICT, FTR_LOWER_SAFE, ID_AA64MMFR1_XNX_SHIFT, 4, 0),
	ARM64_FTR_BITS(FTR_HIDDEN, FTR_STRICT, FTR_HIGHER_SAFE, ID_AA64MMFR1_SPECSEI_SHIFT, 4, 0),
	ARM64_FTR_BITS(FTR_HIDDEN, FTR_STRICT, FTR_LOWER_SAFE, ID_AA64MMFR1_PAN_SHIFT, 4, 0),
	ARM64_FTR_BITS(FTR_HIDDEN, FTR_STRICT, FTR_LOWER_SAFE, ID_AA64MMFR1_LOR_SHIFT, 4, 0),
	ARM64_FTR_BITS(FTR_HIDDEN, FTR_STRICT, FTR_LOWER_SAFE, ID_AA64MMFR1_HPD_SHIFT, 4, 0),
	ARM64_FTR_BITS(FTR_HIDDEN, FTR_STRICT, FTR_LOWER_SAFE, ID_AA64MMFR1_VHE_SHIFT, 4, 0),
	ARM64_FTR_BITS(FTR_HIDDEN, FTR_STRICT, FTR_LOWER_SAFE, ID_AA64MMFR1_VMIDBITS_SHIFT, 4, 0),
	ARM64_FTR_BITS(FTR_HIDDEN, FTR_STRICT, FTR_LOWER_SAFE, ID_AA64MMFR1_HADBS_SHIFT, 4, 0),
	ARM64_FTR_END,
};

static const struct arm64_ftr_bits ftr_id_aa64mmfr2[] = {
	ARM64_FTR_BITS(FTR_HIDDEN, FTR_NONSTRICT, FTR_LOWER_SAFE, ID_AA64MMFR2_E0PD_SHIFT, 4, 0),
	ARM64_FTR_BITS(FTR_HIDDEN, FTR_STRICT, FTR_LOWER_SAFE, ID_AA64MMFR2_EVT_SHIFT, 4, 0),
	ARM64_FTR_BITS(FTR_HIDDEN, FTR_STRICT, FTR_LOWER_SAFE, ID_AA64MMFR2_BBM_SHIFT, 4, 0),
	ARM64_FTR_BITS(FTR_HIDDEN, FTR_STRICT, FTR_LOWER_SAFE, ID_AA64MMFR2_TTL_SHIFT, 4, 0),
	ARM64_FTR_BITS(FTR_HIDDEN, FTR_STRICT, FTR_LOWER_SAFE, ID_AA64MMFR2_FWB_SHIFT, 4, 0),
	ARM64_FTR_BITS(FTR_HIDDEN, FTR_STRICT, FTR_LOWER_SAFE, ID_AA64MMFR2_IDS_SHIFT, 4, 0),
	ARM64_FTR_BITS(FTR_VISIBLE, FTR_STRICT, FTR_LOWER_SAFE, ID_AA64MMFR2_AT_SHIFT, 4, 0),
	ARM64_FTR_BITS(FTR_HIDDEN, FTR_STRICT, FTR_LOWER_SAFE, ID_AA64MMFR2_ST_SHIFT, 4, 0),
	ARM64_FTR_BITS(FTR_HIDDEN, FTR_STRICT, FTR_LOWER_SAFE, ID_AA64MMFR2_NV_SHIFT, 4, 0),
	ARM64_FTR_BITS(FTR_HIDDEN, FTR_STRICT, FTR_LOWER_SAFE, ID_AA64MMFR2_CCIDX_SHIFT, 4, 0),
	ARM64_FTR_BITS(FTR_HIDDEN, FTR_STRICT, FTR_LOWER_SAFE, ID_AA64MMFR2_LVA_SHIFT, 4, 0),
	ARM64_FTR_BITS(FTR_HIDDEN, FTR_NONSTRICT, FTR_LOWER_SAFE, ID_AA64MMFR2_IESB_SHIFT, 4, 0),
	ARM64_FTR_BITS(FTR_HIDDEN, FTR_STRICT, FTR_LOWER_SAFE, ID_AA64MMFR2_LSM_SHIFT, 4, 0),
	ARM64_FTR_BITS(FTR_HIDDEN, FTR_STRICT, FTR_LOWER_SAFE, ID_AA64MMFR2_UAO_SHIFT, 4, 0),
	ARM64_FTR_BITS(FTR_HIDDEN, FTR_STRICT, FTR_LOWER_SAFE, ID_AA64MMFR2_CNP_SHIFT, 4, 0),
	ARM64_FTR_END,
};

static const struct arm64_ftr_bits ftr_ctr[] = {
	ARM64_FTR_BITS(FTR_VISIBLE, FTR_STRICT, FTR_EXACT, 31, 1, 1), /* RES1 */
	ARM64_FTR_BITS(FTR_VISIBLE, FTR_STRICT, FTR_LOWER_SAFE, CTR_DIC_SHIFT, 1, 1),
	ARM64_FTR_BITS(FTR_VISIBLE, FTR_STRICT, FTR_LOWER_SAFE, CTR_IDC_SHIFT, 1, 1),
	ARM64_FTR_BITS(FTR_VISIBLE, FTR_STRICT, FTR_HIGHER_OR_ZERO_SAFE, CTR_CWG_SHIFT, 4, 0),
	ARM64_FTR_BITS(FTR_VISIBLE, FTR_STRICT, FTR_HIGHER_OR_ZERO_SAFE, CTR_ERG_SHIFT, 4, 0),
	ARM64_FTR_BITS(FTR_VISIBLE, FTR_STRICT, FTR_LOWER_SAFE, CTR_DMINLINE_SHIFT, 4, 1),
	/*
	 * Linux can handle differing I-cache policies. Userspace JITs will
	 * make use of *minLine.
	 * If we have differing I-cache policies, report it as the weakest - VIPT.
	 */
	ARM64_FTR_BITS(FTR_VISIBLE, FTR_NONSTRICT, FTR_EXACT, CTR_L1IP_SHIFT, 2, ICACHE_POLICY_VIPT),	/* L1Ip */
	ARM64_FTR_BITS(FTR_VISIBLE, FTR_STRICT, FTR_LOWER_SAFE, CTR_IMINLINE_SHIFT, 4, 0),
	ARM64_FTR_END,
};

static struct arm64_ftr_override __ro_after_init no_override = { };

struct arm64_ftr_reg arm64_ftr_reg_ctrel0 = {
	.name		= "SYS_CTR_EL0",
	.ftr_bits	= ftr_ctr,
	.override	= &no_override,
};

static const struct arm64_ftr_bits ftr_id_mmfr0[] = {
	S_ARM64_FTR_BITS(FTR_HIDDEN, FTR_STRICT, FTR_LOWER_SAFE, ID_MMFR0_INNERSHR_SHIFT, 4, 0xf),
	ARM64_FTR_BITS(FTR_HIDDEN, FTR_STRICT, FTR_LOWER_SAFE, ID_MMFR0_FCSE_SHIFT, 4, 0),
	ARM64_FTR_BITS(FTR_HIDDEN, FTR_NONSTRICT, FTR_LOWER_SAFE, ID_MMFR0_AUXREG_SHIFT, 4, 0),
	ARM64_FTR_BITS(FTR_HIDDEN, FTR_STRICT, FTR_LOWER_SAFE, ID_MMFR0_TCM_SHIFT, 4, 0),
	ARM64_FTR_BITS(FTR_HIDDEN, FTR_STRICT, FTR_LOWER_SAFE, ID_MMFR0_SHARELVL_SHIFT, 4, 0),
	S_ARM64_FTR_BITS(FTR_HIDDEN, FTR_STRICT, FTR_LOWER_SAFE, ID_MMFR0_OUTERSHR_SHIFT, 4, 0xf),
	ARM64_FTR_BITS(FTR_HIDDEN, FTR_STRICT, FTR_LOWER_SAFE, ID_MMFR0_PMSA_SHIFT, 4, 0),
	ARM64_FTR_BITS(FTR_HIDDEN, FTR_STRICT, FTR_LOWER_SAFE, ID_MMFR0_VMSA_SHIFT, 4, 0),
	ARM64_FTR_END,
};

static const struct arm64_ftr_bits ftr_id_aa64dfr0[] = {
	S_ARM64_FTR_BITS(FTR_HIDDEN, FTR_STRICT, FTR_LOWER_SAFE, ID_AA64DFR0_DOUBLELOCK_SHIFT, 4, 0),
	ARM64_FTR_BITS(FTR_HIDDEN, FTR_NONSTRICT, FTR_LOWER_SAFE, ID_AA64DFR0_PMSVER_SHIFT, 4, 0),
	ARM64_FTR_BITS(FTR_HIDDEN, FTR_STRICT, FTR_LOWER_SAFE, ID_AA64DFR0_CTX_CMPS_SHIFT, 4, 0),
	ARM64_FTR_BITS(FTR_HIDDEN, FTR_STRICT, FTR_LOWER_SAFE, ID_AA64DFR0_WRPS_SHIFT, 4, 0),
	ARM64_FTR_BITS(FTR_HIDDEN, FTR_STRICT, FTR_LOWER_SAFE, ID_AA64DFR0_BRPS_SHIFT, 4, 0),
	/*
	 * We can instantiate multiple PMU instances with different levels
	 * of support.
	 */
	S_ARM64_FTR_BITS(FTR_HIDDEN, FTR_NONSTRICT, FTR_EXACT, ID_AA64DFR0_PMUVER_SHIFT, 4, 0),
	ARM64_FTR_BITS(FTR_HIDDEN, FTR_STRICT, FTR_EXACT, ID_AA64DFR0_DEBUGVER_SHIFT, 4, 0x6),
	ARM64_FTR_END,
};

static const struct arm64_ftr_bits ftr_mvfr2[] = {
	ARM64_FTR_BITS(FTR_HIDDEN, FTR_STRICT, FTR_LOWER_SAFE, MVFR2_FPMISC_SHIFT, 4, 0),
	ARM64_FTR_BITS(FTR_HIDDEN, FTR_STRICT, FTR_LOWER_SAFE, MVFR2_SIMDMISC_SHIFT, 4, 0),
	ARM64_FTR_END,
};

static const struct arm64_ftr_bits ftr_dczid[] = {
	ARM64_FTR_BITS(FTR_VISIBLE, FTR_STRICT, FTR_EXACT, DCZID_DZP_SHIFT, 1, 1),
	ARM64_FTR_BITS(FTR_VISIBLE, FTR_STRICT, FTR_LOWER_SAFE, DCZID_BS_SHIFT, 4, 0),
	ARM64_FTR_END,
};

static const struct arm64_ftr_bits ftr_id_isar0[] = {
	ARM64_FTR_BITS(FTR_HIDDEN, FTR_STRICT, FTR_LOWER_SAFE, ID_ISAR0_DIVIDE_SHIFT, 4, 0),
	ARM64_FTR_BITS(FTR_HIDDEN, FTR_STRICT, FTR_LOWER_SAFE, ID_ISAR0_DEBUG_SHIFT, 4, 0),
	ARM64_FTR_BITS(FTR_HIDDEN, FTR_STRICT, FTR_LOWER_SAFE, ID_ISAR0_COPROC_SHIFT, 4, 0),
	ARM64_FTR_BITS(FTR_HIDDEN, FTR_STRICT, FTR_LOWER_SAFE, ID_ISAR0_CMPBRANCH_SHIFT, 4, 0),
	ARM64_FTR_BITS(FTR_HIDDEN, FTR_STRICT, FTR_LOWER_SAFE, ID_ISAR0_BITFIELD_SHIFT, 4, 0),
	ARM64_FTR_BITS(FTR_HIDDEN, FTR_STRICT, FTR_LOWER_SAFE, ID_ISAR0_BITCOUNT_SHIFT, 4, 0),
	ARM64_FTR_BITS(FTR_HIDDEN, FTR_STRICT, FTR_LOWER_SAFE, ID_ISAR0_SWAP_SHIFT, 4, 0),
	ARM64_FTR_END,
};

static const struct arm64_ftr_bits ftr_id_isar5[] = {
	ARM64_FTR_BITS(FTR_HIDDEN, FTR_STRICT, FTR_LOWER_SAFE, ID_ISAR5_RDM_SHIFT, 4, 0),
	ARM64_FTR_BITS(FTR_HIDDEN, FTR_STRICT, FTR_LOWER_SAFE, ID_ISAR5_CRC32_SHIFT, 4, 0),
	ARM64_FTR_BITS(FTR_HIDDEN, FTR_STRICT, FTR_LOWER_SAFE, ID_ISAR5_SHA2_SHIFT, 4, 0),
	ARM64_FTR_BITS(FTR_HIDDEN, FTR_STRICT, FTR_LOWER_SAFE, ID_ISAR5_SHA1_SHIFT, 4, 0),
	ARM64_FTR_BITS(FTR_HIDDEN, FTR_STRICT, FTR_LOWER_SAFE, ID_ISAR5_AES_SHIFT, 4, 0),
	ARM64_FTR_BITS(FTR_HIDDEN, FTR_STRICT, FTR_LOWER_SAFE, ID_ISAR5_SEVL_SHIFT, 4, 0),
	ARM64_FTR_END,
};

static const struct arm64_ftr_bits ftr_id_mmfr4[] = {
	ARM64_FTR_BITS(FTR_HIDDEN, FTR_STRICT, FTR_LOWER_SAFE, ID_MMFR4_EVT_SHIFT, 4, 0),
	ARM64_FTR_BITS(FTR_HIDDEN, FTR_STRICT, FTR_LOWER_SAFE, ID_MMFR4_CCIDX_SHIFT, 4, 0),
	ARM64_FTR_BITS(FTR_HIDDEN, FTR_STRICT, FTR_LOWER_SAFE, ID_MMFR4_LSM_SHIFT, 4, 0),
	ARM64_FTR_BITS(FTR_HIDDEN, FTR_STRICT, FTR_LOWER_SAFE, ID_MMFR4_HPDS_SHIFT, 4, 0),
	ARM64_FTR_BITS(FTR_HIDDEN, FTR_STRICT, FTR_LOWER_SAFE, ID_MMFR4_CNP_SHIFT, 4, 0),
	ARM64_FTR_BITS(FTR_HIDDEN, FTR_STRICT, FTR_LOWER_SAFE, ID_MMFR4_XNX_SHIFT, 4, 0),
	ARM64_FTR_BITS(FTR_HIDDEN, FTR_STRICT, FTR_LOWER_SAFE, ID_MMFR4_AC2_SHIFT, 4, 0),

	/*
	 * SpecSEI = 1 indicates that the PE might generate an SError on an
	 * external abort on speculative read. It is safe to assume that an
	 * SError might be generated than it will not be. Hence it has been
	 * classified as FTR_HIGHER_SAFE.
	 */
	ARM64_FTR_BITS(FTR_HIDDEN, FTR_STRICT, FTR_HIGHER_SAFE, ID_MMFR4_SPECSEI_SHIFT, 4, 0),
	ARM64_FTR_END,
};

static const struct arm64_ftr_bits ftr_id_isar4[] = {
	ARM64_FTR_BITS(FTR_HIDDEN, FTR_STRICT, FTR_LOWER_SAFE, ID_ISAR4_SWP_FRAC_SHIFT, 4, 0),
	ARM64_FTR_BITS(FTR_HIDDEN, FTR_STRICT, FTR_LOWER_SAFE, ID_ISAR4_PSR_M_SHIFT, 4, 0),
	ARM64_FTR_BITS(FTR_HIDDEN, FTR_STRICT, FTR_LOWER_SAFE, ID_ISAR4_SYNCH_PRIM_FRAC_SHIFT, 4, 0),
	ARM64_FTR_BITS(FTR_HIDDEN, FTR_STRICT, FTR_LOWER_SAFE, ID_ISAR4_BARRIER_SHIFT, 4, 0),
	ARM64_FTR_BITS(FTR_HIDDEN, FTR_STRICT, FTR_LOWER_SAFE, ID_ISAR4_SMC_SHIFT, 4, 0),
	ARM64_FTR_BITS(FTR_HIDDEN, FTR_STRICT, FTR_LOWER_SAFE, ID_ISAR4_WRITEBACK_SHIFT, 4, 0),
	ARM64_FTR_BITS(FTR_HIDDEN, FTR_STRICT, FTR_LOWER_SAFE, ID_ISAR4_WITHSHIFTS_SHIFT, 4, 0),
	ARM64_FTR_BITS(FTR_HIDDEN, FTR_STRICT, FTR_LOWER_SAFE, ID_ISAR4_UNPRIV_SHIFT, 4, 0),
	ARM64_FTR_END,
};

static const struct arm64_ftr_bits ftr_id_mmfr5[] = {
	ARM64_FTR_BITS(FTR_HIDDEN, FTR_STRICT, FTR_LOWER_SAFE, ID_MMFR5_ETS_SHIFT, 4, 0),
	ARM64_FTR_END,
};

static const struct arm64_ftr_bits ftr_id_isar6[] = {
	ARM64_FTR_BITS(FTR_HIDDEN, FTR_STRICT, FTR_LOWER_SAFE, ID_ISAR6_I8MM_SHIFT, 4, 0),
	ARM64_FTR_BITS(FTR_HIDDEN, FTR_STRICT, FTR_LOWER_SAFE, ID_ISAR6_BF16_SHIFT, 4, 0),
	ARM64_FTR_BITS(FTR_HIDDEN, FTR_STRICT, FTR_LOWER_SAFE, ID_ISAR6_SPECRES_SHIFT, 4, 0),
	ARM64_FTR_BITS(FTR_HIDDEN, FTR_STRICT, FTR_LOWER_SAFE, ID_ISAR6_SB_SHIFT, 4, 0),
	ARM64_FTR_BITS(FTR_HIDDEN, FTR_STRICT, FTR_LOWER_SAFE, ID_ISAR6_FHM_SHIFT, 4, 0),
	ARM64_FTR_BITS(FTR_HIDDEN, FTR_STRICT, FTR_LOWER_SAFE, ID_ISAR6_DP_SHIFT, 4, 0),
	ARM64_FTR_BITS(FTR_HIDDEN, FTR_STRICT, FTR_LOWER_SAFE, ID_ISAR6_JSCVT_SHIFT, 4, 0),
	ARM64_FTR_END,
};

static const struct arm64_ftr_bits ftr_id_pfr0[] = {
	ARM64_FTR_BITS(FTR_HIDDEN, FTR_STRICT, FTR_LOWER_SAFE, ID_PFR0_DIT_SHIFT, 4, 0),
	ARM64_FTR_BITS(FTR_HIDDEN, FTR_NONSTRICT, FTR_LOWER_SAFE, ID_PFR0_CSV2_SHIFT, 4, 0),
	ARM64_FTR_BITS(FTR_HIDDEN, FTR_STRICT, FTR_LOWER_SAFE, ID_PFR0_STATE3_SHIFT, 4, 0),
	ARM64_FTR_BITS(FTR_HIDDEN, FTR_STRICT, FTR_LOWER_SAFE, ID_PFR0_STATE2_SHIFT, 4, 0),
	ARM64_FTR_BITS(FTR_HIDDEN, FTR_STRICT, FTR_LOWER_SAFE, ID_PFR0_STATE1_SHIFT, 4, 0),
	ARM64_FTR_BITS(FTR_HIDDEN, FTR_STRICT, FTR_LOWER_SAFE, ID_PFR0_STATE0_SHIFT, 4, 0),
	ARM64_FTR_END,
};

static const struct arm64_ftr_bits ftr_id_pfr1[] = {
	ARM64_FTR_BITS(FTR_HIDDEN, FTR_STRICT, FTR_LOWER_SAFE, ID_PFR1_GIC_SHIFT, 4, 0),
	ARM64_FTR_BITS(FTR_HIDDEN, FTR_STRICT, FTR_LOWER_SAFE, ID_PFR1_VIRT_FRAC_SHIFT, 4, 0),
	ARM64_FTR_BITS(FTR_HIDDEN, FTR_STRICT, FTR_LOWER_SAFE, ID_PFR1_SEC_FRAC_SHIFT, 4, 0),
	ARM64_FTR_BITS(FTR_HIDDEN, FTR_STRICT, FTR_LOWER_SAFE, ID_PFR1_GENTIMER_SHIFT, 4, 0),
	ARM64_FTR_BITS(FTR_HIDDEN, FTR_STRICT, FTR_LOWER_SAFE, ID_PFR1_VIRTUALIZATION_SHIFT, 4, 0),
	ARM64_FTR_BITS(FTR_HIDDEN, FTR_STRICT, FTR_LOWER_SAFE, ID_PFR1_MPROGMOD_SHIFT, 4, 0),
	ARM64_FTR_BITS(FTR_HIDDEN, FTR_STRICT, FTR_LOWER_SAFE, ID_PFR1_SECURITY_SHIFT, 4, 0),
	ARM64_FTR_BITS(FTR_HIDDEN, FTR_STRICT, FTR_LOWER_SAFE, ID_PFR1_PROGMOD_SHIFT, 4, 0),
	ARM64_FTR_END,
};

static const struct arm64_ftr_bits ftr_id_pfr2[] = {
	ARM64_FTR_BITS(FTR_HIDDEN, FTR_NONSTRICT, FTR_LOWER_SAFE, ID_PFR2_SSBS_SHIFT, 4, 0),
	ARM64_FTR_BITS(FTR_HIDDEN, FTR_NONSTRICT, FTR_LOWER_SAFE, ID_PFR2_CSV3_SHIFT, 4, 0),
	ARM64_FTR_END,
};

static const struct arm64_ftr_bits ftr_id_dfr0[] = {
	/* [31:28] TraceFilt */
	S_ARM64_FTR_BITS(FTR_HIDDEN, FTR_STRICT, FTR_LOWER_SAFE, ID_DFR0_PERFMON_SHIFT, 4, 0xf),
	ARM64_FTR_BITS(FTR_HIDDEN, FTR_STRICT, FTR_LOWER_SAFE, ID_DFR0_MPROFDBG_SHIFT, 4, 0),
	ARM64_FTR_BITS(FTR_HIDDEN, FTR_STRICT, FTR_LOWER_SAFE, ID_DFR0_MMAPTRC_SHIFT, 4, 0),
	ARM64_FTR_BITS(FTR_HIDDEN, FTR_STRICT, FTR_LOWER_SAFE, ID_DFR0_COPTRC_SHIFT, 4, 0),
	ARM64_FTR_BITS(FTR_HIDDEN, FTR_STRICT, FTR_LOWER_SAFE, ID_DFR0_MMAPDBG_SHIFT, 4, 0),
	ARM64_FTR_BITS(FTR_HIDDEN, FTR_STRICT, FTR_LOWER_SAFE, ID_DFR0_COPSDBG_SHIFT, 4, 0),
	ARM64_FTR_BITS(FTR_HIDDEN, FTR_STRICT, FTR_LOWER_SAFE, ID_DFR0_COPDBG_SHIFT, 4, 0),
	ARM64_FTR_END,
};

static const struct arm64_ftr_bits ftr_id_dfr1[] = {
	S_ARM64_FTR_BITS(FTR_HIDDEN, FTR_STRICT, FTR_LOWER_SAFE, ID_DFR1_MTPMU_SHIFT, 4, 0),
	ARM64_FTR_END,
};

static const struct arm64_ftr_bits ftr_zcr[] = {
	ARM64_FTR_BITS(FTR_HIDDEN, FTR_NONSTRICT, FTR_LOWER_SAFE,
		ZCR_ELx_LEN_SHIFT, ZCR_ELx_LEN_SIZE, 0),	/* LEN */
	ARM64_FTR_END,
};

/*
 * Common ftr bits for a 32bit register with all hidden, strict
 * attributes, with 4bit feature fields and a default safe value of
 * 0. Covers the following 32bit registers:
 * id_isar[1-4], id_mmfr[1-3], id_pfr1, mvfr[0-1]
 */
static const struct arm64_ftr_bits ftr_generic_32bits[] = {
	ARM64_FTR_BITS(FTR_HIDDEN, FTR_STRICT, FTR_LOWER_SAFE, 28, 4, 0),
	ARM64_FTR_BITS(FTR_HIDDEN, FTR_STRICT, FTR_LOWER_SAFE, 24, 4, 0),
	ARM64_FTR_BITS(FTR_HIDDEN, FTR_STRICT, FTR_LOWER_SAFE, 20, 4, 0),
	ARM64_FTR_BITS(FTR_HIDDEN, FTR_STRICT, FTR_LOWER_SAFE, 16, 4, 0),
	ARM64_FTR_BITS(FTR_HIDDEN, FTR_STRICT, FTR_LOWER_SAFE, 12, 4, 0),
	ARM64_FTR_BITS(FTR_HIDDEN, FTR_STRICT, FTR_LOWER_SAFE, 8, 4, 0),
	ARM64_FTR_BITS(FTR_HIDDEN, FTR_STRICT, FTR_LOWER_SAFE, 4, 4, 0),
	ARM64_FTR_BITS(FTR_HIDDEN, FTR_STRICT, FTR_LOWER_SAFE, 0, 4, 0),
	ARM64_FTR_END,
};

/* Table for a single 32bit feature value */
static const struct arm64_ftr_bits ftr_single32[] = {
	ARM64_FTR_BITS(FTR_HIDDEN, FTR_STRICT, FTR_EXACT, 0, 32, 0),
	ARM64_FTR_END,
};

static const struct arm64_ftr_bits ftr_raz[] = {
	ARM64_FTR_END,
};

#define ARM64_FTR_REG_OVERRIDE(id, table, ovr) {		\
		.sys_id = id,					\
		.reg = 	&(struct arm64_ftr_reg){		\
			.name = #id,				\
			.override = (ovr),			\
			.ftr_bits = &((table)[0]),		\
	}}

#define ARM64_FTR_REG(id, table) ARM64_FTR_REG_OVERRIDE(id, table, &no_override)

struct arm64_ftr_override __ro_after_init id_aa64mmfr1_override;
struct arm64_ftr_override __ro_after_init id_aa64pfr1_override;
struct arm64_ftr_override __ro_after_init id_aa64isar1_override;

static const struct __ftr_reg_entry {
	u32			sys_id;
	struct arm64_ftr_reg 	*reg;
} arm64_ftr_regs[] = {

	/* Op1 = 0, CRn = 0, CRm = 1 */
	ARM64_FTR_REG(SYS_ID_PFR0_EL1, ftr_id_pfr0),
	ARM64_FTR_REG(SYS_ID_PFR1_EL1, ftr_id_pfr1),
	ARM64_FTR_REG(SYS_ID_DFR0_EL1, ftr_id_dfr0),
	ARM64_FTR_REG(SYS_ID_MMFR0_EL1, ftr_id_mmfr0),
	ARM64_FTR_REG(SYS_ID_MMFR1_EL1, ftr_generic_32bits),
	ARM64_FTR_REG(SYS_ID_MMFR2_EL1, ftr_generic_32bits),
	ARM64_FTR_REG(SYS_ID_MMFR3_EL1, ftr_generic_32bits),

	/* Op1 = 0, CRn = 0, CRm = 2 */
	ARM64_FTR_REG(SYS_ID_ISAR0_EL1, ftr_id_isar0),
	ARM64_FTR_REG(SYS_ID_ISAR1_EL1, ftr_generic_32bits),
	ARM64_FTR_REG(SYS_ID_ISAR2_EL1, ftr_generic_32bits),
	ARM64_FTR_REG(SYS_ID_ISAR3_EL1, ftr_generic_32bits),
	ARM64_FTR_REG(SYS_ID_ISAR4_EL1, ftr_id_isar4),
	ARM64_FTR_REG(SYS_ID_ISAR5_EL1, ftr_id_isar5),
	ARM64_FTR_REG(SYS_ID_MMFR4_EL1, ftr_id_mmfr4),
	ARM64_FTR_REG(SYS_ID_ISAR6_EL1, ftr_id_isar6),

	/* Op1 = 0, CRn = 0, CRm = 3 */
	ARM64_FTR_REG(SYS_MVFR0_EL1, ftr_generic_32bits),
	ARM64_FTR_REG(SYS_MVFR1_EL1, ftr_generic_32bits),
	ARM64_FTR_REG(SYS_MVFR2_EL1, ftr_mvfr2),
	ARM64_FTR_REG(SYS_ID_PFR2_EL1, ftr_id_pfr2),
	ARM64_FTR_REG(SYS_ID_DFR1_EL1, ftr_id_dfr1),
	ARM64_FTR_REG(SYS_ID_MMFR5_EL1, ftr_id_mmfr5),

	/* Op1 = 0, CRn = 0, CRm = 4 */
	ARM64_FTR_REG(SYS_ID_AA64PFR0_EL1, ftr_id_aa64pfr0),
	ARM64_FTR_REG_OVERRIDE(SYS_ID_AA64PFR1_EL1, ftr_id_aa64pfr1,
			       &id_aa64pfr1_override),
	ARM64_FTR_REG(SYS_ID_AA64ZFR0_EL1, ftr_id_aa64zfr0),

	/* Op1 = 0, CRn = 0, CRm = 5 */
	ARM64_FTR_REG(SYS_ID_AA64DFR0_EL1, ftr_id_aa64dfr0),
	ARM64_FTR_REG(SYS_ID_AA64DFR1_EL1, ftr_raz),

	/* Op1 = 0, CRn = 0, CRm = 6 */
	ARM64_FTR_REG(SYS_ID_AA64ISAR0_EL1, ftr_id_aa64isar0),
	ARM64_FTR_REG_OVERRIDE(SYS_ID_AA64ISAR1_EL1, ftr_id_aa64isar1,
			       &id_aa64isar1_override),

	/* Op1 = 0, CRn = 0, CRm = 7 */
	ARM64_FTR_REG(SYS_ID_AA64MMFR0_EL1, ftr_id_aa64mmfr0),
	ARM64_FTR_REG_OVERRIDE(SYS_ID_AA64MMFR1_EL1, ftr_id_aa64mmfr1,
			       &id_aa64mmfr1_override),
	ARM64_FTR_REG(SYS_ID_AA64MMFR2_EL1, ftr_id_aa64mmfr2),

	/* Op1 = 0, CRn = 1, CRm = 2 */
	ARM64_FTR_REG(SYS_ZCR_EL1, ftr_zcr),

	/* Op1 = 3, CRn = 0, CRm = 0 */
	{ SYS_CTR_EL0, &arm64_ftr_reg_ctrel0 },
	ARM64_FTR_REG(SYS_DCZID_EL0, ftr_dczid),

	/* Op1 = 3, CRn = 14, CRm = 0 */
	ARM64_FTR_REG(SYS_CNTFRQ_EL0, ftr_single32),
};

static int search_cmp_ftr_reg(const void *id, const void *regp)
{
	return (int)(unsigned long)id - (int)((const struct __ftr_reg_entry *)regp)->sys_id;
}

/*
 * get_arm64_ftr_reg_nowarn - Looks up a feature register entry using
 * its sys_reg() encoding. With the array arm64_ftr_regs sorted in the
 * ascending order of sys_id, we use binary search to find a matching
 * entry.
 *
 * returns - Upon success,  matching ftr_reg entry for id.
 *         - NULL on failure. It is upto the caller to decide
 *	     the impact of a failure.
 */
static struct arm64_ftr_reg *get_arm64_ftr_reg_nowarn(u32 sys_id)
{
	const struct __ftr_reg_entry *ret;

	ret = bsearch((const void *)(unsigned long)sys_id,
			arm64_ftr_regs,
			ARRAY_SIZE(arm64_ftr_regs),
			sizeof(arm64_ftr_regs[0]),
			search_cmp_ftr_reg);
	if (ret)
		return ret->reg;
	return NULL;
}

/*
 * get_arm64_ftr_reg - Looks up a feature register entry using
 * its sys_reg() encoding. This calls get_arm64_ftr_reg_nowarn().
 *
 * returns - Upon success,  matching ftr_reg entry for id.
 *         - NULL on failure but with an WARN_ON().
 */
static struct arm64_ftr_reg *get_arm64_ftr_reg(u32 sys_id)
{
	struct arm64_ftr_reg *reg;

	reg = get_arm64_ftr_reg_nowarn(sys_id);

	/*
	 * Requesting a non-existent register search is an error. Warn
	 * and let the caller handle it.
	 */
	WARN_ON(!reg);
	return reg;
}

static u64 arm64_ftr_set_value(const struct arm64_ftr_bits *ftrp, s64 reg,
			       s64 ftr_val)
{
	u64 mask = arm64_ftr_mask(ftrp);

	reg &= ~mask;
	reg |= (ftr_val << ftrp->shift) & mask;
	return reg;
}

static s64 arm64_ftr_safe_value(const struct arm64_ftr_bits *ftrp, s64 new,
				s64 cur)
{
	s64 ret = 0;

	switch (ftrp->type) {
	case FTR_EXACT:
		ret = ftrp->safe_val;
		break;
	case FTR_LOWER_SAFE:
		ret = new < cur ? new : cur;
		break;
	case FTR_HIGHER_OR_ZERO_SAFE:
		if (!cur || !new)
			break;
		fallthrough;
	case FTR_HIGHER_SAFE:
		ret = new > cur ? new : cur;
		break;
	default:
		BUG();
	}

	return ret;
}

static void __init sort_ftr_regs(void)
{
	unsigned int i;

	for (i = 0; i < ARRAY_SIZE(arm64_ftr_regs); i++) {
		const struct arm64_ftr_reg *ftr_reg = arm64_ftr_regs[i].reg;
		const struct arm64_ftr_bits *ftr_bits = ftr_reg->ftr_bits;
		unsigned int j = 0;

		/*
		 * Features here must be sorted in descending order with respect
		 * to their shift values and should not overlap with each other.
		 */
		for (; ftr_bits->width != 0; ftr_bits++, j++) {
			unsigned int width = ftr_reg->ftr_bits[j].width;
			unsigned int shift = ftr_reg->ftr_bits[j].shift;
			unsigned int prev_shift;

			WARN((shift  + width) > 64,
				"%s has invalid feature at shift %d\n",
				ftr_reg->name, shift);

			/*
			 * Skip the first feature. There is nothing to
			 * compare against for now.
			 */
			if (j == 0)
				continue;

			prev_shift = ftr_reg->ftr_bits[j - 1].shift;
			WARN((shift + width) > prev_shift,
				"%s has feature overlap at shift %d\n",
				ftr_reg->name, shift);
		}

		/*
		 * Skip the first register. There is nothing to
		 * compare against for now.
		 */
		if (i == 0)
			continue;
		/*
		 * Registers here must be sorted in ascending order with respect
		 * to sys_id for subsequent binary search in get_arm64_ftr_reg()
		 * to work correctly.
		 */
		BUG_ON(arm64_ftr_regs[i].sys_id < arm64_ftr_regs[i - 1].sys_id);
	}
}

/*
 * Initialise the CPU feature register from Boot CPU values.
 * Also initiliases the strict_mask for the register.
 * Any bits that are not covered by an arm64_ftr_bits entry are considered
 * RES0 for the system-wide value, and must strictly match.
 */
static void init_cpu_ftr_reg(u32 sys_reg, u64 new)
{
	u64 val = 0;
	u64 strict_mask = ~0x0ULL;
	u64 user_mask = 0;
	u64 valid_mask = 0;

	const struct arm64_ftr_bits *ftrp;
	struct arm64_ftr_reg *reg = get_arm64_ftr_reg(sys_reg);

	if (!reg)
		return;

	for (ftrp = reg->ftr_bits; ftrp->width; ftrp++) {
		u64 ftr_mask = arm64_ftr_mask(ftrp);
		s64 ftr_new = arm64_ftr_value(ftrp, new);
		s64 ftr_ovr = arm64_ftr_value(ftrp, reg->override->val);

		if ((ftr_mask & reg->override->mask) == ftr_mask) {
			s64 tmp = arm64_ftr_safe_value(ftrp, ftr_ovr, ftr_new);
			char *str = NULL;

			if (ftr_ovr != tmp) {
				/* Unsafe, remove the override */
				reg->override->mask &= ~ftr_mask;
				reg->override->val &= ~ftr_mask;
				tmp = ftr_ovr;
				str = "ignoring override";
			} else if (ftr_new != tmp) {
				/* Override was valid */
				ftr_new = tmp;
				str = "forced";
			} else if (ftr_ovr == tmp) {
				/* Override was the safe value */
				str = "already set";
			}

			if (str)
				pr_warn("%s[%d:%d]: %s to %llx\n",
					reg->name,
					ftrp->shift + ftrp->width - 1,
					ftrp->shift, str, tmp);
		}

		val = arm64_ftr_set_value(ftrp, val, ftr_new);

		valid_mask |= ftr_mask;
		if (!ftrp->strict)
			strict_mask &= ~ftr_mask;
		if (ftrp->visible)
			user_mask |= ftr_mask;
		else
			reg->user_val = arm64_ftr_set_value(ftrp,
							    reg->user_val,
							    ftrp->safe_val);
	}

	val &= valid_mask;

	reg->sys_val = val;
	reg->strict_mask = strict_mask;
	reg->user_mask = user_mask;
}

extern const struct arm64_cpu_capabilities arm64_errata[];
static const struct arm64_cpu_capabilities arm64_features[];

static void __init
init_cpu_hwcaps_indirect_list_from_array(const struct arm64_cpu_capabilities *caps)
{
	for (; caps->matches; caps++) {
		if (WARN(caps->capability >= ARM64_NCAPS,
			"Invalid capability %d\n", caps->capability))
			continue;
		if (WARN(cpu_hwcaps_ptrs[caps->capability],
			"Duplicate entry for capability %d\n",
			caps->capability))
			continue;
		cpu_hwcaps_ptrs[caps->capability] = caps;
	}
}

bool TKT340553_SW_WORKAROUND;
static void __init init_cpu_hwcaps_indirect_list(void)
{
	init_cpu_hwcaps_indirect_list_from_array(arm64_features);
#ifdef CONFIG_ARM64_WORKAROUND_CLEAN_CACHE
#if	defined(CONFIG_ARM64_ERRATUM_826319) || \
	defined(CONFIG_ARM64_ERRATUM_827319) || \
	defined(CONFIG_ARM64_ERRATUM_824069)
	if (TKT340553_SW_WORKAROUND) {
		struct midr_range *midr_range_list =
			(struct midr_range *)(arm64_errata[0].midr_range_list);

		midr_range_list[0].rv_max = MIDR_CPU_VAR_REV(0, 4);
	}
#endif
#endif
	init_cpu_hwcaps_indirect_list_from_array(arm64_errata);
}

static void __init setup_boot_cpu_capabilities(void);

static void init_32bit_cpu_features(struct cpuinfo_32bit *info)
{
	init_cpu_ftr_reg(SYS_ID_DFR0_EL1, info->reg_id_dfr0);
	init_cpu_ftr_reg(SYS_ID_DFR1_EL1, info->reg_id_dfr1);
	init_cpu_ftr_reg(SYS_ID_ISAR0_EL1, info->reg_id_isar0);
	init_cpu_ftr_reg(SYS_ID_ISAR1_EL1, info->reg_id_isar1);
	init_cpu_ftr_reg(SYS_ID_ISAR2_EL1, info->reg_id_isar2);
	init_cpu_ftr_reg(SYS_ID_ISAR3_EL1, info->reg_id_isar3);
	init_cpu_ftr_reg(SYS_ID_ISAR4_EL1, info->reg_id_isar4);
	init_cpu_ftr_reg(SYS_ID_ISAR5_EL1, info->reg_id_isar5);
	init_cpu_ftr_reg(SYS_ID_ISAR6_EL1, info->reg_id_isar6);
	init_cpu_ftr_reg(SYS_ID_MMFR0_EL1, info->reg_id_mmfr0);
	init_cpu_ftr_reg(SYS_ID_MMFR1_EL1, info->reg_id_mmfr1);
	init_cpu_ftr_reg(SYS_ID_MMFR2_EL1, info->reg_id_mmfr2);
	init_cpu_ftr_reg(SYS_ID_MMFR3_EL1, info->reg_id_mmfr3);
	init_cpu_ftr_reg(SYS_ID_MMFR4_EL1, info->reg_id_mmfr4);
	init_cpu_ftr_reg(SYS_ID_MMFR5_EL1, info->reg_id_mmfr5);
	init_cpu_ftr_reg(SYS_ID_PFR0_EL1, info->reg_id_pfr0);
	init_cpu_ftr_reg(SYS_ID_PFR1_EL1, info->reg_id_pfr1);
	init_cpu_ftr_reg(SYS_ID_PFR2_EL1, info->reg_id_pfr2);
	init_cpu_ftr_reg(SYS_MVFR0_EL1, info->reg_mvfr0);
	init_cpu_ftr_reg(SYS_MVFR1_EL1, info->reg_mvfr1);
	init_cpu_ftr_reg(SYS_MVFR2_EL1, info->reg_mvfr2);
}

void __init init_cpu_features(struct cpuinfo_arm64 *info)
{
	/* Before we start using the tables, make sure it is sorted */
	sort_ftr_regs();

	init_cpu_ftr_reg(SYS_CTR_EL0, info->reg_ctr);
	init_cpu_ftr_reg(SYS_DCZID_EL0, info->reg_dczid);
	init_cpu_ftr_reg(SYS_CNTFRQ_EL0, info->reg_cntfrq);
	init_cpu_ftr_reg(SYS_ID_AA64DFR0_EL1, info->reg_id_aa64dfr0);
	init_cpu_ftr_reg(SYS_ID_AA64DFR1_EL1, info->reg_id_aa64dfr1);
	init_cpu_ftr_reg(SYS_ID_AA64ISAR0_EL1, info->reg_id_aa64isar0);
	init_cpu_ftr_reg(SYS_ID_AA64ISAR1_EL1, info->reg_id_aa64isar1);
	init_cpu_ftr_reg(SYS_ID_AA64MMFR0_EL1, info->reg_id_aa64mmfr0);
	init_cpu_ftr_reg(SYS_ID_AA64MMFR1_EL1, info->reg_id_aa64mmfr1);
	init_cpu_ftr_reg(SYS_ID_AA64MMFR2_EL1, info->reg_id_aa64mmfr2);
	init_cpu_ftr_reg(SYS_ID_AA64PFR0_EL1, info->reg_id_aa64pfr0);
	init_cpu_ftr_reg(SYS_ID_AA64PFR1_EL1, info->reg_id_aa64pfr1);
	init_cpu_ftr_reg(SYS_ID_AA64ZFR0_EL1, info->reg_id_aa64zfr0);

	if (id_aa64pfr0_32bit_el0(info->reg_id_aa64pfr0))
		init_32bit_cpu_features(&info->aarch32);

	if (id_aa64pfr0_sve(info->reg_id_aa64pfr0)) {
		init_cpu_ftr_reg(SYS_ZCR_EL1, info->reg_zcr);
		sve_init_vq_map();
	}

	/*
	 * Initialize the indirect array of CPU hwcaps capabilities pointers
	 * before we handle the boot CPU below.
	 */
	init_cpu_hwcaps_indirect_list();

	/*
	 * Detect and enable early CPU capabilities based on the boot CPU,
	 * after we have initialised the CPU feature infrastructure.
	 */
	setup_boot_cpu_capabilities();
}

static void update_cpu_ftr_reg(struct arm64_ftr_reg *reg, u64 new)
{
	const struct arm64_ftr_bits *ftrp;

	for (ftrp = reg->ftr_bits; ftrp->width; ftrp++) {
		s64 ftr_cur = arm64_ftr_value(ftrp, reg->sys_val);
		s64 ftr_new = arm64_ftr_value(ftrp, new);

		if (ftr_cur == ftr_new)
			continue;
		/* Find a safe value */
		ftr_new = arm64_ftr_safe_value(ftrp, ftr_new, ftr_cur);
		reg->sys_val = arm64_ftr_set_value(ftrp, reg->sys_val, ftr_new);
	}

}

static int check_update_ftr_reg(u32 sys_id, int cpu, u64 val, u64 boot)
{
	struct arm64_ftr_reg *regp = get_arm64_ftr_reg(sys_id);

	if (!regp)
		return 0;

	update_cpu_ftr_reg(regp, val);
	if ((boot & regp->strict_mask) == (val & regp->strict_mask))
		return 0;
	pr_warn("SANITY CHECK: Unexpected variation in %s. Boot CPU: %#016llx, CPU%d: %#016llx\n",
			regp->name, boot, cpu, val);
	return 1;
}

static void relax_cpu_ftr_reg(u32 sys_id, int field)
{
	const struct arm64_ftr_bits *ftrp;
	struct arm64_ftr_reg *regp = get_arm64_ftr_reg(sys_id);

	if (!regp)
		return;

	for (ftrp = regp->ftr_bits; ftrp->width; ftrp++) {
		if (ftrp->shift == field) {
			regp->strict_mask &= ~arm64_ftr_mask(ftrp);
			break;
		}
	}

	/* Bogus field? */
	WARN_ON(!ftrp->width);
}

<<<<<<< HEAD
static void update_compat_elf_hwcaps(void);

=======
>>>>>>> ae8c2a75
static void update_mismatched_32bit_el0_cpu_features(struct cpuinfo_arm64 *info,
						     struct cpuinfo_arm64 *boot)
{
	static bool boot_cpu_32bit_regs_overridden = false;

	if (!allow_mismatched_32bit_el0 || boot_cpu_32bit_regs_overridden)
		return;

	if (id_aa64pfr0_32bit_el0(boot->reg_id_aa64pfr0))
		return;

	boot->aarch32 = info->aarch32;
	init_32bit_cpu_features(&boot->aarch32);
<<<<<<< HEAD
	update_compat_elf_hwcaps();
=======
>>>>>>> ae8c2a75
	boot_cpu_32bit_regs_overridden = true;
}

static int update_32bit_cpu_features(int cpu, struct cpuinfo_32bit *info,
				     struct cpuinfo_32bit *boot)
{
	int taint = 0;
	u64 pfr0 = read_sanitised_ftr_reg(SYS_ID_AA64PFR0_EL1);

	/*
	 * If we don't have AArch32 at EL1, then relax the strictness of
	 * EL1-dependent register fields to avoid spurious sanity check fails.
	 */
	if (!id_aa64pfr0_32bit_el1(pfr0)) {
		relax_cpu_ftr_reg(SYS_ID_ISAR4_EL1, ID_ISAR4_SMC_SHIFT);
		relax_cpu_ftr_reg(SYS_ID_PFR1_EL1, ID_PFR1_VIRT_FRAC_SHIFT);
		relax_cpu_ftr_reg(SYS_ID_PFR1_EL1, ID_PFR1_SEC_FRAC_SHIFT);
		relax_cpu_ftr_reg(SYS_ID_PFR1_EL1, ID_PFR1_VIRTUALIZATION_SHIFT);
		relax_cpu_ftr_reg(SYS_ID_PFR1_EL1, ID_PFR1_SECURITY_SHIFT);
		relax_cpu_ftr_reg(SYS_ID_PFR1_EL1, ID_PFR1_PROGMOD_SHIFT);
	}

	taint |= check_update_ftr_reg(SYS_ID_DFR0_EL1, cpu,
				      info->reg_id_dfr0, boot->reg_id_dfr0);
	taint |= check_update_ftr_reg(SYS_ID_DFR1_EL1, cpu,
				      info->reg_id_dfr1, boot->reg_id_dfr1);
	taint |= check_update_ftr_reg(SYS_ID_ISAR0_EL1, cpu,
				      info->reg_id_isar0, boot->reg_id_isar0);
	taint |= check_update_ftr_reg(SYS_ID_ISAR1_EL1, cpu,
				      info->reg_id_isar1, boot->reg_id_isar1);
	taint |= check_update_ftr_reg(SYS_ID_ISAR2_EL1, cpu,
				      info->reg_id_isar2, boot->reg_id_isar2);
	taint |= check_update_ftr_reg(SYS_ID_ISAR3_EL1, cpu,
				      info->reg_id_isar3, boot->reg_id_isar3);
	taint |= check_update_ftr_reg(SYS_ID_ISAR4_EL1, cpu,
				      info->reg_id_isar4, boot->reg_id_isar4);
	taint |= check_update_ftr_reg(SYS_ID_ISAR5_EL1, cpu,
				      info->reg_id_isar5, boot->reg_id_isar5);
	taint |= check_update_ftr_reg(SYS_ID_ISAR6_EL1, cpu,
				      info->reg_id_isar6, boot->reg_id_isar6);

	/*
	 * Regardless of the value of the AuxReg field, the AIFSR, ADFSR, and
	 * ACTLR formats could differ across CPUs and therefore would have to
	 * be trapped for virtualization anyway.
	 */
	taint |= check_update_ftr_reg(SYS_ID_MMFR0_EL1, cpu,
				      info->reg_id_mmfr0, boot->reg_id_mmfr0);
	taint |= check_update_ftr_reg(SYS_ID_MMFR1_EL1, cpu,
				      info->reg_id_mmfr1, boot->reg_id_mmfr1);
	taint |= check_update_ftr_reg(SYS_ID_MMFR2_EL1, cpu,
				      info->reg_id_mmfr2, boot->reg_id_mmfr2);
	taint |= check_update_ftr_reg(SYS_ID_MMFR3_EL1, cpu,
				      info->reg_id_mmfr3, boot->reg_id_mmfr3);
	taint |= check_update_ftr_reg(SYS_ID_MMFR4_EL1, cpu,
				      info->reg_id_mmfr4, boot->reg_id_mmfr4);
	taint |= check_update_ftr_reg(SYS_ID_MMFR5_EL1, cpu,
				      info->reg_id_mmfr5, boot->reg_id_mmfr5);
	taint |= check_update_ftr_reg(SYS_ID_PFR0_EL1, cpu,
				      info->reg_id_pfr0, boot->reg_id_pfr0);
	taint |= check_update_ftr_reg(SYS_ID_PFR1_EL1, cpu,
				      info->reg_id_pfr1, boot->reg_id_pfr1);
	taint |= check_update_ftr_reg(SYS_ID_PFR2_EL1, cpu,
				      info->reg_id_pfr2, boot->reg_id_pfr2);
	taint |= check_update_ftr_reg(SYS_MVFR0_EL1, cpu,
				      info->reg_mvfr0, boot->reg_mvfr0);
	taint |= check_update_ftr_reg(SYS_MVFR1_EL1, cpu,
				      info->reg_mvfr1, boot->reg_mvfr1);
	taint |= check_update_ftr_reg(SYS_MVFR2_EL1, cpu,
				      info->reg_mvfr2, boot->reg_mvfr2);

	return taint;
}

/*
 * Update system wide CPU feature registers with the values from a
 * non-boot CPU. Also performs SANITY checks to make sure that there
 * aren't any insane variations from that of the boot CPU.
 */
void update_cpu_features(int cpu,
			 struct cpuinfo_arm64 *info,
			 struct cpuinfo_arm64 *boot)
{
	int taint = 0;

	/*
	 * The kernel can handle differing I-cache policies, but otherwise
	 * caches should look identical. Userspace JITs will make use of
	 * *minLine.
	 */
	taint |= check_update_ftr_reg(SYS_CTR_EL0, cpu,
				      info->reg_ctr, boot->reg_ctr);

	/*
	 * Userspace may perform DC ZVA instructions. Mismatched block sizes
	 * could result in too much or too little memory being zeroed if a
	 * process is preempted and migrated between CPUs.
	 */
	taint |= check_update_ftr_reg(SYS_DCZID_EL0, cpu,
				      info->reg_dczid, boot->reg_dczid);

	/* If different, timekeeping will be broken (especially with KVM) */
	taint |= check_update_ftr_reg(SYS_CNTFRQ_EL0, cpu,
				      info->reg_cntfrq, boot->reg_cntfrq);

	/*
	 * The kernel uses self-hosted debug features and expects CPUs to
	 * support identical debug features. We presently need CTX_CMPs, WRPs,
	 * and BRPs to be identical.
	 * ID_AA64DFR1 is currently RES0.
	 */
	taint |= check_update_ftr_reg(SYS_ID_AA64DFR0_EL1, cpu,
				      info->reg_id_aa64dfr0, boot->reg_id_aa64dfr0);
	taint |= check_update_ftr_reg(SYS_ID_AA64DFR1_EL1, cpu,
				      info->reg_id_aa64dfr1, boot->reg_id_aa64dfr1);
	/*
	 * Even in big.LITTLE, processors should be identical instruction-set
	 * wise.
	 */
	taint |= check_update_ftr_reg(SYS_ID_AA64ISAR0_EL1, cpu,
				      info->reg_id_aa64isar0, boot->reg_id_aa64isar0);
	taint |= check_update_ftr_reg(SYS_ID_AA64ISAR1_EL1, cpu,
				      info->reg_id_aa64isar1, boot->reg_id_aa64isar1);

	/*
	 * Differing PARange support is fine as long as all peripherals and
	 * memory are mapped within the minimum PARange of all CPUs.
	 * Linux should not care about secure memory.
	 */
	taint |= check_update_ftr_reg(SYS_ID_AA64MMFR0_EL1, cpu,
				      info->reg_id_aa64mmfr0, boot->reg_id_aa64mmfr0);
	taint |= check_update_ftr_reg(SYS_ID_AA64MMFR1_EL1, cpu,
				      info->reg_id_aa64mmfr1, boot->reg_id_aa64mmfr1);
	taint |= check_update_ftr_reg(SYS_ID_AA64MMFR2_EL1, cpu,
				      info->reg_id_aa64mmfr2, boot->reg_id_aa64mmfr2);

	taint |= check_update_ftr_reg(SYS_ID_AA64PFR0_EL1, cpu,
				      info->reg_id_aa64pfr0, boot->reg_id_aa64pfr0);
	taint |= check_update_ftr_reg(SYS_ID_AA64PFR1_EL1, cpu,
				      info->reg_id_aa64pfr1, boot->reg_id_aa64pfr1);

	taint |= check_update_ftr_reg(SYS_ID_AA64ZFR0_EL1, cpu,
				      info->reg_id_aa64zfr0, boot->reg_id_aa64zfr0);

	if (id_aa64pfr0_sve(info->reg_id_aa64pfr0)) {
		taint |= check_update_ftr_reg(SYS_ZCR_EL1, cpu,
					info->reg_zcr, boot->reg_zcr);

		/* Probe vector lengths, unless we already gave up on SVE */
		if (id_aa64pfr0_sve(read_sanitised_ftr_reg(SYS_ID_AA64PFR0_EL1)) &&
		    !system_capabilities_finalized())
			sve_update_vq_map();
	}

	/*
	 * If we don't have AArch32 at all then skip the checks entirely
	 * as the register values may be UNKNOWN and we're not going to be
	 * using them for anything.
	 *
	 * This relies on a sanitised view of the AArch64 ID registers
	 * (e.g. SYS_ID_AA64PFR0_EL1), so we call it last.
	 */
	if (id_aa64pfr0_32bit_el0(info->reg_id_aa64pfr0)) {
		update_mismatched_32bit_el0_cpu_features(info, boot);
		taint |= update_32bit_cpu_features(cpu, &info->aarch32,
						   &boot->aarch32);
	}

	/*
	 * Mismatched CPU features are a recipe for disaster. Don't even
	 * pretend to support them.
	 */
	if (taint) {
		pr_warn_once("Unsupported CPU feature variation detected.\n");
		add_taint(TAINT_CPU_OUT_OF_SPEC, LOCKDEP_STILL_OK);
	}
}

u64 read_sanitised_ftr_reg(u32 id)
{
	struct arm64_ftr_reg *regp = get_arm64_ftr_reg(id);

	if (!regp)
		return 0;
	return regp->sys_val;
}
EXPORT_SYMBOL_GPL(read_sanitised_ftr_reg);

#define read_sysreg_case(r)	\
	case r:		val = read_sysreg_s(r); break;

/*
 * __read_sysreg_by_encoding() - Used by a STARTING cpu before cpuinfo is populated.
 * Read the system register on the current CPU
 */
u64 __read_sysreg_by_encoding(u32 sys_id)
{
	struct arm64_ftr_reg *regp;
	u64 val;

	switch (sys_id) {
	read_sysreg_case(SYS_ID_PFR0_EL1);
	read_sysreg_case(SYS_ID_PFR1_EL1);
	read_sysreg_case(SYS_ID_PFR2_EL1);
	read_sysreg_case(SYS_ID_DFR0_EL1);
	read_sysreg_case(SYS_ID_DFR1_EL1);
	read_sysreg_case(SYS_ID_MMFR0_EL1);
	read_sysreg_case(SYS_ID_MMFR1_EL1);
	read_sysreg_case(SYS_ID_MMFR2_EL1);
	read_sysreg_case(SYS_ID_MMFR3_EL1);
	read_sysreg_case(SYS_ID_MMFR4_EL1);
	read_sysreg_case(SYS_ID_MMFR5_EL1);
	read_sysreg_case(SYS_ID_ISAR0_EL1);
	read_sysreg_case(SYS_ID_ISAR1_EL1);
	read_sysreg_case(SYS_ID_ISAR2_EL1);
	read_sysreg_case(SYS_ID_ISAR3_EL1);
	read_sysreg_case(SYS_ID_ISAR4_EL1);
	read_sysreg_case(SYS_ID_ISAR5_EL1);
	read_sysreg_case(SYS_ID_ISAR6_EL1);
	read_sysreg_case(SYS_MVFR0_EL1);
	read_sysreg_case(SYS_MVFR1_EL1);
	read_sysreg_case(SYS_MVFR2_EL1);

	read_sysreg_case(SYS_ID_AA64PFR0_EL1);
	read_sysreg_case(SYS_ID_AA64PFR1_EL1);
	read_sysreg_case(SYS_ID_AA64ZFR0_EL1);
	read_sysreg_case(SYS_ID_AA64DFR0_EL1);
	read_sysreg_case(SYS_ID_AA64DFR1_EL1);
	read_sysreg_case(SYS_ID_AA64MMFR0_EL1);
	read_sysreg_case(SYS_ID_AA64MMFR1_EL1);
	read_sysreg_case(SYS_ID_AA64MMFR2_EL1);
	read_sysreg_case(SYS_ID_AA64ISAR0_EL1);
	read_sysreg_case(SYS_ID_AA64ISAR1_EL1);

	read_sysreg_case(SYS_CNTFRQ_EL0);
	read_sysreg_case(SYS_CTR_EL0);
	read_sysreg_case(SYS_DCZID_EL0);

	default:
		BUG();
		return 0;
	}

	regp  = get_arm64_ftr_reg(sys_id);
	if (regp) {
		val &= ~regp->override->mask;
		val |= (regp->override->val & regp->override->mask);
	}

	return val;
}

#include <linux/irqchip/arm-gic-v3.h>

static bool
feature_matches(u64 reg, const struct arm64_cpu_capabilities *entry)
{
	int val = cpuid_feature_extract_field(reg, entry->field_pos, entry->sign);

	return val >= entry->min_field_value;
}

static bool
has_cpuid_feature(const struct arm64_cpu_capabilities *entry, int scope)
{
	u64 val;

	WARN_ON(scope == SCOPE_LOCAL_CPU && preemptible());
	if (scope == SCOPE_SYSTEM)
		val = read_sanitised_ftr_reg(entry->sys_reg);
	else
		val = __read_sysreg_by_encoding(entry->sys_reg);

	return feature_matches(val, entry);
}

<<<<<<< HEAD
static int enable_mismatched_32bit_el0(unsigned int cpu)
{
	static int lucky_winner = -1;

	struct cpuinfo_arm64 *info = &per_cpu(cpu_data, cpu);
	bool cpu_32bit = id_aa64pfr0_32bit_el0(info->reg_id_aa64pfr0);

	if (cpu_32bit) {
		cpumask_set_cpu(cpu, cpu_32bit_el0_mask);
		static_branch_enable_cpuslocked(&arm64_mismatched_32bit_el0);
	}

	if (cpumask_test_cpu(0, cpu_32bit_el0_mask) == cpu_32bit)
		return 0;

	if (lucky_winner >= 0)
		return 0;

	/*
	 * We've detected a mismatch. We need to keep one of our CPUs with
	 * 32-bit EL0 online so that is_cpu_allowed() doesn't end up rejecting
	 * every CPU in the system for a 32-bit task.
	 */
	lucky_winner = cpu_32bit ? cpu : cpumask_any_and(cpu_32bit_el0_mask,
							 cpu_active_mask);
	get_cpu_device(lucky_winner)->offline_disabled = true;
	pr_info("Asymmetric 32-bit EL0 support detected on CPU %u; CPU hot-unplug disabled on CPU %u\n",
		cpu, lucky_winner);
	return 0;
}

static int __init init_32bit_el0_mask(void)
{
	if (!allow_mismatched_32bit_el0)
		return 0;

	if (!zalloc_cpumask_var(&cpu_32bit_el0_mask, GFP_KERNEL))
		return -ENOMEM;

	return cpuhp_setup_state(CPUHP_AP_ONLINE_DYN,
				 "arm64/mismatched_32bit_el0:online",
				 enable_mismatched_32bit_el0, NULL);
}
subsys_initcall_sync(init_32bit_el0_mask);

=======
>>>>>>> ae8c2a75
const struct cpumask *system_32bit_el0_cpumask(void)
{
	if (!system_supports_32bit_el0())
		return cpu_none_mask;

	if (static_branch_unlikely(&arm64_mismatched_32bit_el0))
		return cpu_32bit_el0_mask;

	return cpu_possible_mask;
}
EXPORT_SYMBOL_GPL(system_32bit_el0_cpumask);

static int __init parse_32bit_el0_param(char *str)
{
	allow_mismatched_32bit_el0 = true;
	return 0;
}
early_param("allow_mismatched_32bit_el0", parse_32bit_el0_param);

static ssize_t aarch32_el0_show(struct device *dev,
				struct device_attribute *attr, char *buf)
{
	const struct cpumask *mask = system_32bit_el0_cpumask();

	return sysfs_emit(buf, "%*pbl\n", cpumask_pr_args(mask));
}
static const DEVICE_ATTR_RO(aarch32_el0);

static int __init aarch32_el0_sysfs_init(void)
{
	if (!allow_mismatched_32bit_el0)
		return 0;

	return device_create_file(cpu_subsys.dev_root, &dev_attr_aarch32_el0);
}
device_initcall(aarch32_el0_sysfs_init);

static bool has_32bit_el0(const struct arm64_cpu_capabilities *entry, int scope)
{
	if (!has_cpuid_feature(entry, scope))
		return allow_mismatched_32bit_el0;

	if (scope == SCOPE_SYSTEM)
		pr_info("detected: 32-bit EL0 Support\n");

	return true;
}

static bool has_useable_gicv3_cpuif(const struct arm64_cpu_capabilities *entry, int scope)
{
	bool has_sre;

	if (!has_cpuid_feature(entry, scope))
		return false;

	has_sre = gic_enable_sre();
	if (!has_sre)
		pr_warn_once("%s present but disabled by higher exception level\n",
			     entry->desc);

	return has_sre;
}

static bool has_no_hw_prefetch(const struct arm64_cpu_capabilities *entry, int __unused)
{
	u32 midr = read_cpuid_id();

	/* Cavium ThunderX pass 1.x and 2.x */
	return midr_is_cpu_model_range(midr, MIDR_THUNDERX,
		MIDR_CPU_VAR_REV(0, 0),
		MIDR_CPU_VAR_REV(1, MIDR_REVISION_MASK));
}

static bool has_no_fpsimd(const struct arm64_cpu_capabilities *entry, int __unused)
{
	u64 pfr0 = read_sanitised_ftr_reg(SYS_ID_AA64PFR0_EL1);

	return cpuid_feature_extract_signed_field(pfr0,
					ID_AA64PFR0_FP_SHIFT) < 0;
}

static bool has_cache_idc(const struct arm64_cpu_capabilities *entry,
			  int scope)
{
	u64 ctr;

	if (scope == SCOPE_SYSTEM)
		ctr = arm64_ftr_reg_ctrel0.sys_val;
	else
		ctr = read_cpuid_effective_cachetype();

	return ctr & BIT(CTR_IDC_SHIFT);
}

static void cpu_emulate_effective_ctr(const struct arm64_cpu_capabilities *__unused)
{
	/*
	 * If the CPU exposes raw CTR_EL0.IDC = 0, while effectively
	 * CTR_EL0.IDC = 1 (from CLIDR values), we need to trap accesses
	 * to the CTR_EL0 on this CPU and emulate it with the real/safe
	 * value.
	 */
	if (!(read_cpuid_cachetype() & BIT(CTR_IDC_SHIFT)))
		sysreg_clear_set(sctlr_el1, SCTLR_EL1_UCT, 0);
}

static bool has_cache_dic(const struct arm64_cpu_capabilities *entry,
			  int scope)
{
	u64 ctr;

	if (scope == SCOPE_SYSTEM)
		ctr = arm64_ftr_reg_ctrel0.sys_val;
	else
		ctr = read_cpuid_cachetype();

	return ctr & BIT(CTR_DIC_SHIFT);
}

static bool __maybe_unused
has_useable_cnp(const struct arm64_cpu_capabilities *entry, int scope)
{
	/*
	 * Kdump isn't guaranteed to power-off all secondary CPUs, CNP
	 * may share TLB entries with a CPU stuck in the crashed
	 * kernel.
	 */
	 if (is_kdump_kernel())
		return false;

	return has_cpuid_feature(entry, scope);
}

/*
 * This check is triggered during the early boot before the cpufeature
 * is initialised. Checking the status on the local CPU allows the boot
 * CPU to detect the need for non-global mappings and thus avoiding a
 * pagetable re-write after all the CPUs are booted. This check will be
 * anyway run on individual CPUs, allowing us to get the consistent
 * state once the SMP CPUs are up and thus make the switch to non-global
 * mappings if required.
 */
bool kaslr_requires_kpti(void)
{
	if (!IS_ENABLED(CONFIG_RANDOMIZE_BASE))
		return false;

	/*
	 * E0PD does a similar job to KPTI so can be used instead
	 * where available.
	 */
	if (IS_ENABLED(CONFIG_ARM64_E0PD)) {
		u64 mmfr2 = read_sysreg_s(SYS_ID_AA64MMFR2_EL1);
		if (cpuid_feature_extract_unsigned_field(mmfr2,
						ID_AA64MMFR2_E0PD_SHIFT))
			return false;
	}

	/*
	 * Systems affected by Cavium erratum 24756 are incompatible
	 * with KPTI.
	 */
	if (IS_ENABLED(CONFIG_CAVIUM_ERRATUM_27456)) {
		extern const struct midr_range cavium_erratum_27456_cpus[];

		if (is_midr_in_range_list(read_cpuid_id(),
					  cavium_erratum_27456_cpus))
			return false;
	}

	return kaslr_offset() > 0;
}

static bool __meltdown_safe = true;
static int __kpti_forced; /* 0: not forced, >0: forced on, <0: forced off */

static bool unmap_kernel_at_el0(const struct arm64_cpu_capabilities *entry,
				int scope)
{
	/* List of CPUs that are not vulnerable and don't need KPTI */
	static const struct midr_range kpti_safe_list[] = {
		MIDR_ALL_VERSIONS(MIDR_CAVIUM_THUNDERX2),
		MIDR_ALL_VERSIONS(MIDR_BRCM_VULCAN),
		MIDR_ALL_VERSIONS(MIDR_BRAHMA_B53),
		MIDR_ALL_VERSIONS(MIDR_CORTEX_A35),
		MIDR_ALL_VERSIONS(MIDR_CORTEX_A53),
		MIDR_ALL_VERSIONS(MIDR_CORTEX_A55),
		MIDR_ALL_VERSIONS(MIDR_CORTEX_A57),
		MIDR_ALL_VERSIONS(MIDR_CORTEX_A72),
		MIDR_ALL_VERSIONS(MIDR_CORTEX_A73),
		MIDR_ALL_VERSIONS(MIDR_HISI_TSV110),
		MIDR_ALL_VERSIONS(MIDR_NVIDIA_CARMEL),
		MIDR_ALL_VERSIONS(MIDR_QCOM_KRYO_2XX_GOLD),
		MIDR_ALL_VERSIONS(MIDR_QCOM_KRYO_2XX_SILVER),
		MIDR_ALL_VERSIONS(MIDR_QCOM_KRYO_3XX_SILVER),
		MIDR_ALL_VERSIONS(MIDR_QCOM_KRYO_4XX_SILVER),
		{ /* sentinel */ }
	};
	char const *str = "kpti command line option";
	bool meltdown_safe;

	meltdown_safe = is_midr_in_range_list(read_cpuid_id(), kpti_safe_list);

	/* Defer to CPU feature registers */
	if (has_cpuid_feature(entry, scope))
		meltdown_safe = true;

	if (!meltdown_safe)
		__meltdown_safe = false;

	/*
	 * For reasons that aren't entirely clear, enabling KPTI on Cavium
	 * ThunderX leads to apparent I-cache corruption of kernel text, which
	 * ends as well as you might imagine. Don't even try.
	 */
	if (cpus_have_const_cap(ARM64_WORKAROUND_CAVIUM_27456)) {
		str = "ARM64_WORKAROUND_CAVIUM_27456";
		__kpti_forced = -1;
	}

	/* Useful for KASLR robustness */
	if (kaslr_requires_kpti()) {
		if (!__kpti_forced) {
			str = "KASLR";
			__kpti_forced = 1;
		}
	}

	if (cpu_mitigations_off() && !__kpti_forced) {
		str = "mitigations=off";
		__kpti_forced = -1;
	}

	if (!IS_ENABLED(CONFIG_UNMAP_KERNEL_AT_EL0)) {
		pr_info_once("kernel page table isolation disabled by kernel configuration\n");
		return false;
	}

	/* Forced? */
	if (__kpti_forced) {
		pr_info_once("kernel page table isolation forced %s by %s\n",
			     __kpti_forced > 0 ? "ON" : "OFF", str);
		return __kpti_forced > 0;
	}

	return !meltdown_safe;
}

#ifdef CONFIG_UNMAP_KERNEL_AT_EL0
static void __nocfi
kpti_install_ng_mappings(const struct arm64_cpu_capabilities *__unused)
{
	typedef void (kpti_remap_fn)(int, int, phys_addr_t);
	extern kpti_remap_fn idmap_kpti_install_ng_mappings;
	kpti_remap_fn *remap_fn;

	int cpu = smp_processor_id();

	/*
	 * We don't need to rewrite the page-tables if either we've done
	 * it already or we have KASLR enabled and therefore have not
	 * created any global mappings at all.
	 */
	if (arm64_use_ng_mappings)
		return;

	remap_fn = (void *)__pa_function(idmap_kpti_install_ng_mappings);

	cpu_install_idmap();
	remap_fn(cpu, num_online_cpus(), __pa_symbol(swapper_pg_dir));
	cpu_uninstall_idmap();

	if (!cpu)
		arm64_use_ng_mappings = true;

	return;
}
#else
static void
kpti_install_ng_mappings(const struct arm64_cpu_capabilities *__unused)
{
}
#endif	/* CONFIG_UNMAP_KERNEL_AT_EL0 */

static int __init parse_kpti(char *str)
{
	bool enabled;
	int ret = strtobool(str, &enabled);

	if (ret)
		return ret;

	__kpti_forced = enabled ? 1 : -1;
	return 0;
}
early_param("kpti", parse_kpti);

#ifdef CONFIG_ARM64_HW_AFDBM
static inline void __cpu_enable_hw_dbm(void)
{
	u64 tcr = read_sysreg(tcr_el1) | TCR_HD;

	write_sysreg(tcr, tcr_el1);
	isb();
	local_flush_tlb_all();
}

static bool cpu_has_broken_dbm(void)
{
	/* List of CPUs which have broken DBM support. */
	static const struct midr_range cpus[] = {
#ifdef CONFIG_ARM64_ERRATUM_1024718
		MIDR_ALL_VERSIONS(MIDR_CORTEX_A55),
		/* Kryo4xx Silver (rdpe => r1p0) */
		MIDR_REV(MIDR_QCOM_KRYO_4XX_SILVER, 0xd, 0xe),
#endif
		{},
	};

	return is_midr_in_range_list(read_cpuid_id(), cpus);
}

static bool cpu_can_use_dbm(const struct arm64_cpu_capabilities *cap)
{
	return has_cpuid_feature(cap, SCOPE_LOCAL_CPU) &&
	       !cpu_has_broken_dbm();
}

static void cpu_enable_hw_dbm(struct arm64_cpu_capabilities const *cap)
{
	if (cpu_can_use_dbm(cap))
		__cpu_enable_hw_dbm();
}

static bool has_hw_dbm(const struct arm64_cpu_capabilities *cap,
		       int __unused)
{
	static bool detected = false;
	/*
	 * DBM is a non-conflicting feature. i.e, the kernel can safely
	 * run a mix of CPUs with and without the feature. So, we
	 * unconditionally enable the capability to allow any late CPU
	 * to use the feature. We only enable the control bits on the
	 * CPU, if it actually supports.
	 *
	 * We have to make sure we print the "feature" detection only
	 * when at least one CPU actually uses it. So check if this CPU
	 * can actually use it and print the message exactly once.
	 *
	 * This is safe as all CPUs (including secondary CPUs - due to the
	 * LOCAL_CPU scope - and the hotplugged CPUs - via verification)
	 * goes through the "matches" check exactly once. Also if a CPU
	 * matches the criteria, it is guaranteed that the CPU will turn
	 * the DBM on, as the capability is unconditionally enabled.
	 */
	if (!detected && cpu_can_use_dbm(cap)) {
		detected = true;
		pr_info("detected: Hardware dirty bit management\n");
	}

	return true;
}

#endif

#ifdef CONFIG_ARM64_AMU_EXTN

/*
 * The "amu_cpus" cpumask only signals that the CPU implementation for the
 * flagged CPUs supports the Activity Monitors Unit (AMU) but does not provide
 * information regarding all the events that it supports. When a CPU bit is
 * set in the cpumask, the user of this feature can only rely on the presence
 * of the 4 fixed counters for that CPU. But this does not guarantee that the
 * counters are enabled or access to these counters is enabled by code
 * executed at higher exception levels (firmware).
 */
static struct cpumask amu_cpus __read_mostly;

bool cpu_has_amu_feat(int cpu)
{
	return cpumask_test_cpu(cpu, &amu_cpus);
}

/* Initialize the use of AMU counters for frequency invariance */
extern void init_cpu_freq_invariance_counters(void);

static void cpu_amu_enable(struct arm64_cpu_capabilities const *cap)
{
	if (has_cpuid_feature(cap, SCOPE_LOCAL_CPU)) {
		pr_info("detected CPU%d: Activity Monitors Unit (AMU)\n",
			smp_processor_id());
		cpumask_set_cpu(smp_processor_id(), &amu_cpus);
		init_cpu_freq_invariance_counters();
	}
}

static bool has_amu(const struct arm64_cpu_capabilities *cap,
		    int __unused)
{
	/*
	 * The AMU extension is a non-conflicting feature: the kernel can
	 * safely run a mix of CPUs with and without support for the
	 * activity monitors extension. Therefore, unconditionally enable
	 * the capability to allow any late CPU to use the feature.
	 *
	 * With this feature unconditionally enabled, the cpu_enable
	 * function will be called for all CPUs that match the criteria,
	 * including secondary and hotplugged, marking this feature as
	 * present on that respective CPU. The enable function will also
	 * print a detection message.
	 */

	return true;
}
#endif

#ifdef CONFIG_ARM64_VHE
static bool runs_at_el2(const struct arm64_cpu_capabilities *entry, int __unused)
{
	return is_kernel_in_hyp_mode();
}

static void cpu_copy_el2regs(const struct arm64_cpu_capabilities *__unused)
{
	/*
	 * Copy register values that aren't redirected by hardware.
	 *
	 * Before code patching, we only set tpidr_el1, all CPUs need to copy
	 * this value to tpidr_el2 before we patch the code. Once we've done
	 * that, freshly-onlined CPUs will set tpidr_el2, so we don't need to
	 * do anything here.
	 */
	if (!alternative_is_applied(ARM64_HAS_VIRT_HOST_EXTN))
		write_sysreg(read_sysreg(tpidr_el1), tpidr_el2);
}
#endif

static void cpu_has_fwb(const struct arm64_cpu_capabilities *__unused)
{
	u64 val = read_sysreg_s(SYS_CLIDR_EL1);

	/* Check that CLIDR_EL1.LOU{U,IS} are both 0 */
	WARN_ON(val & (7 << 27 | 7 << 21));
}

#ifdef CONFIG_ARM64_PAN
static void cpu_enable_pan(const struct arm64_cpu_capabilities *__unused)
{
	/*
	 * We modify PSTATE. This won't work from irq context as the PSTATE
	 * is discarded once we return from the exception.
	 */
	WARN_ON_ONCE(in_interrupt());

	sysreg_clear_set(sctlr_el1, SCTLR_EL1_SPAN, 0);
	set_pstate_pan(1);
}
#endif /* CONFIG_ARM64_PAN */

#ifdef CONFIG_ARM64_RAS_EXTN
static void cpu_clear_disr(const struct arm64_cpu_capabilities *__unused)
{
	/* Firmware may have left a deferred SError in this register. */
	write_sysreg_s(0, SYS_DISR_EL1);
}
#endif /* CONFIG_ARM64_RAS_EXTN */

#ifdef CONFIG_ARM64_PTR_AUTH
static bool has_address_auth_cpucap(const struct arm64_cpu_capabilities *entry, int scope)
{
	int boot_val, sec_val;

	/* We don't expect to be called with SCOPE_SYSTEM */
	WARN_ON(scope == SCOPE_SYSTEM);
	/*
	 * The ptr-auth feature levels are not intercompatible with lower
	 * levels. Hence we must match ptr-auth feature level of the secondary
	 * CPUs with that of the boot CPU. The level of boot cpu is fetched
	 * from the sanitised register whereas direct register read is done for
	 * the secondary CPUs.
	 * The sanitised feature state is guaranteed to match that of the
	 * boot CPU as a mismatched secondary CPU is parked before it gets
	 * a chance to update the state, with the capability.
	 */
	boot_val = cpuid_feature_extract_field(read_sanitised_ftr_reg(entry->sys_reg),
					       entry->field_pos, entry->sign);
	if (scope & SCOPE_BOOT_CPU)
		return boot_val >= entry->min_field_value;
	/* Now check for the secondary CPUs with SCOPE_LOCAL_CPU scope */
	sec_val = cpuid_feature_extract_field(__read_sysreg_by_encoding(entry->sys_reg),
					      entry->field_pos, entry->sign);
	return sec_val == boot_val;
}

static bool has_address_auth_metacap(const struct arm64_cpu_capabilities *entry,
				     int scope)
{
	return has_address_auth_cpucap(cpu_hwcaps_ptrs[ARM64_HAS_ADDRESS_AUTH_ARCH], scope) ||
	       has_address_auth_cpucap(cpu_hwcaps_ptrs[ARM64_HAS_ADDRESS_AUTH_IMP_DEF], scope);
}

static bool has_generic_auth(const struct arm64_cpu_capabilities *entry,
			     int __unused)
{
	return __system_matches_cap(ARM64_HAS_GENERIC_AUTH_ARCH) ||
	       __system_matches_cap(ARM64_HAS_GENERIC_AUTH_IMP_DEF);
}
#endif /* CONFIG_ARM64_PTR_AUTH */

#ifdef CONFIG_ARM64_E0PD
static void cpu_enable_e0pd(struct arm64_cpu_capabilities const *cap)
{
	if (this_cpu_has_cap(ARM64_HAS_E0PD))
		sysreg_clear_set(tcr_el1, 0, TCR_E0PD1);
}
#endif /* CONFIG_ARM64_E0PD */

#ifdef CONFIG_ARM64_PSEUDO_NMI
static bool enable_pseudo_nmi;

static int __init early_enable_pseudo_nmi(char *p)
{
	return strtobool(p, &enable_pseudo_nmi);
}
early_param("irqchip.gicv3_pseudo_nmi", early_enable_pseudo_nmi);

static bool can_use_gic_priorities(const struct arm64_cpu_capabilities *entry,
				   int scope)
{
	return enable_pseudo_nmi && has_useable_gicv3_cpuif(entry, scope);
}
#endif

#ifdef CONFIG_ARM64_BTI
static void bti_enable(const struct arm64_cpu_capabilities *__unused)
{
	/*
	 * Use of X16/X17 for tail-calls and trampolines that jump to
	 * function entry points using BR is a requirement for
	 * marking binaries with GNU_PROPERTY_AARCH64_FEATURE_1_BTI.
	 * So, be strict and forbid other BRs using other registers to
	 * jump onto a PACIxSP instruction:
	 */
	sysreg_clear_set(sctlr_el1, 0, SCTLR_EL1_BT0 | SCTLR_EL1_BT1);
	isb();
}
#endif /* CONFIG_ARM64_BTI */

#ifdef CONFIG_ARM64_MTE
static void cpu_enable_mte(struct arm64_cpu_capabilities const *cap)
{
	/*
	 * Clear the tags in the zero page. This needs to be done via the
	 * linear map which has the Tagged attribute.
	 */
	if (!test_and_set_bit(PG_mte_tagged, &ZERO_PAGE(0)->flags))
		mte_clear_page_tags(lm_alias(empty_zero_page));

	kasan_init_hw_tags_cpu();
}
#endif /* CONFIG_ARM64_MTE */

#ifdef CONFIG_KVM
static bool is_kvm_protected_mode(const struct arm64_cpu_capabilities *entry, int __unused)
{
	if (kvm_get_mode() != KVM_MODE_PROTECTED)
		return false;

	if (is_kernel_in_hyp_mode()) {
		pr_warn("Protected KVM not available with VHE\n");
		return false;
	}

	return true;
}
#endif /* CONFIG_KVM */

/* Internal helper functions to match cpu capability type */
static bool
cpucap_late_cpu_optional(const struct arm64_cpu_capabilities *cap)
{
	return !!(cap->type & ARM64_CPUCAP_OPTIONAL_FOR_LATE_CPU);
}

static bool
cpucap_late_cpu_permitted(const struct arm64_cpu_capabilities *cap)
{
	return !!(cap->type & ARM64_CPUCAP_PERMITTED_FOR_LATE_CPU);
}

static bool
cpucap_panic_on_conflict(const struct arm64_cpu_capabilities *cap)
{
	return !!(cap->type & ARM64_CPUCAP_PANIC_ON_CONFLICT);
}

static const struct arm64_cpu_capabilities arm64_features[] = {
	{
		.desc = "GIC system register CPU interface",
		.capability = ARM64_HAS_SYSREG_GIC_CPUIF,
		.type = ARM64_CPUCAP_STRICT_BOOT_CPU_FEATURE,
		.matches = has_useable_gicv3_cpuif,
		.sys_reg = SYS_ID_AA64PFR0_EL1,
		.field_pos = ID_AA64PFR0_GIC_SHIFT,
		.sign = FTR_UNSIGNED,
		.min_field_value = 1,
	},
#ifdef CONFIG_ARM64_PAN
	{
		.desc = "Privileged Access Never",
		.capability = ARM64_HAS_PAN,
		.type = ARM64_CPUCAP_SYSTEM_FEATURE,
		.matches = has_cpuid_feature,
		.sys_reg = SYS_ID_AA64MMFR1_EL1,
		.field_pos = ID_AA64MMFR1_PAN_SHIFT,
		.sign = FTR_UNSIGNED,
		.min_field_value = 1,
		.cpu_enable = cpu_enable_pan,
	},
#endif /* CONFIG_ARM64_PAN */
#ifdef CONFIG_ARM64_LSE_ATOMICS
	{
		.desc = "LSE atomic instructions",
		.capability = ARM64_HAS_LSE_ATOMICS,
		.type = ARM64_CPUCAP_SYSTEM_FEATURE,
		.matches = has_cpuid_feature,
		.sys_reg = SYS_ID_AA64ISAR0_EL1,
		.field_pos = ID_AA64ISAR0_ATOMICS_SHIFT,
		.sign = FTR_UNSIGNED,
		.min_field_value = 2,
	},
#endif /* CONFIG_ARM64_LSE_ATOMICS */
	{
		.desc = "Software prefetching using PRFM",
		.capability = ARM64_HAS_NO_HW_PREFETCH,
		.type = ARM64_CPUCAP_WEAK_LOCAL_CPU_FEATURE,
		.matches = has_no_hw_prefetch,
	},
#ifdef CONFIG_ARM64_UAO
	{
		.desc = "User Access Override",
		.capability = ARM64_HAS_UAO,
		.type = ARM64_CPUCAP_SYSTEM_FEATURE,
		.matches = has_cpuid_feature,
		.sys_reg = SYS_ID_AA64MMFR2_EL1,
		.field_pos = ID_AA64MMFR2_UAO_SHIFT,
		.min_field_value = 1,
		/*
		 * We rely on stop_machine() calling uao_thread_switch() to set
		 * UAO immediately after patching.
		 */
	},
#endif /* CONFIG_ARM64_UAO */
#ifdef CONFIG_ARM64_PAN
	{
		.capability = ARM64_ALT_PAN_NOT_UAO,
		.type = ARM64_CPUCAP_SYSTEM_FEATURE,
		.matches = cpufeature_pan_not_uao,
	},
#endif /* CONFIG_ARM64_PAN */
#ifdef CONFIG_ARM64_VHE
	{
		.desc = "Virtualization Host Extensions",
		.capability = ARM64_HAS_VIRT_HOST_EXTN,
		.type = ARM64_CPUCAP_STRICT_BOOT_CPU_FEATURE,
		.matches = runs_at_el2,
		.cpu_enable = cpu_copy_el2regs,
	},
#endif	/* CONFIG_ARM64_VHE */
	{
		.capability = ARM64_HAS_32BIT_EL0_DO_NOT_USE,
		.type = ARM64_CPUCAP_SYSTEM_FEATURE,
		.matches = has_32bit_el0,
		.sys_reg = SYS_ID_AA64PFR0_EL1,
		.sign = FTR_UNSIGNED,
		.field_pos = ID_AA64PFR0_EL0_SHIFT,
		.min_field_value = ID_AA64PFR0_EL0_32BIT_64BIT,
	},
#ifdef CONFIG_KVM
	{
		.desc = "32-bit EL1 Support",
		.capability = ARM64_HAS_32BIT_EL1,
		.type = ARM64_CPUCAP_SYSTEM_FEATURE,
		.matches = has_cpuid_feature,
		.sys_reg = SYS_ID_AA64PFR0_EL1,
		.sign = FTR_UNSIGNED,
		.field_pos = ID_AA64PFR0_EL1_SHIFT,
		.min_field_value = ID_AA64PFR0_EL1_32BIT_64BIT,
	},
	{
		.desc = "Protected KVM",
		.capability = ARM64_KVM_PROTECTED_MODE,
		.type = ARM64_CPUCAP_SYSTEM_FEATURE,
		.matches = is_kvm_protected_mode,
	},
#endif
	{
		.desc = "Kernel page table isolation (KPTI)",
		.capability = ARM64_UNMAP_KERNEL_AT_EL0,
		.type = ARM64_CPUCAP_BOOT_RESTRICTED_CPU_LOCAL_FEATURE,
		/*
		 * The ID feature fields below are used to indicate that
		 * the CPU doesn't need KPTI. See unmap_kernel_at_el0 for
		 * more details.
		 */
		.sys_reg = SYS_ID_AA64PFR0_EL1,
		.field_pos = ID_AA64PFR0_CSV3_SHIFT,
		.min_field_value = 1,
		.matches = unmap_kernel_at_el0,
		.cpu_enable = kpti_install_ng_mappings,
	},
	{
		/* FP/SIMD is not implemented */
		.capability = ARM64_HAS_NO_FPSIMD,
		.type = ARM64_CPUCAP_BOOT_RESTRICTED_CPU_LOCAL_FEATURE,
		.min_field_value = 0,
		.matches = has_no_fpsimd,
	},
#ifdef CONFIG_ARM64_PMEM
	{
		.desc = "Data cache clean to Point of Persistence",
		.capability = ARM64_HAS_DCPOP,
		.type = ARM64_CPUCAP_SYSTEM_FEATURE,
		.matches = has_cpuid_feature,
		.sys_reg = SYS_ID_AA64ISAR1_EL1,
		.field_pos = ID_AA64ISAR1_DPB_SHIFT,
		.min_field_value = 1,
	},
	{
		.desc = "Data cache clean to Point of Deep Persistence",
		.capability = ARM64_HAS_DCPODP,
		.type = ARM64_CPUCAP_SYSTEM_FEATURE,
		.matches = has_cpuid_feature,
		.sys_reg = SYS_ID_AA64ISAR1_EL1,
		.sign = FTR_UNSIGNED,
		.field_pos = ID_AA64ISAR1_DPB_SHIFT,
		.min_field_value = 2,
	},
#endif
#ifdef CONFIG_ARM64_SVE
	{
		.desc = "Scalable Vector Extension",
		.type = ARM64_CPUCAP_SYSTEM_FEATURE,
		.capability = ARM64_SVE,
		.sys_reg = SYS_ID_AA64PFR0_EL1,
		.sign = FTR_UNSIGNED,
		.field_pos = ID_AA64PFR0_SVE_SHIFT,
		.min_field_value = ID_AA64PFR0_SVE,
		.matches = has_cpuid_feature,
		.cpu_enable = sve_kernel_enable,
	},
#endif /* CONFIG_ARM64_SVE */
#ifdef CONFIG_ARM64_RAS_EXTN
	{
		.desc = "RAS Extension Support",
		.capability = ARM64_HAS_RAS_EXTN,
		.type = ARM64_CPUCAP_SYSTEM_FEATURE,
		.matches = has_cpuid_feature,
		.sys_reg = SYS_ID_AA64PFR0_EL1,
		.sign = FTR_UNSIGNED,
		.field_pos = ID_AA64PFR0_RAS_SHIFT,
		.min_field_value = ID_AA64PFR0_RAS_V1,
		.cpu_enable = cpu_clear_disr,
	},
#endif /* CONFIG_ARM64_RAS_EXTN */
#ifdef CONFIG_ARM64_AMU_EXTN
	{
		/*
		 * The feature is enabled by default if CONFIG_ARM64_AMU_EXTN=y.
		 * Therefore, don't provide .desc as we don't want the detection
		 * message to be shown until at least one CPU is detected to
		 * support the feature.
		 */
		.capability = ARM64_HAS_AMU_EXTN,
		.type = ARM64_CPUCAP_WEAK_LOCAL_CPU_FEATURE,
		.matches = has_amu,
		.sys_reg = SYS_ID_AA64PFR0_EL1,
		.sign = FTR_UNSIGNED,
		.field_pos = ID_AA64PFR0_AMU_SHIFT,
		.min_field_value = ID_AA64PFR0_AMU,
		.cpu_enable = cpu_amu_enable,
	},
#endif /* CONFIG_ARM64_AMU_EXTN */
	{
		.desc = "Data cache clean to the PoU not required for I/D coherence",
		.capability = ARM64_HAS_CACHE_IDC,
		.type = ARM64_CPUCAP_SYSTEM_FEATURE,
		.matches = has_cache_idc,
		.cpu_enable = cpu_emulate_effective_ctr,
	},
	{
		.desc = "Instruction cache invalidation not required for I/D coherence",
		.capability = ARM64_HAS_CACHE_DIC,
		.type = ARM64_CPUCAP_SYSTEM_FEATURE,
		.matches = has_cache_dic,
	},
	{
		.desc = "Stage-2 Force Write-Back",
		.type = ARM64_CPUCAP_SYSTEM_FEATURE,
		.capability = ARM64_HAS_STAGE2_FWB,
		.sys_reg = SYS_ID_AA64MMFR2_EL1,
		.sign = FTR_UNSIGNED,
		.field_pos = ID_AA64MMFR2_FWB_SHIFT,
		.min_field_value = 1,
		.matches = has_cpuid_feature,
		.cpu_enable = cpu_has_fwb,
	},
	{
		.desc = "ARMv8.4 Translation Table Level",
		.type = ARM64_CPUCAP_SYSTEM_FEATURE,
		.capability = ARM64_HAS_ARMv8_4_TTL,
		.sys_reg = SYS_ID_AA64MMFR2_EL1,
		.sign = FTR_UNSIGNED,
		.field_pos = ID_AA64MMFR2_TTL_SHIFT,
		.min_field_value = 1,
		.matches = has_cpuid_feature,
	},
	{
		.desc = "TLB range maintenance instructions",
		.capability = ARM64_HAS_TLB_RANGE,
		.type = ARM64_CPUCAP_SYSTEM_FEATURE,
		.matches = has_cpuid_feature,
		.sys_reg = SYS_ID_AA64ISAR0_EL1,
		.field_pos = ID_AA64ISAR0_TLB_SHIFT,
		.sign = FTR_UNSIGNED,
		.min_field_value = ID_AA64ISAR0_TLB_RANGE,
	},
#ifdef CONFIG_ARM64_HW_AFDBM
	{
		/*
		 * Since we turn this on always, we don't want the user to
		 * think that the feature is available when it may not be.
		 * So hide the description.
		 *
		 * .desc = "Hardware pagetable Dirty Bit Management",
		 *
		 */
		.type = ARM64_CPUCAP_WEAK_LOCAL_CPU_FEATURE,
		.capability = ARM64_HW_DBM,
		.sys_reg = SYS_ID_AA64MMFR1_EL1,
		.sign = FTR_UNSIGNED,
		.field_pos = ID_AA64MMFR1_HADBS_SHIFT,
		.min_field_value = 2,
		.matches = has_hw_dbm,
		.cpu_enable = cpu_enable_hw_dbm,
	},
#endif
	{
		.desc = "CRC32 instructions",
		.capability = ARM64_HAS_CRC32,
		.type = ARM64_CPUCAP_SYSTEM_FEATURE,
		.matches = has_cpuid_feature,
		.sys_reg = SYS_ID_AA64ISAR0_EL1,
		.field_pos = ID_AA64ISAR0_CRC32_SHIFT,
		.min_field_value = 1,
	},
	{
		.desc = "Speculative Store Bypassing Safe (SSBS)",
		.capability = ARM64_SSBS,
		.type = ARM64_CPUCAP_SYSTEM_FEATURE,
		.matches = has_cpuid_feature,
		.sys_reg = SYS_ID_AA64PFR1_EL1,
		.field_pos = ID_AA64PFR1_SSBS_SHIFT,
		.sign = FTR_UNSIGNED,
		.min_field_value = ID_AA64PFR1_SSBS_PSTATE_ONLY,
	},
#ifdef CONFIG_ARM64_CNP
	{
		.desc = "Common not Private translations",
		.capability = ARM64_HAS_CNP,
		.type = ARM64_CPUCAP_SYSTEM_FEATURE,
		.matches = has_useable_cnp,
		.sys_reg = SYS_ID_AA64MMFR2_EL1,
		.sign = FTR_UNSIGNED,
		.field_pos = ID_AA64MMFR2_CNP_SHIFT,
		.min_field_value = 1,
		.cpu_enable = cpu_enable_cnp,
	},
#endif
	{
		.desc = "Speculation barrier (SB)",
		.capability = ARM64_HAS_SB,
		.type = ARM64_CPUCAP_SYSTEM_FEATURE,
		.matches = has_cpuid_feature,
		.sys_reg = SYS_ID_AA64ISAR1_EL1,
		.field_pos = ID_AA64ISAR1_SB_SHIFT,
		.sign = FTR_UNSIGNED,
		.min_field_value = 1,
	},
#ifdef CONFIG_ARM64_PTR_AUTH
	{
		.desc = "Address authentication (architected algorithm)",
		.capability = ARM64_HAS_ADDRESS_AUTH_ARCH,
		.type = ARM64_CPUCAP_BOOT_CPU_FEATURE,
		.sys_reg = SYS_ID_AA64ISAR1_EL1,
		.sign = FTR_UNSIGNED,
		.field_pos = ID_AA64ISAR1_APA_SHIFT,
		.min_field_value = ID_AA64ISAR1_APA_ARCHITECTED,
		.matches = has_address_auth_cpucap,
	},
	{
		.desc = "Address authentication (IMP DEF algorithm)",
		.capability = ARM64_HAS_ADDRESS_AUTH_IMP_DEF,
		.type = ARM64_CPUCAP_BOOT_CPU_FEATURE,
		.sys_reg = SYS_ID_AA64ISAR1_EL1,
		.sign = FTR_UNSIGNED,
		.field_pos = ID_AA64ISAR1_API_SHIFT,
		.min_field_value = ID_AA64ISAR1_API_IMP_DEF,
		.matches = has_address_auth_cpucap,
	},
	{
		.capability = ARM64_HAS_ADDRESS_AUTH,
		.type = ARM64_CPUCAP_BOOT_CPU_FEATURE,
		.matches = has_address_auth_metacap,
	},
	{
		.desc = "Generic authentication (architected algorithm)",
		.capability = ARM64_HAS_GENERIC_AUTH_ARCH,
		.type = ARM64_CPUCAP_SYSTEM_FEATURE,
		.sys_reg = SYS_ID_AA64ISAR1_EL1,
		.sign = FTR_UNSIGNED,
		.field_pos = ID_AA64ISAR1_GPA_SHIFT,
		.min_field_value = ID_AA64ISAR1_GPA_ARCHITECTED,
		.matches = has_cpuid_feature,
	},
	{
		.desc = "Generic authentication (IMP DEF algorithm)",
		.capability = ARM64_HAS_GENERIC_AUTH_IMP_DEF,
		.type = ARM64_CPUCAP_SYSTEM_FEATURE,
		.sys_reg = SYS_ID_AA64ISAR1_EL1,
		.sign = FTR_UNSIGNED,
		.field_pos = ID_AA64ISAR1_GPI_SHIFT,
		.min_field_value = ID_AA64ISAR1_GPI_IMP_DEF,
		.matches = has_cpuid_feature,
	},
	{
		.capability = ARM64_HAS_GENERIC_AUTH,
		.type = ARM64_CPUCAP_SYSTEM_FEATURE,
		.matches = has_generic_auth,
	},
#endif /* CONFIG_ARM64_PTR_AUTH */
#ifdef CONFIG_ARM64_PSEUDO_NMI
	{
		/*
		 * Depends on having GICv3
		 */
		.desc = "IRQ priority masking",
		.capability = ARM64_HAS_IRQ_PRIO_MASKING,
		.type = ARM64_CPUCAP_STRICT_BOOT_CPU_FEATURE,
		.matches = can_use_gic_priorities,
		.sys_reg = SYS_ID_AA64PFR0_EL1,
		.field_pos = ID_AA64PFR0_GIC_SHIFT,
		.sign = FTR_UNSIGNED,
		.min_field_value = 1,
	},
#endif
#ifdef CONFIG_ARM64_E0PD
	{
		.desc = "E0PD",
		.capability = ARM64_HAS_E0PD,
		.type = ARM64_CPUCAP_SYSTEM_FEATURE,
		.sys_reg = SYS_ID_AA64MMFR2_EL1,
		.sign = FTR_UNSIGNED,
		.field_pos = ID_AA64MMFR2_E0PD_SHIFT,
		.matches = has_cpuid_feature,
		.min_field_value = 1,
		.cpu_enable = cpu_enable_e0pd,
	},
#endif
#ifdef CONFIG_ARCH_RANDOM
	{
		.desc = "Random Number Generator",
		.capability = ARM64_HAS_RNG,
		.type = ARM64_CPUCAP_SYSTEM_FEATURE,
		.matches = has_cpuid_feature,
		.sys_reg = SYS_ID_AA64ISAR0_EL1,
		.field_pos = ID_AA64ISAR0_RNDR_SHIFT,
		.sign = FTR_UNSIGNED,
		.min_field_value = 1,
	},
#endif
#ifdef CONFIG_ARM64_BTI
	{
		.desc = "Branch Target Identification",
		.capability = ARM64_BTI,
#ifdef CONFIG_ARM64_BTI_KERNEL
		.type = ARM64_CPUCAP_STRICT_BOOT_CPU_FEATURE,
#else
		.type = ARM64_CPUCAP_SYSTEM_FEATURE,
#endif
		.matches = has_cpuid_feature,
		.cpu_enable = bti_enable,
		.sys_reg = SYS_ID_AA64PFR1_EL1,
		.field_pos = ID_AA64PFR1_BT_SHIFT,
		.min_field_value = ID_AA64PFR1_BT_BTI,
		.sign = FTR_UNSIGNED,
	},
#endif
#ifdef CONFIG_ARM64_MTE
	{
		.desc = "Memory Tagging Extension",
		.capability = ARM64_MTE,
		.type = ARM64_CPUCAP_STRICT_BOOT_CPU_FEATURE,
		.matches = has_cpuid_feature,
		.sys_reg = SYS_ID_AA64PFR1_EL1,
		.field_pos = ID_AA64PFR1_MTE_SHIFT,
		.min_field_value = ID_AA64PFR1_MTE,
		.sign = FTR_UNSIGNED,
		.cpu_enable = cpu_enable_mte,
	},
#endif /* CONFIG_ARM64_MTE */
	{
		.desc = "RCpc load-acquire (LDAPR)",
		.capability = ARM64_HAS_LDAPR,
		.type = ARM64_CPUCAP_SYSTEM_FEATURE,
		.sys_reg = SYS_ID_AA64ISAR1_EL1,
		.sign = FTR_UNSIGNED,
		.field_pos = ID_AA64ISAR1_LRCPC_SHIFT,
		.matches = has_cpuid_feature,
		.min_field_value = 1,
	},
	{},
};

#define HWCAP_CPUID_MATCH(reg, field, s, min_value)				\
		.matches = has_cpuid_feature,					\
		.sys_reg = reg,							\
		.field_pos = field,						\
		.sign = s,							\
		.min_field_value = min_value,

#define __HWCAP_CAP(name, cap_type, cap)					\
		.desc = name,							\
		.type = ARM64_CPUCAP_SYSTEM_FEATURE,				\
		.hwcap_type = cap_type,						\
		.hwcap = cap,							\

#define HWCAP_CAP(reg, field, s, min_value, cap_type, cap)			\
	{									\
		__HWCAP_CAP(#cap, cap_type, cap)				\
		HWCAP_CPUID_MATCH(reg, field, s, min_value)			\
	}

#define HWCAP_MULTI_CAP(list, cap_type, cap)					\
	{									\
		__HWCAP_CAP(#cap, cap_type, cap)				\
		.matches = cpucap_multi_entry_cap_matches,			\
		.match_list = list,						\
	}

#define HWCAP_CAP_MATCH(match, cap_type, cap)					\
	{									\
		__HWCAP_CAP(#cap, cap_type, cap)				\
		.matches = match,						\
	}

#ifdef CONFIG_ARM64_PTR_AUTH
static const struct arm64_cpu_capabilities ptr_auth_hwcap_addr_matches[] = {
	{
		HWCAP_CPUID_MATCH(SYS_ID_AA64ISAR1_EL1, ID_AA64ISAR1_APA_SHIFT,
				  FTR_UNSIGNED, ID_AA64ISAR1_APA_ARCHITECTED)
	},
	{
		HWCAP_CPUID_MATCH(SYS_ID_AA64ISAR1_EL1, ID_AA64ISAR1_API_SHIFT,
				  FTR_UNSIGNED, ID_AA64ISAR1_API_IMP_DEF)
	},
	{},
};

static const struct arm64_cpu_capabilities ptr_auth_hwcap_gen_matches[] = {
	{
		HWCAP_CPUID_MATCH(SYS_ID_AA64ISAR1_EL1, ID_AA64ISAR1_GPA_SHIFT,
				  FTR_UNSIGNED, ID_AA64ISAR1_GPA_ARCHITECTED)
	},
	{
		HWCAP_CPUID_MATCH(SYS_ID_AA64ISAR1_EL1, ID_AA64ISAR1_GPI_SHIFT,
				  FTR_UNSIGNED, ID_AA64ISAR1_GPI_IMP_DEF)
	},
	{},
};
#endif

static const struct arm64_cpu_capabilities arm64_elf_hwcaps[] = {
	HWCAP_CAP(SYS_ID_AA64ISAR0_EL1, ID_AA64ISAR0_AES_SHIFT, FTR_UNSIGNED, 2, CAP_HWCAP, KERNEL_HWCAP_PMULL),
	HWCAP_CAP(SYS_ID_AA64ISAR0_EL1, ID_AA64ISAR0_AES_SHIFT, FTR_UNSIGNED, 1, CAP_HWCAP, KERNEL_HWCAP_AES),
	HWCAP_CAP(SYS_ID_AA64ISAR0_EL1, ID_AA64ISAR0_SHA1_SHIFT, FTR_UNSIGNED, 1, CAP_HWCAP, KERNEL_HWCAP_SHA1),
	HWCAP_CAP(SYS_ID_AA64ISAR0_EL1, ID_AA64ISAR0_SHA2_SHIFT, FTR_UNSIGNED, 1, CAP_HWCAP, KERNEL_HWCAP_SHA2),
	HWCAP_CAP(SYS_ID_AA64ISAR0_EL1, ID_AA64ISAR0_SHA2_SHIFT, FTR_UNSIGNED, 2, CAP_HWCAP, KERNEL_HWCAP_SHA512),
	HWCAP_CAP(SYS_ID_AA64ISAR0_EL1, ID_AA64ISAR0_CRC32_SHIFT, FTR_UNSIGNED, 1, CAP_HWCAP, KERNEL_HWCAP_CRC32),
	HWCAP_CAP(SYS_ID_AA64ISAR0_EL1, ID_AA64ISAR0_ATOMICS_SHIFT, FTR_UNSIGNED, 2, CAP_HWCAP, KERNEL_HWCAP_ATOMICS),
	HWCAP_CAP(SYS_ID_AA64ISAR0_EL1, ID_AA64ISAR0_RDM_SHIFT, FTR_UNSIGNED, 1, CAP_HWCAP, KERNEL_HWCAP_ASIMDRDM),
	HWCAP_CAP(SYS_ID_AA64ISAR0_EL1, ID_AA64ISAR0_SHA3_SHIFT, FTR_UNSIGNED, 1, CAP_HWCAP, KERNEL_HWCAP_SHA3),
	HWCAP_CAP(SYS_ID_AA64ISAR0_EL1, ID_AA64ISAR0_SM3_SHIFT, FTR_UNSIGNED, 1, CAP_HWCAP, KERNEL_HWCAP_SM3),
	HWCAP_CAP(SYS_ID_AA64ISAR0_EL1, ID_AA64ISAR0_SM4_SHIFT, FTR_UNSIGNED, 1, CAP_HWCAP, KERNEL_HWCAP_SM4),
	HWCAP_CAP(SYS_ID_AA64ISAR0_EL1, ID_AA64ISAR0_DP_SHIFT, FTR_UNSIGNED, 1, CAP_HWCAP, KERNEL_HWCAP_ASIMDDP),
	HWCAP_CAP(SYS_ID_AA64ISAR0_EL1, ID_AA64ISAR0_FHM_SHIFT, FTR_UNSIGNED, 1, CAP_HWCAP, KERNEL_HWCAP_ASIMDFHM),
	HWCAP_CAP(SYS_ID_AA64ISAR0_EL1, ID_AA64ISAR0_TS_SHIFT, FTR_UNSIGNED, 1, CAP_HWCAP, KERNEL_HWCAP_FLAGM),
	HWCAP_CAP(SYS_ID_AA64ISAR0_EL1, ID_AA64ISAR0_TS_SHIFT, FTR_UNSIGNED, 2, CAP_HWCAP, KERNEL_HWCAP_FLAGM2),
	HWCAP_CAP(SYS_ID_AA64ISAR0_EL1, ID_AA64ISAR0_RNDR_SHIFT, FTR_UNSIGNED, 1, CAP_HWCAP, KERNEL_HWCAP_RNG),
	HWCAP_CAP(SYS_ID_AA64PFR0_EL1, ID_AA64PFR0_FP_SHIFT, FTR_SIGNED, 0, CAP_HWCAP, KERNEL_HWCAP_FP),
	HWCAP_CAP(SYS_ID_AA64PFR0_EL1, ID_AA64PFR0_FP_SHIFT, FTR_SIGNED, 1, CAP_HWCAP, KERNEL_HWCAP_FPHP),
	HWCAP_CAP(SYS_ID_AA64PFR0_EL1, ID_AA64PFR0_ASIMD_SHIFT, FTR_SIGNED, 0, CAP_HWCAP, KERNEL_HWCAP_ASIMD),
	HWCAP_CAP(SYS_ID_AA64PFR0_EL1, ID_AA64PFR0_ASIMD_SHIFT, FTR_SIGNED, 1, CAP_HWCAP, KERNEL_HWCAP_ASIMDHP),
	HWCAP_CAP(SYS_ID_AA64PFR0_EL1, ID_AA64PFR0_DIT_SHIFT, FTR_SIGNED, 1, CAP_HWCAP, KERNEL_HWCAP_DIT),
	HWCAP_CAP(SYS_ID_AA64ISAR1_EL1, ID_AA64ISAR1_DPB_SHIFT, FTR_UNSIGNED, 1, CAP_HWCAP, KERNEL_HWCAP_DCPOP),
	HWCAP_CAP(SYS_ID_AA64ISAR1_EL1, ID_AA64ISAR1_DPB_SHIFT, FTR_UNSIGNED, 2, CAP_HWCAP, KERNEL_HWCAP_DCPODP),
	HWCAP_CAP(SYS_ID_AA64ISAR1_EL1, ID_AA64ISAR1_JSCVT_SHIFT, FTR_UNSIGNED, 1, CAP_HWCAP, KERNEL_HWCAP_JSCVT),
	HWCAP_CAP(SYS_ID_AA64ISAR1_EL1, ID_AA64ISAR1_FCMA_SHIFT, FTR_UNSIGNED, 1, CAP_HWCAP, KERNEL_HWCAP_FCMA),
	HWCAP_CAP(SYS_ID_AA64ISAR1_EL1, ID_AA64ISAR1_LRCPC_SHIFT, FTR_UNSIGNED, 1, CAP_HWCAP, KERNEL_HWCAP_LRCPC),
	HWCAP_CAP(SYS_ID_AA64ISAR1_EL1, ID_AA64ISAR1_LRCPC_SHIFT, FTR_UNSIGNED, 2, CAP_HWCAP, KERNEL_HWCAP_ILRCPC),
	HWCAP_CAP(SYS_ID_AA64ISAR1_EL1, ID_AA64ISAR1_FRINTTS_SHIFT, FTR_UNSIGNED, 1, CAP_HWCAP, KERNEL_HWCAP_FRINT),
	HWCAP_CAP(SYS_ID_AA64ISAR1_EL1, ID_AA64ISAR1_SB_SHIFT, FTR_UNSIGNED, 1, CAP_HWCAP, KERNEL_HWCAP_SB),
	HWCAP_CAP(SYS_ID_AA64ISAR1_EL1, ID_AA64ISAR1_BF16_SHIFT, FTR_UNSIGNED, 1, CAP_HWCAP, KERNEL_HWCAP_BF16),
	HWCAP_CAP(SYS_ID_AA64ISAR1_EL1, ID_AA64ISAR1_DGH_SHIFT, FTR_UNSIGNED, 1, CAP_HWCAP, KERNEL_HWCAP_DGH),
	HWCAP_CAP(SYS_ID_AA64ISAR1_EL1, ID_AA64ISAR1_I8MM_SHIFT, FTR_UNSIGNED, 1, CAP_HWCAP, KERNEL_HWCAP_I8MM),
	HWCAP_CAP(SYS_ID_AA64MMFR2_EL1, ID_AA64MMFR2_AT_SHIFT, FTR_UNSIGNED, 1, CAP_HWCAP, KERNEL_HWCAP_USCAT),
#ifdef CONFIG_ARM64_SVE
	HWCAP_CAP(SYS_ID_AA64PFR0_EL1, ID_AA64PFR0_SVE_SHIFT, FTR_UNSIGNED, ID_AA64PFR0_SVE, CAP_HWCAP, KERNEL_HWCAP_SVE),
	HWCAP_CAP(SYS_ID_AA64ZFR0_EL1, ID_AA64ZFR0_SVEVER_SHIFT, FTR_UNSIGNED, ID_AA64ZFR0_SVEVER_SVE2, CAP_HWCAP, KERNEL_HWCAP_SVE2),
	HWCAP_CAP(SYS_ID_AA64ZFR0_EL1, ID_AA64ZFR0_AES_SHIFT, FTR_UNSIGNED, ID_AA64ZFR0_AES, CAP_HWCAP, KERNEL_HWCAP_SVEAES),
	HWCAP_CAP(SYS_ID_AA64ZFR0_EL1, ID_AA64ZFR0_AES_SHIFT, FTR_UNSIGNED, ID_AA64ZFR0_AES_PMULL, CAP_HWCAP, KERNEL_HWCAP_SVEPMULL),
	HWCAP_CAP(SYS_ID_AA64ZFR0_EL1, ID_AA64ZFR0_BITPERM_SHIFT, FTR_UNSIGNED, ID_AA64ZFR0_BITPERM, CAP_HWCAP, KERNEL_HWCAP_SVEBITPERM),
	HWCAP_CAP(SYS_ID_AA64ZFR0_EL1, ID_AA64ZFR0_BF16_SHIFT, FTR_UNSIGNED, ID_AA64ZFR0_BF16, CAP_HWCAP, KERNEL_HWCAP_SVEBF16),
	HWCAP_CAP(SYS_ID_AA64ZFR0_EL1, ID_AA64ZFR0_SHA3_SHIFT, FTR_UNSIGNED, ID_AA64ZFR0_SHA3, CAP_HWCAP, KERNEL_HWCAP_SVESHA3),
	HWCAP_CAP(SYS_ID_AA64ZFR0_EL1, ID_AA64ZFR0_SM4_SHIFT, FTR_UNSIGNED, ID_AA64ZFR0_SM4, CAP_HWCAP, KERNEL_HWCAP_SVESM4),
	HWCAP_CAP(SYS_ID_AA64ZFR0_EL1, ID_AA64ZFR0_I8MM_SHIFT, FTR_UNSIGNED, ID_AA64ZFR0_I8MM, CAP_HWCAP, KERNEL_HWCAP_SVEI8MM),
	HWCAP_CAP(SYS_ID_AA64ZFR0_EL1, ID_AA64ZFR0_F32MM_SHIFT, FTR_UNSIGNED, ID_AA64ZFR0_F32MM, CAP_HWCAP, KERNEL_HWCAP_SVEF32MM),
	HWCAP_CAP(SYS_ID_AA64ZFR0_EL1, ID_AA64ZFR0_F64MM_SHIFT, FTR_UNSIGNED, ID_AA64ZFR0_F64MM, CAP_HWCAP, KERNEL_HWCAP_SVEF64MM),
#endif
	HWCAP_CAP(SYS_ID_AA64PFR1_EL1, ID_AA64PFR1_SSBS_SHIFT, FTR_UNSIGNED, ID_AA64PFR1_SSBS_PSTATE_INSNS, CAP_HWCAP, KERNEL_HWCAP_SSBS),
#ifdef CONFIG_ARM64_BTI
	HWCAP_CAP(SYS_ID_AA64PFR1_EL1, ID_AA64PFR1_BT_SHIFT, FTR_UNSIGNED, ID_AA64PFR1_BT_BTI, CAP_HWCAP, KERNEL_HWCAP_BTI),
#endif
#ifdef CONFIG_ARM64_PTR_AUTH
	HWCAP_MULTI_CAP(ptr_auth_hwcap_addr_matches, CAP_HWCAP, KERNEL_HWCAP_PACA),
	HWCAP_MULTI_CAP(ptr_auth_hwcap_gen_matches, CAP_HWCAP, KERNEL_HWCAP_PACG),
#endif
#ifdef CONFIG_ARM64_MTE
	HWCAP_CAP(SYS_ID_AA64PFR1_EL1, ID_AA64PFR1_MTE_SHIFT, FTR_UNSIGNED, ID_AA64PFR1_MTE, CAP_HWCAP, KERNEL_HWCAP_MTE),
#endif /* CONFIG_ARM64_MTE */
	{},
};

#ifdef CONFIG_COMPAT
static bool compat_has_neon(const struct arm64_cpu_capabilities *cap, int scope)
{
	/*
	 * Check that all of MVFR1_EL1.{SIMDSP, SIMDInt, SIMDLS} are available,
	 * in line with that of arm32 as in vfp_init(). We make sure that the
	 * check is future proof, by making sure value is non-zero.
	 */
	u32 mvfr1;

	WARN_ON(scope == SCOPE_LOCAL_CPU && preemptible());
	if (scope == SCOPE_SYSTEM)
		mvfr1 = read_sanitised_ftr_reg(SYS_MVFR1_EL1);
	else
		mvfr1 = read_sysreg_s(SYS_MVFR1_EL1);

	return cpuid_feature_extract_unsigned_field(mvfr1, MVFR1_SIMDSP_SHIFT) &&
		cpuid_feature_extract_unsigned_field(mvfr1, MVFR1_SIMDINT_SHIFT) &&
		cpuid_feature_extract_unsigned_field(mvfr1, MVFR1_SIMDLS_SHIFT);
}
#endif

static const struct arm64_cpu_capabilities compat_elf_hwcaps[] = {
#ifdef CONFIG_COMPAT
	HWCAP_CAP_MATCH(compat_has_neon, CAP_COMPAT_HWCAP, COMPAT_HWCAP_NEON),
	HWCAP_CAP(SYS_MVFR1_EL1, MVFR1_SIMDFMAC_SHIFT, FTR_UNSIGNED, 1, CAP_COMPAT_HWCAP, COMPAT_HWCAP_VFPv4),
	/* Arm v8 mandates MVFR0.FPDP == {0, 2}. So, piggy back on this for the presence of VFP support */
	HWCAP_CAP(SYS_MVFR0_EL1, MVFR0_FPDP_SHIFT, FTR_UNSIGNED, 2, CAP_COMPAT_HWCAP, COMPAT_HWCAP_VFP),
	HWCAP_CAP(SYS_MVFR0_EL1, MVFR0_FPDP_SHIFT, FTR_UNSIGNED, 2, CAP_COMPAT_HWCAP, COMPAT_HWCAP_VFPv3),
	HWCAP_CAP(SYS_ID_ISAR5_EL1, ID_ISAR5_AES_SHIFT, FTR_UNSIGNED, 2, CAP_COMPAT_HWCAP2, COMPAT_HWCAP2_PMULL),
	HWCAP_CAP(SYS_ID_ISAR5_EL1, ID_ISAR5_AES_SHIFT, FTR_UNSIGNED, 1, CAP_COMPAT_HWCAP2, COMPAT_HWCAP2_AES),
	HWCAP_CAP(SYS_ID_ISAR5_EL1, ID_ISAR5_SHA1_SHIFT, FTR_UNSIGNED, 1, CAP_COMPAT_HWCAP2, COMPAT_HWCAP2_SHA1),
	HWCAP_CAP(SYS_ID_ISAR5_EL1, ID_ISAR5_SHA2_SHIFT, FTR_UNSIGNED, 1, CAP_COMPAT_HWCAP2, COMPAT_HWCAP2_SHA2),
	HWCAP_CAP(SYS_ID_ISAR5_EL1, ID_ISAR5_CRC32_SHIFT, FTR_UNSIGNED, 1, CAP_COMPAT_HWCAP2, COMPAT_HWCAP2_CRC32),
#endif
	{},
};

static void cap_set_elf_hwcap(const struct arm64_cpu_capabilities *cap)
{
	switch (cap->hwcap_type) {
	case CAP_HWCAP:
		cpu_set_feature(cap->hwcap);
		break;
#ifdef CONFIG_COMPAT
	case CAP_COMPAT_HWCAP:
		compat_elf_hwcap |= (u32)cap->hwcap;
		break;
	case CAP_COMPAT_HWCAP2:
		compat_elf_hwcap2 |= (u32)cap->hwcap;
		break;
#endif
	default:
		WARN_ON(1);
		break;
	}
}

/* Check if we have a particular HWCAP enabled */
static bool cpus_have_elf_hwcap(const struct arm64_cpu_capabilities *cap)
{
	bool rc;

	switch (cap->hwcap_type) {
	case CAP_HWCAP:
		rc = cpu_have_feature(cap->hwcap);
		break;
#ifdef CONFIG_COMPAT
	case CAP_COMPAT_HWCAP:
		rc = (compat_elf_hwcap & (u32)cap->hwcap) != 0;
		break;
	case CAP_COMPAT_HWCAP2:
		rc = (compat_elf_hwcap2 & (u32)cap->hwcap) != 0;
		break;
#endif
	default:
		WARN_ON(1);
		rc = false;
	}

	return rc;
}

static void setup_elf_hwcaps(const struct arm64_cpu_capabilities *hwcaps)
{
	/* We support emulation of accesses to CPU ID feature registers */
	cpu_set_named_feature(CPUID);
	for (; hwcaps->matches; hwcaps++)
		if (hwcaps->matches(hwcaps, cpucap_default_scope(hwcaps)))
			cap_set_elf_hwcap(hwcaps);
}

static void update_compat_elf_hwcaps(void)
{
	if (system_capabilities_finalized())
		setup_elf_hwcaps(compat_elf_hwcaps);
}

static void update_cpu_capabilities(u16 scope_mask)
{
	int i;
	const struct arm64_cpu_capabilities *caps;

	scope_mask &= ARM64_CPUCAP_SCOPE_MASK;
	for (i = 0; i < ARM64_NCAPS; i++) {
		caps = cpu_hwcaps_ptrs[i];
		if (!caps || !(caps->type & scope_mask) ||
		    cpus_have_cap(caps->capability) ||
		    !caps->matches(caps, cpucap_default_scope(caps)))
			continue;

		if (caps->desc)
			pr_info("detected: %s\n", caps->desc);
		cpus_set_cap(caps->capability);

		if ((scope_mask & SCOPE_BOOT_CPU) && (caps->type & SCOPE_BOOT_CPU))
			set_bit(caps->capability, boot_capabilities);
	}
}

/*
 * Enable all the available capabilities on this CPU. The capabilities
 * with BOOT_CPU scope are handled separately and hence skipped here.
 */
static int cpu_enable_non_boot_scope_capabilities(void *__unused)
{
	int i;
	u16 non_boot_scope = SCOPE_ALL & ~SCOPE_BOOT_CPU;

	for_each_available_cap(i) {
		const struct arm64_cpu_capabilities *cap = cpu_hwcaps_ptrs[i];

		if (WARN_ON(!cap))
			continue;

		if (!(cap->type & non_boot_scope))
			continue;

		if (cap->cpu_enable)
			cap->cpu_enable(cap);
	}
	return 0;
}

/*
 * Run through the enabled capabilities and enable() it on all active
 * CPUs
 */
static void __init enable_cpu_capabilities(u16 scope_mask)
{
	int i;
	const struct arm64_cpu_capabilities *caps;
	bool boot_scope;

	scope_mask &= ARM64_CPUCAP_SCOPE_MASK;
	boot_scope = !!(scope_mask & SCOPE_BOOT_CPU);

	for (i = 0; i < ARM64_NCAPS; i++) {
		unsigned int num;

		caps = cpu_hwcaps_ptrs[i];
		if (!caps || !(caps->type & scope_mask))
			continue;
		num = caps->capability;
		if (!cpus_have_cap(num))
			continue;

		/* Ensure cpus_have_const_cap(num) works */
		static_branch_enable(&cpu_hwcap_keys[num]);

		if (boot_scope && caps->cpu_enable)
			/*
			 * Capabilities with SCOPE_BOOT_CPU scope are finalised
			 * before any secondary CPU boots. Thus, each secondary
			 * will enable the capability as appropriate via
			 * check_local_cpu_capabilities(). The only exception is
			 * the boot CPU, for which the capability must be
			 * enabled here. This approach avoids costly
			 * stop_machine() calls for this case.
			 */
			caps->cpu_enable(caps);
	}

	/*
	 * For all non-boot scope capabilities, use stop_machine()
	 * as it schedules the work allowing us to modify PSTATE,
	 * instead of on_each_cpu() which uses an IPI, giving us a
	 * PSTATE that disappears when we return.
	 */
	if (!boot_scope)
		stop_machine(cpu_enable_non_boot_scope_capabilities,
			     NULL, cpu_online_mask);
}

/*
 * Run through the list of capabilities to check for conflicts.
 * If the system has already detected a capability, take necessary
 * action on this CPU.
 */
static void verify_local_cpu_caps(u16 scope_mask)
{
	int i;
	bool cpu_has_cap, system_has_cap;
	const struct arm64_cpu_capabilities *caps;

	scope_mask &= ARM64_CPUCAP_SCOPE_MASK;

	for (i = 0; i < ARM64_NCAPS; i++) {
		caps = cpu_hwcaps_ptrs[i];
		if (!caps || !(caps->type & scope_mask))
			continue;

		cpu_has_cap = caps->matches(caps, SCOPE_LOCAL_CPU);
		system_has_cap = cpus_have_cap(caps->capability);

		if (system_has_cap) {
			/*
			 * Check if the new CPU misses an advertised feature,
			 * which is not safe to miss.
			 */
			if (!cpu_has_cap && !cpucap_late_cpu_optional(caps))
				break;
			/*
			 * We have to issue cpu_enable() irrespective of
			 * whether the CPU has it or not, as it is enabeld
			 * system wide. It is upto the call back to take
			 * appropriate action on this CPU.
			 */
			if (caps->cpu_enable)
				caps->cpu_enable(caps);
		} else {
			/*
			 * Check if the CPU has this capability if it isn't
			 * safe to have when the system doesn't.
			 */
			if (cpu_has_cap && !cpucap_late_cpu_permitted(caps))
				break;
		}
	}

	if (i < ARM64_NCAPS) {
		pr_crit("CPU%d: Detected conflict for capability %d (%s), System: %d, CPU: %d\n",
			smp_processor_id(), caps->capability,
			caps->desc, system_has_cap, cpu_has_cap);

		if (cpucap_panic_on_conflict(caps))
			cpu_panic_kernel();
		else
			cpu_die_early();
	}
}

/*
 * Check for CPU features that are used in early boot
 * based on the Boot CPU value.
 */
static void check_early_cpu_features(void)
{
	verify_cpu_asid_bits();

	verify_local_cpu_caps(SCOPE_BOOT_CPU);
}

static void
verify_local_elf_hwcaps(const struct arm64_cpu_capabilities *caps)
{

	for (; caps->matches; caps++)
		if (cpus_have_elf_hwcap(caps) && !caps->matches(caps, SCOPE_LOCAL_CPU)) {
			pr_crit("CPU%d: missing HWCAP: %s\n",
					smp_processor_id(), caps->desc);
			cpu_die_early();
		}
}

static void verify_sve_features(void)
{
	u64 safe_zcr = read_sanitised_ftr_reg(SYS_ZCR_EL1);
	u64 zcr = read_zcr_features();

	unsigned int safe_len = safe_zcr & ZCR_ELx_LEN_MASK;
	unsigned int len = zcr & ZCR_ELx_LEN_MASK;

	if (len < safe_len || sve_verify_vq_map()) {
		pr_crit("CPU%d: SVE: vector length support mismatch\n",
			smp_processor_id());
		cpu_die_early();
	}

	/* Add checks on other ZCR bits here if necessary */
}

static void verify_hyp_capabilities(void)
{
	u64 safe_mmfr1, mmfr0, mmfr1;
	int parange, ipa_max;
	unsigned int safe_vmid_bits, vmid_bits;

	if (!IS_ENABLED(CONFIG_KVM))
		return;

	safe_mmfr1 = read_sanitised_ftr_reg(SYS_ID_AA64MMFR1_EL1);
	mmfr0 = read_cpuid(ID_AA64MMFR0_EL1);
	mmfr1 = read_cpuid(ID_AA64MMFR1_EL1);

	/* Verify VMID bits */
	safe_vmid_bits = get_vmid_bits(safe_mmfr1);
	vmid_bits = get_vmid_bits(mmfr1);
	if (vmid_bits < safe_vmid_bits) {
		pr_crit("CPU%d: VMID width mismatch\n", smp_processor_id());
		cpu_die_early();
	}

	/* Verify IPA range */
	parange = cpuid_feature_extract_unsigned_field(mmfr0,
				ID_AA64MMFR0_PARANGE_SHIFT);
	ipa_max = id_aa64mmfr0_parange_to_phys_shift(parange);
	if (ipa_max < get_kvm_ipa_limit()) {
		pr_crit("CPU%d: IPA range mismatch\n", smp_processor_id());
		cpu_die_early();
	}
}

/*
 * Run through the enabled system capabilities and enable() it on this CPU.
 * The capabilities were decided based on the available CPUs at the boot time.
 * Any new CPU should match the system wide status of the capability. If the
 * new CPU doesn't have a capability which the system now has enabled, we
 * cannot do anything to fix it up and could cause unexpected failures. So
 * we park the CPU.
 */
static void verify_local_cpu_capabilities(void)
{
	/*
	 * The capabilities with SCOPE_BOOT_CPU are checked from
	 * check_early_cpu_features(), as they need to be verified
	 * on all secondary CPUs.
	 */
	verify_local_cpu_caps(SCOPE_ALL & ~SCOPE_BOOT_CPU);

	verify_local_elf_hwcaps(arm64_elf_hwcaps);

	if (system_supports_32bit_el0())
		verify_local_elf_hwcaps(compat_elf_hwcaps);

	if (system_supports_sve())
		verify_sve_features();

	if (is_hyp_mode_available())
		verify_hyp_capabilities();
}

void check_local_cpu_capabilities(void)
{
	/*
	 * All secondary CPUs should conform to the early CPU features
	 * in use by the kernel based on boot CPU.
	 */
	check_early_cpu_features();

	/*
	 * If we haven't finalised the system capabilities, this CPU gets
	 * a chance to update the errata work arounds and local features.
	 * Otherwise, this CPU should verify that it has all the system
	 * advertised capabilities.
	 */
	if (!system_capabilities_finalized())
		update_cpu_capabilities(SCOPE_LOCAL_CPU);
	else
		verify_local_cpu_capabilities();
}

static void __init setup_boot_cpu_capabilities(void)
{
	/* Detect capabilities with either SCOPE_BOOT_CPU or SCOPE_LOCAL_CPU */
	update_cpu_capabilities(SCOPE_BOOT_CPU | SCOPE_LOCAL_CPU);
	/* Enable the SCOPE_BOOT_CPU capabilities alone right away */
	enable_cpu_capabilities(SCOPE_BOOT_CPU);
}

bool this_cpu_has_cap(unsigned int n)
{
	if (!WARN_ON(preemptible()) && n < ARM64_NCAPS) {
		const struct arm64_cpu_capabilities *cap = cpu_hwcaps_ptrs[n];

		if (cap)
			return cap->matches(cap, SCOPE_LOCAL_CPU);
	}

	return false;
}

/*
 * This helper function is used in a narrow window when,
 * - The system wide safe registers are set with all the SMP CPUs and,
 * - The SYSTEM_FEATURE cpu_hwcaps may not have been set.
 * In all other cases cpus_have_{const_}cap() should be used.
 */
static bool __system_matches_cap(unsigned int n)
{
	if (n < ARM64_NCAPS) {
		const struct arm64_cpu_capabilities *cap = cpu_hwcaps_ptrs[n];

		if (cap)
			return cap->matches(cap, SCOPE_SYSTEM);
	}
	return false;
}

void cpu_set_feature(unsigned int num)
{
	WARN_ON(num >= MAX_CPU_FEATURES);
	elf_hwcap |= BIT(num);
}
EXPORT_SYMBOL_GPL(cpu_set_feature);

bool cpu_have_feature(unsigned int num)
{
	WARN_ON(num >= MAX_CPU_FEATURES);
	return elf_hwcap & BIT(num);
}
EXPORT_SYMBOL_GPL(cpu_have_feature);

unsigned long cpu_get_elf_hwcap(void)
{
	/*
	 * We currently only populate the first 32 bits of AT_HWCAP. Please
	 * note that for userspace compatibility we guarantee that bits 62
	 * and 63 will always be returned as 0.
	 */
	return lower_32_bits(elf_hwcap);
}

unsigned long cpu_get_elf_hwcap2(void)
{
	return upper_32_bits(elf_hwcap);
}

static void __init setup_system_capabilities(void)
{
	/*
	 * We have finalised the system-wide safe feature
	 * registers, finalise the capabilities that depend
	 * on it. Also enable all the available capabilities,
	 * that are not enabled already.
	 */
	update_cpu_capabilities(SCOPE_SYSTEM);
	enable_cpu_capabilities(SCOPE_ALL & ~SCOPE_BOOT_CPU);
}

void __init setup_cpu_features(void)
{
	u32 cwg;

	setup_system_capabilities();
	setup_elf_hwcaps(arm64_elf_hwcaps);

	if (system_supports_32bit_el0())
		setup_elf_hwcaps(compat_elf_hwcaps);

	if (system_uses_ttbr0_pan())
		pr_info("emulated: Privileged Access Never (PAN) using TTBR0_EL1 switching\n");

	sve_setup();
	minsigstksz_setup();

	/* Advertise that we have computed the system capabilities */
	finalize_system_capabilities();

	/*
	 * Check for sane CTR_EL0.CWG value.
	 */
	cwg = cache_type_cwg();
	if (!cwg)
		pr_warn("No Cache Writeback Granule information, assuming %d\n",
			ARCH_DMA_MINALIGN);
}

static int enable_mismatched_32bit_el0(unsigned int cpu)
{
	static int lucky_winner = -1;

	struct cpuinfo_arm64 *info = &per_cpu(cpu_data, cpu);
	bool cpu_32bit = id_aa64pfr0_32bit_el0(info->reg_id_aa64pfr0);

	if (cpu_32bit) {
		cpumask_set_cpu(cpu, cpu_32bit_el0_mask);
		static_branch_enable_cpuslocked(&arm64_mismatched_32bit_el0);
	}

	if (cpumask_test_cpu(0, cpu_32bit_el0_mask) == cpu_32bit)
		return 0;

	if (lucky_winner >= 0)
		return 0;

	/*
	 * We've detected a mismatch. We need to keep one of our CPUs with
	 * 32-bit EL0 online so that is_cpu_allowed() doesn't end up rejecting
	 * every CPU in the system for a 32-bit task.
	 */
	lucky_winner = cpu_32bit ? cpu : cpumask_any_and(cpu_32bit_el0_mask,
							 cpu_active_mask);
	get_cpu_device(lucky_winner)->offline_disabled = true;
	setup_elf_hwcaps(compat_elf_hwcaps);
	pr_info("Asymmetric 32-bit EL0 support detected on CPU %u; CPU hot-unplug disabled on CPU %u\n",
		cpu, lucky_winner);
	return 0;
}

static int __init init_32bit_el0_mask(void)
{
	if (!allow_mismatched_32bit_el0)
		return 0;

	if (!zalloc_cpumask_var(&cpu_32bit_el0_mask, GFP_KERNEL))
		return -ENOMEM;

	return cpuhp_setup_state(CPUHP_AP_ONLINE_DYN,
				 "arm64/mismatched_32bit_el0:online",
				 enable_mismatched_32bit_el0, NULL);
}
subsys_initcall_sync(init_32bit_el0_mask);

static bool __maybe_unused
cpufeature_pan_not_uao(const struct arm64_cpu_capabilities *entry, int __unused)
{
	return (__system_matches_cap(ARM64_HAS_PAN) && !__system_matches_cap(ARM64_HAS_UAO));
}

static void __maybe_unused cpu_enable_cnp(struct arm64_cpu_capabilities const *cap)
{
	cpu_replace_ttbr1(lm_alias(swapper_pg_dir));
}

/*
 * We emulate only the following system register space.
 * Op0 = 0x3, CRn = 0x0, Op1 = 0x0, CRm = [0, 4 - 7]
 * See Table C5-6 System instruction encodings for System register accesses,
 * ARMv8 ARM(ARM DDI 0487A.f) for more details.
 */
static inline bool __attribute_const__ is_emulated(u32 id)
{
	return (sys_reg_Op0(id) == 0x3 &&
		sys_reg_CRn(id) == 0x0 &&
		sys_reg_Op1(id) == 0x0 &&
		(sys_reg_CRm(id) == 0 ||
		 ((sys_reg_CRm(id) >= 4) && (sys_reg_CRm(id) <= 7))));
}

/*
 * With CRm == 0, reg should be one of :
 * MIDR_EL1, MPIDR_EL1 or REVIDR_EL1.
 */
static inline int emulate_id_reg(u32 id, u64 *valp)
{
	switch (id) {
	case SYS_MIDR_EL1:
		*valp = read_cpuid_id();
		break;
	case SYS_MPIDR_EL1:
		*valp = SYS_MPIDR_SAFE_VAL;
		break;
	case SYS_REVIDR_EL1:
		/* IMPLEMENTATION DEFINED values are emulated with 0 */
		*valp = 0;
		break;
	default:
		return -EINVAL;
	}

	return 0;
}

static int emulate_sys_reg(u32 id, u64 *valp)
{
	struct arm64_ftr_reg *regp;

	if (!is_emulated(id))
		return -EINVAL;

	if (sys_reg_CRm(id) == 0)
		return emulate_id_reg(id, valp);

	regp = get_arm64_ftr_reg_nowarn(id);
	if (regp)
		*valp = arm64_ftr_reg_user_value(regp);
	else
		/*
		 * The untracked registers are either IMPLEMENTATION DEFINED
		 * (e.g, ID_AFR0_EL1) or reserved RAZ.
		 */
		*valp = 0;
	return 0;
}

int do_emulate_mrs(struct pt_regs *regs, u32 sys_reg, u32 rt)
{
	int rc;
	u64 val;

	rc = emulate_sys_reg(sys_reg, &val);
	if (!rc) {
		pt_regs_write_reg(regs, rt, val);
		arm64_skip_faulting_instruction(regs, AARCH64_INSN_SIZE);
	}
	return rc;
}

static int emulate_mrs(struct pt_regs *regs, u32 insn)
{
	u32 sys_reg, rt;

	/*
	 * sys_reg values are defined as used in mrs/msr instruction.
	 * shift the imm value to get the encoding.
	 */
	sys_reg = (u32)aarch64_insn_decode_immediate(AARCH64_INSN_IMM_16, insn) << 5;
	rt = aarch64_insn_decode_register(AARCH64_INSN_REGTYPE_RT, insn);
	return do_emulate_mrs(regs, sys_reg, rt);
}

static struct undef_hook mrs_hook = {
	.instr_mask = 0xfff00000,
	.instr_val  = 0xd5300000,
	.pstate_mask = PSR_AA32_MODE_MASK,
	.pstate_val = PSR_MODE_EL0t,
	.fn = emulate_mrs,
};

static int __init enable_mrs_emulation(void)
{
	register_undef_hook(&mrs_hook);
	return 0;
}

core_initcall(enable_mrs_emulation);

enum mitigation_state arm64_get_meltdown_state(void)
{
	if (__meltdown_safe)
		return SPECTRE_UNAFFECTED;

	if (arm64_kernel_unmapped_at_el0())
		return SPECTRE_MITIGATED;

	return SPECTRE_VULNERABLE;
}

ssize_t cpu_show_meltdown(struct device *dev, struct device_attribute *attr,
			  char *buf)
{
	switch (arm64_get_meltdown_state()) {
	case SPECTRE_UNAFFECTED:
		return sprintf(buf, "Not affected\n");

	case SPECTRE_MITIGATED:
		return sprintf(buf, "Mitigation: PTI\n");

	default:
		return sprintf(buf, "Vulnerable\n");
	}
}<|MERGE_RESOLUTION|>--- conflicted
+++ resolved
@@ -1008,11 +1008,6 @@
 	WARN_ON(!ftrp->width);
 }
 
-<<<<<<< HEAD
-static void update_compat_elf_hwcaps(void);
-
-=======
->>>>>>> ae8c2a75
 static void update_mismatched_32bit_el0_cpu_features(struct cpuinfo_arm64 *info,
 						     struct cpuinfo_arm64 *boot)
 {
@@ -1026,10 +1021,6 @@
 
 	boot->aarch32 = info->aarch32;
 	init_32bit_cpu_features(&boot->aarch32);
-<<<<<<< HEAD
-	update_compat_elf_hwcaps();
-=======
->>>>>>> ae8c2a75
 	boot_cpu_32bit_regs_overridden = true;
 }
 
@@ -1306,54 +1297,6 @@
 	return feature_matches(val, entry);
 }
 
-<<<<<<< HEAD
-static int enable_mismatched_32bit_el0(unsigned int cpu)
-{
-	static int lucky_winner = -1;
-
-	struct cpuinfo_arm64 *info = &per_cpu(cpu_data, cpu);
-	bool cpu_32bit = id_aa64pfr0_32bit_el0(info->reg_id_aa64pfr0);
-
-	if (cpu_32bit) {
-		cpumask_set_cpu(cpu, cpu_32bit_el0_mask);
-		static_branch_enable_cpuslocked(&arm64_mismatched_32bit_el0);
-	}
-
-	if (cpumask_test_cpu(0, cpu_32bit_el0_mask) == cpu_32bit)
-		return 0;
-
-	if (lucky_winner >= 0)
-		return 0;
-
-	/*
-	 * We've detected a mismatch. We need to keep one of our CPUs with
-	 * 32-bit EL0 online so that is_cpu_allowed() doesn't end up rejecting
-	 * every CPU in the system for a 32-bit task.
-	 */
-	lucky_winner = cpu_32bit ? cpu : cpumask_any_and(cpu_32bit_el0_mask,
-							 cpu_active_mask);
-	get_cpu_device(lucky_winner)->offline_disabled = true;
-	pr_info("Asymmetric 32-bit EL0 support detected on CPU %u; CPU hot-unplug disabled on CPU %u\n",
-		cpu, lucky_winner);
-	return 0;
-}
-
-static int __init init_32bit_el0_mask(void)
-{
-	if (!allow_mismatched_32bit_el0)
-		return 0;
-
-	if (!zalloc_cpumask_var(&cpu_32bit_el0_mask, GFP_KERNEL))
-		return -ENOMEM;
-
-	return cpuhp_setup_state(CPUHP_AP_ONLINE_DYN,
-				 "arm64/mismatched_32bit_el0:online",
-				 enable_mismatched_32bit_el0, NULL);
-}
-subsys_initcall_sync(init_32bit_el0_mask);
-
-=======
->>>>>>> ae8c2a75
 const struct cpumask *system_32bit_el0_cpumask(void)
 {
 	if (!system_supports_32bit_el0())
@@ -2589,12 +2532,6 @@
 			cap_set_elf_hwcap(hwcaps);
 }
 
-static void update_compat_elf_hwcaps(void)
-{
-	if (system_capabilities_finalized())
-		setup_elf_hwcaps(compat_elf_hwcaps);
-}
-
 static void update_cpu_capabilities(u16 scope_mask)
 {
 	int i;
