--- conflicted
+++ resolved
@@ -1523,11 +1523,7 @@
 
 	res = lookup_resource(&iomem_resource, start);
 	if (!res) {
-<<<<<<< HEAD
-		pr_err("%s: couldn't find memory resource for start 0x%lx\n",
-=======
 		pr_err("%s: couldn't find memory resource for start 0x%llx\n",
->>>>>>> c50ebbb8
 			   __func__, start);
 		return -EINVAL;
 	}
