// SPDX-License-Identifier: (GPL-2.0 OR MIT)
/*
 * Copyright 2017 NXP
 * Copyright (C) 2017-2018 Pengutronix, Lucas Stach <kernel@pengutronix.de>
 */

/dts-v1/;

#include <dt-bindings/usb/pd.h>
#include "imx8mq.dtsi"

/ {
	firmware {
		android {
			compatible = "android,firmware";
			fstab {
				compatible = "android,fstab";
				system {
					compatible = "android,system";
					/* default emmc node used for GSI */
					dev = "/dev/block/platform/soc@0/soc@0:bus@30800000/30b40000.mmc/by-name/system";
					/* sd card node which used if androidboot.boot_device_root=mmcblk1 */
					dev_mmcblk1 = "/dev/block/platform/soc@0/soc@0:bus@30800000/30b50000.mmc/by-name/system";
					/* emmc node which used if androidboot.boot_device_root=mmcblk0 */
					dev_mmcblk0 = "/dev/block/platform/soc@0/soc@0:bus@30800000/30b40000.mmc/by-name/system";
					type = "ext4";
					mnt_flags = "ro,barrier=1,inode_readahead_blks=8";
					fsmgr_flags = "wait,slotselect,avb,avb_keys=/avb/q-gsi.avbpubkey:/avb/r-gsi.avbpubkey:/avb/s-gsi.avbpubkey";
				};
				vendor {
					compatible = "android,vendor";
					/* default emmc node used for GSI */
					dev = "/dev/block/platform/soc@0/soc@0:bus@30800000/30b40000.mmc/by-name/vendor";
					/* sd card node which used if androidboot.boot_device_root=mmcblk1 */
					dev_mmcblk1 = "/dev/block/platform/soc@0/soc@0:bus@30800000/30b50000.mmc/by-name/vendor";
					/* emmc node which used if androidboot.boot_device_root=mmcblk0 */
					dev_mmcblk0 = "/dev/block/platform/soc@0/soc@0:bus@30800000/30b40000.mmc/by-name/vendor";
					type = "ext4";
					mnt_flags = "ro,barrier=1,inode_readahead_blks=8";
					fsmgr_flags = "wait,slotselect,avb";
				};
				product {
					compatible = "android,product";
					/* default emmc node used for GSI */
					dev = "/dev/block/platform/soc@0/soc@0:bus@30800000/30b40000.mmc/by-name/product";
					/* sd card node which used if androidboot.boot_device_root=mmcblk1 */
					dev_mmcblk1 = "/dev/block/platform/soc@0/soc@0:bus@30800000/30b50000.mmc/by-name/product";
					/* emmc node which used if androidboot.boot_device_root=mmcblk0 */
					dev_mmcblk0 = "/dev/block/platform/soc@0/soc@0:bus@30800000/30b40000.mmc/by-name/product";
					type = "ext4";
					mnt_flags = "ro,barrier=1,inode_readahead_blks=8";
					fsmgr_flags = "wait,slotselect,avb";
				};
			};
			vbmeta {
				/*we need use FirstStageMountVBootV2 if we enable avb*/
				compatible = "android,vbmeta";
				/*parts means the partition witch can be mount in first stage*/
				parts = "vbmeta,dtbo,boot,system,vendor,product";
			};
		};
	};
};

/ {
<<<<<<< HEAD
=======
	trusty {
		compatible = "android,trusty-smc-v1";
		ranges;
		#address-cells = <2>;
		#size-cells = <2>;
		use-gicv3-workaround;
		trusty-irq {
			use-gicv3-workaround;
			compatible = "android,trusty-irq-v1";
			interrupt-templates = <&trusty_ipi 0>;
			interrupt-ranges = < 0 15 0>;
		};
		trusty-virtio {
			compatible = "android,trusty-virtio-v1";
		};
		trusty-log {
			compatible = "android,trusty-log-v1";
		};
	};
	trusty_ipi: interrupt-controller@0 {
		compatible = "android,CustomIPI";
		interrupt-controller;
		#interrupt-cells = <1>;
	};
};

/ {
>>>>>>> 614e3f52
	model = "NXP i.MX8MQ EVK";
	compatible = "fsl,imx8mq-evk", "fsl,imx8mq";

	chosen {
		stdout-path = &uart1;
	};

	memory@40000000 {
		device_type = "memory";
		reg = <0x00000000 0x40000000 0 0xc0000000>;
	};

	reserved-memory {
		#address-cells = <2>;
		#size-cells = <2>;
		ranges;

		rpmsg_reserved: rpmsg@0xb8000000 {
			no-map;
			reg = <0 0xb8000000 0 0x400000>;
		};
	};

	bt_rfkill {
		compatible = "fsl,mxc_bt_rfkill";
		bt-power-gpios = <&gpio3 5 GPIO_ACTIVE_LOW>;
		status ="okay";
	};

	resmem: reserved-memory {
		#address-cells = <2>;
		#size-cells = <2>;
		ranges;
	};

	pcie0_refclk: pcie0-refclk {
		compatible = "fixed-clock";
		#clock-cells = <0>;
		clock-frequency = <100000000>;
	};

	pcie1_refclk: pcie0-refclk {
		compatible = "fixed-clock";
		#clock-cells = <0>;
		clock-frequency = <100000000>;
	};

	ptn36043 {
		compatible = "nxp,ptn36043";
		pinctrl-names = "default";
		pinctrl-0 = <&pinctrl_ss_sel>;
		switch-gpios = <&gpio3 15 GPIO_ACTIVE_HIGH>;
		orientation-switch;

		port {
			usb3_data_ss: endpoint {
				remote-endpoint = <&typec_con_ss>;
			};
		};
	};

	reg_usdhc2_vmmc: regulator-vsd-3v3 {
		pinctrl-names = "default";
		pinctrl-0 = <&pinctrl_reg_usdhc2>;
		compatible = "regulator-fixed";
		regulator-name = "VSD_3V3";
		regulator-min-microvolt = <3300000>;
		regulator-max-microvolt = <3300000>;
		gpio = <&gpio2 19 GPIO_ACTIVE_HIGH>;
		off-on-delay-us = <20000>;
		enable-active-high;
	};

	buck2_reg: regulator-buck2 {
		pinctrl-names = "default";
		pinctrl-0 = <&pinctrl_buck2>;
		compatible = "regulator-gpio";
		regulator-name = "vdd_arm";
		regulator-min-microvolt = <900000>;
		regulator-max-microvolt = <1000000>;
		gpios = <&gpio1 13 GPIO_ACTIVE_HIGH>;
		states = <1000000 0x0
			  900000 0x1>;
	};

	wm8524: audio-codec {
		#sound-dai-cells = <0>;
		compatible = "wlf,wm8524";
		wlf,mute-gpios = <&gpio1 8 GPIO_ACTIVE_LOW>;
	};

	sound-wm8524 {
		compatible = "simple-audio-card";
		simple-audio-card,name = "wm8524-audio";
		simple-audio-card,format = "i2s";
		simple-audio-card,frame-master = <&cpudai>;
		simple-audio-card,bitclock-master = <&cpudai>;
		simple-audio-card,widgets =
			"Line", "Left Line Out Jack",
			"Line", "Right Line Out Jack";
		simple-audio-card,routing =
			"Left Line Out Jack", "LINEVOUTL",
			"Right Line Out Jack", "LINEVOUTR";

		cpudai: simple-audio-card,cpu {
			sound-dai = <&sai2>;
			dai-tdm-slot-num = <2>;
			dai-tdm-slot-width = <32>;
		};

		link_codec: simple-audio-card,codec {
			sound-dai = <&wm8524>;
			clocks = <&clk IMX8MQ_CLK_SAI2_ROOT>;
		};
	};

	sound-hdmi {
		compatible = "fsl,imx8mq-evk-cdnhdmi",
				"fsl,imx-audio-cdnhdmi";
		model = "imx-audio-hdmi";
		audio-cpu = <&sai4>;
		protocol = <1>;
		hdmi-out;
		constraint-rate = <44100>,
				<88200>,
				<176400>,
				<32000>,
				<48000>,
				<96000>,
				<192000>;
	};

	sound-spdif {
		compatible = "fsl,imx-audio-spdif";
		model = "imx-spdif";
		spdif-controller = <&spdif1>;
		spdif-out;
		spdif-in;
	};

	sound-hdmi-arc {
		compatible = "fsl,imx-audio-spdif";
		model = "imx-hdmi-arc";
		spdif-controller = <&spdif2>;
		spdif-in;
	};

	sound-ak4458 {
		compatible = "fsl,imx-audio-ak4458-mq";
		model = "ak4458-audio";
		audio-cpu = <&sai1>;
		audio-codec = <&ak4458_1>, <&ak4458_2>;
		ak4458,pdn-gpio = <&gpio3 18 GPIO_ACTIVE_HIGH>;
	};

	sound-ak5558 {
		compatible = "fsl,imx-audio-ak5558-mq";
		model = "ak5558-audio";
		audio-cpu = <&sai5>;
		audio-codec = <&ak5558>;
	};

	sound-ak4497 {
		compatible = "fsl,imx-audio-ak4497-mq";
		model = "ak4497-audio";
		audio-cpu = <&sai1>;
		audio-codec = <&ak4497>;
		status = "disabled";
	};
};

&A53_0 {
	cpu-supply = <&buck2_reg>;
};

&A53_1 {
	cpu-supply = <&buck2_reg>;
};

&A53_2 {
	cpu-supply = <&buck2_reg>;
};

&A53_3 {
	cpu-supply = <&buck2_reg>;
};

&csi1_bridge {
	fsl,mipi-mode;
	fsl,two-8bit-sensor-mode;
	status = "okay";

	port {
		csi1_ep: endpoint {
			remote-endpoint = <&csi1_mipi_ep>;
		};
	};
};

&csi2_bridge {
	fsl,mipi-mode;
	fsl,two-8bit-sensor-mode;
	status = "okay";

	port {
		csi2_ep: endpoint {
			remote-endpoint = <&csi2_mipi_ep>;
		};
	};
};

&fec1 {
	pinctrl-names = "default";
	pinctrl-0 = <&pinctrl_fec1>;
	phy-mode = "rgmii-id";
	phy-handle = <&ethphy0>;
	fsl,magic-packet;
	status = "okay";

	mdio {
		#address-cells = <1>;
		#size-cells = <0>;

		ethphy0: ethernet-phy@0 {
			compatible = "ethernet-phy-ieee802.3-c22";
			reg = <0>;
			at803x,eee-disabled;
		};
	};
};

&mipi_csi_1 {
	#address-cells = <1>;
	#size-cells = <0>;
	status = "okay";
	port {
		mipi1_sensor_ep: endpoint@0 {
			remote-endpoint = <&ov5640_mipi1_ep>;
			data-lanes = <1 2>;
			bus-type = <4>;
		};

		csi1_mipi_ep: endpoint@1 {
			remote-endpoint = <&csi1_ep>;
		};
	};
};

&mipi_csi_2 {
	#address-cells = <1>;
	#size-cells = <0>;
	status = "okay";
	port {
		mipi2_sensor_ep: endpoint@0 {
			remote-endpoint = <&ov5640_mipi2_ep>;
			data-lanes = <1 2>;
			bus-type = <4>;
		};

		csi2_mipi_ep: endpoint@1 {
			remote-endpoint = <&csi2_ep>;
		};
	};
};

&sai2 {
	pinctrl-names = "default";
	pinctrl-0 = <&pinctrl_sai2>;
	assigned-clocks = <&clk IMX8MQ_CLK_SAI2>;
	assigned-clock-parents = <&clk IMX8MQ_AUDIO_PLL1_OUT>;
	assigned-clock-rates = <24576000>;
	status = "okay";
};

&sai1 {
	pinctrl-names = "default", "pcm_b2m", "dsd";
	pinctrl-0 = <&pinctrl_sai1_pcm>;
	pinctrl-1 = <&pinctrl_sai1_pcm_b2m>;
	pinctrl-2 = <&pinctrl_sai1_dsd>;
	assigned-clocks = <&clk IMX8MQ_CLK_SAI1>;
	assigned-clock-parents = <&clk IMX8MQ_AUDIO_PLL1_OUT>;
	assigned-clock-rates = <49152000>;
	clocks = <&clk IMX8MQ_CLK_SAI1_IPG>, <&clk IMX8MQ_CLK_DUMMY>,
		<&clk IMX8MQ_CLK_SAI1_ROOT>, <&clk IMX8MQ_CLK_DUMMY>,
		<&clk IMX8MQ_CLK_DUMMY>, <&clk IMX8MQ_AUDIO_PLL1_OUT>,
		<&clk IMX8MQ_AUDIO_PLL2_OUT>;
	clock-names = "bus", "mclk0", "mclk1", "mclk2", "mclk3", "pll8k", "pll11k";
	fsl,sai-multi-lane;
	fsl,dataline,dsd = <0 0xff 0xff 2 0xff 0x11>;
	dmas = <&sdma2 8 25 0>, <&sdma2 9 25 0>;
	status = "okay";
};

&sai4 {
	assigned-clocks = <&clk IMX8MQ_CLK_SAI4>;
	assigned-clock-parents = <&clk IMX8MQ_AUDIO_PLL1_OUT>;
	assigned-clock-rates = <24576000>;
	clocks = <&clk IMX8MQ_CLK_SAI4_IPG>, <&clk IMX8MQ_CLK_DUMMY>,
		<&clk IMX8MQ_CLK_SAI4_ROOT>, <&clk IMX8MQ_CLK_DUMMY>,
		<&clk IMX8MQ_CLK_DUMMY>, <&clk IMX8MQ_AUDIO_PLL1_OUT>,
		<&clk IMX8MQ_AUDIO_PLL2_OUT>;
	clock-names = "bus", "mclk0", "mclk1", "mclk2", "mclk3", "pll8k", "pll11k";
	status = "okay";
};

&sai5 {
	pinctrl-names = "default";
	pinctrl-0 = <&pinctrl_sai5>;
	assigned-clocks = <&clk IMX8MQ_CLK_SAI5>;
	assigned-clock-parents = <&clk IMX8MQ_AUDIO_PLL1_OUT>;
	assigned-clock-rates = <49152000>;
	clocks = <&clk IMX8MQ_CLK_SAI5_IPG>, <&clk IMX8MQ_CLK_DUMMY>,
		<&clk IMX8MQ_CLK_SAI5_ROOT>, <&clk IMX8MQ_CLK_DUMMY>,
		<&clk IMX8MQ_CLK_DUMMY>, <&clk IMX8MQ_AUDIO_PLL1_OUT>,
		<&clk IMX8MQ_AUDIO_PLL2_OUT>;
	clock-names = "bus", "mclk0", "mclk1", "mclk2", "mclk3", "pll8k", "pll11k";
	fsl,sai-asynchronous;
	status = "okay";
};

&spdif1 {
	pinctrl-names = "default";
	pinctrl-0 = <&pinctrl_spdif1>;
	assigned-clocks = <&clk IMX8MQ_CLK_SPDIF1>;
	assigned-clock-parents = <&clk IMX8MQ_AUDIO_PLL1_OUT>;
	assigned-clock-rates = <24576000>;
	clocks = <&clk IMX8MQ_CLK_IPG_ROOT>, <&clk IMX8MQ_CLK_25M>,
		<&clk IMX8MQ_CLK_SPDIF1>, <&clk IMX8MQ_CLK_DUMMY>,
		<&clk IMX8MQ_CLK_DUMMY>, <&clk IMX8MQ_CLK_DUMMY>,
		<&clk IMX8MQ_CLK_IPG_ROOT>, <&clk IMX8MQ_CLK_DUMMY>,
		<&clk IMX8MQ_CLK_DUMMY>, <&clk IMX8MQ_CLK_DUMMY>,
		<&clk IMX8MQ_AUDIO_PLL1_OUT>, <&clk IMX8MQ_AUDIO_PLL2_OUT>;
	clock-names = "core", "rxtx0", "rxtx1", "rxtx2", "rxtx3", "rxtx4",
		      "rxtx5", "rxtx6", "rxtx7", "spba", "pll8k", "pll11k";
	status = "okay";
};

&spdif2 {
	assigned-clocks = <&clk IMX8MQ_CLK_SPDIF2>;
	assigned-clock-parents = <&clk IMX8MQ_AUDIO_PLL1_OUT>;
	assigned-clock-rates = <24576000>;
	status = "okay";
};


&gpio5 {
	pinctrl-names = "default";
	pinctrl-0 = <&pinctrl_wifi_reset>;

	wl-reg-on {
		gpio-hog;
		gpios = <29 GPIO_ACTIVE_HIGH>;
		output-high;
	};
};

&i2c1 {
	clock-frequency = <100000>;
	pinctrl-names = "default";
	pinctrl-0 = <&pinctrl_i2c1>;
	status = "okay";

	ov5640_mipi2: ov5640_mipi2@3c {
		compatible = "ovti,ov5640_mipi";
		reg = <0x3c>;
		status = "okay";
		pinctrl-names = "default";
		pinctrl-0 = <&pinctrl_csi2_pwn>, <&pinctrl_csi_rst>;
		clocks = <&clk IMX8MQ_CLK_CLKO2>;
		clock-names = "csi_mclk";
		assigned-clocks = <&clk IMX8MQ_CLK_CLKO2>;
		assigned-clock-parents = <&clk IMX8MQ_SYS2_PLL_200M>;
		assigned-clock-rates = <20000000>;
		csi_id = <1>;
		pwn-gpios = <&gpio1 5 GPIO_ACTIVE_HIGH>;
		mclk = <20000000>;
		mclk_source = <0>;
		port {
			ov5640_mipi2_ep: endpoint {
				remote-endpoint = <&mipi2_sensor_ep>;
			};
		};
	};

	pmic@8 {
		compatible = "fsl,pfuze100";
		fsl,pfuze-support-disable-sw;
		reg = <0x8>;

		regulators {
			sw1a_reg: sw1ab {
				regulator-min-microvolt = <825000>;
				regulator-max-microvolt = <1100000>;
			};

			sw1c_reg: sw1c {
				regulator-min-microvolt = <825000>;
				regulator-max-microvolt = <1100000>;
			};

			sw2_reg: sw2 {
				regulator-min-microvolt = <1100000>;
				regulator-max-microvolt = <1100000>;
				regulator-always-on;
			};

			sw3a_reg: sw3ab {
				regulator-min-microvolt = <825000>;
				regulator-max-microvolt = <1100000>;
				regulator-always-on;
			};

			sw4_reg: sw4 {
				regulator-min-microvolt = <1800000>;
				regulator-max-microvolt = <1800000>;
				regulator-always-on;
			};

			swbst_reg: swbst {
				regulator-min-microvolt = <5000000>;
				regulator-max-microvolt = <5150000>;
			};

			snvs_reg: vsnvs {
				regulator-min-microvolt = <1000000>;
				regulator-max-microvolt = <3000000>;
				regulator-always-on;
			};

			vref_reg: vrefddr {
				regulator-always-on;
			};

			vgen1_reg: vgen1 {
				regulator-min-microvolt = <800000>;
				regulator-max-microvolt = <1550000>;
			};

			vgen2_reg: vgen2 {
				regulator-min-microvolt = <850000>;
				regulator-max-microvolt = <975000>;
				regulator-always-on;
			};

			vgen3_reg: vgen3 {
				regulator-min-microvolt = <1675000>;
				regulator-max-microvolt = <1975000>;
				regulator-always-on;
			};

			vgen4_reg: vgen4 {
				regulator-min-microvolt = <1625000>;
				regulator-max-microvolt = <1875000>;
				regulator-always-on;
			};

			vgen5_reg: vgen5 {
				regulator-min-microvolt = <3075000>;
				regulator-max-microvolt = <3625000>;
				regulator-always-on;
			};

			vgen6_reg: vgen6 {
				regulator-min-microvolt = <1800000>;
				regulator-max-microvolt = <3300000>;
			};
		};
	};

	ptn5110: tcpc@50 {
		compatible = "nxp,ptn5110";
		pinctrl-names = "default";
		pinctrl-0 = <&pinctrl_typec>;
		reg = <0x50>;
		interrupt-parent = <&gpio3>;
		interrupts = <3 8>;

		port {
			typec_dr_sw: endpoint {
				remote-endpoint = <&usb3_drd_sw>;
			};
		};

		usb_con: connector {
			compatible = "usb-c-connector";
			label = "USB-C";
			power-role = "dual";
			try-power-role = "sink";
			source-pdos = <PDO_FIXED(5000, 3000, PDO_FIXED_USB_COMM)>;
			sink-pdos = <PDO_FIXED(5000, 3000, PDO_FIXED_USB_COMM)
				     PDO_VAR(5000, 20000, 3000)>;
			op-sink-microwatt = <15000000>;
			self-powered;

			ports {
				#address-cells = <1>;
				#size-cells = <0>;

				port@1 {
					reg = <1>;
					typec_con_ss: endpoint {
						remote-endpoint = <&usb3_data_ss>;
					};
				};
			};
		};
	};
};

&i2c3 {
	clock-frequency = <100000>;
	pinctrl-names = "default";
	pinctrl-0 = <&pinctrl_i2c3>;
	status = "okay";

	synaptics_dsx_ts: synaptics_dsx_ts@20 {
		compatible = "synaptics_dsx";
		reg = <0x20>;
		pinctrl-names = "default";
		pinctrl-0 = <&pinctrl_i2c1_dsi_ts_int>;
		interrupt-parent = <&gpio5>;
		interrupts = <7 IRQ_TYPE_LEVEL_LOW>;
		synaptics,diagonal-rotation;
		status = "disabled";
	};

	ak4458_1: ak4458@10 {
		compatible = "asahi-kasei,ak4458";
		reg = <0x10>;
	};

	ak4458_2: ak4458@12 {
		compatible = "asahi-kasei,ak4458";
		reg = <0x12>;
	};

	ak5558: ak5558@13 {
		compatible = "asahi-kasei,ak5558";
		reg = <0x13>;
		ak5558,pdn-gpio = <&gpio3 17 GPIO_ACTIVE_HIGH>;
	};

	ak4497: ak4497@11 {
		compatible = "asahi-kasei,ak4497";
		reg = <0x11>;
		ak4497,pdn-gpio = <&gpio3 16 GPIO_ACTIVE_HIGH>;
	};

	adv_bridge: adv7535@3d {
		compatible = "adi,adv7535";
		reg = <0x3d>;
		adi,addr-cec = <0x3b>;
		adi,dsi-lanes = <4>;
		pinctrl-0 = <&pinctrl_i2c1_dsi_ts_int>;
		interrupt-parent = <&gpio5>;
		interrupts = <7 IRQ_TYPE_LEVEL_LOW>;

		status = "disabled";
	};
};

&i2c2 {
	clock-frequency = <100000>;
	pinctrl-names = "default";
	pinctrl-0 = <&pinctrl_i2c2>;
	status = "okay";

	ov5640_mipi: ov5640_mipi@3c {
		compatible = "ovti,ov5640_mipi";
		reg = <0x3c>;
		status = "okay";
		pinctrl-names = "default";
		pinctrl-0 = <&pinctrl_csi1_pwn>;
		clocks = <&clk IMX8MQ_CLK_CLKO2>;
		clock-names = "csi_mclk";
		assigned-clocks = <&clk IMX8MQ_CLK_CLKO2>;
		assigned-clock-parents = <&clk IMX8MQ_SYS2_PLL_200M>;
		assigned-clock-rates = <20000000>;
		csi_id = <0>;
		pwn-gpios = <&gpio1 3 GPIO_ACTIVE_HIGH>;
		mclk = <20000000>;
		mclk_source = <0>;
		port {
			ov5640_mipi1_ep: endpoint {
				remote-endpoint = <&mipi1_sensor_ep>;
			};
		};
	};
};

&pcie0 {
	pinctrl-names = "default";
	pinctrl-0 = <&pinctrl_pcie0>;
	reset-gpio = <&gpio5 28 GPIO_ACTIVE_LOW>;
	clocks = <&clk IMX8MQ_CLK_PCIE1_ROOT>,
		 <&clk IMX8MQ_CLK_PCIE1_AUX>,
		 <&clk IMX8MQ_CLK_PCIE1_PHY>,
		 <&pcie0_refclk>;
	clock-names = "pcie", "pcie_aux", "pcie_phy", "pcie_bus";
	hard-wired = <1>;
	status = "okay";
};

&pcie1 {
	pinctrl-names = "default";
	pinctrl-0 = <&pinctrl_pcie1>;
	disable-gpio = <&gpio5 10 GPIO_ACTIVE_LOW>;
	reset-gpio = <&gpio5 12 GPIO_ACTIVE_LOW>;
	clocks = <&clk IMX8MQ_CLK_PCIE2_ROOT>,
		 <&clk IMX8MQ_CLK_PCIE2_AUX>,
		 <&clk IMX8MQ_CLK_PCIE2_PHY>,
		 <&pcie1_refclk>;
	clock-names = "pcie", "pcie_aux", "pcie_phy", "pcie_bus";
	reserved-region = <&rpmsg_reserved>;
	status = "okay";
};

&pgc_gpu {
	power-supply = <&sw1a_reg>;
};

&pgc_vpu {
	power-supply = <&sw1c_reg>;
};

&snvs_pwrkey {
	status = "okay";
};

&qspi0 {
	pinctrl-names = "default";
	pinctrl-0 = <&pinctrl_qspi>;
	status = "okay";

	flash0: n25q256a@0 {
		reg = <0>;
		#address-cells = <1>;
		#size-cells = <1>;
		compatible = "jedec,spi-nor";
		spi-max-frequency = <29000000>;
		spi-tx-bus-width = <4>;
		spi-rx-bus-width = <4>;
		spi-nor,ddr-quad-read-dummy = <6>;
	};
};

&uart1 {
	pinctrl-names = "default";
	pinctrl-0 = <&pinctrl_uart1>;
	assigned-clocks = <&clk IMX8MQ_CLK_UART1>;
	assigned-clock-parents = <&clk IMX8MQ_CLK_25M>;
	status = "okay";
};

&uart3 { /* BT */
	pinctrl-names = "default";
	pinctrl-0 = <&pinctrl_uart3>;
	assigned-clocks = <&clk IMX8MQ_CLK_UART3>;
	assigned-clock-parents = <&clk IMX8MQ_SYS1_PLL_80M>;
	fsl,uart-has-rtscts;
	status = "okay";
};

&usb3_phy0 {
	status = "okay";
};

&usb_dwc3_0 {
	dr_mode = "otg";
	hnp-disable;
	srp-disable;
	adp-disable;
	usb-role-switch;
	status = "okay";

	port {
		usb3_drd_sw: endpoint {
			remote-endpoint = <&typec_dr_sw>;
		};
	};
};

&usb3_phy1 {
	status = "okay";
};

&usb_dwc3_1 {
	dr_mode = "host";
	status = "okay";
};

&usdhc1 {
	pinctrl-names = "default", "state_100mhz", "state_200mhz";
	pinctrl-0 = <&pinctrl_usdhc1>;
	pinctrl-1 = <&pinctrl_usdhc1_100mhz>;
	pinctrl-2 = <&pinctrl_usdhc1_200mhz>;
	vqmmc-supply = <&sw4_reg>;
	bus-width = <8>;
	non-removable;
	no-sd;
	no-sdio;
	status = "okay";
};

&usdhc2 {
	pinctrl-names = "default", "state_100mhz", "state_200mhz";
	pinctrl-0 = <&pinctrl_usdhc2>;
	pinctrl-1 = <&pinctrl_usdhc2_100mhz>;
	pinctrl-2 = <&pinctrl_usdhc2_200mhz>;
	cd-gpios = <&gpio2 12 GPIO_ACTIVE_LOW>;
	vmmc-supply = <&reg_usdhc2_vmmc>;
	status = "okay";
};

&wdog1 {
	pinctrl-names = "default";
	pinctrl-0 = <&pinctrl_wdog>;
	fsl,ext-reset-output;
	status = "okay";
};

&iomuxc {
	pinctrl-names = "default";
	pinctrl-0 = <&pinctrl_hog>;

	pinctrl_hog: hoggrp {
		fsl,pins = <
			MX8MQ_IOMUXC_NAND_READY_B_GPIO3_IO16		0x19
			MX8MQ_IOMUXC_NAND_WE_B_GPIO3_IO17		0x19
			MX8MQ_IOMUXC_NAND_WP_B_GPIO3_IO18		0x19
			MX8MQ_IOMUXC_GPIO1_IO08_GPIO1_IO8		0xd6
			MX8MQ_IOMUXC_GPIO1_IO00_ANAMIX_REF_CLK_32K	0x16
		>;
	};

	pinctrl_buck2: vddarmgrp {
		fsl,pins = <
			MX8MQ_IOMUXC_GPIO1_IO13_GPIO1_IO13		0x19
		>;

	};

	pinctrl_csi1_pwn: csi1_pwn_grp {
		fsl,pins = <
			MX8MQ_IOMUXC_GPIO1_IO03_GPIO1_IO3		0x19
		>;
	};
	pinctrl_csi2_pwn: csi2_pwn_grp {
		fsl,pins = <
			MX8MQ_IOMUXC_GPIO1_IO05_GPIO1_IO5		0x19
		>;
	};

	pinctrl_csi_rst: csi_rst_grp {
		fsl,pins = <
			MX8MQ_IOMUXC_GPIO1_IO06_GPIO1_IO6		0x19
			MX8MQ_IOMUXC_GPIO1_IO15_CCMSRCGPCMIX_CLKO2	0x59
		>;
	};

	pinctrl_fec1: fec1grp {
		fsl,pins = <
			MX8MQ_IOMUXC_ENET_MDC_ENET1_MDC			0x3
			MX8MQ_IOMUXC_ENET_MDIO_ENET1_MDIO		0x23
			MX8MQ_IOMUXC_ENET_TD3_ENET1_RGMII_TD3		0x1f
			MX8MQ_IOMUXC_ENET_TD2_ENET1_RGMII_TD2		0x1f
			MX8MQ_IOMUXC_ENET_TD1_ENET1_RGMII_TD1		0x1f
			MX8MQ_IOMUXC_ENET_TD0_ENET1_RGMII_TD0		0x1f
			MX8MQ_IOMUXC_ENET_RD3_ENET1_RGMII_RD3		0x91
			MX8MQ_IOMUXC_ENET_RD2_ENET1_RGMII_RD2		0x91
			MX8MQ_IOMUXC_ENET_RD1_ENET1_RGMII_RD1		0x91
			MX8MQ_IOMUXC_ENET_RD0_ENET1_RGMII_RD0		0x91
			MX8MQ_IOMUXC_ENET_TXC_ENET1_RGMII_TXC		0x1f
			MX8MQ_IOMUXC_ENET_RXC_ENET1_RGMII_RXC		0x91
			MX8MQ_IOMUXC_ENET_RX_CTL_ENET1_RGMII_RX_CTL	0x91
			MX8MQ_IOMUXC_ENET_TX_CTL_ENET1_RGMII_TX_CTL	0x1f
			MX8MQ_IOMUXC_GPIO1_IO09_GPIO1_IO9		0x19
		>;
	};

	pinctrl_i2c1: i2c1grp {
		fsl,pins = <
			MX8MQ_IOMUXC_I2C1_SCL_I2C1_SCL			0x4000007f
			MX8MQ_IOMUXC_I2C1_SDA_I2C1_SDA			0x4000007f
		>;
	};

	pinctrl_i2c3: i2c3grp {
		fsl,pins = <
			MX8MQ_IOMUXC_I2C3_SCL_I2C3_SCL			0x4000007f
			MX8MQ_IOMUXC_I2C3_SDA_I2C3_SDA			0x4000007f
		>;
	};

	pinctrl_i2c1_dsi_ts_int: dsi_ts_int {
		fsl,pins = <
			MX8MQ_IOMUXC_ECSPI1_MOSI_GPIO5_IO7		0x19
		>;
	};

	pinctrl_i2c2: i2c2grp {
		fsl,pins = <
			MX8MQ_IOMUXC_I2C2_SCL_I2C2_SCL			0x40000067
			MX8MQ_IOMUXC_I2C2_SDA_I2C2_SDA			0x40000067
		>;
	};

	pinctrl_pcie0: pcie0grp {
		fsl,pins = <
			MX8MQ_IOMUXC_I2C4_SCL_PCIE1_CLKREQ_B		0x76
			MX8MQ_IOMUXC_UART4_RXD_GPIO5_IO28		0x16
		>;
	};

	pinctrl_pcie1: pcie1grp {
		fsl,pins = <
			MX8MQ_IOMUXC_I2C4_SDA_PCIE2_CLKREQ_B		0x76 /* open drain, pull up */
			MX8MQ_IOMUXC_ECSPI2_SCLK_GPIO5_IO10		0x16
			MX8MQ_IOMUXC_ECSPI2_MISO_GPIO5_IO12		0x16
		>;
	};

	pinctrl_qspi: qspigrp {
		fsl,pins = <
			MX8MQ_IOMUXC_NAND_ALE_QSPI_A_SCLK	0x82
			MX8MQ_IOMUXC_NAND_CE0_B_QSPI_A_SS0_B	0x82
			MX8MQ_IOMUXC_NAND_DATA00_QSPI_A_DATA0	0x82
			MX8MQ_IOMUXC_NAND_DATA01_QSPI_A_DATA1	0x82
			MX8MQ_IOMUXC_NAND_DATA02_QSPI_A_DATA2	0x82
			MX8MQ_IOMUXC_NAND_DATA03_QSPI_A_DATA3	0x82

		>;
	};

	pinctrl_reg_usdhc2: regusdhc2grpgpio {
		fsl,pins = <
			MX8MQ_IOMUXC_SD2_RESET_B_GPIO2_IO19		0x41
		>;
	};

	pinctrl_sai2: sai2grp {
		fsl,pins = <
			MX8MQ_IOMUXC_SAI2_TXFS_SAI2_TX_SYNC     0xd6
			MX8MQ_IOMUXC_SAI2_TXC_SAI2_TX_BCLK      0xd6
			MX8MQ_IOMUXC_SAI2_MCLK_SAI2_MCLK        0xd6
			MX8MQ_IOMUXC_SAI2_TXD0_SAI2_TX_DATA0    0xd6
		>;
	};

	pinctrl_sai1_pcm: sai1grp_pcm {
		fsl,pins = <
			MX8MQ_IOMUXC_SAI1_MCLK_SAI1_MCLK		0xd6
			MX8MQ_IOMUXC_SAI1_TXFS_SAI1_TX_SYNC		0xd6
			MX8MQ_IOMUXC_SAI1_RXD7_SAI1_TX_SYNC		0xd6
			MX8MQ_IOMUXC_SAI1_TXC_SAI1_TX_BCLK		0xd6
			MX8MQ_IOMUXC_SAI1_TXD0_SAI1_TX_DATA0		0xd6
			MX8MQ_IOMUXC_SAI1_TXD1_SAI1_TX_DATA1		0xd6
			MX8MQ_IOMUXC_SAI1_TXD2_SAI1_TX_DATA2		0xd6
			MX8MQ_IOMUXC_SAI1_TXD3_SAI1_TX_DATA3		0xd6
			MX8MQ_IOMUXC_SAI1_TXD4_SAI1_TX_DATA4		0xd6
			MX8MQ_IOMUXC_SAI1_TXD5_SAI1_TX_DATA5		0xd6
			MX8MQ_IOMUXC_SAI1_TXD6_SAI1_TX_DATA6		0xd6
			MX8MQ_IOMUXC_SAI1_TXD7_SAI1_TX_DATA7		0xd6
		>;
	};

	pinctrl_sai1_pcm_b2m: sai1grp_pcm_b2m {
		fsl,pins = <
			MX8MQ_IOMUXC_SAI1_MCLK_SAI1_TX_BCLK		0xd6
			MX8MQ_IOMUXC_SAI1_TXFS_SAI1_TX_SYNC		0xd6
			MX8MQ_IOMUXC_SAI1_RXD7_SAI1_TX_SYNC		0xd6
			MX8MQ_IOMUXC_SAI1_TXC_SAI1_TX_BCLK		0xd6
			MX8MQ_IOMUXC_SAI1_TXD0_SAI1_TX_DATA0		0xd6
			MX8MQ_IOMUXC_SAI1_TXD1_SAI1_TX_DATA1		0xd6
			MX8MQ_IOMUXC_SAI1_TXD2_SAI1_TX_DATA2		0xd6
			MX8MQ_IOMUXC_SAI1_TXD3_SAI1_TX_DATA3		0xd6
			MX8MQ_IOMUXC_SAI1_TXD4_SAI1_TX_DATA4		0xd6
			MX8MQ_IOMUXC_SAI1_TXD5_SAI1_TX_DATA5		0xd6
			MX8MQ_IOMUXC_SAI1_TXD6_SAI1_TX_DATA6		0xd6
			MX8MQ_IOMUXC_SAI1_TXD7_SAI1_TX_DATA7		0xd6
		>;
	};

	pinctrl_sai1_dsd: sai1grp_dsd {
		fsl,pins = <
			MX8MQ_IOMUXC_SAI1_MCLK_SAI1_MCLK		0xd6
			MX8MQ_IOMUXC_SAI1_TXFS_SAI1_TX_SYNC		0xd6
			MX8MQ_IOMUXC_SAI1_RXD7_SAI1_TX_DATA4		0xd6
			MX8MQ_IOMUXC_SAI1_TXC_SAI1_TX_BCLK		0xd6
			MX8MQ_IOMUXC_SAI1_TXD0_SAI1_TX_DATA0		0xd6
			MX8MQ_IOMUXC_SAI1_TXD1_SAI1_TX_DATA1		0xd6
			MX8MQ_IOMUXC_SAI1_TXD2_SAI1_TX_DATA2		0xd6
			MX8MQ_IOMUXC_SAI1_TXD3_SAI1_TX_DATA3		0xd6
			MX8MQ_IOMUXC_SAI1_TXD4_SAI1_TX_DATA4		0xd6
			MX8MQ_IOMUXC_SAI1_TXD5_SAI1_TX_DATA5		0xd6
			MX8MQ_IOMUXC_SAI1_TXD6_SAI1_TX_DATA6		0xd6
			MX8MQ_IOMUXC_SAI1_TXD7_SAI1_TX_DATA7		0xd6
		>;
	};

	pinctrl_sai5: sai5grp {
		fsl,pins = <
			MX8MQ_IOMUXC_SAI5_MCLK_SAI5_MCLK	0xd6
			MX8MQ_IOMUXC_SAI5_RXC_SAI5_RX_BCLK	0xd6
			MX8MQ_IOMUXC_SAI5_RXFS_SAI5_RX_SYNC	0xd6
			MX8MQ_IOMUXC_SAI5_RXD0_SAI5_RX_DATA0	0xd6
			MX8MQ_IOMUXC_SAI5_RXD1_SAI5_RX_DATA1    0xd6
			MX8MQ_IOMUXC_SAI5_RXD2_SAI5_RX_DATA2    0xd6
			MX8MQ_IOMUXC_SAI5_RXD3_SAI5_RX_DATA3    0xd6
		>;
	};

	pinctrl_spdif1: spdif1grp {
		fsl,pins = <
			MX8MQ_IOMUXC_SPDIF_TX_SPDIF1_OUT	0xd6
			MX8MQ_IOMUXC_SPDIF_RX_SPDIF1_IN		0xd6
		>;
	};

	pinctrl_ss_sel: usb3ssgrp{
		fsl,pins = <
			MX8MQ_IOMUXC_NAND_RE_B_GPIO3_IO15		0x16
		>;
	};

	pinctrl_typec: typecgrp {
		fsl,pins = <
			MX8MQ_IOMUXC_NAND_CE2_B_GPIO3_IO3		0x17059
		>;
	};

	pinctrl_uart1: uart1grp {
		fsl,pins = <
			MX8MQ_IOMUXC_UART1_RXD_UART1_DCE_RX		0x49
			MX8MQ_IOMUXC_UART1_TXD_UART1_DCE_TX		0x49
		>;
	};

	pinctrl_uart3: uart3grp {
		fsl,pins = <
			MX8MQ_IOMUXC_UART3_TXD_UART3_DCE_TX		0x49
			MX8MQ_IOMUXC_UART3_RXD_UART3_DCE_RX		0x49
			MX8MQ_IOMUXC_ECSPI1_MISO_UART3_DCE_CTS_B	0x49
			MX8MQ_IOMUXC_ECSPI1_SS0_UART3_DCE_RTS_B		0x49
			MX8MQ_IOMUXC_NAND_CLE_GPIO3_IO5			0x19
		>;
	};

	pinctrl_usdhc1: usdhc1grp {
		fsl,pins = <
			MX8MQ_IOMUXC_SD1_CLK_USDHC1_CLK			0x83
			MX8MQ_IOMUXC_SD1_CMD_USDHC1_CMD			0xc3
			MX8MQ_IOMUXC_SD1_DATA0_USDHC1_DATA0		0xc3
			MX8MQ_IOMUXC_SD1_DATA1_USDHC1_DATA1		0xc3
			MX8MQ_IOMUXC_SD1_DATA2_USDHC1_DATA2		0xc3
			MX8MQ_IOMUXC_SD1_DATA3_USDHC1_DATA3		0xc3
			MX8MQ_IOMUXC_SD1_DATA4_USDHC1_DATA4		0xc3
			MX8MQ_IOMUXC_SD1_DATA5_USDHC1_DATA5		0xc3
			MX8MQ_IOMUXC_SD1_DATA6_USDHC1_DATA6		0xc3
			MX8MQ_IOMUXC_SD1_DATA7_USDHC1_DATA7		0xc3
			MX8MQ_IOMUXC_SD1_STROBE_USDHC1_STROBE		0x83
			MX8MQ_IOMUXC_SD1_RESET_B_USDHC1_RESET_B		0xc1
		>;
	};

	pinctrl_usdhc1_100mhz: usdhc1-100grp {
		fsl,pins = <
			MX8MQ_IOMUXC_SD1_CLK_USDHC1_CLK			0x8d
			MX8MQ_IOMUXC_SD1_CMD_USDHC1_CMD			0xcd
			MX8MQ_IOMUXC_SD1_DATA0_USDHC1_DATA0		0xcd
			MX8MQ_IOMUXC_SD1_DATA1_USDHC1_DATA1		0xcd
			MX8MQ_IOMUXC_SD1_DATA2_USDHC1_DATA2		0xcd
			MX8MQ_IOMUXC_SD1_DATA3_USDHC1_DATA3		0xcd
			MX8MQ_IOMUXC_SD1_DATA4_USDHC1_DATA4		0xcd
			MX8MQ_IOMUXC_SD1_DATA5_USDHC1_DATA5		0xcd
			MX8MQ_IOMUXC_SD1_DATA6_USDHC1_DATA6		0xcd
			MX8MQ_IOMUXC_SD1_DATA7_USDHC1_DATA7		0xcd
			MX8MQ_IOMUXC_SD1_STROBE_USDHC1_STROBE		0x8d
			MX8MQ_IOMUXC_SD1_RESET_B_USDHC1_RESET_B		0xc1
		>;
	};

	pinctrl_usdhc1_200mhz: usdhc1-200grp {
		fsl,pins = <
			MX8MQ_IOMUXC_SD1_CLK_USDHC1_CLK			0x9f
			MX8MQ_IOMUXC_SD1_CMD_USDHC1_CMD			0xdf
			MX8MQ_IOMUXC_SD1_DATA0_USDHC1_DATA0		0xdf
			MX8MQ_IOMUXC_SD1_DATA1_USDHC1_DATA1		0xdf
			MX8MQ_IOMUXC_SD1_DATA2_USDHC1_DATA2		0xdf
			MX8MQ_IOMUXC_SD1_DATA3_USDHC1_DATA3		0xdf
			MX8MQ_IOMUXC_SD1_DATA4_USDHC1_DATA4		0xdf
			MX8MQ_IOMUXC_SD1_DATA5_USDHC1_DATA5		0xdf
			MX8MQ_IOMUXC_SD1_DATA6_USDHC1_DATA6		0xdf
			MX8MQ_IOMUXC_SD1_DATA7_USDHC1_DATA7		0xdf
			MX8MQ_IOMUXC_SD1_STROBE_USDHC1_STROBE		0x9f
			MX8MQ_IOMUXC_SD1_RESET_B_USDHC1_RESET_B		0xc1
		>;
	};

	pinctrl_usdhc2: usdhc2grp {
		fsl,pins = <
			MX8MQ_IOMUXC_SD2_CLK_USDHC2_CLK			0x83
			MX8MQ_IOMUXC_SD2_CMD_USDHC2_CMD			0xc3
			MX8MQ_IOMUXC_SD2_DATA0_USDHC2_DATA0		0xc3
			MX8MQ_IOMUXC_SD2_DATA1_USDHC2_DATA1		0xc3
			MX8MQ_IOMUXC_SD2_DATA2_USDHC2_DATA2		0xc3
			MX8MQ_IOMUXC_SD2_DATA3_USDHC2_DATA3		0xc3
			MX8MQ_IOMUXC_GPIO1_IO04_USDHC2_VSELECT		0xc1
		>;
	};

	pinctrl_usdhc2_100mhz: usdhc2-100grp {
		fsl,pins = <
			MX8MQ_IOMUXC_SD2_CLK_USDHC2_CLK			0x85
			MX8MQ_IOMUXC_SD2_CMD_USDHC2_CMD			0xc5
			MX8MQ_IOMUXC_SD2_DATA0_USDHC2_DATA0		0xc5
			MX8MQ_IOMUXC_SD2_DATA1_USDHC2_DATA1		0xc5
			MX8MQ_IOMUXC_SD2_DATA2_USDHC2_DATA2		0xc5
			MX8MQ_IOMUXC_SD2_DATA3_USDHC2_DATA3		0xc5
			MX8MQ_IOMUXC_GPIO1_IO04_USDHC2_VSELECT		0xc1
		>;
	};

	pinctrl_usdhc2_200mhz: usdhc2-200grp {
		fsl,pins = <
			MX8MQ_IOMUXC_SD2_CLK_USDHC2_CLK			0x87
			MX8MQ_IOMUXC_SD2_CMD_USDHC2_CMD			0xc7
			MX8MQ_IOMUXC_SD2_DATA0_USDHC2_DATA0		0xc7
			MX8MQ_IOMUXC_SD2_DATA1_USDHC2_DATA1		0xc7
			MX8MQ_IOMUXC_SD2_DATA2_USDHC2_DATA2		0xc7
			MX8MQ_IOMUXC_SD2_DATA3_USDHC2_DATA3		0xc7
			MX8MQ_IOMUXC_GPIO1_IO04_USDHC2_VSELECT		0xc1
		>;
	};

	pinctrl_wdog: wdog1grp {
		fsl,pins = <
			MX8MQ_IOMUXC_GPIO1_IO02_WDOG1_WDOG_B		0xc6
		>;
	};

	pinctrl_wifi_reset: wifiresetgrp {
		fsl,pins = <
			MX8MQ_IOMUXC_UART4_TXD_GPIO5_IO29		0x16
		>;
	};
};

&vpu {
	status = "okay";
};

&gpu3d {
	status = "okay";
};

&irqsteer {
	status = "okay";
};

&dcss {
	status = "okay";

	port@0 {
		dcss_out: endpoint {
			  remote-endpoint = <&hdmi_in>;
		};
	};
};

&hdmi {
	compatible = "cdn,imx8mq-hdmi";
	lane-mapping = <0xe4>;
	status = "okay";
	port@1 {
		hdmi_in: endpoint {
			remote-endpoint = <&dcss_out>;
		};
	};
};

&tmu {
	throttle-cfgs {
		throttle_devfreq: devfreq {
			throttle,max_state = <2>;
			#cooling-cells = <2>;
		};
	};
};

&thermal_zones {
	cpu-thermal {
		polling-delay-passive = <250>;
		polling-delay = <2000>;
		thermal-sensors = <&tmu 0>;

		trips {
			cpu_alert0: trip0 {
				temperature = <80000>;
				hysteresis = <2000>;
				type = "passive";
			};
			cpu_alert1: trip1 {
				temperature = <85000>;
				hysteresis = <2000>;
				type = "passive";
			};
			cpu-crit {
				temperature = <90000>;
				hysteresis = <2000>;
				type = "critical";
			};
		};

		cooling-maps {
			map0 {
				trip = <&cpu_alert0>;
				cooling-device =
					<&throttle_devfreq 0 1>,
					<&A53_0 THERMAL_NO_LIMIT THERMAL_NO_LIMIT>,
					<&A53_1 THERMAL_NO_LIMIT THERMAL_NO_LIMIT>,
					<&A53_2 THERMAL_NO_LIMIT THERMAL_NO_LIMIT>,
					<&A53_3 THERMAL_NO_LIMIT THERMAL_NO_LIMIT>;
			};
			map1 {
				trip = <&cpu_alert1>;
				cooling-device =
					<&throttle_devfreq 0 2>;
			};
		};
	};
};<|MERGE_RESOLUTION|>--- conflicted
+++ resolved
@@ -63,8 +63,6 @@
 };
 
 / {
-<<<<<<< HEAD
-=======
 	trusty {
 		compatible = "android,trusty-smc-v1";
 		ranges;
@@ -92,7 +90,6 @@
 };
 
 / {
->>>>>>> 614e3f52
 	model = "NXP i.MX8MQ EVK";
 	compatible = "fsl,imx8mq-evk", "fsl,imx8mq";
 
