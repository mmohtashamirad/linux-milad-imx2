--- conflicted
+++ resolved
@@ -343,19 +343,11 @@
 			 <&clk IMX8MP_SYS_PLL2_333M>, <&clk IMX8MP_CLK_NOC>,
 			 <&clk IMX8MP_CLK_AHB>, <&clk IMX8MP_CLK_MAIN_AXI>,
 			 <&clk IMX8MP_CLK_24M>, <&clk IMX8MP_SYS_PLL1_800M>,
-<<<<<<< HEAD
 			 <&clk IMX8MP_DRAM_PLL>, <&clk IMX8MP_CLK_GIC>;
 		clock-names = "dram_pll", "dram_alt_src", "dram_apb_src", "dram_apb_pre_div",
 			      "dram_core", "dram_alt_root", "sys_pll1_40m", "sys_pll1_100m",
 			      "sys_pll2_333m", "noc_div", "ahb_div", "main_axi_src", "osc_24m",
 			      "sys_pll1_800m", "dram_pll_div", "gic_div";
-=======
-			 <&clk IMX8MP_DRAM_PLL>;
-		clock-names = "dram_pll", "dram_alt_src", "dram_apb_src", "dram_apb_pre_div",
-			      "dram_core", "dram_alt_root", "sys_pll1_40m", "sys_pll1_100m",
-			      "sys_pll2_333m", "noc_div", "ahb_div", "main_axi_src", "osc_24m",
-			      "sys_pll1_800m", "dram_pll_div";
->>>>>>> 306b16e5
 	};
 
 	power-domains {
@@ -1461,14 +1453,9 @@
 				clocks = <&clk IMX8MP_CLK_HDMI_APB>,
 					 <&clk IMX8MP_CLK_HDMI_ROOT>,
 					 <&clk IMX8MP_CLK_HDMI_REF_266M>,
-<<<<<<< HEAD
-					 <&clk IMX8MP_CLK_HDMI_24M>;
-				clock-names = "apb", "axi", "ref_266m", "ref_24m";
-=======
 					 <&clk IMX8MP_CLK_HDMI_24M>,
 					 <&clk IMX8MP_CLK_HDMI_FDCC_TST>;
 				clock-names = "apb", "axi", "ref_266m", "ref_24m", "fdcc";
->>>>>>> 306b16e5
 				power-domains = <&pgc_hdmimix>, <&pgc_hdmimix>,
 						<&pgc_hdmimix>, <&pgc_hdmimix>,
 						<&pgc_hdmimix>, <&pgc_hdmimix>,
