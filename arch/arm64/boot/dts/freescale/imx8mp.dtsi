// SPDX-License-Identifier: (GPL-2.0+ OR MIT)
/*
 * Copyright 2019 NXP
 */

#include <dt-bindings/clock/imx8mp-clock.h>
#include <dt-bindings/reset/imx8mp-reset.h>
#include <dt-bindings/gpio/gpio.h>
#include <dt-bindings/input/input.h>
#include <dt-bindings/interrupt-controller/arm-gic.h>
#include <dt-bindings/thermal/thermal.h>

#include "imx8mp-pinfunc.h"

/ {
	interrupt-parent = <&gic>;
	#address-cells = <2>;
	#size-cells = <2>;

	aliases {
		ethernet0 = &fec;
		ethernet1 = &eqos;
		gpio0 = &gpio1;
		gpio1 = &gpio2;
		gpio2 = &gpio3;
		gpio3 = &gpio4;
		gpio4 = &gpio5;
		i2c0 = &i2c1;
		i2c1 = &i2c2;
		i2c2 = &i2c3;
		i2c3 = &i2c4;
		i2c4 = &i2c5;
		i2c5 = &i2c6;
		mmc0 = &usdhc1;
		mmc1 = &usdhc2;
		mmc2 = &usdhc3;
		serial0 = &uart1;
		serial1 = &uart2;
		serial2 = &uart3;
		serial3 = &uart4;
		isi0 = &isi_0;
		isi1 = &isi_1;
		csi0 = &mipi_csi_0;
		csi1 = &mipi_csi_1;
		isp0 = &isp_0;
		isp1 = &isp_1;
	};

	cpus {
		#address-cells = <1>;
		#size-cells = <0>;

		idle-states {
			entry-method = "psci";

			cpu_pd_wait: cpu-pd-wait {
				compatible = "arm,idle-state";
				arm,psci-suspend-param = <0x0010033>;
				local-timer-stop;
				entry-latency-us = <1000>;
				exit-latency-us = <700>;
				min-residency-us = <2700>;
				wakeup-latency-us = <1500>;
			};
		};

		A53_0: cpu@0 {
			device_type = "cpu";
			compatible = "arm,cortex-a53";
			reg = <0x0>;
			clock-latency = <61036>;
			clocks = <&clk IMX8MP_CLK_ARM>;
			operating-points-v2 = <&a53_opp_table>;
			nvmem-cells = <&cpu_speed_grade>;
			nvmem-cell-names = "speed_grade";
			enable-method = "psci";
			next-level-cache = <&A53_L2>;
			#cooling-cells = <2>;
			cpu-idle-states = <&cpu_pd_wait>;
		};

		A53_1: cpu@1 {
			device_type = "cpu";
			compatible = "arm,cortex-a53";
			reg = <0x1>;
			clock-latency = <61036>;
			clocks = <&clk IMX8MP_CLK_ARM>;
			operating-points-v2 = <&a53_opp_table>;
			enable-method = "psci";
			next-level-cache = <&A53_L2>;
			#cooling-cells = <2>;
			cpu-idle-states = <&cpu_pd_wait>;
		};

		A53_2: cpu@2 {
			device_type = "cpu";
			compatible = "arm,cortex-a53";
			reg = <0x2>;
			clock-latency = <61036>;
			clocks = <&clk IMX8MP_CLK_ARM>;
			operating-points-v2 = <&a53_opp_table>;
			enable-method = "psci";
			next-level-cache = <&A53_L2>;
			#cooling-cells = <2>;
			cpu-idle-states = <&cpu_pd_wait>;
		};

		A53_3: cpu@3 {
			device_type = "cpu";
			compatible = "arm,cortex-a53";
			reg = <0x3>;
			clock-latency = <61036>;
			clocks = <&clk IMX8MP_CLK_ARM>;
			operating-points-v2 = <&a53_opp_table>;
			enable-method = "psci";
			next-level-cache = <&A53_L2>;
			#cooling-cells = <2>;
			cpu-idle-states = <&cpu_pd_wait>;
		};

		A53_L2: l2-cache0 {
			compatible = "cache";
		};
	};

	display-subsystem {
		compatible = "fsl,imx-display-subsystem";
		ports = <&lcdif1_disp>,
			<&lcdif2_disp>,
			<&lcdif3_disp>;
	};

	a53_opp_table: opp-table {
		compatible = "operating-points-v2";
		opp-shared;

		opp-1200000000 {
			opp-hz = /bits/ 64 <1200000000>;
			opp-microvolt = <850000>;
			opp-supported-hw = <0x8a0>, <0x7>;
			clock-latency-ns = <150000>;
			opp-suspend;
		};

		opp-1600000000 {
			opp-hz = /bits/ 64 <1600000000>;
			opp-microvolt = <950000>;
			opp-supported-hw = <0xa0>, <0x7>;
			clock-latency-ns = <150000>;
			opp-suspend;
		};

		opp-1800000000 {
			opp-hz = /bits/ 64 <1800000000>;
			opp-microvolt = <1000000>;
			opp-supported-hw = <0x20>, <0x3>;
			clock-latency-ns = <150000>;
			opp-suspend;
		};
	};

	memory@40000000 {
		device_type = "memory";
		reg = <0x0 0x40000000 0 0x80000000>;
	};

	resmem: reserved-memory {
		#address-cells = <2>;
		#size-cells = <2>;
		ranges;

		ocram: ocram@900000 {
			no-map;
			reg = <0 0x900000 0 0x70000>;
		};

/*
 *		Memory reserved for optee usage. Please do not use.
 *		This will be automaticky added to dtb if OP-TEE is installed.
 *		optee@56000000 {
 *   			reg = <0 0x56000000 0 0x2000000>;
 *			no-map;
 *		};
 */
		dsp_reserved: dsp@92400000 {
			no-map;
			reg = <0 0x92400000 0 0x2000000>;
		};

<<<<<<< HEAD
		ramoops@94400000 {
			compatible = "ramoops";
			reg = <0 0x94400000 0 0x00100000>;
			record-size     = <0x00020000>;
			console-size    = <0x00020000>;
			ftrace-size     = <0x00020000>;
			pmsg-size       = <0x00020000>;
		};

		unmapped_region: unmapped {
			 compatible = "imx-secure-ion-pool";
			 reg = <0x0 0xE0000000 0 0x10000000>;
=======
		/* used only by tuning tool, can be removed for normal case */
		isp0_reserved: isp0@94400000 {
			no-map;
			reg = <0 0x94400000 0 0x10000000>;
>>>>>>> eb4dad9e
		};
	};

	osc_32k: clock-osc-32k {
		compatible = "fixed-clock";
		#clock-cells = <0>;
		clock-frequency = <32768>;
		clock-output-names = "osc_32k";
	};

	osc_24m: clock-osc-24m {
		compatible = "fixed-clock";
		#clock-cells = <0>;
		clock-frequency = <24000000>;
		clock-output-names = "osc_24m";
	};

	clk_ext1: clock-ext1 {
		compatible = "fixed-clock";
		#clock-cells = <0>;
		clock-frequency = <133000000>;
		clock-output-names = "clk_ext1";
	};

	clk_ext2: clock-ext2 {
		compatible = "fixed-clock";
		#clock-cells = <0>;
		clock-frequency = <133000000>;
		clock-output-names = "clk_ext2";
	};

	clk_ext3: clock-ext3 {
		compatible = "fixed-clock";
		#clock-cells = <0>;
		clock-frequency = <133000000>;
		clock-output-names = "clk_ext3";
	};

	clk_ext4: clock-ext4 {
		compatible = "fixed-clock";
		#clock-cells = <0>;
		clock-frequency= <133000000>;
		clock-output-names = "clk_ext4";
	};

	sai1_mclk: sai-mclk1 {
		compatible = "fixed-clock";
		#clock-cells = <0>;
		clock-frequency= <0>;
		clock-output-names = "sai1_mclk";
	};

	sai2_mclk: sai-mclk2 {
		compatible = "fixed-clock";
		#clock-cells = <0>;
		clock-frequency= <0>;
		clock-output-names = "sai2_mclk";
	};

	sai3_mclk: sai-mclk3 {
		compatible = "fixed-clock";
		#clock-cells = <0>;
		clock-frequency= <0>;
		clock-output-names = "sai3_mclk";
	};

	sai5_mclk: sai-mclk5 {
		compatible = "fixed-clock";
		#clock-cells = <0>;
		clock-frequency= <0>;
		clock-output-names = "sai5_mclk";
	};

	sai6_mclk: sai-mclk6 {
		compatible = "fixed-clock";
		#clock-cells = <0>;
		clock-frequency= <0>;
		clock-output-names = "sai6_mclk";
	};

	sai7_mclk: sai-mclk7 {
		compatible = "fixed-clock";
		#clock-cells = <0>;
		clock-frequency= <0>;
		clock-output-names = "sai7_mclk";
	};

	busfreq { /* BUSFREQ */
		compatible = "fsl,imx_busfreq";
		clocks = <&clk IMX8MP_DRAM_PLL_OUT>, <&clk IMX8MP_CLK_DRAM_ALT>,
			 <&clk IMX8MP_CLK_DRAM_APB>, <&clk IMX8MP_CLK_DRAM_APB>,
			 <&clk IMX8MP_CLK_DRAM_CORE>, <&clk IMX8MP_CLK_DRAM_ALT_ROOT>,
			 <&clk IMX8MP_SYS_PLL1_40M>, <&clk IMX8MP_SYS_PLL1_100M>,
			 <&clk IMX8MP_SYS_PLL2_333M>, <&clk IMX8MP_CLK_NOC>,
			 <&clk IMX8MP_CLK_AHB>, <&clk IMX8MP_CLK_MAIN_AXI>,
			 <&clk IMX8MP_CLK_24M>, <&clk IMX8MP_SYS_PLL1_800M>,
			 <&clk IMX8MP_DRAM_PLL>, <&clk IMX8MP_CLK_GIC>;
		clock-names = "dram_pll", "dram_alt_src", "dram_apb_src", "dram_apb_pre_div",
			      "dram_core", "dram_alt_root", "sys_pll1_40m", "sys_pll1_100m",
			      "sys_pll2_333m", "noc_div", "ahb_div", "main_axi_src", "osc_24m",
			      "sys_pll1_800m", "dram_pll_div", "gic_div";
	};

	power-domains {
		compatible = "simple-bus";

		/* HSIO SS */
		hsiomix_pd: hsiomix-pd {
			compatible = "fsl,imx8m-pm-domain";
			active-wakeup;
			rpm-always-on;
			#power-domain-cells = <0>;
			domain-index = <0>;
			domain-name = "hsiomix";
		};

		pcie_pd: pcie-pd {
			compatible = "fsl,imx8m-pm-domain";
			#power-domain-cells = <0>;
			domain-index = <1>;
			domain-name = "pcie";
			parent-domains = <&hsiomix_pd>;
		};

		usb_otg1_pd: usbotg1-pd {
			compatible = "fsl,imx8m-pm-domain";
			#power-domain-cells = <0>;
			domain-index = <2>;
			domain-name = "usb_otg1";
			parent-domains = <&hsiomix_pd>;
		};

		usb_otg2_pd: usbotg2-pd {
			compatible = "fsl,imx8m-pm-domain";
			#power-domain-cells = <0>;
			domain-index = <3>;
			domain-name = "usb_otg2";
			parent-domains = <&hsiomix_pd>;
		};

		/* MLMIX */
		mlmix_pd: mlmix-pd {
			compatible = "fsl,imx8m-pm-domain";
			#power-domain-cells = <0>;
			domain-index = <4>;
			domain-name = "mlmix";
			clocks = <&clk IMX8MP_CLK_ML_AXI>,
				 <&clk IMX8MP_CLK_ML_AHB>,
				 <&clk IMX8MP_CLK_NPU_ROOT>;
		};

		audiomix_pd: audiomix-pd {
			compatible = "fsl,imx8m-pm-domain";
			#power-domain-cells = <0>;
			domain-index = <5>;
			domain-name = "audiomix";
			clocks = <&clk IMX8MP_CLK_AUDIO_AHB_ROOT>,
				 <&clk IMX8MP_CLK_AUDIO_AXI_ROOT>;
		};

		gpumix_pd: gpumix-pd {
			compatible = "fsl,imx8m-pm-domain";
			#power-domain-cells = <0>;
			domain-index = <6>;
			domain-name = "gpumix";
			clocks = <&clk IMX8MP_CLK_GPU_ROOT>, <&clk IMX8MP_CLK_GPU_AHB>,
				 <&clk IMX8MP_CLK_GPU_AXI>;
		};

		gpu2d_pd: gpu2d-pd {
			compatible = "fsl,imx8m-pm-domain";
			#power-domain-cells = <0>;
			domain-index = <7>;
			domain-name = "gpu2d";
			parent-domains = <&gpumix_pd>;
			clocks = <&clk IMX8MP_CLK_GPU2D_ROOT>;
		};

		gpu3d_pd: gpu3d-pd {
			compatible = "fsl,imx8m-pm-domain";
			#power-domain-cells = <0>;
			domain-index = <8>;
			domain-name = "gpu3d";
			parent-domains = <&gpumix_pd>;
			clocks = <&clk IMX8MP_CLK_GPU3D_ROOT>,
				 <&clk IMX8MP_CLK_GPU3D_SHADER_CORE>;
		};

		vpumix_pd: vpumix-pd {
			compatible = "fsl,imx8m-pm-domain";
			#power-domain-cells = <0>;
			domain-index = <9>;
			domain-name = "vpumix";
			clocks =<&clk IMX8MP_CLK_VPU_ROOT>;
		};

		vpu_g1_pd: vpug1-pd {
			compatible = "fsl,imx8m-pm-domain";
			#power-domain-cells = <0>;
			domain-index = <10>;
			domain-name = "vpu_g1";
			parent-domains = <&vpumix_pd>;
			clocks = <&clk IMX8MP_CLK_VPU_G1_ROOT>;
		};

		vpu_g2_pd: vpug2-pd {
			compatible = "fsl,imx8m-pm-domain";
			#power-domain-cells = <0>;
			domain-index = <11>;
			domain-name = "vpu_g2";
			parent-domains = <&vpumix_pd>;
			clocks = <&clk IMX8MP_CLK_VPU_G2_ROOT>;
		};

		vpu_h1_pd: vpuh1-pd {
			compatible = "fsl,imx8m-pm-domain";
			#power-domain-cells = <0>;
			domain-index = <12>;
			domain-name = "vpu_h1";
			parent-domains = <&vpumix_pd>;
			clocks = <&clk IMX8MP_CLK_VPU_VC8KE_ROOT>;
		};

		mediamix_pd: mediamix-pd {
			compatible = "fsl,imx8m-pm-domain";
			#power-domain-cells = <0>;
			domain-index = <13>;
			domain-name = "mediamix";
			clocks = <&clk IMX8MP_CLK_MEDIA_AXI_ROOT>,
				 <&clk IMX8MP_CLK_MEDIA_APB_ROOT>;
		};

		ispdwp_pd: power-domain@14 {
			compatible = "fsl,imx8m-pm-domain";
			#power-domain-cells = <0>;
			domain-index = <14>;
			domain-name = "ispdwp";
			parent-domains = <&mediamix_pd>;
			clocks = <&clk IMX8MP_CLK_MEDIA_ISP>;
		};

		mipi_phy1_pd: mipiphy1-pd {
			compatible = "fsl,imx8m-pm-domain";
			#power-domain-cells = <0>;
			domain-index = <15>;
			domain-name = "mipi_phy1";
			parent-domains = <&mediamix_pd>;
		};

		mipi_phy2_pd: mipiphy2-pd {
			compatible = "fsl,imx8m-pm-domain";
			#power-domain-cells = <0>;
			domain-index = <16>;
			domain-name = "mipi_phy2";
			parent-domains = <&mediamix_pd>;
		};

		hdmimix_pd: hdmimix-pd {
			compatible = "fsl,imx8m-pm-domain";
			#power-domain-cells = <0>;
			domain-index = <17>;
			domain-name = "hdmimix";
			clocks = <&clk IMX8MP_CLK_HDMI_ROOT>,
				 <&clk IMX8MP_CLK_HDMI_APB>,
				 <&clk IMX8MP_CLK_HDMI_REF_266M>;
		};

		hdmi_phy_pd: hdmiphy-pd {
			compatible = "fsl,imx8m-pm-domain";
			#power-domain-cells = <0>;
			domain-index = <18>;
			domain-name = "hdmi_phy";
			parent-domains = <&hdmimix_pd>;
		};
	};

	pmu {
		compatible = "arm,armv8-pmuv3";
		interrupt-parent = <&gic>;
		interrupts = <GIC_PPI 7
			     (GIC_CPU_MASK_SIMPLE(6) | IRQ_TYPE_LEVEL_HIGH)>;
		interrupt-affinity = <&A53_0>, <&A53_1>, <&A53_2>, <&A53_3>;
	};

	psci {
		compatible = "arm,psci-1.0";
		method = "smc";
	};

	thermal-zones {
		cpu-thermal {
			polling-delay-passive = <250>;
			polling-delay = <2000>;
			thermal-sensors = <&tmu 0>;
			trips {
				cpu_alert0: trip0 {
					temperature = <85000>;
					hysteresis = <2000>;
					type = "passive";
				};

				cpu_crit0: trip1 {
					temperature = <95000>;
					hysteresis = <2000>;
					type = "critical";
				};
			};

			cooling-maps {
				map0 {
					trip = <&cpu_alert0>;
					cooling-device =
						<&A53_0 THERMAL_NO_LIMIT THERMAL_NO_LIMIT>,
						<&A53_1 THERMAL_NO_LIMIT THERMAL_NO_LIMIT>,
						<&A53_2 THERMAL_NO_LIMIT THERMAL_NO_LIMIT>,
						<&A53_3 THERMAL_NO_LIMIT THERMAL_NO_LIMIT>;
				};
			};
		};

		soc-thermal {
			polling-delay-passive = <250>;
			polling-delay = <2000>;
			thermal-sensors = <&tmu 1>;
			trips {
				soc_alert0: trip0 {
					temperature = <85000>;
					hysteresis = <2000>;
					type = "passive";
				};

				soc_crit0: trip1 {
					temperature = <95000>;
					hysteresis = <2000>;
					type = "critical";
				};
			};

			cooling-maps {
				map0 {
					trip = <&soc_alert0>;
					cooling-device =
						<&A53_0 THERMAL_NO_LIMIT THERMAL_NO_LIMIT>,
						<&A53_1 THERMAL_NO_LIMIT THERMAL_NO_LIMIT>,
						<&A53_2 THERMAL_NO_LIMIT THERMAL_NO_LIMIT>,
						<&A53_3 THERMAL_NO_LIMIT THERMAL_NO_LIMIT>;
				};
			};
		};
	};

	timer {
		compatible = "arm,armv8-timer";
		interrupts = <GIC_PPI 13 (GIC_CPU_MASK_SIMPLE(6) | IRQ_TYPE_LEVEL_LOW)>,
			     <GIC_PPI 14 (GIC_CPU_MASK_SIMPLE(6) | IRQ_TYPE_LEVEL_LOW)>,
			     <GIC_PPI 11 (GIC_CPU_MASK_SIMPLE(6) | IRQ_TYPE_LEVEL_LOW)>,
			     <GIC_PPI 10 (GIC_CPU_MASK_SIMPLE(6) | IRQ_TYPE_LEVEL_LOW)>;
		clock-frequency = <8000000>;
		arm,no-tick-in-suspend;
		interrupt-parent = <&gic>;
	};

	soc@0 {
		compatible = "simple-bus";
		#address-cells = <1>;
		#size-cells = <1>;
		ranges = <0x0 0x0 0x0 0x3e000000>;

		caam_sm: caam-sm@100000 {
			compatible = "fsl,imx6q-caam-sm";
			reg = <0x100000 0x8000>;
		};

		aips1: bus@30000000 {
			compatible = "fsl,aips-bus", "simple-bus";
			reg = <0x30000000 0x400000>;
			#address-cells = <1>;
			#size-cells = <1>;
			ranges;

			gpio1: gpio@30200000 {
				compatible = "fsl,imx8mp-gpio", "fsl,imx35-gpio";
				reg = <0x30200000 0x10000>;
				interrupts = <GIC_SPI 64 IRQ_TYPE_LEVEL_HIGH>,
					     <GIC_SPI 65 IRQ_TYPE_LEVEL_HIGH>;
				clocks = <&clk IMX8MP_CLK_GPIO1_ROOT>;
				gpio-controller;
				#gpio-cells = <2>;
				interrupt-controller;
				#interrupt-cells = <2>;
				gpio-ranges = <&iomuxc 0 5 30>;
			};

			gpio2: gpio@30210000 {
				compatible = "fsl,imx8mp-gpio", "fsl,imx35-gpio";
				reg = <0x30210000 0x10000>;
				interrupts = <GIC_SPI 66 IRQ_TYPE_LEVEL_HIGH>,
					     <GIC_SPI 67 IRQ_TYPE_LEVEL_HIGH>;
				clocks = <&clk IMX8MP_CLK_GPIO2_ROOT>;
				gpio-controller;
				#gpio-cells = <2>;
				interrupt-controller;
				#interrupt-cells = <2>;
				gpio-ranges = <&iomuxc 0 35 21>;
			};

			gpio3: gpio@30220000 {
				compatible = "fsl,imx8mp-gpio", "fsl,imx35-gpio";
				reg = <0x30220000 0x10000>;
				interrupts = <GIC_SPI 68 IRQ_TYPE_LEVEL_HIGH>,
					     <GIC_SPI 69 IRQ_TYPE_LEVEL_HIGH>;
				clocks = <&clk IMX8MP_CLK_GPIO3_ROOT>;
				gpio-controller;
				#gpio-cells = <2>;
				interrupt-controller;
				#interrupt-cells = <2>;
				gpio-ranges = <&iomuxc 0 56 26>, <&iomuxc 26 144 4>;
			};

			gpio4: gpio@30230000 {
				compatible = "fsl,imx8mp-gpio", "fsl,imx35-gpio";
				reg = <0x30230000 0x10000>;
				interrupts = <GIC_SPI 70 IRQ_TYPE_LEVEL_HIGH>,
					     <GIC_SPI 71 IRQ_TYPE_LEVEL_HIGH>;
				clocks = <&clk IMX8MP_CLK_GPIO4_ROOT>;
				gpio-controller;
				#gpio-cells = <2>;
				interrupt-controller;
				#interrupt-cells = <2>;
				gpio-ranges = <&iomuxc 0 82 32>;
			};

			gpio5: gpio@30240000 {
				compatible = "fsl,imx8mp-gpio", "fsl,imx35-gpio";
				reg = <0x30240000 0x10000>;
				interrupts = <GIC_SPI 72 IRQ_TYPE_LEVEL_HIGH>,
					     <GIC_SPI 73 IRQ_TYPE_LEVEL_HIGH>;
				clocks = <&clk IMX8MP_CLK_GPIO5_ROOT>;
				gpio-controller;
				#gpio-cells = <2>;
				interrupt-controller;
				#interrupt-cells = <2>;
				gpio-ranges = <&iomuxc 0 114 30>;
			};

			tmu: tmu@30260000 {
				compatible = "fsl,imx8mp-tmu";
				reg = <0x30260000 0x10000>;
				clocks = <&clk IMX8MP_CLK_TSENSOR_ROOT>;
				#thermal-sensor-cells = <1>;
			};

			wdog1: watchdog@30280000 {
				compatible = "fsl,imx8mp-wdt", "fsl,imx21-wdt";
				reg = <0x30280000 0x10000>;
				interrupts = <GIC_SPI 78 IRQ_TYPE_LEVEL_HIGH>;
				clocks = <&clk IMX8MP_CLK_WDOG1_ROOT>;
				status = "disabled";
			};

			iomuxc: pinctrl@30330000 {
				compatible = "fsl,imx8mp-iomuxc";
				reg = <0x30330000 0x10000>;
			};

			gpr: iomuxc-gpr@30340000 {
				compatible = "fsl,imx8mp-iomuxc-gpr",
					     "fsl,imx6q-iomuxc-gpr", "syscon";
				reg = <0x30340000 0x10000>;
			};

			ocotp: efuse@30350000 {
				compatible = "fsl,imx8mp-ocotp", "fsl,imx8mm-ocotp", "syscon";
				reg = <0x30350000 0x10000>;
				clocks = <&clk IMX8MP_CLK_OCOTP_ROOT>;
				/* For nvmem subnodes */
				#address-cells = <1>;
				#size-cells = <1>;

				cpu_speed_grade: speed-grade@10 {
					reg = <0x10 4>;
				};

				eth_mac1: mac-address@640 {
					reg = <0x90 6>;
				};

				eth_mac2: mac-address@650 {
					reg = <0x96 6>;
				};
			};

			anatop: anatop@30360000 {
				compatible = "fsl,imx8mp-anatop", "fsl,imx8mm-anatop",
					     "syscon";
				reg = <0x30360000 0x10000>;
			};

			irq_sec_vio: caam_secvio {
				compatible = "fsl,imx6q-caam-secvio";
				interrupts = <GIC_SPI 20 IRQ_TYPE_LEVEL_HIGH>;
				jtag-tamper = "disabled";
				watchdog-tamper = "enabled";
				internal-boot-tamper = "enabled";
				external-pin-tamper = "disabled";
			};

			caam_snvs: caam-snvs@30370000 {
				compatible = "fsl,imx6q-caam-snvs";
				reg = <0x30370000 0x10000>;
				clocks = <&clk IMX8MP_CLK_SNVS_ROOT>;
				clock-names = "ipg";
			};

			snvs: snvs@30370000 {
				compatible = "fsl,sec-v4.0-mon","syscon", "simple-mfd";
				reg = <0x30370000 0x10000>;

				snvs_rtc: snvs-rtc-lp {
					compatible = "fsl,sec-v4.0-mon-rtc-lp";
					regmap =<&snvs>;
					offset = <0x34>;
					interrupts = <GIC_SPI 19 IRQ_TYPE_LEVEL_HIGH>,
						     <GIC_SPI 20 IRQ_TYPE_LEVEL_HIGH>;
					clocks = <&clk IMX8MP_CLK_SNVS_ROOT>;
					clock-names = "snvs-rtc";
				};

				snvs_pwrkey: snvs-powerkey {
					compatible = "fsl,sec-v4.0-pwrkey";
					regmap = <&snvs>;
					interrupts = <GIC_SPI 4 IRQ_TYPE_LEVEL_HIGH>;
					clocks = <&clk IMX8MP_CLK_SNVS_ROOT>;
					clock-names = "snvs-pwrkey";
					linux,keycode = <KEY_POWER>;
					wakeup-source;
					status = "disabled";
				};
			};

			clk: clock-controller@30380000 {
				compatible = "fsl,imx8mp-ccm";
				reg = <0x30380000 0x10000>;
				#clock-cells = <1>;
				clocks = <&osc_32k>, <&osc_24m>, <&clk_ext1>, <&clk_ext2>,
					 <&clk_ext3>, <&clk_ext4>;
				clock-names = "osc_32k", "osc_24m", "clk_ext1", "clk_ext2",
					      "clk_ext3", "clk_ext4";
				assigned-clocks = <&clk IMX8MP_CLK_A53_SRC>,
						  <&clk IMX8MP_CLK_A53_CORE>,
						  <&clk IMX8MP_CLK_NOC>,
						  <&clk IMX8MP_CLK_NOC_IO>,
						  <&clk IMX8MP_CLK_GIC>,
						  <&clk IMX8MP_CLK_AUDIO_AHB>,
						  <&clk IMX8MP_CLK_AUDIO_AXI_SRC>,
						  <&clk IMX8MP_AUDIO_PLL1>,
						  <&clk IMX8MP_AUDIO_PLL2>,
						  <&clk IMX8MP_VIDEO_PLL1>;
				assigned-clock-parents = <&clk IMX8MP_SYS_PLL1_800M>,
							 <&clk IMX8MP_ARM_PLL_OUT>,
							 <&clk IMX8MP_SYS_PLL2_1000M>,
							 <&clk IMX8MP_SYS_PLL1_800M>,
							 <&clk IMX8MP_SYS_PLL2_500M>,
							 <&clk IMX8MP_SYS_PLL1_800M>,
							 <&clk IMX8MP_SYS_PLL1_800M>;
				assigned-clock-rates = <0>, <0>,
						       <1000000000>,
						       <800000000>,
						       <500000000>,
						       <400000000>,
						       <800000000>,
						       <393216000>,
						       <361267200>,
						       <1039500000>;
			};

			src: reset-controller@30390000 {
				compatible = "fsl,imx8mp-src", "syscon";
				reg = <0x30390000 0x10000>;
				interrupts = <GIC_SPI 89 IRQ_TYPE_LEVEL_HIGH>;
				#reset-cells = <1>;
			};
		};

		aips2: bus@30400000 {
			compatible = "fsl,aips-bus", "simple-bus";
			reg = <0x30400000 0x100000>;
			#address-cells = <1>;
			#size-cells = <1>;
			ranges;

			pwm1: pwm@30660000 {
				compatible = "fsl,imx8mp-pwm", "fsl,imx27-pwm";
				reg = <0x30660000 0x10000>;
				interrupts = <GIC_SPI 81 IRQ_TYPE_LEVEL_HIGH>;
				clocks = <&clk IMX8MP_CLK_PWM1_ROOT>,
					 <&clk IMX8MP_CLK_PWM1_ROOT>;
				clock-names = "ipg", "per";
				#pwm-cells = <2>;
				status = "disabled";
			};

			pwm2: pwm@30670000 {
				compatible = "fsl,imx8mp-pwm", "fsl,imx27-pwm";
				reg = <0x30670000 0x10000>;
				interrupts = <GIC_SPI 82 IRQ_TYPE_LEVEL_HIGH>;
				clocks = <&clk IMX8MP_CLK_PWM2_ROOT>,
					 <&clk IMX8MP_CLK_PWM2_ROOT>;
				clock-names = "ipg", "per";
				#pwm-cells = <2>;
				status = "disabled";
			};

			pwm3: pwm@30680000 {
				compatible = "fsl,imx8mp-pwm", "fsl,imx27-pwm";
				reg = <0x30680000 0x10000>;
				interrupts = <GIC_SPI 83 IRQ_TYPE_LEVEL_HIGH>;
				clocks = <&clk IMX8MP_CLK_PWM3_ROOT>,
					 <&clk IMX8MP_CLK_PWM3_ROOT>;
				clock-names = "ipg", "per";
				#pwm-cells = <2>;
				status = "disabled";
			};

			pwm4: pwm@30690000 {
				compatible = "fsl,imx8mp-pwm", "fsl,imx27-pwm";
				reg = <0x30690000 0x10000>;
				interrupts = <GIC_SPI 84 IRQ_TYPE_LEVEL_HIGH>;
				clocks = <&clk IMX8MP_CLK_PWM4_ROOT>,
					 <&clk IMX8MP_CLK_PWM4_ROOT>;
				clock-names = "ipg", "per";
				#pwm-cells = <2>;
				status = "disabled";
			};

			system_counter: timer@306a0000 {
				compatible = "nxp,sysctr-timer";
				reg = <0x306a0000 0x20000>;
				interrupts = <GIC_SPI 47 IRQ_TYPE_LEVEL_HIGH>;
				clocks = <&osc_24m>;
				clock-names = "per";
			};
		};

		aips3: bus@30800000 {
			compatible = "fsl,aips-bus", "simple-bus";
			reg = <0x30800000 0x100000>;
			#address-cells = <1>;
			#size-cells = <1>;
			ranges;

			ecspi1: spi@30820000 {
				#address-cells = <1>;
				#size-cells = <0>;
				compatible = "fsl,imx8mp-ecspi", "fsl,imx6ul-ecspi";
				reg = <0x30820000 0x10000>;
				interrupts = <GIC_SPI 31 IRQ_TYPE_LEVEL_HIGH>;
				clocks = <&clk IMX8MP_CLK_ECSPI1_ROOT>,
					 <&clk IMX8MP_CLK_ECSPI1_ROOT>;
				clock-names = "ipg", "per";
				assigned-clock-rates = <80000000>;
				assigned-clocks = <&clk IMX8MP_CLK_ECSPI1>;
				assigned-clock-parents = <&clk IMX8MP_SYS_PLL1_800M>;
				dmas = <&sdma1 0 7 1>, <&sdma1 1 7 2>;
				dma-names = "rx", "tx";
				status = "disabled";
			};

			ecspi2: spi@30830000 {
				#address-cells = <1>;
				#size-cells = <0>;
				compatible = "fsl,imx8mp-ecspi", "fsl,imx6ul-ecspi";
				reg = <0x30830000 0x10000>;
				interrupts = <GIC_SPI 32 IRQ_TYPE_LEVEL_HIGH>;
				clocks = <&clk IMX8MP_CLK_ECSPI2_ROOT>,
					 <&clk IMX8MP_CLK_ECSPI2_ROOT>;
				clock-names = "ipg", "per";
				assigned-clock-rates = <80000000>;
				assigned-clocks = <&clk IMX8MP_CLK_ECSPI2>;
				assigned-clock-parents = <&clk IMX8MP_SYS_PLL1_800M>;
				dmas = <&sdma1 2 7 1>, <&sdma1 3 7 2>;
				dma-names = "rx", "tx";
				status = "disabled";
			};

			ecspi3: spi@30840000 {
				#address-cells = <1>;
				#size-cells = <0>;
				compatible = "fsl,imx8mp-ecspi", "fsl,imx6ul-ecspi";
				reg = <0x30840000 0x10000>;
				interrupts = <GIC_SPI 33 IRQ_TYPE_LEVEL_HIGH>;
				clocks = <&clk IMX8MP_CLK_ECSPI3_ROOT>,
					 <&clk IMX8MP_CLK_ECSPI3_ROOT>;
				clock-names = "ipg", "per";
				assigned-clock-rates = <80000000>;
				assigned-clocks = <&clk IMX8MP_CLK_ECSPI3>;
				assigned-clock-parents = <&clk IMX8MP_SYS_PLL1_800M>;
				dmas = <&sdma1 4 7 1>, <&sdma1 5 7 2>;
				dma-names = "rx", "tx";
				status = "disabled";
			};

			uart1: serial@30860000 {
				compatible = "fsl,imx8mp-uart", "fsl,imx6q-uart";
				reg = <0x30860000 0x10000>;
				interrupts = <GIC_SPI 26 IRQ_TYPE_LEVEL_HIGH>;
				clocks = <&clk IMX8MP_CLK_UART1_ROOT>,
					 <&clk IMX8MP_CLK_UART1_ROOT>;
				clock-names = "ipg", "per";
				dmas = <&sdma1 22 4 0>, <&sdma1 23 4 0>;
				dma-names = "rx", "tx";
				status = "disabled";
			};

			uart3: serial@30880000 {
				compatible = "fsl,imx8mp-uart", "fsl,imx6q-uart";
				reg = <0x30880000 0x10000>;
				interrupts = <GIC_SPI 28 IRQ_TYPE_LEVEL_HIGH>;
				clocks = <&clk IMX8MP_CLK_UART3_ROOT>,
					 <&clk IMX8MP_CLK_UART3_ROOT>;
				clock-names = "ipg", "per";
				dmas = <&sdma1 26 4 0>, <&sdma1 27 4 0>;
				dma-names = "rx", "tx";
				status = "disabled";
			};

			uart2: serial@30890000 {
				compatible = "fsl,imx8mp-uart", "fsl,imx6q-uart";
				reg = <0x30890000 0x10000>;
				interrupts = <GIC_SPI 27 IRQ_TYPE_LEVEL_HIGH>;
				clocks = <&clk IMX8MP_CLK_UART2_ROOT>,
					 <&clk IMX8MP_CLK_UART2_ROOT>;
				clock-names = "ipg", "per";
				status = "disabled";
			};

			flexcan1: can@308c0000 {
				compatible = "fsl,imx8mp-flexcan", "fsl,imx6q-flexcan";
				reg = <0x308c0000 0x10000>;
				interrupts = <GIC_SPI 142 IRQ_TYPE_LEVEL_HIGH>;
				clocks = <&clk IMX8MP_CLK_IPG_ROOT>,
					 <&clk IMX8MP_CLK_CAN1_ROOT>;
				clock-names = "ipg", "per";
				assigned-clocks = <&clk IMX8MP_CLK_CAN1>;
				assigned-clock-parents = <&clk IMX8MP_SYS_PLL1_40M>;
				assigned-clock-rates = <40000000>;
				fsl,clk-source= <0>;
				fsl,stop-mode = <&gpr 0x10 4 0x10 20>;
				status = "disabled";
			};

			flexcan2: can@308d0000 {
				compatible = "fsl,imx8mp-flexcan", "fsl,imx6q-flexcan";
				reg = <0x308d0000 0x10000>;
				interrupts = <GIC_SPI 144 IRQ_TYPE_LEVEL_HIGH>;
				clocks = <&clk IMX8MP_CLK_IPG_ROOT>,
					 <&clk IMX8MP_CLK_CAN2_ROOT>;
				clock-names = "ipg", "per";
				assigned-clocks = <&clk IMX8MP_CLK_CAN2>;
				assigned-clock-parents = <&clk IMX8MP_SYS_PLL1_40M>;
				assigned-clock-rates = <40000000>;
				fsl,clk-source= <0>;
				fsl,stop-mode = <&gpr 0x10 5 0x10 21>;
				status = "disabled";
			};

			crypto: crypto@30900000 {
				compatible = "fsl,sec-v4.0";
				#address-cells = <1>;
				#size-cells = <1>;
				reg = <0x30900000 0x40000>;
				ranges = <0 0x30900000 0x40000>;
				interrupts = <GIC_SPI 91 IRQ_TYPE_LEVEL_HIGH>;
				clocks = <&clk IMX8MP_CLK_AHB>,
					 <&clk IMX8MP_CLK_IPG_ROOT>;
				clock-names = "aclk", "ipg";

				sec_jr0: jr@1000 {
					compatible = "fsl,sec-v4.0-job-ring";
					reg = <0x1000 0x1000>;
					interrupts = <GIC_SPI 105 IRQ_TYPE_LEVEL_HIGH>;
				};

				sec_jr1: jr@2000 {
					compatible = "fsl,sec-v4.0-job-ring";
					reg = <0x2000 0x1000>;
					interrupts = <GIC_SPI 106 IRQ_TYPE_LEVEL_HIGH>;
				};

				sec_jr2: jr@3000 {
					compatible = "fsl,sec-v4.0-job-ring";
					reg = <0x3000 0x1000>;
					interrupts = <GIC_SPI 114 IRQ_TYPE_LEVEL_HIGH>;
				};
			};

			i2c1: i2c@30a20000 {
				compatible = "fsl,imx8mp-i2c", "fsl,imx21-i2c";
				#address-cells = <1>;
				#size-cells = <0>;
				reg = <0x30a20000 0x10000>;
				interrupts = <GIC_SPI 35 IRQ_TYPE_LEVEL_HIGH>;
				clocks = <&clk IMX8MP_CLK_I2C1_ROOT>;
				status = "disabled";
			};

			i2c2: i2c@30a30000 {
				compatible = "fsl,imx8mp-i2c", "fsl,imx21-i2c";
				#address-cells = <1>;
				#size-cells = <0>;
				reg = <0x30a30000 0x10000>;
				interrupts = <GIC_SPI 36 IRQ_TYPE_LEVEL_HIGH>;
				clocks = <&clk IMX8MP_CLK_I2C2_ROOT>;
				status = "disabled";
			};

			i2c3: i2c@30a40000 {
				compatible = "fsl,imx8mp-i2c", "fsl,imx21-i2c";
				#address-cells = <1>;
				#size-cells = <0>;
				reg = <0x30a40000 0x10000>;
				interrupts = <GIC_SPI 37 IRQ_TYPE_LEVEL_HIGH>;
				clocks = <&clk IMX8MP_CLK_I2C3_ROOT>;
				status = "disabled";
			};

			i2c4: i2c@30a50000 {
				compatible = "fsl,imx8mp-i2c", "fsl,imx21-i2c";
				#address-cells = <1>;
				#size-cells = <0>;
				reg = <0x30a50000 0x10000>;
				interrupts = <GIC_SPI 38 IRQ_TYPE_LEVEL_HIGH>;
				clocks = <&clk IMX8MP_CLK_I2C4_ROOT>;
				status = "disabled";
			};

			uart4: serial@30a60000 {
				compatible = "fsl,imx8mp-uart", "fsl,imx6q-uart";
				reg = <0x30a60000 0x10000>;
				interrupts = <GIC_SPI 29 IRQ_TYPE_LEVEL_HIGH>;
				clocks = <&clk IMX8MP_CLK_UART4_ROOT>,
					 <&clk IMX8MP_CLK_UART4_ROOT>;
				clock-names = "ipg", "per";
				dmas = <&sdma1 28 4 0>, <&sdma1 29 4 0>;
				dma-names = "rx", "tx";
				status = "disabled";
			};

			mu: mailbox@30aa0000 {
				compatible = "fsl,imx8mp-mu", "fsl,imx6sx-mu";
				reg = <0x30aa0000 0x10000>;
				interrupts = <GIC_SPI 88 IRQ_TYPE_LEVEL_HIGH>;
				clocks = <&clk IMX8MP_CLK_MU_ROOT>;
				#mbox-cells = <2>;
			};

			i2c5: i2c@30ad0000 {
				compatible = "fsl,imx8mp-i2c", "fsl,imx21-i2c";
				#address-cells = <1>;
				#size-cells = <0>;
				reg = <0x30ad0000 0x10000>;
				interrupts = <GIC_SPI 76 IRQ_TYPE_LEVEL_HIGH>;
				clocks = <&clk IMX8MP_CLK_I2C5_ROOT>;
				status = "disabled";
			};

			i2c6: i2c@30ae0000 {
				compatible = "fsl,imx8mp-i2c", "fsl,imx21-i2c";
				#address-cells = <1>;
				#size-cells = <0>;
				reg = <0x30ae0000 0x10000>;
				interrupts = <GIC_SPI 77 IRQ_TYPE_LEVEL_HIGH>;
				clocks = <&clk IMX8MP_CLK_I2C6_ROOT>;
				status = "disabled";
			};

			usdhc1: mmc@30b40000 {
				compatible = "fsl,imx8mp-usdhc", "fsl,imx8mm-usdhc";
				reg = <0x30b40000 0x10000>;
				interrupts = <GIC_SPI 22 IRQ_TYPE_LEVEL_HIGH>;
				clocks = <&clk IMX8MP_CLK_DUMMY>,
					 <&clk IMX8MP_CLK_NAND_USDHC_BUS>,
					 <&clk IMX8MP_CLK_USDHC1_ROOT>;
				clock-names = "ipg", "ahb", "per";
				fsl,tuning-start-tap = <20>;
				fsl,tuning-step= <2>;
				bus-width = <4>;
				status = "disabled";
			};

			usdhc2: mmc@30b50000 {
				compatible = "fsl,imx8mp-usdhc", "fsl,imx8mm-usdhc";
				reg = <0x30b50000 0x10000>;
				interrupts = <GIC_SPI 23 IRQ_TYPE_LEVEL_HIGH>;
				clocks = <&clk IMX8MP_CLK_DUMMY>,
					 <&clk IMX8MP_CLK_NAND_USDHC_BUS>,
					 <&clk IMX8MP_CLK_USDHC2_ROOT>;
				clock-names = "ipg", "ahb", "per";
				fsl,tuning-start-tap = <20>;
				fsl,tuning-step= <2>;
				bus-width = <4>;
				status = "disabled";
			};

			usdhc3: mmc@30b60000 {
				compatible = "fsl,imx8mp-usdhc", "fsl,imx8mm-usdhc";
				reg = <0x30b60000 0x10000>;
				interrupts = <GIC_SPI 24 IRQ_TYPE_LEVEL_HIGH>;
				clocks = <&clk IMX8MP_CLK_DUMMY>,
					 <&clk IMX8MP_CLK_NAND_USDHC_BUS>,
					 <&clk IMX8MP_CLK_USDHC3_ROOT>;
				clock-names = "ipg", "ahb", "per";
				fsl,tuning-start-tap = <20>;
				fsl,tuning-step= <2>;
				bus-width = <4>;
				status = "disabled";
			};


			flexspi: spi@30bb0000 {
				#address-cells = <1>;
				#size-cells = <0>;
				compatible = "nxp,imx8mm-fspi";
				reg = <0x30bb0000 0x10000>, <0x08000000 0x10000000>;
				reg-names = "fspi_base", "fspi_mmap";
				interrupts = <GIC_SPI 107 IRQ_TYPE_LEVEL_HIGH>;
				clocks = <&clk IMX8MP_CLK_QSPI_ROOT>,
				<&clk IMX8MP_CLK_QSPI_ROOT>;
				clock-names = "fspi", "fspi_en";
				assigned-clock-rates = <80000000>;
				assigned-clocks = <&clk IMX8MP_CLK_QSPI>;
				status = "disabled";
			};

			sdma1: dma-controller@30bd0000 {
				compatible = "fsl,imx8mq-sdma";
				reg = <0x30bd0000 0x10000>;
				interrupts = <GIC_SPI 2 IRQ_TYPE_LEVEL_HIGH>;
				clocks = <&clk IMX8MP_CLK_SDMA1_ROOT>,
					 <&clk IMX8MP_CLK_AHB>;
				clock-names = "ipg", "ahb";
				#dma-cells = <3>;
				fsl,sdma-ram-script-name = "imx/sdma/sdma-imx7d.bin";
			};

			fec: ethernet@30be0000 {
				compatible = "fsl,imx8mp-fec", "fsl,imx8mq-fec", "fsl,imx6sx-fec";
				reg = <0x30be0000 0x10000>;
				interrupts = <GIC_SPI 118 IRQ_TYPE_LEVEL_HIGH>,
					     <GIC_SPI 119 IRQ_TYPE_LEVEL_HIGH>,
					     <GIC_SPI 120 IRQ_TYPE_LEVEL_HIGH>,
					     <GIC_SPI 121 IRQ_TYPE_LEVEL_HIGH>;
				clocks = <&clk IMX8MP_CLK_ENET1_ROOT>,
					 <&clk IMX8MP_CLK_SIM_ENET_ROOT>,
					 <&clk IMX8MP_CLK_ENET_TIMER>,
					 <&clk IMX8MP_CLK_ENET_REF>,
					 <&clk IMX8MP_CLK_ENET_PHY_REF>;
				clock-names = "ipg", "ahb", "ptp",
					      "enet_clk_ref", "enet_out";
				assigned-clocks = <&clk IMX8MP_CLK_ENET_AXI>,
						  <&clk IMX8MP_CLK_ENET_TIMER>,
						  <&clk IMX8MP_CLK_ENET_REF>,
						  <&clk IMX8MP_CLK_ENET_PHY_REF>;
				assigned-clock-parents = <&clk IMX8MP_SYS_PLL1_266M>,
							 <&clk IMX8MP_SYS_PLL2_100M>,
							 <&clk IMX8MP_SYS_PLL2_125M>,
							 <&clk IMX8MP_SYS_PLL2_50M>;
				assigned-clock-rates = <0>, <100000000>, <125000000>, <0>;
				fsl,num-tx-queues = <3>;
				fsl,num-rx-queues = <3>;
				nvmem-cells = <&eth_mac1>;
				nvmem-cell-names = "mac-address";
				nvmem_macaddr_swap;
				fsl,stop-mode = <&gpr 0x10 3>;
				fsl,wakeup_irq = <2>;
				status = "disabled";
			};

			eqos: ethernet@30bf0000 {
				compatible = "nxp,imx8mp-dwmac-eqos", "snps,dwmac-5.10a";
				reg = <0x30bf0000 0x10000>;
				interrupts = <GIC_SPI 134 IRQ_TYPE_LEVEL_HIGH>,
					     <GIC_SPI 135 IRQ_TYPE_LEVEL_HIGH>;
				interrupt-names = "eth_wake_irq", "macirq";
				clocks = <&clk IMX8MP_CLK_ENET_QOS_ROOT>,
					 <&clk IMX8MP_CLK_QOS_ENET_ROOT>,
					 <&clk IMX8MP_CLK_ENET_QOS_TIMER>,
					 <&clk IMX8MP_CLK_ENET_QOS>;
				clock-names = "stmmaceth", "pclk", "ptp_ref", "tx";
				assigned-clocks = <&clk IMX8MP_CLK_ENET_AXI>,
						  <&clk IMX8MP_CLK_ENET_QOS_TIMER>,
						  <&clk IMX8MP_CLK_ENET_QOS>;
				assigned-clock-parents = <&clk IMX8MP_SYS_PLL1_266M>,
							 <&clk IMX8MP_SYS_PLL2_100M>,
							 <&clk IMX8MP_SYS_PLL2_125M>;
				assigned-clock-rates = <0>, <100000000>, <125000000>;
				nvmem-cells = <&eth_mac2>;
				nvmem-cell-names = "mac-address";
				nvmem_macaddr_swap;
				intf_mode = <&gpr 0x4>;
				status = "disabled";
			};
		};

		aips4: bus@32c00000 {
			compatible = "simple-bus";
			reg = <0x32c00000 0x400000>;
			#address-cells = <1>;
			#size-cells = <1>;
			ranges;

			mipi_dsi: mipi_dsi@32e60000 {
				#address-cells = <1>;
				#size-cells = <0>;
				compatible = "fsl,imx8mp-mipi-dsim";
				reg = <0x32e60000 0x10000>;
				clocks = <&media_blk_ctrl IMX8MP_CLK_MEDIA_BLK_CTRL_MIPI_DSI_PCLK>,
					 <&media_blk_ctrl IMX8MP_CLK_MEDIA_BLK_CTRL_MIPI_DSI_CLKREF>;
				clock-names = "cfg", "pll-ref";
				assigned-clocks = <&clk IMX8MP_CLK_MEDIA_MIPI_PHY1_REF>;
				assigned-clock-parents = <&clk IMX8MP_CLK_24M>;
				assigned-clock-rates = <12000000>;
				interrupts = <GIC_SPI 18 IRQ_TYPE_LEVEL_HIGH>;
				power-domains = <&mipi_phy1_pd>;
				status = "disabled";

				port@0 {
					dsim_from_lcdif: endpoint {
						remote-endpoint = <&lcdif_to_dsim>;
					};
				};
			};

			lcdif1: lcd-controller@32e80000 {
				#address-cells = <1>;
				#size-cells = <0>;
				compatible = "fsl,imx8mp-lcdif1";
				reg = <0x32e80000 0x10000>;
				clocks = <&media_blk_ctrl IMX8MP_CLK_MEDIA_BLK_CTRL_LCDIF_PIXEL>,
					 <&media_blk_ctrl IMX8MP_CLK_MEDIA_BLK_CTRL_LCDIF_AXI>,
					 <&media_blk_ctrl IMX8MP_CLK_MEDIA_BLK_CTRL_LCDIF_APB>;
				clock-names = "pix", "disp-axi", "disp-apb";
				assigned-clocks = <&clk IMX8MP_CLK_MEDIA_DISP1_PIX>,
						  <&clk IMX8MP_CLK_MEDIA_AXI>,
						  <&clk IMX8MP_CLK_MEDIA_APB>;
				assigned-clock-parents = <&clk IMX8MP_VIDEO_PLL1_OUT>,
							 <&clk IMX8MP_SYS_PLL2_1000M>,
							 <&clk IMX8MP_SYS_PLL1_800M>;
				assigned-clock-rates = <0>, <500000000>, <200000000>;
				interrupts = <GIC_SPI 5 IRQ_TYPE_LEVEL_HIGH>;
				blk-ctl = <&media_blk_ctrl>;
				resets = <&media_blk_ctrl IMX8MP_MEDIA_BLK_CTRL_RESET_LCDIF_APB>;
				power-domains = <&mediamix_pd>;
				status = "disabled";

				lcdif1_disp: port@0 {
					reg = <0>;

					lcdif_to_dsim: endpoint {
						remote-endpoint = <&dsim_from_lcdif>;
					};
				};
			};

			lcdif2: lcd-controller@32e90000 {
				#address-cells = <1>;
				#size-cells = <0>;
				compatible = "fsl,imx8mp-lcdif2";
				reg = <0x32e90000 0x10000>;
				clocks = <&media_blk_ctrl IMX8MP_CLK_MEDIA_BLK_CTRL_LCDIF2_PIXEL>,
					 <&media_blk_ctrl IMX8MP_CLK_MEDIA_BLK_CTRL_LCDIF2_AXI>,
					 <&media_blk_ctrl IMX8MP_CLK_MEDIA_BLK_CTRL_LCDIF2_APB>;
				clock-names = "pix", "disp-axi", "disp-apb";
				assigned-clocks = <&clk IMX8MP_CLK_MEDIA_DISP2_PIX>,
						  <&clk IMX8MP_CLK_MEDIA_AXI>,
						  <&clk IMX8MP_CLK_MEDIA_APB>;
				assigned-clock-parents = <&clk IMX8MP_VIDEO_PLL1_OUT>,
							 <&clk IMX8MP_SYS_PLL2_1000M>,
							 <&clk IMX8MP_SYS_PLL1_800M>;
				assigned-clock-rates = <0>, <500000000>, <200000000>;
				interrupts = <GIC_SPI 6 IRQ_TYPE_LEVEL_HIGH>;
				power-domains = <&mediamix_pd>;
				status = "disabled";

				lcdif2_disp: port@0 {
					#address-cells = <1>;
					#size-cells = <0>;
					reg = <0>;

					lcdif2_disp_ldb_ch0: endpoint@0 {
						reg = <0>;
						remote-endpoint = <&ldb_ch0>;
					};

					lcdif2_disp_ldb_ch1: endpoint@1 {
						reg = <1>;
						remote-endpoint = <&ldb_ch1>;
					};
				};
			};

			media_blk_ctrl: media-blk-ctrl@32ec0000 {
				compatible = "fsl,imx8mp-media-blk-ctrl", "syscon";
				reg = <0x32ec0000 0x10000>;
				power-domains = <&mediamix_pd>;

				#clock-cells = <1>;
				#reset-cells = <1>;
			};

			ldb: ldb@32ec005c {
				#address-cells = <1>;
				#size-cells = <0>;
				compatible = "fsl,imx8mp-ldb";
				clocks = <&clk IMX8MP_CLK_MEDIA_LDB_ROOT>;
				clock-names = "ldb";
				assigned-clocks = <&clk IMX8MP_CLK_MEDIA_LDB>;
				assigned-clock-parents = <&clk IMX8MP_VIDEO_PLL1_OUT>;
				gpr = <&media_blk_ctrl>;
				power-domains = <&mediamix_pd>;
				status = "disabled";

				lvds-channel@0 {
					#address-cells = <1>;
					#size-cells = <0>;
					reg = <0>;
					phys = <&ldb_phy1>;
					phy-names = "ldb_phy";
					status = "disabled";

					port@0 {
						reg = <0>;

						ldb_ch0: endpoint {
							remote-endpoint = <&lcdif2_disp_ldb_ch0>;
						};
					};
				};

				lvds-channel@1 {
					#address-cells = <1>;
					#size-cells = <0>;
					reg = <1>;
					phys = <&ldb_phy2>;
					phy-names = "ldb_phy";
					status = "disabled";

					port@0 {
						reg = <0>;

						ldb_ch1: endpoint {
							remote-endpoint = <&lcdif2_disp_ldb_ch1>;
						};
					};
				};
			};

			ldb_phy: phy@32ec0128 {
				compatible = "fsl,imx8mp-lvds-phy";
				#address-cells = <1>;
				#size-cells = <0>;
				gpr = <&media_blk_ctrl>;
				clocks = <&clk IMX8MP_CLK_MEDIA_APB_ROOT>;
				clock-names = "apb";
				power-domains = <&mediamix_pd>;
				status = "disabled";

				ldb_phy1: port@0 {
					reg = <0>;
					#phy-cells = <0>;
				};

				ldb_phy2: port@1 {
					reg = <1>;
					#phy-cells = <0>;
				};
			};

			mediamix_gpr: media_gpr@32ec0008 {
				compatible = "fsl,imx8mp-iomuxc-gpr", "syscon";
				reg = <0x32ec0008 0x4>;
			};

			mediamix_gasket0: gasket@32ec0060 {
				compatible = "fsl,imx8mp-iomuxc-gpr", "syscon";
				reg = <0x32ec0060 0x28>;
			};

			mediamix_gasket1: gasket@32ec0090 {
				compatible = "fsl,imx8mp-iomuxc-gpr", "syscon";
				reg = <0x32ec0090 0x28>;
			};

			isi_chain_buf: isi_chain@32e02000{
				compatible = "fsl,imx8mp-iomuxc-gpr", "syscon";
				reg = <0x32e02000 0x4>;
			};

			cameradev: camera {
				compatible = "fsl,mxc-md", "simple-bus";
				#address-cells = <1>;
				#size-cells = <1>;
				ranges;
				status = "disabled";

				isi_0: isi@32e00000 {
					compatible = "fsl,imx8mp-isi", "fsl,imx8mn-isi";
					reg = <0x32e00000 0x2000>;
					interrupts = <GIC_SPI 16 IRQ_TYPE_LEVEL_HIGH>;
					interface = <2 0 2>;
					clocks = <&clk IMX8MP_CLK_MEDIA_AXI>,
						 <&clk IMX8MP_CLK_MEDIA_APB>,
						 <&clk IMX8MP_CLK_MEDIA_AXI_ROOT>,
						 <&clk IMX8MP_CLK_MEDIA_APB_ROOT>,
						 <&media_blk_ctrl IMX8MP_CLK_MEDIA_BLK_CTRL_BUS_BLK>,
						 <&media_blk_ctrl IMX8MP_CLK_MEDIA_BLK_CTRL_ISI_PROC>,
						 <&media_blk_ctrl IMX8MP_CLK_MEDIA_BLK_CTRL_ISI_APB>;
					clock-names = "disp_axi",
						      "disp_apb",
						      "disp_axi_root",
						      "disp_apb_root",
						      "media_blk_bus",
						      "media_blk_isi_proc",
						      "media_blk_isi_apb";
					assigned-clocks = <&clk IMX8MP_CLK_MEDIA_AXI_ROOT>,
							  <&clk IMX8MP_CLK_MEDIA_APB_ROOT>;
					assigned-clock-rates = <500000000>, <200000000>;
					resets = <&media_blk_ctrl IMX8MP_MEDIA_BLK_CTRL_RESET_ISI_PROC>,
						 <&media_blk_ctrl IMX8MP_MEDIA_BLK_CTRL_RESET_ISI_APB>,
						 <&media_blk_ctrl IMX8MP_MEDIA_BLK_CTRL_RESET_BUS_BLK>;
					reset-names = "isi_rst_proc", "isi_rst_apb", "isi_rst_bus";
					power-domains = <&mediamix_pd>;
					isi_chain = <&isi_chain_buf>;
					status = "disabled";

					cap_device {
						compatible = "imx-isi-capture";
						status = "disabled";
					};

					m2m_device{
						compatible = "imx-isi-m2m";
						status = "disabled";
					};
				};

				isi_1: isi@32e02000 {
					compatible = "fsl,imx8mp-isi", "fsl,imx8mn-isi";
					reg = <0x32e02000 0x2000>;
					interrupts = <GIC_SPI 42 IRQ_TYPE_LEVEL_HIGH>;
					interface = <3 0 2>;
					clocks = <&clk IMX8MP_CLK_MEDIA_AXI>,
						 <&clk IMX8MP_CLK_MEDIA_APB>,
						 <&clk IMX8MP_CLK_MEDIA_AXI_ROOT>,
						 <&clk IMX8MP_CLK_MEDIA_APB_ROOT>,
						 <&media_blk_ctrl IMX8MP_CLK_MEDIA_BLK_CTRL_BUS_BLK>,
						 <&media_blk_ctrl IMX8MP_CLK_MEDIA_BLK_CTRL_ISI_PROC>,
						 <&media_blk_ctrl IMX8MP_CLK_MEDIA_BLK_CTRL_ISI_APB>;
					clock-names = "disp_axi",
						      "disp_apb",
						      "disp_axi_root",
						      "disp_apb_root",
						      "media_blk_bus",
						      "media_blk_isi_proc",
						      "media_blk_isi_apb";
					assigned-clocks = <&clk IMX8MP_CLK_MEDIA_AXI_ROOT>,
							  <&clk IMX8MP_CLK_MEDIA_APB_ROOT>;
					assigned-clock-rates = <500000000>, <200000000>;
					resets = <&media_blk_ctrl IMX8MP_MEDIA_BLK_CTRL_RESET_ISI_PROC>,
						 <&media_blk_ctrl IMX8MP_MEDIA_BLK_CTRL_RESET_ISI_APB>,
						 <&media_blk_ctrl IMX8MP_MEDIA_BLK_CTRL_RESET_BUS_BLK>;
					reset-names = "isi_rst_proc", "isi_rst_apb", "isi_rst_bus";
					power-domains = <&mediamix_pd>;
					status = "disabled";

					cap_device {
						compatible = "imx-isi-capture";
						status = "disabled";
					};
				};

				dewarp: dwe@32e30000 {
					compatible = "fsl,imx8mp-dwe";
					clocks = <&media_blk_ctrl IMX8MP_CLK_MEDIA_BLK_CTRL_DWE_COR>,
						 <&media_blk_ctrl IMX8MP_CLK_MEDIA_BLK_CTRL_DWE_AXI>,
						 <&media_blk_ctrl IMX8MP_CLK_MEDIA_BLK_CTRL_DWE_AHB>;
					clock-names = "core", "axi", "ahb";
					reg = <0x32e30000 0x10000>;
					interrupts = <GIC_SPI 100 IRQ_TYPE_LEVEL_HIGH>;
					power-domains = <&ispdwp_pd>;
					status = "disabled";
				};

				isp_0: isp@32e10000 {
					compatible = "fsl,imx8mp-isp";
					reg = <0x32e10000 0x10000>;
					interrupts = <GIC_SPI 74 IRQ_TYPE_LEVEL_HIGH>;
					clocks = <&media_blk_ctrl IMX8MP_CLK_MEDIA_BLK_CTRL_ISP_COR>,
						 <&media_blk_ctrl IMX8MP_CLK_MEDIA_BLK_CTRL_ISP_AXI>,
						 <&media_blk_ctrl IMX8MP_CLK_MEDIA_BLK_CTRL_ISP_AHB>;
					clock-names = "core", "axi", "ahb";
					assigned-clocks = <&clk IMX8MP_CLK_MEDIA_ISP>;
					assigned-clock-parents = <&clk IMX8MP_SYS_PLL2_500M>;
					assigned-clock-rates = <500000000>;
					power-domains = <&ispdwp_pd>;
					id = <0>;
					gpr = <&media_blk_ctrl>;
<<<<<<< HEAD
=======
					memory-region = <&isp0_reserved>;
>>>>>>> eb4dad9e
					status = "disabled";
				};

				isp_1: isp@32e20000 {
					compatible = "fsl,imx8mp-isp";
					reg = <0x32e20000 0x10000>;
					interrupts = <GIC_SPI 75 IRQ_TYPE_LEVEL_HIGH>;
					clocks = <&media_blk_ctrl IMX8MP_CLK_MEDIA_BLK_CTRL_ISP_COR>,
						 <&media_blk_ctrl IMX8MP_CLK_MEDIA_BLK_CTRL_ISP_AXI>,
						 <&media_blk_ctrl IMX8MP_CLK_MEDIA_BLK_CTRL_ISP_AHB>;
					clock-names = "core", "axi", "ahb";
					assigned-clocks = <&clk IMX8MP_CLK_MEDIA_ISP>;
					assigned-clock-parents = <&clk IMX8MP_SYS_PLL2_500M>;
					assigned-clock-rates = <500000000>;
					power-domains = <&ispdwp_pd>;
					id = <1>;
					gpr = <&media_blk_ctrl>;
					status = "disabled";
				};

				mipi_csi_0: csi@32e40000 {
					compatible = "fsl,imx8mp-mipi-csi", "fsl,imx8mn-mipi-csi";
					reg = <0x32e40000 0x10000>;
					interrupts = <GIC_SPI 17 IRQ_TYPE_LEVEL_HIGH>;
					clock-frequency = <500000000>;
					clocks = <&clk IMX8MP_CLK_MEDIA_CAM1_PIX>,
						 <&clk IMX8MP_CLK_MEDIA_AXI>,
						 <&clk IMX8MP_CLK_MEDIA_APB>,
						 <&media_blk_ctrl IMX8MP_CLK_MEDIA_BLK_CTRL_MIPI_CSI_PCLK>,
						 <&media_blk_ctrl IMX8MP_CLK_MEDIA_BLK_CTRL_MIPI_CSI_ACLK>;
					clock-names = "mipi_clk",
						      "disp_axi",
						      "disp_apb",
						      "media_blk_csi_pclk",
						      "media_blk_csi_aclk";
					assigned-clocks = <&clk IMX8MP_CLK_MEDIA_CAM1_PIX>;
					assigned-clock-parents = <&clk IMX8MP_SYS_PLL2_1000M>;
					assigned-clock-rates = <500000000>;
					bus-width = <4>;
					csi-gpr = <&mediamix_gasket0>;
					gpr = <&media_blk_ctrl>;
					resets = <&media_blk_ctrl IMX8MP_MEDIA_BLK_CTRL_RESET_MIPI_CSI_PCLK>,
						 <&media_blk_ctrl IMX8MP_MEDIA_BLK_CTRL_RESET_MIPI_CSI_ACLK>;
					reset-names = "csi_rst_pclk", "csi_rst_aclk";
					power-domains = <&mipi_phy1_pd>;
					status = "disabled";
				};

				mipi_csi_1: csi@32e50000 {
					compatible = "fsl,imx8mp-mipi-csi", "fsl,imx8mn-mipi-csi";
					reg = <0x32e50000 0x10000>;
					interrupts = <GIC_SPI 80 IRQ_TYPE_LEVEL_HIGH>;
					clock-frequency = <266000000>;
					clocks = <&clk IMX8MP_CLK_MEDIA_CAM2_PIX>,
						 <&clk IMX8MP_CLK_MEDIA_AXI>,
						 <&clk IMX8MP_CLK_MEDIA_APB>,
						 <&media_blk_ctrl IMX8MP_CLK_MEDIA_BLK_CTRL_MIPI_CSI2_PCLK>,
						 <&media_blk_ctrl IMX8MP_CLK_MEDIA_BLK_CTRL_MIPI_CSI2_ACLK>;
					clock-names = "mipi_clk",
						      "disp_axi",
						      "disp_apb",
						      "media_blk_csi_pclk",
						      "media_blk_csi_aclk";
					assigned-clocks = <&clk IMX8MP_CLK_MEDIA_CAM2_PIX>;
					assigned-clock-parents = <&clk IMX8MP_SYS_PLL1_266M>;
					assigned-clock-rates = <266000000>;
					bus-width = <4>;
					csi-gpr = <&mediamix_gasket1>;
					gpr = <&media_blk_ctrl>;
					resets = <&media_blk_ctrl IMX8MP_MEDIA_BLK_CTRL_RESET_MIPI_CSI2_PCLK>,
						 <&media_blk_ctrl IMX8MP_MEDIA_BLK_CTRL_RESET_MIPI_CSI2_ACLK>;
					reset-names = "csi_rst_pclk", "csi_rst_aclk";
					power-domains = <&mipi_phy2_pd>;
					status = "disabled";
				};
			};

			pcie_phy: pcie-phy@32f00000 {
				compatible = "fsl,imx8mp-pcie-phy";
				reg = <0x32f00000 0x10000>;
				clocks = <&clk IMX8MP_CLK_DUMMY>;
				clock-names = "phy";
				#phy-cells = <0>;
				status = "disabled";
			};

			hsio_mix: hsio-mix@32f10000 {
				  compatible = "fsl,imx8mp-hsio-mix";
				  reg = <0x32f10000 0x8>;
			};
		};

		aips5: bus@30c00000 {
			compatible = "fsl,aips-bus", "simple-bus";
			reg = <0x30c00000 0x10000>;
			#address-cells = <1>;
			#size-cells = <1>;
			ranges;

			spba-bus@30c00000 {
				compatible = "fsl,spba-bus", "simple-bus";
				reg = <0x30c00000 0x100000>;
				#address-cells = <1>;
				#size-cells = <1>;
				ranges;

				sai1: sai@30c10000 {
					compatible = "fsl,imx8mq-sai", "fsl,imx6sx-sai";
					reg = <0x30c10000 0x10000>;
					interrupts = <GIC_SPI 95 IRQ_TYPE_LEVEL_HIGH>;
					clocks = <&audio_blk_ctrl IMX8MP_CLK_AUDIO_BLK_CTRL_SAI1_IPG>, <&clk IMX8MP_CLK_DUMMY>,
						 <&audio_blk_ctrl IMX8MP_CLK_AUDIO_BLK_CTRL_SAI1_MCLK1>, <&clk IMX8MP_CLK_DUMMY>,
						 <&clk IMX8MP_CLK_DUMMY>;
					clock-names = "bus", "mclk0", "mclk1", "mclk2", "mclk3";
					dmas = <&sdma2 0 2 0>, <&sdma2 1 2 0>;
					dma-names = "rx", "tx";
					fsl,shared-interrupt;
					fsl,dataline = <0 0xff 0xff>;
					power-domains = <&audiomix_pd>;
					status = "disabled";
				};

				sai2: sai@30c20000 {
					compatible = "fsl,imx8mq-sai", "fsl,imx6sx-sai";
					reg = <0x30c20000 0x10000>;
					interrupts = <GIC_SPI 96 IRQ_TYPE_LEVEL_HIGH>;
					clocks = <&audio_blk_ctrl IMX8MP_CLK_AUDIO_BLK_CTRL_SAI2_IPG>, <&clk IMX8MP_CLK_DUMMY>,
						 <&audio_blk_ctrl IMX8MP_CLK_AUDIO_BLK_CTRL_SAI2_MCLK1>, <&clk IMX8MP_CLK_DUMMY>,
						 <&clk IMX8MP_CLK_DUMMY>;
					clock-names = "bus", "mclk0", "mclk1", "mclk2", "mclk3";
					dmas = <&sdma2 2 2 0>, <&sdma2 3 2 0>;
					dma-names = "rx", "tx";
					fsl,shared-interrupt;
					fsl,dataline = <0 0xf 0xf>;
					power-domains = <&audiomix_pd>;
					status = "disabled";
				};

				sai3: sai@30c30000 {
					compatible = "fsl,imx8mq-sai", "fsl,imx6sx-sai";
					reg = <0x30c30000 0x10000>;
					interrupts = <GIC_SPI 50 IRQ_TYPE_LEVEL_HIGH>;
					clocks = <&audio_blk_ctrl IMX8MP_CLK_AUDIO_BLK_CTRL_SAI3_IPG>, <&clk IMX8MP_CLK_DUMMY>,
						 <&audio_blk_ctrl IMX8MP_CLK_AUDIO_BLK_CTRL_SAI3_MCLK1>, <&clk IMX8MP_CLK_DUMMY>,
						 <&clk IMX8MP_CLK_DUMMY>;
					clock-names = "bus", "mclk0", "mclk1", "mclk2", "mclk3";
					dmas = <&sdma2 4 2 0>, <&sdma2 5 2 0>;
					dma-names = "rx", "tx";
					fsl,shared-interrupt;
					fsl,dataline = <0 0x3 0x3>;
					power-domains = <&audiomix_pd>;
					status = "disabled";
				};

				sai5: sai@30c50000 {
					compatible = "fsl,imx8mq-sai", "fsl,imx6sx-sai";
					reg = <0x30c50000 0x10000>;
					interrupts = <GIC_SPI 90 IRQ_TYPE_LEVEL_HIGH>;
					clocks = <&audio_blk_ctrl IMX8MP_CLK_AUDIO_BLK_CTRL_SAI5_IPG>, <&clk IMX8MP_CLK_DUMMY>,
						 <&audio_blk_ctrl IMX8MP_CLK_AUDIO_BLK_CTRL_SAI5_MCLK1>, <&clk IMX8MP_CLK_DUMMY>,
						 <&clk IMX8MP_CLK_DUMMY>;
					clock-names = "bus", "mclk0", "mclk1", "mclk2", "mclk3";
					dmas = <&sdma2 8 2 0>, <&sdma2 9 2 0>;
					dma-names = "rx", "tx";
					fsl,shared-interrupt;
					fsl,dataline = <0 0xf 0xf>;
					power-domains = <&audiomix_pd>;
					status = "disabled";
				};

				sai6: sai@30c60000 {
					compatible = "fsl,imx8mq-sai", "fsl,imx6sx-sai";
					reg = <0x30c60000 0x10000>;
					interrupts = <GIC_SPI 90 IRQ_TYPE_LEVEL_HIGH>;
					clocks = <&audio_blk_ctrl IMX8MP_CLK_AUDIO_BLK_CTRL_SAI6_IPG>,
						 <&clk IMX8MP_CLK_DUMMY>,
						 <&audio_blk_ctrl IMX8MP_CLK_AUDIO_BLK_CTRL_SAI6_MCLK1>,
						 <&clk IMX8MP_CLK_DUMMY>,
						 <&clk IMX8MP_CLK_DUMMY>;
					clock-names = "bus", "mclk0", "mclk1", "mclk2", "mclk3";
					dmas = <&sdma2 10 2 0>, <&sdma2 11 2 0>;
					dma-names = "rx", "tx";
					fsl,shared-interrupt;
					power-domains = <&audiomix_pd>;
					status = "disabled";
				};

				sai7: sai@30c80000 {
					compatible = "fsl,imx8mq-sai", "fsl,imx6sx-sai";
					reg = <0x30c80000 0x10000>;
					interrupts = <GIC_SPI 111 IRQ_TYPE_LEVEL_HIGH>;
					clocks = <&audio_blk_ctrl IMX8MP_CLK_AUDIO_BLK_CTRL_SAI7_IPG>, <&clk IMX8MP_CLK_DUMMY>,
						 <&audio_blk_ctrl IMX8MP_CLK_AUDIO_BLK_CTRL_SAI7_MCLK1>, <&clk IMX8MP_CLK_DUMMY>,
						 <&clk IMX8MP_CLK_DUMMY>;
					clock-names = "bus", "mclk0", "mclk1", "mclk2", "mclk3";
					dmas = <&sdma2 12 2 0>, <&sdma2 13 2 0>;
					dma-names = "rx", "tx";
					fsl,shared-interrupt;
					power-domains = <&audiomix_pd>;
					status = "disabled";
				};

				easrc: easrc@30c90000 {
					compatible = "fsl,imx8mn-easrc";
					reg = <0x30c90000 0x10000>;
					interrupts = <GIC_SPI 122 IRQ_TYPE_LEVEL_HIGH>;
					clocks = <&audio_blk_ctrl IMX8MP_CLK_AUDIO_BLK_CTRL_ASRC_IPG>;
					clock-names = "mem";
					dmas = <&sdma2 16 23 0> , <&sdma2 17 23 0>,
					       <&sdma2 18 23 0> , <&sdma2 19 23 0>,
					       <&sdma2 20 23 0> , <&sdma2 21 23 0>,
					       <&sdma2 22 23 0> , <&sdma2 23 23 0>;
					dma-names = "ctx0_rx", "ctx0_tx",
						    "ctx1_rx", "ctx1_tx",
						    "ctx2_rx", "ctx2_tx",
						    "ctx3_rx", "ctx3_tx";
					fsl,easrc-ram-script-name = "imx/easrc/easrc-imx8mn.bin";
					fsl,asrc-rate  = <8000>;
					fsl,asrc-width = <16>;
					power-domains = <&audiomix_pd>;
					status = "disabled";
				};

				micfil: micfil@30ca0000 {
					compatible = "fsl,imx8mp-micfil";
					reg = <0x30ca0000 0x10000>;
					interrupts = <GIC_SPI 109 IRQ_TYPE_LEVEL_HIGH>,
						     <GIC_SPI 110 IRQ_TYPE_LEVEL_HIGH>,
						     <GIC_SPI 44 IRQ_TYPE_LEVEL_HIGH>,
						     <GIC_SPI 45 IRQ_TYPE_LEVEL_HIGH>;
					clocks = <&audio_blk_ctrl IMX8MP_CLK_AUDIO_BLK_CTRL_PDM_IPG>,
						 <&audio_blk_ctrl IMX8MP_CLK_AUDIO_BLK_CTRL_PDM_ROOT>,
						 <&clk IMX8MP_AUDIO_PLL1_OUT>,
						 <&clk IMX8MP_AUDIO_PLL2_OUT>,
						 <&clk IMX8MP_CLK_EXT3>;
					clock-names = "ipg_clk", "ipg_clk_app",
						      "pll8k", "pll11k", "clkext3";
					dmas = <&sdma2 24 25 0x80000000>;
					dma-names = "rx";
					power-domains = <&audiomix_pd>;
					status = "disabled";
				};

				aud2htx: aud2htx@30cb0000 {
					compatible = "fsl,imx8mp-aud2htx";
					reg = <0x30cb0000 0x10000>;
					interrupts = <GIC_SPI 130 IRQ_TYPE_LEVEL_HIGH>;
					clocks = <&audio_blk_ctrl IMX8MP_CLK_AUDIO_BLK_CTRL_AUD2HTX_IPG>;
					clock-names = "bus";
					dmas = <&sdma2 26 2 0>;
					dma-names = "tx";
					power-domains = <&audiomix_pd>;
					status = "disabled";
				};

				xcvr: xcvr@30cc0000 {
					compatible = "fsl,imx8mp-xcvr";
					reg = <0x30cc0000 0x800>,
					      <0x30cc0800 0x400>,
					      <0x30cc0c00 0x080>,
					      <0x30cc0e00 0x080>;
					reg-names = "ram", "regs", "rxfifo",
					            "txfifo";
					interrupts = /* XCVR IRQ 0 */
						     <GIC_SPI 128 IRQ_TYPE_LEVEL_HIGH>,
						     /* XCVR IRQ 1 */
						     <GIC_SPI 129 IRQ_TYPE_LEVEL_HIGH>,
						     /* XCVR PHY - SPDIF wakeup IRQ */
						     <GIC_SPI 146 IRQ_TYPE_LEVEL_HIGH>;
					clocks = <&audio_blk_ctrl IMX8MP_CLK_AUDIO_BLK_CTRL_EARC_IPG>,
						 <&audio_blk_ctrl IMX8MP_CLK_AUDIO_BLK_CTRL_EARC_PHY>,
						 <&audio_blk_ctrl IMX8MP_CLK_AUDIO_BLK_CTRL_SPBA2_ROOT>,
						 <&audio_blk_ctrl IMX8MP_CLK_AUDIO_BLK_CTRL_AUDPLL_ROOT>;
					clock-names = "ipg", "phy", "spba", "pll_ipg";
					dmas = <&sdma2 30 2 0>, <&sdma2 31 2 0>;
					dma-names = "rx", "tx";
					resets = <&audio_blk_ctrl 0>;
					power-domains = <&audiomix_pd>;
					status = "disabled";
				};
			};

			sdma3: dma-controller@30e00000 {
				compatible = "fsl,imx8mp-sdma", "fsl,imx7d-sdma";
				reg = <0x30e00000 0x10000>;
				interrupts = <GIC_SPI 34 IRQ_TYPE_LEVEL_HIGH>;
				clocks = <&audio_blk_ctrl IMX8MP_CLK_AUDIO_BLK_CTRL_SDMA3_ROOT>,
					 <&audio_blk_ctrl IMX8MP_CLK_AUDIO_BLK_CTRL_SDMA3_ROOT>;
				clock-names = "ipg", "ahb";
				#dma-cells = <3>;
				fsl,sdma-ram-script-name = "imx/sdma/sdma-imx7d.bin";
				fsl,ratio-1-1;
				power-domains = <&audiomix_pd>;
				status = "disabled";
			};

			sdma2: dma-controller@30e10000 {
				compatible = "fsl,imx8mp-sdma", "fsl,imx7d-sdma";
				reg = <0x30e10000 0x10000>;
				interrupts = <GIC_SPI 103 IRQ_TYPE_LEVEL_HIGH>;
				clocks = <&clk IMX8MP_CLK_AUDIO_AHB_ROOT>,
					 <&clk IMX8MP_CLK_AUDIO_AHB_ROOT>;
				clock-names = "ipg", "ahb";
				#dma-cells = <3>;
				fsl,sdma-ram-script-name = "imx/sdma/sdma-imx7d.bin";
				fsl,ratio-1-1;
				power-domains = <&audiomix_pd>;
				status = "disabled";
			};

			audio_blk_ctrl: audio-blk-ctrl@30e20000 {
				compatible = "fsl,imx8mp-audio-blk-ctrl", "syscon";
				reg = <0x30e20000 0x50C>;
				power-domains = <&audiomix_pd>;

				#clock-cells = <1>;
				#reset-cells = <1>;

				assigned-clocks = <&audio_blk_ctrl IMX8MP_CLK_AUDIO_BLK_CTRL_SAI_PLL_BYPASS>;
				assigned-clock-parents = <&audio_blk_ctrl IMX8MP_CLK_AUDIO_BLK_CTRL_SAI_PLL>;
			};

			audiomix_dsp: audiomix_dsp {
				compatible = "fsl,audiomix-dsp";
				power-domains = <&audiomix_pd>;
			};

			mu2: mu2@30e60000 {
				compatible = "fsl,imx8-mu-dsp", "fsl,imx6sx-mu";
				reg = <0x30E60000 0x10000>;
				interrupts = <GIC_SPI 136 IRQ_TYPE_LEVEL_HIGH>;
				fsl,dsp_ap_mu_id = <2>;
				 #mbox-cells = <2>;
				clocks = <&audio_blk_ctrl IMX8MP_CLK_AUDIO_BLK_CTRL_MU2_ROOT>;
				status = "okay";
			};

			hdmi_blk_ctrl: hdmi-blk-ctrl@32fc0000 {
				compatible = "fsl,imx8mp-hdmi-blk-ctrl", "syscon";
				reg = <0x32fc0000 0x1000>;
				power-domains = <&hdmimix_pd>;

				#clock-cells = <1>;
				#reset-cells = <1>;
			};

			irqsteer_hdmi: irqsteer@32fc2000 {
				compatible = "fsl,imx-irqsteer";
				reg = <0x32fc2000 0x1000>;
				interrupts = <GIC_SPI 43 IRQ_TYPE_LEVEL_HIGH>;
				interrupt-controller;
				#interrupt-cells = <1>;
				fsl,channel = <1>;
				fsl,num-irqs = <64>;
				clocks = <&hdmi_blk_ctrl IMX8MP_CLK_HDMI_BLK_CTRL_IRQS_STEER_CLK>;
				clock-names = "ipg";
				assigned-clocks = <&clk IMX8MP_CLK_HDMI_APB>;
				assigned-clock-parents = <&clk IMX8MP_SYS_PLL1_800M>;
				assigned-clock-rates = <200000000>;
				resets = <&hdmi_blk_ctrl IMX8MP_HDMI_BLK_CTRL_IRQ_STEER_RESET>;
				status = "disabled";
			};

			hdmi_pavi: hdmi-pai-pvi@32fc4000 {
				compatible = "fsl,imx8mp-hdmi-pavi";
				reg = <0x32fc4000 0x1000>;
				clocks = <&hdmi_blk_ctrl IMX8MP_CLK_HDMI_BLK_CTRL_TX_VID_LINK_PIX_CLK>,
						<&hdmi_blk_ctrl IMX8MP_CLK_HDMI_BLK_CTRL_TX_GPA_CLK>;
				clock-names = "pvi_clk", "pai_clk";
				resets = <&hdmi_blk_ctrl IMX8MP_HDMI_BLK_CTRL_HDMI_PAI_RESET>,
						<&hdmi_blk_ctrl IMX8MP_HDMI_BLK_CTRL_HDMI_PVI_RESET>;
				reset-names = "pai_rst", "pvi_rst";
				status = "disabled";
			};

			lcdif3: lcd-controller@32fc6000 {
				#address-cells = <1>;
				#size-cells = <0>;
				compatible = "fsl,imx8mp-lcdif3";
				reg = <0x32fc6000 0x10000>;
				clocks = <&hdmiphy 0>,
						<&clk IMX8MP_CLK_HDMI_AXI>,
						<&clk IMX8MP_CLK_HDMI_APB>,
						<&hdmi_blk_ctrl IMX8MP_CLK_HDMI_BLK_CTRL_GLOBAL_APB_CLK>,
						<&hdmi_blk_ctrl IMX8MP_CLK_HDMI_BLK_CTRL_GLOBAL_B_CLK>,
						<&hdmi_blk_ctrl IMX8MP_CLK_HDMI_BLK_CTRL_GLOBAL_XTAL24M_CLK>,
						<&hdmi_blk_ctrl IMX8MP_CLK_HDMI_BLK_CTRL_GLOBAL_TX_PIX_CLK>,
						<&hdmi_blk_ctrl IMX8MP_CLK_HDMI_BLK_CTRL_LCDIF_APB_CLK>,
						<&hdmi_blk_ctrl IMX8MP_CLK_HDMI_BLK_CTRL_LCDIF_B_CLK>,
						<&hdmi_blk_ctrl IMX8MP_CLK_HDMI_BLK_CTRL_LCDIF_PDI_CLK>,
						<&hdmi_blk_ctrl IMX8MP_CLK_HDMI_BLK_CTRL_LCDIF_PIX_CLK>,
						<&hdmi_blk_ctrl IMX8MP_CLK_HDMI_BLK_CTRL_LCDIF_SPU_CLK>,
						<&hdmi_blk_ctrl IMX8MP_CLK_HDMI_BLK_CTRL_NOC_HDMI_CLK>;
				clock-names = "pix", "disp-axi", "disp-apb",
							"mix_apb","mix_axi", "xtl_24m", "mix_pix", "lcdif_apb",
							"lcdif_axi", "lcdif_pdi", "lcdif_pix", "lcdif_spu",
							"noc_hdmi";
				assigned-clocks =  <&clk IMX8MP_CLK_HDMI_AXI>,
								<&clk IMX8MP_CLK_HDMI_APB>;
				assigned-clock-parents = <&clk IMX8MP_SYS_PLL2_500M>,
							 <&clk IMX8MP_SYS_PLL1_800M>;
				assigned-clock-rates = <500000000>, <200000000>;
				interrupts = <8 IRQ_TYPE_LEVEL_HIGH>;
				interrupt-parent = <&irqsteer_hdmi>;
				resets = <&hdmi_blk_ctrl IMX8MP_HDMI_BLK_CTRL_LCDIF_RESET>;
				power-domains = <&hdmimix_pd>;
				status = "disabled";

				lcdif3_disp: port@0 {
					reg = <0>;

					lcdif3_to_hdmi: endpoint {
						remote-endpoint = <&hdmi_from_lcdif3>;
					};
				};
			};

			hdmi: hdmi@32fd8000 {
				compatible = "fsl,imx8mp-hdmi";
				reg = <0x32fd8000 0x7eff>;
				interrupts = <0 IRQ_TYPE_LEVEL_HIGH>;
				interrupt-parent = <&irqsteer_hdmi>;
				clocks = <&clk IMX8MP_CLK_HDMI_APB>,
						<&clk IMX8MP_CLK_HDMI_24M>,
						<&hdmi_blk_ctrl IMX8MP_CLK_HDMI_BLK_CTRL_TX_PHY_INT_CLK>,
						<&hdmi_blk_ctrl IMX8MP_CLK_HDMI_BLK_CTRL_TX_PREP_CLK>,
						<&hdmi_blk_ctrl IMX8MP_CLK_HDMI_BLK_CTRL_TX_SKP_CLK>,
						<&hdmi_blk_ctrl IMX8MP_CLK_HDMI_BLK_CTRL_TX_SFR_CLK>,
						<&hdmi_blk_ctrl IMX8MP_CLK_HDMI_BLK_CTRL_TX_PIXEL_CLK>,
						<&hdmi_blk_ctrl IMX8MP_CLK_HDMI_BLK_CTRL_TX_CEC_CLK>,
						<&hdmi_blk_ctrl IMX8MP_CLK_HDMI_BLK_CTRL_TX_APB_CLK>,
						<&hdmi_blk_ctrl IMX8MP_CLK_HDMI_BLK_CTRL_TX_HPI_CLK>,
						<&hdmi_blk_ctrl IMX8MP_CLK_HDMI_BLK_CTRL_FDCC_REF_CLK>,
						<&hdmi_blk_ctrl IMX8MP_CLK_HDMI_BLK_CTRL_TX_PIPE_CLK_SEL>;
				clock-names = "iahb", "isfr",
								"phy_int", "prep_clk", "skp_clk", "sfr_clk", "pix_clk",
								"cec_clk", "apb_clk", "hpi_clk", "fdcc_ref", "pipe_clk";
				assigned-clocks = <&clk IMX8MP_CLK_HDMI_APB>,
							<&clk IMX8MP_CLK_HDMI_AXI>,
							<&clk IMX8MP_CLK_HDMI_24M>;
				assigned-clock-parents = <&clk IMX8MP_SYS_PLL1_800M>,
							<&clk IMX8MP_SYS_PLL2_500M>,
							<&clk IMX8MP_CLK_24M>;
				assigned-clock-rates = <200000000>, <500000000>, <24000000>;
				phys = <&hdmiphy>;
				phy-names = "hdmi";
				resets = <&hdmi_blk_ctrl IMX8MP_HDMI_BLK_CTRL_HDMI_TX_RESET>;
				gpr = <&hdmi_blk_ctrl>;
				power-domains = <&hdmi_phy_pd>;
				status = "disabled";

				port@0 {
					hdmi_from_lcdif3: endpoint {
						remote-endpoint = <&lcdif3_to_hdmi>;
					};
				};
			};

			hdmiphy: hdmiphy@32fdff00 {
				compatible = "fsl,samsung-hdmi-phy";
				reg = <0x32fdff00 0x100>;
				#clock-cells = <1>;
				clocks = <&hdmi_blk_ctrl IMX8MP_CLK_HDMI_BLK_CTRL_TX_PHY_APB_CLK>,
						<&hdmi_blk_ctrl IMX8MP_CLK_HDMI_BLK_CTRL_GLOBAL_XTAL24M_CLK>;
				clock-names = "apb", "ref";
				clock-output-names = "hdmi_phy";
				#phy-cells = <0>;
				resets = <&hdmi_blk_ctrl IMX8MP_HDMI_BLK_CTRL_HDMI_PHY_RESET>;
				status = "disabled";
			};
		};

		gic: interrupt-controller@38800000 {
			compatible = "arm,gic-v3";
			reg = <0x38800000 0x10000>,
			      <0x38880000 0xc0000>;
			#interrupt-cells = <3>;
			interrupt-controller;
			interrupts = <GIC_PPI 9 IRQ_TYPE_LEVEL_HIGH>;
			interrupt-parent = <&gic>;
		};

		usb3_phy0: usb-phy@381f0040 {
			compatible = "fsl,imx8mp-usb-phy";
			reg = <0x381f0040 0x40>;
			clocks = <&clk IMX8MP_CLK_USB_PHY_ROOT>;
			clock-names = "phy";
			assigned-clocks = <&clk IMX8MP_CLK_USB_PHY_REF>;
			assigned-clock-parents = <&clk IMX8MP_CLK_24M>;
			#phy-cells = <0>;
			status = "disabled";
		};

		usb3_0: usb@32f10100 {
			compatible = "fsl,imx8mp-dwc3";
			reg = <0x32f10100 0x8>;
			clocks = <&clk IMX8MP_CLK_HSIO_ROOT>,
				 <&clk IMX8MP_CLK_USB_ROOT>;
			clock-names = "hsio", "suspend";
			interrupts = <GIC_SPI 148 IRQ_TYPE_LEVEL_HIGH>;
			power-domains = <&hsiomix_pd>;
			#address-cells = <1>;
			#size-cells = <1>;
			ranges;
			status = "disabled";

			usb_dwc3_0: dwc3@38100000 {
				compatible = "snps,dwc3";
				reg = <0x38100000 0x10000>;
				clocks = <&clk IMX8MP_CLK_HSIO_AXI>,
					 <&clk IMX8MP_CLK_USB_CORE_REF>,
					 <&clk IMX8MP_CLK_USB_ROOT>;
				clock-names = "bus_early", "ref", "suspend";
				assigned-clocks = <&clk IMX8MP_CLK_HSIO_AXI>;
				assigned-clock-parents = <&clk IMX8MP_SYS_PLL2_500M>;
				assigned-clock-rates = <500000000>;
				interrupts = <GIC_SPI 40 IRQ_TYPE_LEVEL_HIGH>;
				phys = <&usb3_phy0>, <&usb3_phy0>;
				phy-names = "usb2-phy", "usb3-phy";
				snps,dis-u2-freeclk-exists-quirk;
				status = "disabled";
			};

		};

		usb3_phy1: usb-phy@382f0040 {
			compatible = "fsl,imx8mp-usb-phy";
			reg = <0x382f0040 0x40>;
			clocks = <&clk IMX8MP_CLK_USB_PHY_ROOT>;
			clock-names = "phy";
			assigned-clocks = <&clk IMX8MP_CLK_USB_PHY_REF>;
			assigned-clock-parents = <&clk IMX8MP_CLK_24M>;
			#phy-cells = <0>;
			status = "disabled";
		};

		usb3_1: usb@32f10108 {
			compatible = "fsl,imx8mp-dwc3";
			reg = <0x32f10108 0x8>;
			clocks = <&clk IMX8MP_CLK_HSIO_ROOT>,
				 <&clk IMX8MP_CLK_USB_ROOT>;
			clock-names = "hsio", "suspend";
			interrupts = <GIC_SPI 149 IRQ_TYPE_LEVEL_HIGH>;
			power-domains = <&hsiomix_pd>;
			#address-cells = <1>;
			#size-cells = <1>;
			ranges;
			status = "disabled";

			usb_dwc3_1: dwc3@38200000 {
				compatible = "snps,dwc3";
				reg = <0x38200000 0x10000>;
				clocks = <&clk IMX8MP_CLK_HSIO_AXI>,
					 <&clk IMX8MP_CLK_USB_CORE_REF>,
					 <&clk IMX8MP_CLK_USB_ROOT>;
				clock-names = "bus_early", "ref", "suspend";
				assigned-clocks = <&clk IMX8MP_CLK_HSIO_AXI>;
				assigned-clock-parents = <&clk IMX8MP_SYS_PLL2_500M>;
				assigned-clock-rates = <500000000>;
				interrupts = <GIC_SPI 41 IRQ_TYPE_LEVEL_HIGH>;
				phys = <&usb3_phy1>, <&usb3_phy1>;
				phy-names = "usb2-phy", "usb3-phy";
				snps,dis-u2-freeclk-exists-quirk;
				status = "disabled";
			};
		};

		dma_apbh: dma-apbh@33000000 {
			compatible = "fsl,imx7d-dma-apbh", "fsl,imx28-dma-apbh";
			reg = <0x33000000 0x2000>;
			interrupts = <GIC_SPI 12 IRQ_TYPE_LEVEL_HIGH>,
				<GIC_SPI 12 IRQ_TYPE_LEVEL_HIGH>,
				<GIC_SPI 12 IRQ_TYPE_LEVEL_HIGH>,
				<GIC_SPI 12 IRQ_TYPE_LEVEL_HIGH>;
			interrupt-names = "gpmi0", "gpmi1", "gpmi2", "gpmi3";
			#dma-cells = <1>;
			dma-channels = <4>;
			clocks = <&clk IMX8MP_CLK_NAND_USDHC_BUS_RAWNAND_CLK>;
		};

		gpmi: gpmi-nand@33002000{
			compatible = "fsl,imx7d-gpmi-nand";
			#address-cells = <1>;
			#size-cells = <1>;
			reg = <0x33002000 0x2000>, <0x33004000 0x4000>;
			reg-names = "gpmi-nand", "bch";
			interrupts = <GIC_SPI 14 IRQ_TYPE_LEVEL_HIGH>;
			interrupt-names = "bch";
			clocks = <&clk IMX8MP_CLK_NAND_ROOT>,
				<&clk IMX8MP_CLK_NAND_USDHC_BUS_RAWNAND_CLK>;
			clock-names = "gpmi_io", "gpmi_bch_apb";
			dmas = <&dma_apbh 0>;
			dma-names = "rx-tx";
			status = "disabled";
		};

		pcie: pcie@33800000 {
			compatible = "fsl,imx8mp-pcie", "snps,dw-pcie";
			reg = <0x33800000 0x400000>, <0x1ff00000 0x80000>;
			reg-names = "dbi", "config";
			#address-cells = <3>;
			#size-cells = <2>;
			device_type = "pci";
			ranges =  <0x81000000 0 0x00000000 0x1ff80000 0 0x00010000 /* downstream I/O 64KB */
				   0x82000000 0 0x18000000 0x18000000 0 0x07f00000>; /* non-prefetchable memory */
			num-lanes = <1>;
			num-viewport = <4>;
			interrupts = <GIC_SPI 140 IRQ_TYPE_LEVEL_HIGH>,
					<GIC_SPI 127 IRQ_TYPE_LEVEL_HIGH>; /* eDMA */
			interrupt-names = "msi";
			#interrupt-cells = <1>;
			interrupt-map-mask = <0 0 0 0x7>;
			interrupt-map = <0 0 0 1 &gic GIC_SPI 126 IRQ_TYPE_LEVEL_HIGH>,
					<0 0 0 2 &gic GIC_SPI 125 IRQ_TYPE_LEVEL_HIGH>,
					<0 0 0 3 &gic GIC_SPI 124 IRQ_TYPE_LEVEL_HIGH>,
					<0 0 0 4 &gic GIC_SPI 123 IRQ_TYPE_LEVEL_HIGH>;
			fsl,max-link-speed = <3>;
			linux,pci-domain = <0>;
			power-domains = <&pcie_pd>;
			resets = <&src IMX8MP_RESET_PCIEPHY>,
				 <&src IMX8MP_RESET_PCIEPHY_PERST>,
				 <&src IMX8MP_RESET_PCIE_CTRL_APPS_EN>,
				 <&src IMX8MP_RESET_PCIE_CTRL_APPS_CLK_REQ>,
				 <&src IMX8MP_RESET_PCIE_CTRL_APPS_TURNOFF>;
			reset-names = "pciephy", "pciephy_perst", "apps", "clkreq", "turnoff";
			phys = <&pcie_phy>;
			phy-names = "pcie-phy";
			fsl,imx8mp-hsio-mix = <&hsio_mix>;
			status = "disabled";
		};

		pcie_ep: pcie_ep@33800000 {
			compatible = "fsl,imx8mp-pcie-ep";
			reg = <0x33800000 0x000400000>, <0x18000000 0x08000000>;
			reg-names = "regs", "addr_space";
			num-lanes = <1>;
			interrupts = <GIC_SPI 127 IRQ_TYPE_LEVEL_HIGH>; /* eDMA */
			interrupt-names = "dma";
			fsl,max-link-speed = <3>;
			power-domains = <&pcie_pd>;
			resets = <&src IMX8MP_RESET_PCIEPHY>,
				 <&src IMX8MP_RESET_PCIEPHY_PERST>,
				 <&src IMX8MP_RESET_PCIE_CTRL_APPS_EN>,
				 <&src IMX8MP_RESET_PCIE_CTRL_APPS_CLK_REQ>,
				 <&src IMX8MP_RESET_PCIE_CTRL_APPS_TURNOFF>;
			reset-names = "pciephy", "pciephy_perst", "apps", "clkreq", "turnoff";
			phys = <&pcie_phy>;
			phy-names = "pcie-phy";
			fsl,imx8mp-hsio-mix = <&hsio_mix>;
			num-ib-windows = <4>;
			num-ob-windows = <4>;
			status = "disabled";
		};

		ddr-pmu@3d800000 {
			compatible = "fsl,imx8mp-ddr-pmu", "fsl,imx8m-ddr-pmu";
			reg = <0x3d800000 0x400000>;
			interrupts = <GIC_SPI 98 IRQ_TYPE_LEVEL_HIGH>;
		};

		edacmc: memory-controller@3d400000 {
			compatible = "fsl,imx8mp-ddrc";
			reg = <0x3d400000 0x400000>;
			interrupts = <GIC_SPI 147 IRQ_TYPE_LEVEL_HIGH>;
		};
	};

	rpmsg: rpmsg{
		compatible = "fsl,imx8mq-rpmsg";
		/* up to now, the following channels are used in imx rpmsg
		 * - tx1/rx1: messages channel.
		 * - general interrupt1: remote proc finish re-init rpmsg stack
		 *   when A core is partition reset.
		 */
		mbox-names = "tx", "rx", "rxdb";
		mboxes = <&mu 0 1
			  &mu 1 1
			  &mu 3 1>;
		status = "disabled";
	};

	vpu_g1: vpu_g1@38300000 {
		compatible = "nxp,imx8mm-hantro","nxp,imx8mp-hantro";
		reg = <0x0 0x38300000 0x0 0x100000>;
		reg-names = "regs_hantro";
		interrupts = <GIC_SPI 7 IRQ_TYPE_LEVEL_HIGH>;
		interrupt-names = "irq_hantro";
		clocks = <&clk IMX8MP_CLK_VPU_G1_ROOT>, <&clk IMX8MP_CLK_VPU_ROOT>;
		clock-names = "clk_hantro", "clk_hantro_bus";
		assigned-clocks = <&clk IMX8MP_CLK_VPU_G1>, <&clk IMX8MP_CLK_VPU_BUS>;
		assigned-clock-parents = <&clk IMX8MP_SYS_PLL1_800M>, <&clk IMX8MP_SYS_PLL1_800M>;
		assigned-clock-rates = <800000000>, <800000000>;
		power-domains = <&vpu_g1_pd>;
		status = "disabled";
	};

	vpu_g2: vpu_g2@38310000 {
		compatible = "nxp,imx8mm-hantro","nxp,imx8mp-hantro";
		reg = <0x0 0x38310000 0x0 0x100000>;
		reg-names = "regs_hantro";
		interrupts = <GIC_SPI 8 IRQ_TYPE_LEVEL_HIGH>;
		interrupt-names = "irq_hantro";
		clocks = <&clk IMX8MP_CLK_VPU_G2_ROOT>, <&clk IMX8MP_CLK_VPU_ROOT>;
		clock-names = "clk_hantro", "clk_hantro_bus";
		assigned-clocks = <&clk IMX8MP_CLK_VPU_G2>, <&clk IMX8MP_CLK_VPU_BUS>, <&clk IMX8MP_VPU_PLL>;
		assigned-clock-parents = <&clk IMX8MP_VPU_PLL_OUT>, <&clk IMX8MP_SYS_PLL1_800M>;
		assigned-clock-rates = <700000000>, <800000000>, <700000000>;
		power-domains = <&vpu_g2_pd>;
		status = "disabled";
	};

	vpu_vc8000e: vpu_vc8000e@38320000 {
		compatible = "nxp,imx8mp-hantro-vc8000e";
		reg = <0x0 0x38320000 0x0 0x10000>;
		reg-names = "regs_hantro_vc8000e";
		interrupts = <GIC_SPI 30 IRQ_TYPE_LEVEL_HIGH>;
		interrupt-names = "irq_hantro_vc8000e";
		clocks = <&clk IMX8MP_CLK_VPU_VC8KE_ROOT>, <&clk IMX8MP_CLK_VPU_ROOT>;
		clock-names = "clk_hantro_vc8000e", "clk_hantro_vc8000e_bus";
		assigned-clocks = <&clk IMX8MP_CLK_VPU_VC8000E>,<&clk IMX8MP_CLK_VPU_BUS>;
		assigned-clock-parents = <&clk IMX8MP_SYS_PLL2_1000M>, <&clk IMX8MP_SYS_PLL1_800M>;
		assigned-clock-rates = <500000000>, <800000000>;
		power-domains = <&vpu_h1_pd>;
		status = "disabled";
	};

	vpu_v4l2: vpu_v4l2 {
		compatible = "nxp,imx8m-vsiv4l2";
		status = "disabled";
	};

	gpu_3d: gpu3d@38000000 {
		compatible = "fsl,imx8-gpu";
		reg = <0x0 0x38000000 0x0 0x8000>;
		interrupts = <GIC_SPI 3 IRQ_TYPE_LEVEL_HIGH>;
		clocks = <&clk IMX8MP_CLK_GPU3D_ROOT>,
			 <&clk IMX8MP_CLK_GPU3D_SHADER_CORE>,
			 <&clk IMX8MP_CLK_GPU_AXI>,
			 <&clk IMX8MP_CLK_GPU_AHB>;
		clock-names = "core", "shader", "axi", "ahb";
		assigned-clocks = <&clk IMX8MP_CLK_GPU3D_CORE>,
				  <&clk IMX8MP_CLK_GPU3D_SHADER_CORE>,
				  <&clk IMX8MP_CLK_GPU_AXI>,
				  <&clk IMX8MP_CLK_GPU_AHB>;
		assigned-clock-parents = <&clk IMX8MP_SYS_PLL2_1000M>,
					 <&clk IMX8MP_SYS_PLL2_1000M>,
					 <&clk IMX8MP_SYS_PLL1_800M>,
					 <&clk IMX8MP_SYS_PLL1_800M>;
		assigned-clock-rates = <1000000000>, <1000000000>,
				       <800000000>, <400000000>;
		power-domains = <&gpu3d_pd>;
		status = "disabled";
	};

	gpu_2d: gpu2d@38008000 {
		compatible = "fsl,imx8-gpu";
		reg = <0x0 0x38008000 0x0 0x8000>;
		interrupts = <GIC_SPI 25 IRQ_TYPE_LEVEL_HIGH>;
		clocks = <&clk IMX8MP_CLK_GPU2D_ROOT>,
			 <&clk IMX8MP_CLK_GPU_AXI>,
			 <&clk IMX8MP_CLK_GPU_AHB>;
		clock-names = "core", "axi", "ahb";
		assigned-clocks = <&clk IMX8MP_CLK_GPU2D_CORE>,
				  <&clk IMX8MP_CLK_GPU_AXI>,
				  <&clk IMX8MP_CLK_GPU_AHB>;
		assigned-clock-parents = <&clk IMX8MP_SYS_PLL2_1000M>,
					 <&clk IMX8MP_SYS_PLL1_800M>,
					 <&clk IMX8MP_SYS_PLL1_800M>;
		assigned-clock-rates = <1000000000>, <800000000>, <400000000>;
		power-domains = <&gpu2d_pd>;
		status = "disabled";
	};

	ml_vipsi: vipsi@38500000 {
		compatible = "fsl,imx8-gpu", "fsl,imx8-vipsi";
		reg = <0x0 0x38500000 0x0 0x20000>;
		interrupts = <GIC_SPI 13 IRQ_TYPE_LEVEL_HIGH>;
		clocks = <&clk IMX8MP_CLK_NPU_ROOT>,
				<&clk IMX8MP_CLK_NPU_ROOT>,
				<&clk IMX8MP_CLK_ML_AXI>,
				<&clk IMX8MP_CLK_ML_AHB>;
		clock-names = "core", "shader", "axi", "ahb";
		assigned-clocks = <&clk IMX8MP_CLK_ML_CORE>,
				  <&clk IMX8MP_CLK_ML_AXI>,
				  <&clk IMX8MP_CLK_ML_AHB>;
		assigned-clock-parents = <&clk IMX8MP_SYS_PLL2_1000M>,
					 <&clk IMX8MP_SYS_PLL1_800M>,
					 <&clk IMX8MP_SYS_PLL1_800M>;
		assigned-clock-rates = <1000000000>, <800000000>, <400000000>;
		power-domains = <&mlmix_pd>;
		status = "disabled";
	};

	mix_gpu_ml: mix_gpu_ml {
		compatible = "fsl,imx8mp-gpu", "fsl,imx8-gpu-ss";
		cores = <&gpu_3d>, <&ml_vipsi>, <&gpu_2d>;
		reg = <0x0 0x40000000 0x0 0xC0000000>, <0x0 0x0 0x0 0x10000000>;
		reg-names = "phys_baseaddr", "contiguous_mem";
		status = "disabled";
	};

	dsp: dsp@3b6e8000 {
		compatible = "fsl,imx8mp-dsp-v1";
		memory-region = <&dsp_reserved>;
		reg = <0x0 0x3B6E8000 0x0 0x88000>;
		clocks = <&audio_blk_ctrl IMX8MP_CLK_AUDIO_BLK_CTRL_OCRAMA_IPG>,
			 <&audio_blk_ctrl IMX8MP_CLK_AUDIO_BLK_CTRL_DSP_ROOT>,
			 <&audio_blk_ctrl IMX8MP_CLK_AUDIO_BLK_CTRL_DSPDBG_ROOT>,
			 <&audio_blk_ctrl IMX8MP_CLK_AUDIO_BLK_CTRL_MU2_ROOT>;
		clock-names = "ocram", "core", "debug", "mu2";
		fsl,dsp-firmware = "imx/dsp/hifi4.bin";
		power-domains = <&audiomix_pd>;
		mbox-names = "txdb0", "txdb1", "rxdb0", "rxdb1";
		mboxes = <&mu2 2 0>,
			<&mu2 2 1>,
			<&mu2 3 0>,
			<&mu2 3 1>;
		status = "disabled";
	};

	i2c_rpbus_3: i2c-rpbus-3 {
		compatible = "fsl,i2c-rpbus";
		status = "disabled";
	};

	etm0: etm@28440000 {
		compatible = "arm,coresight-etm4x", "arm,primecell";
		reg = <0x0 0x28440000 0x0 0x10000>;
		arm,primecell-periphid = <0xbb95d>;
		cpu = <&A53_0>;
		clocks = <&clk IMX8MP_CLK_MAIN_AXI>;
		clock-names = "apb_pclk";
		status = "disabled";

		out-ports {
			port {
				etm0_out_port: endpoint {
					remote-endpoint = <&ca_funnel_in_port0>;
				};
			};
		};
	};

	etm1: etm@28540000 {
		compatible = "arm,coresight-etm4x", "arm,primecell";
		reg = <0x0 0x28540000 0x0 0x10000>;
		arm,primecell-periphid = <0xbb95d>;
		cpu = <&A53_1>;
		clocks = <&clk IMX8MP_CLK_MAIN_AXI>;
		clock-names = "apb_pclk";
		status = "disabled";

		out-ports {
			port {
				etm1_out_port: endpoint {
					remote-endpoint = <&ca_funnel_in_port1>;
				};
			};
		};
	};

	etm2: etm@28640000 {
		compatible = "arm,coresight-etm4x", "arm,primecell";
		reg = <0x0 0x28640000 0x0 0x10000>;
		arm,primecell-periphid = <0xbb95d>;
		cpu = <&A53_2>;
		clocks = <&clk IMX8MP_CLK_MAIN_AXI>;
		clock-names = "apb_pclk";
		status = "disabled";

		out-ports {
			port {
				etm2_out_port: endpoint {
					remote-endpoint = <&ca_funnel_in_port2>;
				};
			};
		};
	};

	etm3: etm@28740000 {
		compatible = "arm,coresight-etm4x", "arm,primecell";
		reg = <0x0 0x28740000 0x0 0x10000>;
		arm,primecell-periphid = <0xbb95d>;
		cpu = <&A53_3>;
		clocks = <&clk IMX8MP_CLK_MAIN_AXI>;
		clock-names = "apb_pclk";
		status = "disabled";

		out-ports {
			port {
				etm3_out_port: endpoint {
					remote-endpoint = <&ca_funnel_in_port3>;
				};
			};
		};
	};

	funnel0: funnel {
	       /*
		* non-configurable funnel don't show up on the AMBA
		* bus.  As such no need to add "arm,primecell".
		*/
		compatible = "arm,coresight-static-funnel";
		status = "disabled";

		in-ports {
			#address-cells = <1>;
			#size-cells = <0>;

			port@0 {
				reg = <0>;
				ca_funnel_in_port0: endpoint {
					remote-endpoint = <&etm0_out_port>;
				};
			};

			port@1 {
				reg = <1>;
				ca_funnel_in_port1: endpoint {
					remote-endpoint = <&etm1_out_port>;
				};
			};

			port@2 {
				reg = <2>;
				ca_funnel_in_port2: endpoint {
					remote-endpoint = <&etm2_out_port>;
				};
			};

			port@3 {
				reg = <3>;
				ca_funnel_in_port3: endpoint {
					remote-endpoint = <&etm3_out_port>;
				};
			};
		};

		out-ports {
			port {
				ca_funnel_out_port0: endpoint {
					remote-endpoint = <&hugo_funnel_in_port0>;
				};
			};
		};

	};

	funnel1: funnel@28c03000 {
		compatible = "arm,coresight-dynamic-funnel", "arm,primecell";
		reg = <0x0 0x28c03000 0x0 0x1000>;
		clocks = <&clk IMX8MP_CLK_MAIN_AXI>;
		clock-names = "apb_pclk";
		status = "disabled";

		in-ports {
			#address-cells = <1>;
			#size-cells = <0>;

			port@0 {
				reg = <0>;
				hugo_funnel_in_port0: endpoint {
					remote-endpoint = <&ca_funnel_out_port0>;
				};
			};

			port@1 {
				reg = <1>;
				hugo_funnel_in_port1: endpoint {
					/* M7 input */
				};
			};

			port@2 {
				reg = <2>;
				hugo_funnel_in_port2: endpoint {
					/* DSP input */
				};
			};
			/* the other input ports are not connect to anything */
		};

		out-ports {
			port {
				hugo_funnel_out_port0: endpoint {
					remote-endpoint = <&etf_in_port>;
				};
			};
		};
	};

	etf@28c04000 {
		compatible = "arm,coresight-tmc", "arm,primecell";
		reg = <0x0 0x28c04000 0x0 0x1000>;
		clocks = <&clk IMX8MP_CLK_MAIN_AXI>;
		clock-names = "apb_pclk";
		status = "disabled";

		in-ports {
			port {
				etf_in_port: endpoint {
					remote-endpoint = <&hugo_funnel_out_port0>;
				};
			};
		};

		out-ports {
			port {
				etf_out_port: endpoint {
					remote-endpoint = <&etr_in_port>;
				};
			};
		};
	};

	etr@28c06000 {
		compatible = "arm,coresight-tmc", "arm,primecell";
		reg = <0x0 0x28c06000 0x0 0x1000>;
		clocks = <&clk IMX8MP_CLK_MAIN_AXI>;
		clock-names = "apb_pclk";
		status = "disabled";

		in-ports {
			port {
				etr_in_port: endpoint {
					remote-endpoint = <&etf_out_port>;
				};
			};
		};
	};
};<|MERGE_RESOLUTION|>--- conflicted
+++ resolved
@@ -187,7 +187,7 @@
 			reg = <0 0x92400000 0 0x2000000>;
 		};
 
-<<<<<<< HEAD
+
 		ramoops@94400000 {
 			compatible = "ramoops";
 			reg = <0 0x94400000 0 0x00100000>;
@@ -200,12 +200,12 @@
 		unmapped_region: unmapped {
 			 compatible = "imx-secure-ion-pool";
 			 reg = <0x0 0xE0000000 0 0x10000000>;
-=======
+		};
+
 		/* used only by tuning tool, can be removed for normal case */
 		isp0_reserved: isp0@94400000 {
 			no-map;
 			reg = <0 0x94400000 0 0x10000000>;
->>>>>>> eb4dad9e
 		};
 	};
 
@@ -1513,10 +1513,7 @@
 					power-domains = <&ispdwp_pd>;
 					id = <0>;
 					gpr = <&media_blk_ctrl>;
-<<<<<<< HEAD
-=======
 					memory-region = <&isp0_reserved>;
->>>>>>> eb4dad9e
 					status = "disabled";
 				};
 
