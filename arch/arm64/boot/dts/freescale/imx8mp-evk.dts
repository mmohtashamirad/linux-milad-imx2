// SPDX-License-Identifier: (GPL-2.0+ OR MIT)
/*
 * Copyright 2019 NXP
 */

/dts-v1/;

#include <dt-bindings/usb/pd.h>
#include "imx8mp.dtsi"
/ {
	firmware {
		android {
			compatible = "android,firmware";
			/* default emmc node used for GSI */
			boot_devices = "soc@0/30800000.bus/30b60000.mmc";
			/* sd card node which used if androidboot.boot_device_root=mmcblk1 */
			boot_devices_mmcblk1 = "soc@0/30800000.bus/30b50000.mmc";
			/* emmc node which used if androidboot.boot_device_root=mmcblk2 */
			boot_devices_mmcblk2 = "soc@0/30800000.bus/30b60000.mmc";
			fstab {
				compatible = "android,fstab";
				system {
					compatible = "android,system";
					dev = "system";
					type = "ext4";
					mnt_flags = "noatime,errors=panic,ro,barrier=1,inode_readahead_blks=8";
					fsmgr_flags = "wait,slotselect,avb,avb_keys=/avb,logical,first_stage_mount";
				};
				system_ext {
					compatible = "android,system_ext";
					dev = "system_ext";
					type = "ext4";
					mnt_flags = "noatime,ro,errors=panic";
					fsmgr_flags = "wait,slotselect,avb,logical,first_stage_mount";
				};
				vendor {
					compatible = "android,vendor";
					dev = "vendor";
					type = "ext4";
					mnt_flags = "noatime,errors=panic,ro,barrier=1,inode_readahead_blks=8";
					fsmgr_flags = "wait,slotselect,avb,logical,first_stage_mount";
				};
				product {
					compatible = "android,product";
					dev = "product";
					type = "ext4";
					mnt_flags = "noatime,errors=panic,ro,barrier=1,inode_readahead_blks=8";
					fsmgr_flags = "wait,slotselect,avb,logical,first_stage_mount";
				};
				metadata {
					compatible = "android,metadata";
					dev = "/dev/block/by-name/metadata";
					type = "ext4";
					mnt_flags = "noatime,nosuid,nodev,discard,sync";
					fsmgr_flags = "wait,formattable,first_stage_mount,check";
				};
			};
			vbmeta {
				/*we need use FirstStageMountVBootV2 if we enable avb*/
				compatible = "android,vbmeta";
				/*parts means the partition witch can be mount in first stage*/
				parts = "vbmeta,dtbo,boot,system,vendor,product";
			};
		};
	};
};

/ {
	trusty {
		compatible = "android,trusty-smc-v1";
		ranges;
		#address-cells = <2>;
		#size-cells = <2>;
		trusty-irq {
			compatible = "android,trusty-irq-v1";
			interrupt-templates = <&trusty_ipi 0>;
			interrupt-ranges = < 0 15 0>;
		};
		trusty-virtio {
			compatible = "android,trusty-virtio-v1";
		};
		trusty-log {
			compatible = "android,trusty-log-v1";
		};
	};
	trusty_ipi: interrupt-controller@0 {
		compatible = "android,CustomIPI";
		interrupt-controller;
		#interrupt-cells = <1>;
	};
};

/ {
	model = "NXP i.MX8MPlus EVK board";
	compatible = "fsl,imx8mp-evk", "fsl,imx8mp";

	reserved-memory {
		#address-cells = <2>;
		#size-cells = <2>;
		ranges;

		rpmsg_reserved: rpmsg@0x55800000 {
			no-map;
			reg = <0 0x55800000 0 0x800000>;
		};
		pmem_1: pmem@0x94400000 {
			no-map;
			reg = <0 0x94400000 0 0x00010000>;
		};
	};
	pmem@0x94400000 {
		#address-cells = <2>;
		#size-cells = <2>;
		compatible = "pmem-region";
		reg = <0 0x94400000 0 0x00010000>;
		volatile;
	};

	chosen {
		stdout-path = &uart2;
	};

	leds {
		compatible = "gpio-leds";
		pinctrl-names = "default";
		pinctrl-0 = <&pinctrl_gpio_led>;

		status {
			label = "status";
			gpios = <&gpio3 16 GPIO_ACTIVE_HIGH>;
			default-state = "on"; /* LED GREEN */
		};
	};

	reg_can1_stby: regulator-can1-stby {
		compatible = "regulator-fixed";
		regulator-name = "can1-stby";
		pinctrl-names = "default";
		pinctrl-0 = <&pinctrl_flexcan1_reg>;
		regulator-min-microvolt = <3300000>;
		regulator-max-microvolt = <3300000>;
		gpio = <&gpio5 5 GPIO_ACTIVE_HIGH>;
		enable-active-high;
	};

	reg_can2_stby: regulator-can2-stby {
		compatible = "regulator-fixed";
		regulator-name = "can2-stby";
		pinctrl-names = "default";
		pinctrl-0 = <&pinctrl_flexcan2_reg>;
		regulator-min-microvolt = <3300000>;
		regulator-max-microvolt = <3300000>;
		gpio = <&gpio4 27 GPIO_ACTIVE_HIGH>;
		enable-active-high;
	};

	reg_usb1_host_vbus: regulator-usb1-vbus {
		compatible = "regulator-fixed";
		regulator-name = "usb1_host_vbus";
		pinctrl-names = "default";
		pinctrl-0 = <&pinctrl_usb1_vbus>;
		regulator-min-microvolt = <5000000>;
		regulator-max-microvolt = <5000000>;
		gpio = <&gpio1 14 GPIO_ACTIVE_HIGH>;
		enable-active-high;
		regulator-always-on;
	};

	reg_usdhc2_vmmc: regulator-usdhc2 {
		compatible = "regulator-fixed";
		regulator-name = "VSD_3V3";
		regulator-min-microvolt = <3300000>;
		regulator-max-microvolt = <3300000>;
		gpio = <&gpio2 19 GPIO_ACTIVE_HIGH>;
		enable-active-high;
		startup-delay-us = <100>;
		off-on-delay-us = <12000>;
	};

	reg_audio_pwr: regulator-audio-pwr {
		compatible = "regulator-fixed";
		regulator-name = "audio-pwr";
		regulator-min-microvolt = <3300000>;
		regulator-max-microvolt = <3300000>;
		gpio = <&gpio4 29 GPIO_ACTIVE_HIGH>;
		enable-active-high;
		regulator-always-on;
	};

	cbtl04gp {
		compatible = "nxp,cbtl04gp";
		pinctrl-names = "default";
		pinctrl-0 = <&pinctrl_typec_mux>;
		switch-gpios = <&gpio4 20 GPIO_ACTIVE_LOW>;
		orientation-switch;

		port {
			usb3_data_ss: endpoint {
				remote-endpoint = <&typec_con_ss>;
			};
		};
	};

	bt_sco_codec: bt_sco_codec {
		#sound-dai-cells = <1>;
		compatible = "linux,bt-sco";
	};

	sound-bt-sco {
		compatible = "simple-audio-card";
		simple-audio-card,name = "bt-sco-audio";
		simple-audio-card,format = "dsp_a";
		simple-audio-card,bitclock-inversion;
		simple-audio-card,frame-master = <&btcpu>;
		simple-audio-card,bitclock-master = <&btcpu>;

		btcpu: simple-audio-card,cpu {
			sound-dai = <&sai2>;
			dai-tdm-slot-num = <2>;
			dai-tdm-slot-width = <16>;
		};

		simple-audio-card,codec {
			sound-dai = <&bt_sco_codec 1>;
		};
	};

	sound-hdmi {
		compatible = "fsl,imx-audio-cdnhdmi";
		model = "audio-hdmi";
		audio-cpu = <&aud2htx>;
		hdmi-out;
		constraint-rate = <44100>,
				<88200>,
				<176400>,
				<32000>,
				<48000>,
				<96000>,
				<192000>;
		status = "okay";
	};

	sound-wm8960 {
		compatible = "fsl,imx7d-evk-wm8960", "fsl,imx-audio-wm8960";
		model = "wm8960-audio";
		cpu-dai = <&sai3>;
		audio-codec = <&codec>;
		asrc-controller = <&easrc>;
		codec-master;
		/* JD2: hp detect high for headphone*/
		hp-det = <3 0>;
		hp-det-gpios = <&gpio4 28 0>;
		mic-det-gpios = <&gpio4 28 0>;
		audio-routing =
			"Headphone Jack", "HP_L",
			"Headphone Jack", "HP_R",
			"Ext Spk", "SPK_LP",
			"Ext Spk", "SPK_LN",
			"Ext Spk", "SPK_RP",
			"Ext Spk", "SPK_RN",
			"LINPUT1", "Mic Jack",
			"LINPUT3", "Mic Jack",
			"Mic Jack", "MICB",
			"CPU-Playback", "ASRC-Playback",
			"Playback", "CPU-Playback",
			"ASRC-Capture", "CPU-Capture",
			"CPU-Capture", "Capture";
	};

	sound-micfil {
		compatible = "fsl,imx-audio-micfil";
		model = "imx-audio-micfil";
		cpu-dai = <&micfil>;
	};

	sound-xcvr {
		compatible = "fsl,imx-audio-xcvr";
		model = "imx-audio-xcvr";
		cpu-dai = <&xcvr>;
	};

	lvds_backlight: lvds_backlight {
		compatible = "pwm-backlight";
		pwms = <&pwm2 0 100000>;
		status = "okay";

		brightness-levels = < 0  1  2  3  4  5  6  7  8  9
				     10 11 12 13 14 15 16 17 18 19
				     20 21 22 23 24 25 26 27 28 29
				     30 31 32 33 34 35 36 37 38 39
				     40 41 42 43 44 45 46 47 48 49
				     50 51 52 53 54 55 56 57 58 59
				     60 61 62 63 64 65 66 67 68 69
				     70 71 72 73 74 75 76 77 78 79
				     80 81 82 83 84 85 86 87 88 89
				     90 91 92 93 94 95 96 97 98 99
				    100>;
		default-brightness-level = <80>;
	};
};

&aud2htx {
	status = "okay";
};

&clk {
	init-on-array = <IMX8MP_CLK_HSIO_ROOT>;
};

&A53_0 {
	cpu-supply = <&buck2_reg>;
};

&pwm1 {
	pinctrl-names = "default";
	pinctrl-0 = <&pinctrl_pwm1>;
	status = "okay";
};

&pwm2 {
	pinctrl-names = "default";
	pinctrl-0 = <&pinctrl_pwm2>;
	status = "okay";
};

&pwm4 {
	pinctrl-names = "default";
	pinctrl-0 = <&pinctrl_pwm4>;
	status = "okay";
};

&ecspi2 {
	#address-cells = <1>;
	#size-cells = <0>;
	fsl,spi-num-chipselects = <1>;
	pinctrl-names = "default";
	pinctrl-0 = <&pinctrl_ecspi2 &pinctrl_ecspi2_cs>;
	cs-gpios = <&gpio5 13 GPIO_ACTIVE_LOW>;
	status = "okay";

	spidev1: spi@0 {
		reg = <0>;
		compatible = "rohm,dh2228fv";
		spi-max-frequency = <500000>;
	};
};

&eqos {
	pinctrl-names = "default";
	pinctrl-0 = <&pinctrl_eqos>;
	phy-mode = "rgmii-id";
	phy-handle = <&ethphy0>;
	status = "okay";

	mdio {
		compatible = "snps,dwmac-mdio";
		#address-cells = <1>;
		#size-cells = <0>;

		ethphy0: ethernet-phy@1 {
			compatible = "ethernet-phy-ieee802.3-c22";
			reg = <1>;
			eee-broken-1000t;
		};
	};
};

&fec {
	pinctrl-names = "default";
	pinctrl-0 = <&pinctrl_fec>;
	phy-mode = "rgmii-id";
	phy-handle = <&ethphy1>;
	fsl,magic-packet;
	status = "okay";

	mdio {
		#address-cells = <1>;
		#size-cells = <0>;

		ethphy1: ethernet-phy@1 {
			compatible = "ethernet-phy-ieee802.3-c22";
			reg = <1>;
			eee-broken-1000t;
		};
	};
};

&flexspi {
	pinctrl-names = "default";
	pinctrl-0 = <&pinctrl_flexspi0>;
	status = "okay";

	flash0: mt25qu256aba@0 {
		reg = <0>;
		#address-cells = <1>;
		#size-cells = <1>;
		compatible = "jedec,spi-nor";
		spi-max-frequency = <80000000>;
		spi-tx-bus-width = <4>;
		spi-rx-bus-width = <4>;
	};
};

&i2c1 {
	clock-frequency = <100000>;
	pinctrl-names = "default";
	pinctrl-0 = <&pinctrl_i2c1>;
	status = "okay";

	pmic: pca9450@25 {
		reg = <0x25>;
		compatible = "nxp,pca9450";
		/* PMIC PCA9450 PMIC_nINT GPIO1_IO3 */
		pinctrl-0 = <&pinctrl_pmic>;
		gpio_intr = <&gpio1 3 GPIO_ACTIVE_LOW>;

		regulators {
			#address-cells = <1>;
			#size-cells = <0>;

			pca9450,pmic-buck2-uses-i2c-dvs;
			/* Run/Standby voltage */
			pca9450,pmic-buck2-dvs-voltage = <950000>, <850000>;

			buck1_reg: regulator@0 {
				reg = <0>;
				regulator-compatible = "buck1";
				regulator-min-microvolt = <600000>;
				regulator-max-microvolt = <2187500>;
				regulator-boot-on;
				regulator-always-on;
				regulator-ramp-delay = <3125>;
			};

			buck2_reg: regulator@1 {
				reg = <1>;
				regulator-compatible = "buck2";
				regulator-min-microvolt = <600000>;
				regulator-max-microvolt = <2187500>;
				regulator-boot-on;
				regulator-always-on;
				regulator-ramp-delay = <3125>;
			};

			buck4_reg: regulator@3 {
				reg = <3>;
				regulator-compatible = "buck4";
				regulator-min-microvolt = <600000>;
				regulator-max-microvolt = <3400000>;
				regulator-boot-on;
				regulator-always-on;
			};

			buck5_reg: regulator@4 {
				reg = <4>;
				regulator-compatible = "buck5";
				regulator-min-microvolt = <600000>;
				regulator-max-microvolt = <3400000>;
				regulator-boot-on;
				regulator-always-on;
			};

			buck6_reg: regulator@5 {
				reg = <5>;
				regulator-compatible = "buck6";
				regulator-min-microvolt = <600000>;
				regulator-max-microvolt = <3400000>;
				regulator-boot-on;
				regulator-always-on;
			};

			ldo1_reg: regulator@6 {
				reg = <6>;
				regulator-compatible = "ldo1";
				regulator-min-microvolt = <1600000>;
				regulator-max-microvolt = <3300000>;
				regulator-boot-on;
				regulator-always-on;
			};

			ldo2_reg: regulator@7 {
				reg = <7>;
				regulator-compatible = "ldo2";
				regulator-min-microvolt = <800000>;
				regulator-max-microvolt = <1150000>;
				regulator-boot-on;
				regulator-always-on;
			};

			ldo3_reg: regulator@8 {
				reg = <8>;
				regulator-compatible = "ldo3";
				regulator-min-microvolt = <800000>;
				regulator-max-microvolt = <3300000>;
				regulator-boot-on;
				regulator-always-on;
			};

			ldo4_reg: regulator@9 {
				reg = <9>;
				regulator-compatible = "ldo4";
				regulator-min-microvolt = <800000>;
				regulator-max-microvolt = <3300000>;
				regulator-boot-on;
				regulator-always-on;
			};

			ldo5_reg: regulator@10 {
				reg = <10>;
				regulator-compatible = "ldo5";
				regulator-min-microvolt = <1800000>;
				regulator-max-microvolt = <3300000>;
			};
		};
	};
};

&i2c2 {
	clock-frequency = <100000>;
	pinctrl-names = "default";
	pinctrl-0 = <&pinctrl_i2c2>;
	status = "okay";

	adv_bridge: adv7535@3d {
		compatible = "adi,adv7533";
		reg = <0x3d>;
		adi,addr-cec = <0x3b>;
		adi,dsi-lanes = <4>;
		status = "okay";

		port {
			adv7535_from_dsim: endpoint {
				remote-endpoint = <&dsim_to_adv7535>;
			};
		};
	};

	lvds_bridge: lvds-to-hdmi-bridge@4c {
		compatible = "ite,it6263";
		reg = <0x4c>;
		reset-gpios = <&gpio1 10 GPIO_ACTIVE_LOW>;

		port {
			it6263_in: endpoint {
				remote-endpoint = <&lvds_out>;
			};
		};
	};

	ptn5110: tcpc@50 {
		compatible = "nxp,ptn5110";
		pinctrl-names = "default";
		pinctrl-0 = <&pinctrl_typec>;
		reg = <0x50>;
		interrupt-parent = <&gpio4>;
		interrupts = <19 8>;

		port {
			typec_dr_sw: endpoint {
				remote-endpoint = <&usb3_drd_sw>;
			};
		};

		usb_con: connector {
			compatible = "usb-c-connector";
			label = "USB-C";
			power-role = "dual";
			data-role = "dual";
			try-power-role = "sink";
			source-pdos = <PDO_FIXED(5000, 3000, PDO_FIXED_USB_COMM)>;
			sink-pdos = <PDO_FIXED(5000, 3000, PDO_FIXED_USB_COMM)
				     PDO_VAR(5000, 20000, 3000)>;
			op-sink-microwatt = <15000000>;
			self-powered;

			ports {
				#address-cells = <1>;
				#size-cells = <0>;

				port@1 {
					reg = <1>;
					typec_con_ss: endpoint {
						remote-endpoint = <&usb3_data_ss>;
					};
				};
			};
		};
	};

	ov5640_0: ov5640_mipi@3c {
		compatible = "ovti,ov5640";
		reg = <0x3c>;
		pinctrl-names = "default";
		pinctrl-0 = <&pinctrl_csi0_pwn>, <&pinctrl_csi0_rst>, <&pinctrl_csi_mclk>;
		clocks = <&clk IMX8MP_CLK_IPP_DO_CLKO2>;
		clock-names = "xclk";
		assigned-clocks = <&clk IMX8MP_CLK_IPP_DO_CLKO2>;
		assigned-clock-parents = <&clk IMX8MP_CLK_24M>;
		assigned-clock-rates = <24000000>;
		csi_id = <0>;
		powerdown-gpios = <&gpio2 11 GPIO_ACTIVE_HIGH>;
		reset-gpios = <&gpio1 6 GPIO_ACTIVE_LOW>;
		mclk = <24000000>;
		mclk_source = <0>;
		mipi_csi;
		status = "okay";

		port {
			ov5640_mipi_0_ep: endpoint {
				remote-endpoint = <&mipi_csi0_ep>;
				data-lanes = <1 2>;
				clock-lanes = <0>;
			};
		};
	};
};

&i2c3 {
	clock-frequency = <100000>;
	pinctrl-names = "default";
	pinctrl-0 = <&pinctrl_i2c3>;
	status = "okay";

	pca6416: gpio@20 {
		compatible = "ti,tca6416";
		reg = <0x20>;
		gpio-controller;
		#gpio-cells = <2>;
	};

	ov5640_1: ov5640_mipi@3c {
		compatible = "ovti,ov5640";
		reg = <0x3c>;
		pinctrl-names = "default";
		pinctrl-0 = <&pinctrl_csi0_pwn>, <&pinctrl_csi0_rst>, <&pinctrl_csi_mclk>;
		clocks = <&clk IMX8MP_CLK_IPP_DO_CLKO2>;
		clock-names = "xclk";
		assigned-clocks = <&clk IMX8MP_CLK_IPP_DO_CLKO2>;
		assigned-clock-parents = <&clk IMX8MP_CLK_24M>;
		assigned-clock-rates = <24000000>;
		csi_id = <0>;
		powerdown-gpios = <&gpio4 1 GPIO_ACTIVE_HIGH>;
		reset-gpios = <&gpio4 0 GPIO_ACTIVE_LOW>;
		mclk = <24000000>;
		mclk_source = <0>;
		mipi_csi;
		status = "disabled";

		port {
			ov5640_mipi_1_ep: endpoint {
				remote-endpoint = <&mipi_csi1_ep>;
				data-lanes = <1 2>;
				clock-lanes = <0>;
			};
		};
	};

	codec: wm8960@1a {
		compatible = "wlf,wm8960";
		reg = <0x1a>;
		clocks = <&audiomix_clk IMX8MP_CLK_AUDIOMIX_SAI3_MCLK1>;
		clock-names = "mclk";
		wlf,shared-lrclk;
		SPKVDD1-supply = <&reg_audio_pwr>;
	};
};

&irqsteer_hdmi {
	status = "okay";
};

&flexcan1 {
	pinctrl-names = "default";
	pinctrl-0 = <&pinctrl_flexcan1>;
	xceiver-supply = <&reg_can1_stby>;
	status = "okay";
};

&flexcan2 {
	pinctrl-names = "default";
	pinctrl-0 = <&pinctrl_flexcan2>;
	xceiver-supply = <&reg_can2_stby>;
	pinctrl-assert-gpios = <&pca6416 3 GPIO_ACTIVE_HIGH>;
	status = "disabled";/* can2 pin conflict with pdm: gpio low select pdm, gpio high select can2 */
};

&hdmimix_clk {
	status = "okay";
};

&hdmimix_reset {
	status = "okay";
};

&hdmi_pavi {
	status = "okay";
};

&hdmi {
	status = "okay";
};

&hdmiphy {
	status = "okay";
};

&lcdif1 {
	status = "okay";
};

&lcdif2 {
	status = "okay";
};

&lcdif3 {
	status = "okay";

	thres-low  = <1 2>;             /* (FIFO * 1 / 2) */
	thres-high = <3 4>;             /* (FIFO * 3 / 4) */
};

&ldb {
	status = "okay";

	lvds-channel@0 {
		fsl,data-mapping = "jeida";
		fsl,data-width = <24>;
		status = "okay";

		port@1 {
			reg = <1>;

			lvds_out: endpoint {
				remote-endpoint = <&it6263_in>;
			};
		};
	};
};

&ldb_phy {
	status = "okay";
};

&mipi_dsi {
	status = "okay";

	port@1 {
		dsim_to_adv7535: endpoint {
			remote-endpoint = <&adv7535_from_dsim>;
			attach-bridge;
		};
	};
};

&easrc {
	fsl,asrc-rate  = <48000>;
	status = "okay";
};

&micfil {
	pinctrl-names = "default";
	pinctrl-0 = <&pinctrl_pdm>;
	assigned-clocks = <&clk IMX8MP_CLK_PDM>;
	assigned-clock-parents = <&clk IMX8MP_AUDIO_PLL1_OUT>;
	assigned-clock-rates = <196608000>;
	status = "okay";
};

&pcie{
	pinctrl-names = "default";
	pinctrl-0 = <&pinctrl_pcie>;
	disable-gpio = <&gpio2 6 GPIO_ACTIVE_LOW>;
	reset-gpio = <&gpio2 7 GPIO_ACTIVE_LOW>;
	ext_osc = <1>;
	clocks = <&clk IMX8MP_CLK_HSIO_AXI_DIV>,
		 <&clk IMX8MP_CLK_PCIE_AUX>,
		 <&clk IMX8MP_CLK_PCIE_PHY>,
		 <&clk IMX8MP_CLK_PCIE_ROOT>;
	clock-names = "pcie", "pcie_aux", "pcie_phy", "pcie_bus";
	assigned-clocks = <&clk IMX8MP_CLK_HSIO_AXI_SRC>,
			  <&clk IMX8MP_CLK_PCIE_AUX>;
	assigned-clock-parents = <&clk IMX8MP_SYS_PLL2_500M>,
				 <&clk IMX8MP_SYS_PLL2_50M>;
	status = "okay";
};

&pcie_ep{
	pinctrl-names = "default";
	pinctrl-0 = <&pinctrl_pcie>;
	ext_osc = <1>;
	clocks = <&clk IMX8MP_CLK_HSIO_AXI_DIV>,
		 <&clk IMX8MP_CLK_PCIE_AUX>,
		 <&clk IMX8MP_CLK_PCIE_PHY>,
		 <&clk IMX8MP_CLK_PCIE_ROOT>;
	clock-names = "pcie", "pcie_aux", "pcie_phy", "pcie_bus";
	assigned-clocks = <&clk IMX8MP_CLK_HSIO_AXI_SRC>,
			  <&clk IMX8MP_CLK_PCIE_AUX>;
	assigned-clock-parents = <&clk IMX8MP_SYS_PLL2_500M>,
				 <&clk IMX8MP_SYS_PLL2_50M>;
	status = "disabled";
};

&pcie_phy{
	ext_osc = <1>;
	status = "okay";
};

&sai2 {
	#sound-dai-cells = <0>;
	pinctrl-names = "default";
	pinctrl-0 = <&pinctrl_sai2>;
	assigned-clocks = <&clk IMX8MP_CLK_SAI2>;
	assigned-clock-parents = <&clk IMX8MP_AUDIO_PLL1_OUT>;
	assigned-clock-rates = <12288000>;
	status = "okay";
};

&sai3 {
	pinctrl-names = "default";
	pinctrl-0 = <&pinctrl_sai3>;
	assigned-clocks = <&clk IMX8MP_CLK_SAI3>;
	assigned-clock-parents = <&clk IMX8MP_AUDIO_PLL1_OUT>;
	assigned-clock-rates = <12288000>;
	clocks = <&audiomix_clk IMX8MP_CLK_AUDIOMIX_SAI3_IPG>, <&clk IMX8MP_CLK_DUMMY>,
		 <&audiomix_clk IMX8MP_CLK_AUDIOMIX_SAI3_MCLK1>, <&clk IMX8MP_CLK_DUMMY>,
		 <&clk IMX8MP_CLK_DUMMY>;
	clock-names = "bus", "mclk0", "mclk1", "mclk2", "mclk3";
	fsl,sai-mclk-direction-output;
	status = "okay";
};

&xcvr {
	#sound-dai-cells = <0>;
	status = "okay";
};

&sdma2 {
	status = "okay";
};

&uart1 { /* BT */
	pinctrl-names = "default";
	pinctrl-0 = <&pinctrl_uart1>;
	assigned-clocks = <&clk IMX8MP_CLK_UART1>;
	assigned-clock-parents = <&clk IMX8MP_SYS_PLL1_80M>;
	fsl,uart-has-rtscts;
	status = "okay";
};

&uart2 {
	/* console */
	pinctrl-names = "default";
	pinctrl-0 = <&pinctrl_uart2>;
	status = "okay";
};

&uart3 {
	pinctrl-names = "default";
	pinctrl-0 = <&pinctrl_uart3>;
	assigned-clocks = <&clk IMX8MP_CLK_UART3>;
	assigned-clock-parents = <&clk IMX8MP_SYS_PLL1_80M>;
	fsl,uart-has-rtscts;
	status = "okay";
};

&usb3_phy0 {
<<<<<<< HEAD
	vbus-power-source = <&ptn5110>;
=======
	vbus-power-supply = <&ptn5110>;
	fsl,phy-tx-vref-tune = <6>;
	fsl,phy-tx-rise-tune = <0>;
	fsl,phy-tx-preemp-amp-tune = <3>;
	fsl,phy-comp-dis-tune = <7>;
	fsl,pcs-tx-deemph-3p5db = <0x21>;
	fsl,phy-pcs-tx-swing-full = <0x7f>;
>>>>>>> e2bb921d
	status = "okay";
};

&usb3_0 {
	status = "okay";
};

&usb_dwc3_0 {
	dr_mode = "otg";
	hnp-disable;
	srp-disable;
	adp-disable;
	usb-role-switch;
	status = "okay";

	port {
		usb3_drd_sw: endpoint {
			remote-endpoint = <&typec_dr_sw>;
		};
	};
};

&usb3_phy1 {
	fsl,phy-tx-preemp-amp-tune = <2>;
	status = "okay";
};

&usb3_1 {
	status = "okay";
};

&usb_dwc3_1 {
	dr_mode = "host";
	status = "okay";
};

&usdhc1 {
	pinctrl-names = "default", "state_100mhz", "state_200mhz";
	pinctrl-0 = <&pinctrl_usdhc1>;
	pinctrl-1 = <&pinctrl_usdhc1_100mhz>;
	pinctrl-2 = <&pinctrl_usdhc1_200mhz>;
	bus-width = <4>;
	non-removable;
	status = "okay";
};

&usdhc2 {
	pinctrl-names = "default", "state_100mhz", "state_200mhz";
	pinctrl-0 = <&pinctrl_usdhc2>, <&pinctrl_usdhc2_gpio>;
	pinctrl-1 = <&pinctrl_usdhc2_100mhz>, <&pinctrl_usdhc2_gpio>;
	pinctrl-2 = <&pinctrl_usdhc2_200mhz>, <&pinctrl_usdhc2_gpio>;
	cd-gpios = <&gpio2 12 GPIO_ACTIVE_LOW>;
	vmmc-supply = <&reg_usdhc2_vmmc>;
	bus-width = <4>;
	status = "okay";
};

&usdhc3 {
	pinctrl-names = "default", "state_100mhz", "state_200mhz";
	pinctrl-0 = <&pinctrl_usdhc3>;
	pinctrl-1 = <&pinctrl_usdhc3_100mhz>;
	pinctrl-2 = <&pinctrl_usdhc3_200mhz>;
	bus-width = <8>;
	non-removable;
	status = "okay";
};

&wdog1 {
	pinctrl-names = "default";
	pinctrl-0 = <&pinctrl_wdog>;
	fsl,ext-reset-output;
	status = "okay";
};

&iomuxc {
	pinctrl-names = "default";
	pinctrl-0 = <&pinctrl_hog>;

	pinctrl_hog: hoggrp {
		fsl,pins = <
			MX8MP_IOMUXC_HDMI_DDC_SCL__HDMIMIX_HDMI_SCL	0x400001c3
			MX8MP_IOMUXC_HDMI_DDC_SDA__HDMIMIX_HDMI_SDA	0x400001c3
			MX8MP_IOMUXC_HDMI_HPD__HDMIMIX_HDMI_HPD		0x40000019
			MX8MP_IOMUXC_HDMI_CEC__HDMIMIX_HDMI_CEC		0x40000019
		>;
	};

	pinctrl_pwm1: pwm1grp {
		fsl,pins = <
			MX8MP_IOMUXC_GPIO1_IO01__PWM1_OUT	0x116
		>;
	};

	pinctrl_pwm2: pwm2grp {
		fsl,pins = <
			MX8MP_IOMUXC_GPIO1_IO11__PWM2_OUT	0x116
		>;
	};

	pinctrl_pwm4: pwm4grp {
		fsl,pins = <
			MX8MP_IOMUXC_SAI5_RXFS__PWM4_OUT	0x116
		>;
	};

	pinctrl_ecspi2: ecspi2grp {
		fsl,pins = <
			MX8MP_IOMUXC_ECSPI2_SCLK__ECSPI2_SCLK		0x82
			MX8MP_IOMUXC_ECSPI2_MOSI__ECSPI2_MOSI		0x82
			MX8MP_IOMUXC_ECSPI2_MISO__ECSPI2_MISO		0x82
		>;
	};

	pinctrl_ecspi2_cs: ecspi2cs {
		fsl,pins = <
			MX8MP_IOMUXC_ECSPI2_SS0__GPIO5_IO13		0x40000
		>;
	};

	pinctrl_eqos: eqosgrp {
		fsl,pins = <
			MX8MP_IOMUXC_ENET_MDC__ENET_QOS_MDC	0x3
			MX8MP_IOMUXC_ENET_MDIO__ENET_QOS_MDIO	0x3
			MX8MP_IOMUXC_ENET_RD0__ENET_QOS_RGMII_RD0	0x91
			MX8MP_IOMUXC_ENET_RD1__ENET_QOS_RGMII_RD1	0x91
			MX8MP_IOMUXC_ENET_RD2__ENET_QOS_RGMII_RD2	0x91
			MX8MP_IOMUXC_ENET_RD3__ENET_QOS_RGMII_RD3	0x91
			MX8MP_IOMUXC_ENET_RXC__CCM_ENET_QOS_CLOCK_GENERATE_RX_CLK	0x91
			MX8MP_IOMUXC_ENET_RX_CTL__ENET_QOS_RGMII_RX_CTL	0x91
			MX8MP_IOMUXC_ENET_TD0__ENET_QOS_RGMII_TD0		0x1f
			MX8MP_IOMUXC_ENET_TD1__ENET_QOS_RGMII_TD1		0x1f
			MX8MP_IOMUXC_ENET_TD2__ENET_QOS_RGMII_TD2		0x1f
			MX8MP_IOMUXC_ENET_TD3__ENET_QOS_RGMII_TD3		0x1f
			MX8MP_IOMUXC_ENET_TX_CTL__ENET_QOS_RGMII_TX_CTL	0x1f
			MX8MP_IOMUXC_ENET_TXC__CCM_ENET_QOS_CLOCK_GENERATE_TX_CLK	0x1f
			MX8MP_IOMUXC_SAI2_RXC__GPIO4_IO22		0x19
		>;
	};

	pinctrl_fec: fecgrp {
		fsl,pins = <
			MX8MP_IOMUXC_SAI1_RXD2__ENET1_MDC		0x3
			MX8MP_IOMUXC_SAI1_RXD3__ENET1_MDIO		0x3
			MX8MP_IOMUXC_SAI1_RXD4__ENET1_RGMII_RD0		0x91
			MX8MP_IOMUXC_SAI1_RXD5__ENET1_RGMII_RD1		0x91
			MX8MP_IOMUXC_SAI1_RXD6__ENET1_RGMII_RD2		0x91
			MX8MP_IOMUXC_SAI1_RXD7__ENET1_RGMII_RD3		0x91
			MX8MP_IOMUXC_SAI1_TXC__ENET1_RGMII_RXC		0x91
			MX8MP_IOMUXC_SAI1_TXFS__ENET1_RGMII_RX_CTL	0x91
			MX8MP_IOMUXC_SAI1_TXD0__ENET1_RGMII_TD0		0x1f
			MX8MP_IOMUXC_SAI1_TXD1__ENET1_RGMII_TD1		0x1f
			MX8MP_IOMUXC_SAI1_TXD2__ENET1_RGMII_TD2		0x1f
			MX8MP_IOMUXC_SAI1_TXD3__ENET1_RGMII_TD3		0x1f
			MX8MP_IOMUXC_SAI1_TXD4__ENET1_RGMII_TX_CTL	0x1f
			MX8MP_IOMUXC_SAI1_TXD5__ENET1_RGMII_TXC		0x1f
			MX8MP_IOMUXC_SAI1_RXD0__GPIO4_IO02		0x19
		>;
	};

	pinctrl_flexcan1: flexcan1grp {
		fsl,pins = <
			MX8MP_IOMUXC_SPDIF_RX__CAN1_RX          0x154
			MX8MP_IOMUXC_SPDIF_TX__CAN1_TX          0x154
		>;
	};

	pinctrl_flexcan2: flexcan2grp {
		fsl,pins = <
			MX8MP_IOMUXC_SAI5_MCLK__CAN2_RX		0x154
			MX8MP_IOMUXC_SAI5_RXD3__CAN2_TX		0x154
		>;
	};

	pinctrl_flexcan1_reg: flexcan1reggrp {
		fsl,pins = <
			MX8MP_IOMUXC_SPDIF_EXT_CLK__GPIO5_IO05	0x154	/* CAN1_STBY */
		>;
	};

	pinctrl_flexcan2_reg: flexcan2reggrp {
		fsl,pins = <
			MX8MP_IOMUXC_SAI2_MCLK__GPIO4_IO27	0x154	/* CAN2_STBY */
		>;
	};

	pinctrl_flexspi0: flexspi0grp {
		fsl,pins = <
			MX8MP_IOMUXC_NAND_ALE__FLEXSPI_A_SCLK		0x1c2
			MX8MP_IOMUXC_NAND_CE0_B__FLEXSPI_A_SS0_B	0x82
			MX8MP_IOMUXC_NAND_DATA00__FLEXSPI_A_DATA00	0x82
			MX8MP_IOMUXC_NAND_DATA01__FLEXSPI_A_DATA01	0x82
			MX8MP_IOMUXC_NAND_DATA02__FLEXSPI_A_DATA02	0x82
			MX8MP_IOMUXC_NAND_DATA03__FLEXSPI_A_DATA03	0x82
		>;
	};

	pinctrl_gpio_led: gpioledgrp {
		fsl,pins = <
			MX8MP_IOMUXC_NAND_READY_B__GPIO3_IO16	0x19
		>;
	};

	pinctrl_i2c1: i2c1grp {
		fsl,pins = <
			MX8MP_IOMUXC_I2C1_SCL__I2C1_SCL		0x400001c3
			MX8MP_IOMUXC_I2C1_SDA__I2C1_SDA		0x400001c3
		>;
	};

	pinctrl_i2c2: i2c2grp {
		fsl,pins = <
			MX8MP_IOMUXC_I2C2_SCL__I2C2_SCL			0x400001c3
			MX8MP_IOMUXC_I2C2_SDA__I2C2_SDA			0x400001c3
		>;
	};

	pinctrl_i2c3: i2c3grp {
		fsl,pins = <
			MX8MP_IOMUXC_I2C3_SCL__I2C3_SCL			0x400001c3
			MX8MP_IOMUXC_I2C3_SDA__I2C3_SDA			0x400001c3
		>;
	};

	pinctrl_mipi_dsi_en: mipi_dsi_en {
		fsl,pins = <
			MX8MP_IOMUXC_GPIO1_IO08__GPIO1_IO08	0x16
		>;
	};

	pinctrl_pcie: pciegrp {
		fsl,pins = <
			MX8MP_IOMUXC_I2C4_SCL__PCIE_CLKREQ_B		0x61 /* open drain, pull up */
			MX8MP_IOMUXC_SD1_DATA4__GPIO2_IO06		0x41
			MX8MP_IOMUXC_SD1_DATA5__GPIO2_IO07		0x41
		>;
	};

	pinctrl_pmic: pmicirq {
		fsl,pins = <
			MX8MP_IOMUXC_GPIO1_IO03__GPIO1_IO03	0x41
		>;
	};

	pinctrl_typec: typec1grp {
		fsl,pins = <
			MX8MP_IOMUXC_SAI1_TXD7__GPIO4_IO19	0x1c4
		>;
	};

	pinctrl_typec_mux: typec1muxgrp {
		fsl,pins = <
			MX8MP_IOMUXC_SAI1_MCLK__GPIO4_IO20	0x16
		>;
	};

	pinctrl_pdm: pdmgrp {
		fsl,pins = <
			MX8MP_IOMUXC_SAI5_RXC__AUDIOMIX_PDM_CLK			0xd6
			MX8MP_IOMUXC_SAI5_RXD0__AUDIOMIX_PDM_BIT_STREAM00	0xd6
			MX8MP_IOMUXC_SAI5_RXD1__AUDIOMIX_PDM_BIT_STREAM01	0xd6
			MX8MP_IOMUXC_SAI5_RXD2__AUDIOMIX_PDM_BIT_STREAM02	0xd6
			MX8MP_IOMUXC_SAI5_RXD3__AUDIOMIX_PDM_BIT_STREAM03	0xd6
		>;
	};

	pinctrl_sai2: sai2grp {
		fsl,pins = <
			MX8MP_IOMUXC_SAI2_TXC__AUDIOMIX_SAI2_TX_BCLK	0xd6
			MX8MP_IOMUXC_SAI2_TXFS__AUDIOMIX_SAI2_TX_SYNC	0xd6
			MX8MP_IOMUXC_SAI2_TXD0__AUDIOMIX_SAI2_TX_DATA00	0xd6
			MX8MP_IOMUXC_SAI2_RXD0__AUDIOMIX_SAI2_RX_DATA00	0xd6
		>;
	};

	pinctrl_sai3: sai3grp {
		fsl,pins = <
			MX8MP_IOMUXC_SAI3_TXFS__AUDIOMIX_SAI3_TX_SYNC	0xd6
			MX8MP_IOMUXC_SAI3_TXC__AUDIOMIX_SAI3_TX_BCLK	0xd6
			MX8MP_IOMUXC_SAI3_RXD__AUDIOMIX_SAI3_RX_DATA00	0xd6
			MX8MP_IOMUXC_SAI3_TXD__AUDIOMIX_SAI3_TX_DATA00	0xd6
			MX8MP_IOMUXC_SAI3_MCLK__AUDIOMIX_SAI3_MCLK	0xd6
			MX8MP_IOMUXC_SAI3_RXFS__GPIO4_IO28		0xd6
			MX8MP_IOMUXC_SAI3_RXC__GPIO4_IO29		0xd6
		>;
	};

	pinctrl_i2c2_synaptics_dsx_io: synaptics_dsx_iogrp {
		fsl,pins = <
			MX8MP_IOMUXC_GPIO1_IO09__GPIO1_IO09		0x16
		>;
	};

	pinctrl_uart1: uart1grp {
		fsl,pins = <
			MX8MP_IOMUXC_UART1_RXD__UART1_DCE_RX	0x140
			MX8MP_IOMUXC_UART1_TXD__UART1_DCE_TX	0x140
			MX8MP_IOMUXC_UART3_RXD__UART1_DCE_CTS	0x140
			MX8MP_IOMUXC_UART3_TXD__UART1_DCE_RTS	0x140
		>;
	};

	pinctrl_uart2: uart2grp {
		fsl,pins = <
			MX8MP_IOMUXC_UART2_RXD__UART2_DCE_RX	0x49
			MX8MP_IOMUXC_UART2_TXD__UART2_DCE_TX	0x49
		>;
	};

	pinctrl_uart3: uart3grp {
		fsl,pins = <
			MX8MP_IOMUXC_ECSPI1_SCLK__UART3_DCE_RX		0x140
			MX8MP_IOMUXC_ECSPI1_MOSI__UART3_DCE_TX		0x140
			MX8MP_IOMUXC_ECSPI1_SS0__UART3_DCE_RTS		0x140
			MX8MP_IOMUXC_ECSPI1_MISO__UART3_DCE_CTS		0x140
		>;
	};

	pinctrl_usb1_vbus: usb1grp {
		fsl,pins = <
			MX8MP_IOMUXC_GPIO1_IO14__GPIO1_IO14	0x19
		>;
	};

	pinctrl_usdhc1: usdhc1grp {
		fsl,pins = <
			MX8MP_IOMUXC_SD1_CLK__USDHC1_CLK	0x190
			MX8MP_IOMUXC_SD1_CMD__USDHC1_CMD	0x1d0
			MX8MP_IOMUXC_SD1_DATA0__USDHC1_DATA0	0x1d0
			MX8MP_IOMUXC_SD1_DATA1__USDHC1_DATA1	0x1d0
			MX8MP_IOMUXC_SD1_DATA2__USDHC1_DATA2	0x1d0
			MX8MP_IOMUXC_SD1_DATA3__USDHC1_DATA3	0x1d0
		>;
	};

	pinctrl_usdhc1_100mhz: usdhc1grp-100mhz {
		fsl,pins = <
			MX8MP_IOMUXC_SD1_CLK__USDHC1_CLK	0x194
			MX8MP_IOMUXC_SD1_CMD__USDHC1_CMD	0x1d4
			MX8MP_IOMUXC_SD1_DATA0__USDHC1_DATA0	0x1d4
			MX8MP_IOMUXC_SD1_DATA1__USDHC1_DATA1	0x1d4
			MX8MP_IOMUXC_SD1_DATA2__USDHC1_DATA2	0x1d4
			MX8MP_IOMUXC_SD1_DATA3__USDHC1_DATA3	0x1d4
		>;
	};

	pinctrl_usdhc1_200mhz: usdhc1grp-200mhz {
		fsl,pins = <
			MX8MP_IOMUXC_SD1_CLK__USDHC1_CLK	0x196
			MX8MP_IOMUXC_SD1_CMD__USDHC1_CMD	0x1d6
			MX8MP_IOMUXC_SD1_DATA0__USDHC1_DATA0	0x1d6
			MX8MP_IOMUXC_SD1_DATA1__USDHC1_DATA1	0x1d6
			MX8MP_IOMUXC_SD1_DATA2__USDHC1_DATA2	0x1d6
			MX8MP_IOMUXC_SD1_DATA3__USDHC1_DATA3	0x1d6
		>;
	};

	pinctrl_usdhc2_gpio: usdhc2grp-gpio {
		fsl,pins = <
			MX8MP_IOMUXC_SD2_CD_B__GPIO2_IO12 	0x1c4
			MX8MP_IOMUXC_SD2_RESET_B__GPIO2_IO19	0x41
		>;
	};

	pinctrl_usdhc2: usdhc2grp {
		fsl,pins = <
			MX8MP_IOMUXC_SD2_CLK__USDHC2_CLK	0x190
			MX8MP_IOMUXC_SD2_CMD__USDHC2_CMD	0x1d0
			MX8MP_IOMUXC_SD2_DATA0__USDHC2_DATA0	0x1d0
			MX8MP_IOMUXC_SD2_DATA1__USDHC2_DATA1	0x1d0
			MX8MP_IOMUXC_SD2_DATA2__USDHC2_DATA2	0x1d0
			MX8MP_IOMUXC_SD2_DATA3__USDHC2_DATA3	0x1d0
			MX8MP_IOMUXC_GPIO1_IO04__USDHC2_VSELECT	0xc1
		>;
	};

	pinctrl_usdhc2_100mhz: usdhc2grp-100mhz {
		fsl,pins = <
			MX8MP_IOMUXC_SD2_CLK__USDHC2_CLK	0x194
			MX8MP_IOMUXC_SD2_CMD__USDHC2_CMD	0x1d4
			MX8MP_IOMUXC_SD2_DATA0__USDHC2_DATA0	0x1d4
			MX8MP_IOMUXC_SD2_DATA1__USDHC2_DATA1	0x1d4
			MX8MP_IOMUXC_SD2_DATA2__USDHC2_DATA2	0x1d4
			MX8MP_IOMUXC_SD2_DATA3__USDHC2_DATA3	0x1d4
			MX8MP_IOMUXC_GPIO1_IO04__USDHC2_VSELECT 0xc1
		>;
	};

	pinctrl_usdhc2_200mhz: usdhc2grp-200mhz {
		fsl,pins = <
			MX8MP_IOMUXC_SD2_CLK__USDHC2_CLK	0x196
			MX8MP_IOMUXC_SD2_CMD__USDHC2_CMD	0x1d6
			MX8MP_IOMUXC_SD2_DATA0__USDHC2_DATA0	0x1d6
			MX8MP_IOMUXC_SD2_DATA1__USDHC2_DATA1	0x1d6
			MX8MP_IOMUXC_SD2_DATA2__USDHC2_DATA2	0x1d6
			MX8MP_IOMUXC_SD2_DATA3__USDHC2_DATA3	0x1d6
			MX8MP_IOMUXC_GPIO1_IO04__USDHC2_VSELECT 0xc1
		>;
	};

	pinctrl_usdhc3: usdhc3grp {
		fsl,pins = <
			MX8MP_IOMUXC_NAND_WE_B__USDHC3_CLK	0x190
			MX8MP_IOMUXC_NAND_WP_B__USDHC3_CMD	0x1d0
			MX8MP_IOMUXC_NAND_DATA04__USDHC3_DATA0	0x1d0
			MX8MP_IOMUXC_NAND_DATA05__USDHC3_DATA1	0x1d0
			MX8MP_IOMUXC_NAND_DATA06__USDHC3_DATA2	0x1d0
			MX8MP_IOMUXC_NAND_DATA07__USDHC3_DATA3	0x1d0
			MX8MP_IOMUXC_NAND_RE_B__USDHC3_DATA4	0x1d0
			MX8MP_IOMUXC_NAND_CE2_B__USDHC3_DATA5	0x1d0
			MX8MP_IOMUXC_NAND_CE3_B__USDHC3_DATA6	0x1d0
			MX8MP_IOMUXC_NAND_CLE__USDHC3_DATA7	0x1d0
			MX8MP_IOMUXC_NAND_CE1_B__USDHC3_STROBE	0x190
		>;
	};

	pinctrl_usdhc3_100mhz: usdhc3grp-100mhz {
		fsl,pins = <
			MX8MP_IOMUXC_NAND_WE_B__USDHC3_CLK	0x194
			MX8MP_IOMUXC_NAND_WP_B__USDHC3_CMD	0x1d4
			MX8MP_IOMUXC_NAND_DATA04__USDHC3_DATA0	0x1d4
			MX8MP_IOMUXC_NAND_DATA05__USDHC3_DATA1	0x1d4
			MX8MP_IOMUXC_NAND_DATA06__USDHC3_DATA2	0x1d4
			MX8MP_IOMUXC_NAND_DATA07__USDHC3_DATA3	0x1d4
			MX8MP_IOMUXC_NAND_RE_B__USDHC3_DATA4	0x1d4
			MX8MP_IOMUXC_NAND_CE2_B__USDHC3_DATA5	0x1d4
			MX8MP_IOMUXC_NAND_CE3_B__USDHC3_DATA6	0x1d4
			MX8MP_IOMUXC_NAND_CLE__USDHC3_DATA7	0x1d4
			MX8MP_IOMUXC_NAND_CE1_B__USDHC3_STROBE	0x194
		>;
	};

	pinctrl_usdhc3_200mhz: usdhc3grp-200mhz {
		fsl,pins = <
			MX8MP_IOMUXC_NAND_WE_B__USDHC3_CLK	0x196
			MX8MP_IOMUXC_NAND_WP_B__USDHC3_CMD	0x1d6
			MX8MP_IOMUXC_NAND_DATA04__USDHC3_DATA0	0x1d6
			MX8MP_IOMUXC_NAND_DATA05__USDHC3_DATA1	0x1d6
			MX8MP_IOMUXC_NAND_DATA06__USDHC3_DATA2	0x1d6
			MX8MP_IOMUXC_NAND_DATA07__USDHC3_DATA3	0x1d6
			MX8MP_IOMUXC_NAND_RE_B__USDHC3_DATA4	0x1d6
			MX8MP_IOMUXC_NAND_CE2_B__USDHC3_DATA5	0x1d6
			MX8MP_IOMUXC_NAND_CE3_B__USDHC3_DATA6	0x1d6
			MX8MP_IOMUXC_NAND_CLE__USDHC3_DATA7	0x1d6
			MX8MP_IOMUXC_NAND_CE1_B__USDHC3_STROBE	0x196
		>;
	};

	pinctrl_wdog: wdoggrp {
		fsl,pins = <
			MX8MP_IOMUXC_GPIO1_IO02__WDOG1_WDOG_B	0xc6
		>;
	};

	pinctrl_csi0_pwn: csi0_pwn_grp {
		fsl,pins = <
			MX8MP_IOMUXC_SD1_STROBE__GPIO2_IO11	0x19
		>;
	};

	pinctrl_csi0_rst: csi0_rst_grp {
		fsl,pins = <
			MX8MP_IOMUXC_GPIO1_IO06__GPIO1_IO06		0x19
		>;
	};

	pinctrl_csi_mclk: csi_mclk_grp {
		fsl,pins = <
			MX8MP_IOMUXC_GPIO1_IO15__CCM_CLKO2	0x59
		>;
	};
};

&vpu_g1 {
	status = "okay";
};

&vpu_g2 {
	status = "okay";
};

&vpu_vc8000e {
	status = "okay";
};

&gpu_3d {
	status = "okay";
};

&gpu_2d {
	status = "okay";
};

&ml_vipsi {
	status = "okay";
};

&mix_gpu_ml {
	status = "okay";
};

&mipi_csi_0 {
	#address-cells = <1>;
	#size-cells = <0>;
	status = "okay";

	port@0 {
		reg = <0>;
		mipi_csi0_ep: endpoint {
			remote-endpoint = <&ov5640_mipi_0_ep>;
			data-lanes = <2>;
			csis-hs-settle = <13>;
			csis-clk-settle = <2>;
			csis-wclk;
		};
	};
};

&mipi_csi_1 {
	#address-cells = <1>;
	#size-cells = <0>;
	status = "disabled";

	port@1 {
		reg = <1>;
		mipi_csi1_ep: endpoint {
			remote-endpoint = <&ov5640_mipi_1_ep>;
			data-lanes = <2>;
			csis-hs-settle = <13>;
			csis-clk-settle = <2>;
			csis-wclk;
		};
	};
};

&cameradev {
	status = "okay";
};

&isi_0 {
	status = "okay";

	cap_device {
		status = "okay";
	};

	m2m_device {
		status = "okay";
	};
};

&isi_1 {
	status = "disabled";

	cap_device {
		status = "okay";
	};
};

&dsp {
	status = "okay";
};<|MERGE_RESOLUTION|>--- conflicted
+++ resolved
@@ -864,17 +864,13 @@
 };
 
 &usb3_phy0 {
-<<<<<<< HEAD
 	vbus-power-source = <&ptn5110>;
-=======
-	vbus-power-supply = <&ptn5110>;
 	fsl,phy-tx-vref-tune = <6>;
 	fsl,phy-tx-rise-tune = <0>;
 	fsl,phy-tx-preemp-amp-tune = <3>;
 	fsl,phy-comp-dis-tune = <7>;
 	fsl,pcs-tx-deemph-3p5db = <0x21>;
 	fsl,phy-pcs-tx-swing-full = <0x7f>;
->>>>>>> e2bb921d
 	status = "okay";
 };
 
