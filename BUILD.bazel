--- conflicted
+++ resolved
@@ -14,13 +14,9 @@
     "kernel_modules_install",
     "merged_kernel_uapi_headers",
 )
-<<<<<<< HEAD
-load(":modules.bzl", "COMMON_GKI_MODULES_LIST")
+load(":modules.bzl", "get_gki_modules_list")
 load(":imx.bzl", "define_imx")
 define_imx()
-=======
-load(":modules.bzl", "get_gki_modules_list")
->>>>>>> 85902d60
 
 package(
     default_visibility = [
