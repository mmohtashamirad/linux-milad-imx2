// SPDX-License-Identifier: GPL-2.0-only
/*
 *  linux/mm/memory.c
 *
 *  Copyright (C) 1991, 1992, 1993, 1994  Linus Torvalds
 */

/*
 * demand-loading started 01.12.91 - seems it is high on the list of
 * things wanted, and it should be easy to implement. - Linus
 */

/*
 * Ok, demand-loading was easy, shared pages a little bit tricker. Shared
 * pages started 02.12.91, seems to work. - Linus.
 *
 * Tested sharing by executing about 30 /bin/sh: under the old kernel it
 * would have taken more than the 6M I have free, but it worked well as
 * far as I could see.
 *
 * Also corrected some "invalidate()"s - I wasn't doing enough of them.
 */

/*
 * Real VM (paging to/from disk) started 18.12.91. Much more work and
 * thought has to go into this. Oh, well..
 * 19.12.91  -  works, somewhat. Sometimes I get faults, don't know why.
 *		Found it. Everything seems to work now.
 * 20.12.91  -  Ok, making the swap-device changeable like the root.
 */

/*
 * 05.04.94  -  Multi-page memory management added for v1.1.
 *              Idea by Alex Bligh (alex@cconcepts.co.uk)
 *
 * 16.07.99  -  Support of BIGMEM added by Gerhard Wichert, Siemens AG
 *		(Gerhard.Wichert@pdb.siemens.de)
 *
 * Aug/Sep 2004 Changed to four level page tables (Andi Kleen)
 */

#include <linux/kernel_stat.h>
#include <linux/mm.h>
#include <linux/sched/mm.h>
#include <linux/sched/coredump.h>
#include <linux/sched/numa_balancing.h>
#include <linux/sched/task.h>
#include <linux/hugetlb.h>
#include <linux/mman.h>
#include <linux/swap.h>
#include <linux/highmem.h>
#include <linux/pagemap.h>
#include <linux/memremap.h>
#include <linux/ksm.h>
#include <linux/rmap.h>
#include <linux/export.h>
#include <linux/delayacct.h>
#include <linux/init.h>
#include <linux/pfn_t.h>
#include <linux/writeback.h>
#include <linux/memcontrol.h>
#include <linux/mmu_notifier.h>
#include <linux/swapops.h>
#include <linux/elf.h>
#include <linux/gfp.h>
#include <linux/migrate.h>
#include <linux/string.h>
#include <linux/debugfs.h>
#include <linux/userfaultfd_k.h>
#include <linux/dax.h>
#include <linux/oom.h>
#include <linux/numa.h>
#include <linux/perf_event.h>
#include <linux/ptrace.h>
#include <linux/vmalloc.h>
#include <trace/hooks/mm.h>

#include <trace/events/kmem.h>

#include <asm/io.h>
#include <asm/mmu_context.h>
#include <asm/pgalloc.h>
#include <linux/uaccess.h>
#include <asm/tlb.h>
#include <asm/tlbflush.h>

#include "pgalloc-track.h"
#include "internal.h"

#define CREATE_TRACE_POINTS
#include <trace/events/pagefault.h>

#if defined(LAST_CPUPID_NOT_IN_PAGE_FLAGS) && !defined(CONFIG_COMPILE_TEST)
#warning Unfortunate NUMA and NUMA Balancing config, growing page-frame for last_cpupid.
#endif

#ifndef CONFIG_NEED_MULTIPLE_NODES
/* use the per-pgdat data instead for discontigmem - mbligh */
unsigned long max_mapnr;
EXPORT_SYMBOL(max_mapnr);

struct page *mem_map;
EXPORT_SYMBOL(mem_map);
#endif

/*
 * A number of key systems in x86 including ioremap() rely on the assumption
 * that high_memory defines the upper bound on direct map memory, then end
 * of ZONE_NORMAL.  Under CONFIG_DISCONTIG this means that max_low_pfn and
 * highstart_pfn must be the same; there must be no gap between ZONE_NORMAL
 * and ZONE_HIGHMEM.
 */
void *high_memory;
EXPORT_SYMBOL(high_memory);

/*
 * Randomize the address space (stacks, mmaps, brk, etc.).
 *
 * ( When CONFIG_COMPAT_BRK=y we exclude brk from randomization,
 *   as ancient (libc5 based) binaries can segfault. )
 */
int randomize_va_space __read_mostly =
#ifdef CONFIG_COMPAT_BRK
					1;
#else
					2;
#endif

#ifndef arch_faults_on_old_pte
static inline bool arch_faults_on_old_pte(void)
{
	/*
	 * Those arches which don't have hw access flag feature need to
	 * implement their own helper. By default, "true" means pagefault
	 * will be hit on old pte.
	 */
	return true;
}
#endif

#ifndef arch_wants_old_prefaulted_pte
static inline bool arch_wants_old_prefaulted_pte(void)
{
	/*
	 * Transitioning a PTE from 'old' to 'young' can be expensive on
	 * some architectures, even if it's performed in hardware. By
	 * default, "false" means prefaulted entries will be 'young'.
	 */
	return false;
}
#endif

static int __init disable_randmaps(char *s)
{
	randomize_va_space = 0;
	return 1;
}
__setup("norandmaps", disable_randmaps);

unsigned long zero_pfn __read_mostly;
EXPORT_SYMBOL(zero_pfn);

unsigned long highest_memmap_pfn __read_mostly;

/*
 * CONFIG_MMU architectures set up ZERO_PAGE in their paging_init()
 */
static int __init init_zero_pfn(void)
{
	zero_pfn = page_to_pfn(ZERO_PAGE(0));
	return 0;
}
early_initcall(init_zero_pfn);

/*
 * Only trace rss_stat when there is a 512kb cross over.
 * Smaller changes may be lost unless every small change is
 * crossing into or returning to a 512kb boundary.
 */
#define TRACE_MM_COUNTER_THRESHOLD 128

void mm_trace_rss_stat(struct mm_struct *mm, int member, long count,
		       long value)
{
	long thresh_mask = ~(TRACE_MM_COUNTER_THRESHOLD - 1);

	/* Threshold roll-over, trace it */
	if ((count & thresh_mask) != ((count - value) & thresh_mask))
		trace_rss_stat(mm, member, count);
}
EXPORT_SYMBOL_GPL(mm_trace_rss_stat);

#if defined(SPLIT_RSS_COUNTING)

void sync_mm_rss(struct mm_struct *mm)
{
	int i;

	for (i = 0; i < NR_MM_COUNTERS; i++) {
		if (current->rss_stat.count[i]) {
			add_mm_counter(mm, i, current->rss_stat.count[i]);
			current->rss_stat.count[i] = 0;
		}
	}
	current->rss_stat.events = 0;
}

static void add_mm_counter_fast(struct mm_struct *mm, int member, int val)
{
	struct task_struct *task = current;

	if (likely(task->mm == mm))
		task->rss_stat.count[member] += val;
	else
		add_mm_counter(mm, member, val);
}
#define inc_mm_counter_fast(mm, member) add_mm_counter_fast(mm, member, 1)
#define dec_mm_counter_fast(mm, member) add_mm_counter_fast(mm, member, -1)

/* sync counter once per 64 page faults */
#define TASK_RSS_EVENTS_THRESH	(64)
static void check_sync_rss_stat(struct task_struct *task)
{
	if (unlikely(task != current))
		return;
	if (unlikely(task->rss_stat.events++ > TASK_RSS_EVENTS_THRESH))
		sync_mm_rss(task->mm);
}
#else /* SPLIT_RSS_COUNTING */

#define inc_mm_counter_fast(mm, member) inc_mm_counter(mm, member)
#define dec_mm_counter_fast(mm, member) dec_mm_counter(mm, member)

static void check_sync_rss_stat(struct task_struct *task)
{
}

#endif /* SPLIT_RSS_COUNTING */

/*
 * Note: this doesn't free the actual pages themselves. That
 * has been handled earlier when unmapping all the memory regions.
 */
static void free_pte_range(struct mmu_gather *tlb, pmd_t *pmd,
			   unsigned long addr)
{
	pgtable_t token = pmd_pgtable(*pmd);
	pmd_clear(pmd);
	pte_free_tlb(tlb, token, addr);
	mm_dec_nr_ptes(tlb->mm);
}

static inline void free_pmd_range(struct mmu_gather *tlb, pud_t *pud,
				unsigned long addr, unsigned long end,
				unsigned long floor, unsigned long ceiling)
{
	pmd_t *pmd;
	unsigned long next;
	unsigned long start;

	start = addr;
	pmd = pmd_offset(pud, addr);
	do {
		next = pmd_addr_end(addr, end);
		if (pmd_none_or_clear_bad(pmd))
			continue;
		free_pte_range(tlb, pmd, addr);
	} while (pmd++, addr = next, addr != end);

	start &= PUD_MASK;
	if (start < floor)
		return;
	if (ceiling) {
		ceiling &= PUD_MASK;
		if (!ceiling)
			return;
	}
	if (end - 1 > ceiling - 1)
		return;

	pmd = pmd_offset(pud, start);
	pud_clear(pud);
	pmd_free_tlb(tlb, pmd, start);
	mm_dec_nr_pmds(tlb->mm);
}

static inline void free_pud_range(struct mmu_gather *tlb, p4d_t *p4d,
				unsigned long addr, unsigned long end,
				unsigned long floor, unsigned long ceiling)
{
	pud_t *pud;
	unsigned long next;
	unsigned long start;

	start = addr;
	pud = pud_offset(p4d, addr);
	do {
		next = pud_addr_end(addr, end);
		if (pud_none_or_clear_bad(pud))
			continue;
		free_pmd_range(tlb, pud, addr, next, floor, ceiling);
	} while (pud++, addr = next, addr != end);

	start &= P4D_MASK;
	if (start < floor)
		return;
	if (ceiling) {
		ceiling &= P4D_MASK;
		if (!ceiling)
			return;
	}
	if (end - 1 > ceiling - 1)
		return;

	pud = pud_offset(p4d, start);
	p4d_clear(p4d);
	pud_free_tlb(tlb, pud, start);
	mm_dec_nr_puds(tlb->mm);
}

static inline void free_p4d_range(struct mmu_gather *tlb, pgd_t *pgd,
				unsigned long addr, unsigned long end,
				unsigned long floor, unsigned long ceiling)
{
	p4d_t *p4d;
	unsigned long next;
	unsigned long start;

	start = addr;
	p4d = p4d_offset(pgd, addr);
	do {
		next = p4d_addr_end(addr, end);
		if (p4d_none_or_clear_bad(p4d))
			continue;
		free_pud_range(tlb, p4d, addr, next, floor, ceiling);
	} while (p4d++, addr = next, addr != end);

	start &= PGDIR_MASK;
	if (start < floor)
		return;
	if (ceiling) {
		ceiling &= PGDIR_MASK;
		if (!ceiling)
			return;
	}
	if (end - 1 > ceiling - 1)
		return;

	p4d = p4d_offset(pgd, start);
	pgd_clear(pgd);
	p4d_free_tlb(tlb, p4d, start);
}

/*
 * This function frees user-level page tables of a process.
 */
void free_pgd_range(struct mmu_gather *tlb,
			unsigned long addr, unsigned long end,
			unsigned long floor, unsigned long ceiling)
{
	pgd_t *pgd;
	unsigned long next;

	/*
	 * The next few lines have given us lots of grief...
	 *
	 * Why are we testing PMD* at this top level?  Because often
	 * there will be no work to do at all, and we'd prefer not to
	 * go all the way down to the bottom just to discover that.
	 *
	 * Why all these "- 1"s?  Because 0 represents both the bottom
	 * of the address space and the top of it (using -1 for the
	 * top wouldn't help much: the masks would do the wrong thing).
	 * The rule is that addr 0 and floor 0 refer to the bottom of
	 * the address space, but end 0 and ceiling 0 refer to the top
	 * Comparisons need to use "end - 1" and "ceiling - 1" (though
	 * that end 0 case should be mythical).
	 *
	 * Wherever addr is brought up or ceiling brought down, we must
	 * be careful to reject "the opposite 0" before it confuses the
	 * subsequent tests.  But what about where end is brought down
	 * by PMD_SIZE below? no, end can't go down to 0 there.
	 *
	 * Whereas we round start (addr) and ceiling down, by different
	 * masks at different levels, in order to test whether a table
	 * now has no other vmas using it, so can be freed, we don't
	 * bother to round floor or end up - the tests don't need that.
	 */

	addr &= PMD_MASK;
	if (addr < floor) {
		addr += PMD_SIZE;
		if (!addr)
			return;
	}
	if (ceiling) {
		ceiling &= PMD_MASK;
		if (!ceiling)
			return;
	}
	if (end - 1 > ceiling - 1)
		end -= PMD_SIZE;
	if (addr > end - 1)
		return;
	/*
	 * We add page table cache pages with PAGE_SIZE,
	 * (see pte_free_tlb()), flush the tlb if we need
	 */
	tlb_change_page_size(tlb, PAGE_SIZE);
	pgd = pgd_offset(tlb->mm, addr);
	do {
		next = pgd_addr_end(addr, end);
		if (pgd_none_or_clear_bad(pgd))
			continue;
		free_p4d_range(tlb, pgd, addr, next, floor, ceiling);
	} while (pgd++, addr = next, addr != end);
}

void free_pgtables(struct mmu_gather *tlb, struct vm_area_struct *vma,
		unsigned long floor, unsigned long ceiling)
{
	while (vma) {
		struct vm_area_struct *next = vma->vm_next;
		unsigned long addr = vma->vm_start;

		/*
		 * Hide vma from rmap and truncate_pagecache before freeing
		 * pgtables
		 */
		vm_write_begin(vma);
		unlink_anon_vmas(vma);
		vm_write_end(vma);
		unlink_file_vma(vma);

		if (is_vm_hugetlb_page(vma)) {
			hugetlb_free_pgd_range(tlb, addr, vma->vm_end,
				floor, next ? next->vm_start : ceiling);
		} else {
			/*
			 * Optimization: gather nearby vmas into one call down
			 */
			while (next && next->vm_start <= vma->vm_end + PMD_SIZE
			       && !is_vm_hugetlb_page(next)) {
				vma = next;
				next = vma->vm_next;
				vm_write_begin(vma);
				unlink_anon_vmas(vma);
				vm_write_end(vma);
				unlink_file_vma(vma);
			}
			free_pgd_range(tlb, addr, vma->vm_end,
				floor, next ? next->vm_start : ceiling);
		}
		vma = next;
	}
}

int __pte_alloc(struct mm_struct *mm, pmd_t *pmd)
{
	spinlock_t *ptl;
	pgtable_t new = pte_alloc_one(mm);
	if (!new)
		return -ENOMEM;

	/*
	 * Ensure all pte setup (eg. pte page lock and page clearing) are
	 * visible before the pte is made visible to other CPUs by being
	 * put into page tables.
	 *
	 * The other side of the story is the pointer chasing in the page
	 * table walking code (when walking the page table without locking;
	 * ie. most of the time). Fortunately, these data accesses consist
	 * of a chain of data-dependent loads, meaning most CPUs (alpha
	 * being the notable exception) will already guarantee loads are
	 * seen in-order. See the alpha page table accessors for the
	 * smp_rmb() barriers in page table walking code.
	 */
	smp_wmb(); /* Could be smp_wmb__xxx(before|after)_spin_lock */

	ptl = pmd_lock(mm, pmd);
	if (likely(pmd_none(*pmd))) {	/* Has another populated it ? */
		mm_inc_nr_ptes(mm);
		pmd_populate(mm, pmd, new);
		new = NULL;
	}
	spin_unlock(ptl);
	if (new)
		pte_free(mm, new);
	return 0;
}

int __pte_alloc_kernel(pmd_t *pmd)
{
	pte_t *new = pte_alloc_one_kernel(&init_mm);
	if (!new)
		return -ENOMEM;

	smp_wmb(); /* See comment in __pte_alloc */

	spin_lock(&init_mm.page_table_lock);
	if (likely(pmd_none(*pmd))) {	/* Has another populated it ? */
		pmd_populate_kernel(&init_mm, pmd, new);
		new = NULL;
	}
	spin_unlock(&init_mm.page_table_lock);
	if (new)
		pte_free_kernel(&init_mm, new);
	return 0;
}

static inline void init_rss_vec(int *rss)
{
	memset(rss, 0, sizeof(int) * NR_MM_COUNTERS);
}

static inline void add_mm_rss_vec(struct mm_struct *mm, int *rss)
{
	int i;

	if (current->mm == mm)
		sync_mm_rss(mm);
	for (i = 0; i < NR_MM_COUNTERS; i++)
		if (rss[i])
			add_mm_counter(mm, i, rss[i]);
}

/*
 * This function is called to print an error when a bad pte
 * is found. For example, we might have a PFN-mapped pte in
 * a region that doesn't allow it.
 *
 * The calling function must still handle the error.
 */
static void print_bad_pte(struct vm_area_struct *vma, unsigned long addr,
			  pte_t pte, struct page *page)
{
	pgd_t *pgd = pgd_offset(vma->vm_mm, addr);
	p4d_t *p4d = p4d_offset(pgd, addr);
	pud_t *pud = pud_offset(p4d, addr);
	pmd_t *pmd = pmd_offset(pud, addr);
	struct address_space *mapping;
	pgoff_t index;
	static unsigned long resume;
	static unsigned long nr_shown;
	static unsigned long nr_unshown;

	/*
	 * Allow a burst of 60 reports, then keep quiet for that minute;
	 * or allow a steady drip of one report per second.
	 */
	if (nr_shown == 60) {
		if (time_before(jiffies, resume)) {
			nr_unshown++;
			return;
		}
		if (nr_unshown) {
			pr_alert("BUG: Bad page map: %lu messages suppressed\n",
				 nr_unshown);
			nr_unshown = 0;
		}
		nr_shown = 0;
	}
	if (nr_shown++ == 0)
		resume = jiffies + 60 * HZ;

	mapping = vma->vm_file ? vma->vm_file->f_mapping : NULL;
	index = linear_page_index(vma, addr);

	pr_alert("BUG: Bad page map in process %s  pte:%08llx pmd:%08llx\n",
		 current->comm,
		 (long long)pte_val(pte), (long long)pmd_val(*pmd));
	if (page)
		dump_page(page, "bad pte");
	pr_alert("addr:%px vm_flags:%08lx anon_vma:%px mapping:%px index:%lx\n",
		 (void *)addr, READ_ONCE(vma->vm_flags), vma->anon_vma, mapping, index);
	pr_alert("file:%pD fault:%ps mmap:%ps readpage:%ps\n",
		 vma->vm_file,
		 vma->vm_ops ? vma->vm_ops->fault : NULL,
		 vma->vm_file ? vma->vm_file->f_op->mmap : NULL,
		 mapping ? mapping->a_ops->readpage : NULL);
	dump_stack();
	add_taint(TAINT_BAD_PAGE, LOCKDEP_NOW_UNRELIABLE);
}

/*
 * __vm_normal_page -- This function gets the "struct page" associated with
 * a pte.
 *
 * "Special" mappings do not wish to be associated with a "struct page" (either
 * it doesn't exist, or it exists but they don't want to touch it). In this
 * case, NULL is returned here. "Normal" mappings do have a struct page.
 *
 * There are 2 broad cases. Firstly, an architecture may define a pte_special()
 * pte bit, in which case this function is trivial. Secondly, an architecture
 * may not have a spare pte bit, which requires a more complicated scheme,
 * described below.
 *
 * A raw VM_PFNMAP mapping (ie. one that is not COWed) is always considered a
 * special mapping (even if there are underlying and valid "struct pages").
 * COWed pages of a VM_PFNMAP are always normal.
 *
 * The way we recognize COWed pages within VM_PFNMAP mappings is through the
 * rules set up by "remap_pfn_range()": the vma will have the VM_PFNMAP bit
 * set, and the vm_pgoff will point to the first PFN mapped: thus every special
 * mapping will always honor the rule
 *
 *	pfn_of_page == vma->vm_pgoff + ((addr - vma->vm_start) >> PAGE_SHIFT)
 *
 * And for normal mappings this is false.
 *
 * This restricts such mappings to be a linear translation from virtual address
 * to pfn. To get around this restriction, we allow arbitrary mappings so long
 * as the vma is not a COW mapping; in that case, we know that all ptes are
 * special (because none can have been COWed).
 *
 *
 * In order to support COW of arbitrary special mappings, we have VM_MIXEDMAP.
 *
 * VM_MIXEDMAP mappings can likewise contain memory with or without "struct
 * page" backing, however the difference is that _all_ pages with a struct
 * page (that is, those where pfn_valid is true) are refcounted and considered
 * normal pages by the VM. The disadvantage is that pages are refcounted
 * (which can be slower and simply not an option for some PFNMAP users). The
 * advantage is that we don't have to follow the strict linearity rule of
 * PFNMAP mappings in order to support COWable mappings.
 *
 */
struct page *_vm_normal_page(struct vm_area_struct *vma, unsigned long addr,
			      pte_t pte, unsigned long vma_flags)
{
	unsigned long pfn = pte_pfn(pte);

	if (IS_ENABLED(CONFIG_ARCH_HAS_PTE_SPECIAL)) {
		if (likely(!pte_special(pte)))
			goto check_pfn;
		if (vma->vm_ops && vma->vm_ops->find_special_page)
			return vma->vm_ops->find_special_page(vma, addr);
		if (vma_flags & (VM_PFNMAP | VM_MIXEDMAP))
			return NULL;
		if (is_zero_pfn(pfn))
			return NULL;
		if (pte_devmap(pte))
			return NULL;

		print_bad_pte(vma, addr, pte, NULL);
		return NULL;
	}

	/* !CONFIG_ARCH_HAS_PTE_SPECIAL case follows: */
	/*
	 * This part should never get called when CONFIG_SPECULATIVE_PAGE_FAULT
	 * is set. This is mainly because we can't rely on vm_start.
	 */

	if (unlikely(vma_flags & (VM_PFNMAP|VM_MIXEDMAP))) {
		if (vma_flags & VM_MIXEDMAP) {
			if (!pfn_valid(pfn))
				return NULL;
			goto out;
		} else {
			unsigned long off;
			off = (addr - vma->vm_start) >> PAGE_SHIFT;
			if (pfn == vma->vm_pgoff + off)
				return NULL;
			if (!is_cow_mapping(vma_flags))
				return NULL;
		}
	}

	if (is_zero_pfn(pfn))
		return NULL;

check_pfn:
	if (unlikely(pfn > highest_memmap_pfn)) {
		print_bad_pte(vma, addr, pte, NULL);
		return NULL;
	}

	/*
	 * NOTE! We still have PageReserved() pages in the page tables.
	 * eg. VDSO mappings can cause them to exist.
	 */
out:
	return pfn_to_page(pfn);
}

#ifdef CONFIG_TRANSPARENT_HUGEPAGE
struct page *vm_normal_page_pmd(struct vm_area_struct *vma, unsigned long addr,
				pmd_t pmd)
{
	unsigned long pfn = pmd_pfn(pmd);

	/*
	 * There is no pmd_special() but there may be special pmds, e.g.
	 * in a direct-access (dax) mapping, so let's just replicate the
	 * !CONFIG_ARCH_HAS_PTE_SPECIAL case from vm_normal_page() here.
	 */
	if (unlikely(vma->vm_flags & (VM_PFNMAP|VM_MIXEDMAP))) {
		if (vma->vm_flags & VM_MIXEDMAP) {
			if (!pfn_valid(pfn))
				return NULL;
			goto out;
		} else {
			unsigned long off;
			off = (addr - vma->vm_start) >> PAGE_SHIFT;
			if (pfn == vma->vm_pgoff + off)
				return NULL;
			if (!is_cow_mapping(vma->vm_flags))
				return NULL;
		}
	}

	if (pmd_devmap(pmd))
		return NULL;
	if (is_huge_zero_pmd(pmd))
		return NULL;
	if (unlikely(pfn > highest_memmap_pfn))
		return NULL;

	/*
	 * NOTE! We still have PageReserved() pages in the page tables.
	 * eg. VDSO mappings can cause them to exist.
	 */
out:
	return pfn_to_page(pfn);
}
#endif

/*
 * copy one vm_area from one task to the other. Assumes the page tables
 * already present in the new task to be cleared in the whole range
 * covered by this vma.
 */

static unsigned long
copy_nonpresent_pte(struct mm_struct *dst_mm, struct mm_struct *src_mm,
		pte_t *dst_pte, pte_t *src_pte, struct vm_area_struct *vma,
		unsigned long addr, int *rss)
{
	unsigned long vm_flags = vma->vm_flags;
	pte_t pte = *src_pte;
	struct page *page;
	swp_entry_t entry = pte_to_swp_entry(pte);

	if (likely(!non_swap_entry(entry))) {
		if (swap_duplicate(entry) < 0)
			return entry.val;

		/* make sure dst_mm is on swapoff's mmlist. */
		if (unlikely(list_empty(&dst_mm->mmlist))) {
			spin_lock(&mmlist_lock);
			if (list_empty(&dst_mm->mmlist))
				list_add(&dst_mm->mmlist,
						&src_mm->mmlist);
			spin_unlock(&mmlist_lock);
		}
		rss[MM_SWAPENTS]++;
	} else if (is_migration_entry(entry)) {
		page = migration_entry_to_page(entry);

		rss[mm_counter(page)]++;

		if (is_write_migration_entry(entry) &&
				is_cow_mapping(vm_flags)) {
			/*
			 * COW mappings require pages in both
			 * parent and child to be set to read.
			 */
			make_migration_entry_read(&entry);
			pte = swp_entry_to_pte(entry);
			if (pte_swp_soft_dirty(*src_pte))
				pte = pte_swp_mksoft_dirty(pte);
			if (pte_swp_uffd_wp(*src_pte))
				pte = pte_swp_mkuffd_wp(pte);
			set_pte_at(src_mm, addr, src_pte, pte);
		}
	} else if (is_device_private_entry(entry)) {
		page = device_private_entry_to_page(entry);

		/*
		 * Update rss count even for unaddressable pages, as
		 * they should treated just like normal pages in this
		 * respect.
		 *
		 * We will likely want to have some new rss counters
		 * for unaddressable pages, at some point. But for now
		 * keep things as they are.
		 */
		get_page(page);
		rss[mm_counter(page)]++;
		page_dup_rmap(page, false);

		/*
		 * We do not preserve soft-dirty information, because so
		 * far, checkpoint/restore is the only feature that
		 * requires that. And checkpoint/restore does not work
		 * when a device driver is involved (you cannot easily
		 * save and restore device driver state).
		 */
		if (is_write_device_private_entry(entry) &&
		    is_cow_mapping(vm_flags)) {
			make_device_private_entry_read(&entry);
			pte = swp_entry_to_pte(entry);
			if (pte_swp_uffd_wp(*src_pte))
				pte = pte_swp_mkuffd_wp(pte);
			set_pte_at(src_mm, addr, src_pte, pte);
		}
	}
	set_pte_at(dst_mm, addr, dst_pte, pte);
	return 0;
}

/*
 * Copy a present and normal page if necessary.
 *
 * NOTE! The usual case is that this doesn't need to do
 * anything, and can just return a positive value. That
 * will let the caller know that it can just increase
 * the page refcount and re-use the pte the traditional
 * way.
 *
 * But _if_ we need to copy it because it needs to be
 * pinned in the parent (and the child should get its own
 * copy rather than just a reference to the same page),
 * we'll do that here and return zero to let the caller
 * know we're done.
 *
 * And if we need a pre-allocated page but don't yet have
 * one, return a negative error to let the preallocation
 * code know so that it can do so outside the page table
 * lock.
 */
static inline int
copy_present_page(struct vm_area_struct *dst_vma, struct vm_area_struct *src_vma,
		  pte_t *dst_pte, pte_t *src_pte, unsigned long addr, int *rss,
		  struct page **prealloc, pte_t pte, struct page *page)
{
	struct mm_struct *src_mm = src_vma->vm_mm;
	struct page *new_page;

	if (!is_cow_mapping(src_vma->vm_flags))
		return 1;

	/*
	 * What we want to do is to check whether this page may
	 * have been pinned by the parent process.  If so,
	 * instead of wrprotect the pte on both sides, we copy
	 * the page immediately so that we'll always guarantee
	 * the pinned page won't be randomly replaced in the
	 * future.
	 *
	 * The page pinning checks are just "has this mm ever
	 * seen pinning", along with the (inexact) check of
	 * the page count. That might give false positives for
	 * for pinning, but it will work correctly.
	 */
	if (likely(!atomic_read(&src_mm->has_pinned)))
		return 1;
	if (likely(!page_maybe_dma_pinned(page)))
		return 1;

	new_page = *prealloc;
	if (!new_page)
		return -EAGAIN;

	/*
	 * We have a prealloc page, all good!  Take it
	 * over and copy the page & arm it.
	 */
	*prealloc = NULL;
	copy_user_highpage(new_page, page, addr, src_vma);
	__SetPageUptodate(new_page);
	page_add_new_anon_rmap(new_page, dst_vma, addr, false);
	lru_cache_add_inactive_or_unevictable(new_page, dst_vma);
	rss[mm_counter(new_page)]++;

	/* All done, just insert the new page copy in the child */
	pte = mk_pte(new_page, dst_vma->vm_page_prot);
	pte = maybe_mkwrite(pte_mkdirty(pte), dst_vma->vm_flags);
	set_pte_at(dst_vma->vm_mm, addr, dst_pte, pte);
	return 0;
}

/*
 * Copy one pte.  Returns 0 if succeeded, or -EAGAIN if one preallocated page
 * is required to copy this pte.
 */
static inline int
copy_present_pte(struct vm_area_struct *dst_vma, struct vm_area_struct *src_vma,
		 pte_t *dst_pte, pte_t *src_pte, unsigned long addr, int *rss,
		 struct page **prealloc)
{
	struct mm_struct *src_mm = src_vma->vm_mm;
	unsigned long vm_flags = src_vma->vm_flags;
	pte_t pte = *src_pte;
	struct page *page;

	page = vm_normal_page(src_vma, addr, pte);
	if (page) {
		int retval;

		retval = copy_present_page(dst_vma, src_vma, dst_pte, src_pte,
					   addr, rss, prealloc, pte, page);
		if (retval <= 0)
			return retval;

		get_page(page);
		page_dup_rmap(page, false);
		rss[mm_counter(page)]++;
	}

	/*
	 * If it's a COW mapping, write protect it both
	 * in the parent and the child
	 */
	if (is_cow_mapping(vm_flags) && pte_write(pte)) {
		ptep_set_wrprotect(src_mm, addr, src_pte);
		pte = pte_wrprotect(pte);
	}

	/*
	 * If it's a shared mapping, mark it clean in
	 * the child
	 */
	if (vm_flags & VM_SHARED)
		pte = pte_mkclean(pte);
	pte = pte_mkold(pte);

	/*
	 * Make sure the _PAGE_UFFD_WP bit is cleared if the new VMA
	 * does not have the VM_UFFD_WP, which means that the uffd
	 * fork event is not enabled.
	 */
	if (!(vm_flags & VM_UFFD_WP))
		pte = pte_clear_uffd_wp(pte);

	set_pte_at(dst_vma->vm_mm, addr, dst_pte, pte);
	return 0;
}

static inline struct page *
page_copy_prealloc(struct mm_struct *src_mm, struct vm_area_struct *vma,
		   unsigned long addr)
{
	struct page *new_page;

	new_page = alloc_page_vma(GFP_HIGHUSER_MOVABLE, vma, addr);
	if (!new_page)
		return NULL;

	if (mem_cgroup_charge(new_page, src_mm, GFP_KERNEL)) {
		put_page(new_page);
		return NULL;
	}
	cgroup_throttle_swaprate(new_page, GFP_KERNEL);

	return new_page;
}

static int
copy_pte_range(struct vm_area_struct *dst_vma, struct vm_area_struct *src_vma,
	       pmd_t *dst_pmd, pmd_t *src_pmd, unsigned long addr,
	       unsigned long end)
{
	struct mm_struct *dst_mm = dst_vma->vm_mm;
	struct mm_struct *src_mm = src_vma->vm_mm;
	pte_t *orig_src_pte, *orig_dst_pte;
	pte_t *src_pte, *dst_pte;
	spinlock_t *src_ptl, *dst_ptl;
	int progress, ret = 0;
	int rss[NR_MM_COUNTERS];
	swp_entry_t entry = (swp_entry_t){0};
	struct page *prealloc = NULL;

again:
	progress = 0;
	init_rss_vec(rss);

	dst_pte = pte_alloc_map_lock(dst_mm, dst_pmd, addr, &dst_ptl);
	if (!dst_pte) {
		ret = -ENOMEM;
		goto out;
	}
	src_pte = pte_offset_map(src_pmd, addr);
	src_ptl = pte_lockptr(src_mm, src_pmd);
	spin_lock_nested(src_ptl, SINGLE_DEPTH_NESTING);
	orig_src_pte = src_pte;
	orig_dst_pte = dst_pte;
	arch_enter_lazy_mmu_mode();

	do {
		/*
		 * We are holding two locks at this point - either of them
		 * could generate latencies in another task on another CPU.
		 */
		if (progress >= 32) {
			progress = 0;
			if (need_resched() ||
			    spin_needbreak(src_ptl) || spin_needbreak(dst_ptl))
				break;
		}
		if (pte_none(*src_pte)) {
			progress++;
			continue;
		}
		if (unlikely(!pte_present(*src_pte))) {
			entry.val = copy_nonpresent_pte(dst_mm, src_mm,
							dst_pte, src_pte,
							src_vma, addr, rss);
			if (entry.val)
				break;
			progress += 8;
			continue;
		}
		/* copy_present_pte() will clear `*prealloc' if consumed */
		ret = copy_present_pte(dst_vma, src_vma, dst_pte, src_pte,
				       addr, rss, &prealloc);
		/*
		 * If we need a pre-allocated page for this pte, drop the
		 * locks, allocate, and try again.
		 */
		if (unlikely(ret == -EAGAIN))
			break;
		if (unlikely(prealloc)) {
			/*
			 * pre-alloc page cannot be reused by next time so as
			 * to strictly follow mempolicy (e.g., alloc_page_vma()
			 * will allocate page according to address).  This
			 * could only happen if one pinned pte changed.
			 */
			put_page(prealloc);
			prealloc = NULL;
		}
		progress += 8;
	} while (dst_pte++, src_pte++, addr += PAGE_SIZE, addr != end);

	arch_leave_lazy_mmu_mode();
	spin_unlock(src_ptl);
	pte_unmap(orig_src_pte);
	add_mm_rss_vec(dst_mm, rss);
	pte_unmap_unlock(orig_dst_pte, dst_ptl);
	cond_resched();

	if (entry.val) {
		if (add_swap_count_continuation(entry, GFP_KERNEL) < 0) {
			ret = -ENOMEM;
			goto out;
		}
		entry.val = 0;
	} else if (ret) {
		WARN_ON_ONCE(ret != -EAGAIN);
		prealloc = page_copy_prealloc(src_mm, src_vma, addr);
		if (!prealloc)
			return -ENOMEM;
		/* We've captured and resolved the error. Reset, try again. */
		ret = 0;
	}
	if (addr != end)
		goto again;
out:
	if (unlikely(prealloc))
		put_page(prealloc);
	return ret;
}

static inline int
copy_pmd_range(struct vm_area_struct *dst_vma, struct vm_area_struct *src_vma,
	       pud_t *dst_pud, pud_t *src_pud, unsigned long addr,
	       unsigned long end)
{
	struct mm_struct *dst_mm = dst_vma->vm_mm;
	struct mm_struct *src_mm = src_vma->vm_mm;
	pmd_t *src_pmd, *dst_pmd;
	unsigned long next;

	dst_pmd = pmd_alloc(dst_mm, dst_pud, addr);
	if (!dst_pmd)
		return -ENOMEM;
	src_pmd = pmd_offset(src_pud, addr);
	do {
		next = pmd_addr_end(addr, end);
		if (is_swap_pmd(*src_pmd) || pmd_trans_huge(*src_pmd)
			|| pmd_devmap(*src_pmd)) {
			int err;
			VM_BUG_ON_VMA(next-addr != HPAGE_PMD_SIZE, src_vma);
			err = copy_huge_pmd(dst_mm, src_mm,
					    dst_pmd, src_pmd, addr, src_vma);
			if (err == -ENOMEM)
				return -ENOMEM;
			if (!err)
				continue;
			/* fall through */
		}
		if (pmd_none_or_clear_bad(src_pmd))
			continue;
		if (copy_pte_range(dst_vma, src_vma, dst_pmd, src_pmd,
				   addr, next))
			return -ENOMEM;
	} while (dst_pmd++, src_pmd++, addr = next, addr != end);
	return 0;
}

static inline int
copy_pud_range(struct vm_area_struct *dst_vma, struct vm_area_struct *src_vma,
	       p4d_t *dst_p4d, p4d_t *src_p4d, unsigned long addr,
	       unsigned long end)
{
	struct mm_struct *dst_mm = dst_vma->vm_mm;
	struct mm_struct *src_mm = src_vma->vm_mm;
	pud_t *src_pud, *dst_pud;
	unsigned long next;

	dst_pud = pud_alloc(dst_mm, dst_p4d, addr);
	if (!dst_pud)
		return -ENOMEM;
	src_pud = pud_offset(src_p4d, addr);
	do {
		next = pud_addr_end(addr, end);
		if (pud_trans_huge(*src_pud) || pud_devmap(*src_pud)) {
			int err;

			VM_BUG_ON_VMA(next-addr != HPAGE_PUD_SIZE, src_vma);
			err = copy_huge_pud(dst_mm, src_mm,
					    dst_pud, src_pud, addr, src_vma);
			if (err == -ENOMEM)
				return -ENOMEM;
			if (!err)
				continue;
			/* fall through */
		}
		if (pud_none_or_clear_bad(src_pud))
			continue;
		if (copy_pmd_range(dst_vma, src_vma, dst_pud, src_pud,
				   addr, next))
			return -ENOMEM;
	} while (dst_pud++, src_pud++, addr = next, addr != end);
	return 0;
}

static inline int
copy_p4d_range(struct vm_area_struct *dst_vma, struct vm_area_struct *src_vma,
	       pgd_t *dst_pgd, pgd_t *src_pgd, unsigned long addr,
	       unsigned long end)
{
	struct mm_struct *dst_mm = dst_vma->vm_mm;
	p4d_t *src_p4d, *dst_p4d;
	unsigned long next;

	dst_p4d = p4d_alloc(dst_mm, dst_pgd, addr);
	if (!dst_p4d)
		return -ENOMEM;
	src_p4d = p4d_offset(src_pgd, addr);
	do {
		next = p4d_addr_end(addr, end);
		if (p4d_none_or_clear_bad(src_p4d))
			continue;
		if (copy_pud_range(dst_vma, src_vma, dst_p4d, src_p4d,
				   addr, next))
			return -ENOMEM;
	} while (dst_p4d++, src_p4d++, addr = next, addr != end);
	return 0;
}

int
copy_page_range(struct vm_area_struct *dst_vma, struct vm_area_struct *src_vma)
{
	pgd_t *src_pgd, *dst_pgd;
	unsigned long next;
	unsigned long addr = src_vma->vm_start;
	unsigned long end = src_vma->vm_end;
	struct mm_struct *dst_mm = dst_vma->vm_mm;
	struct mm_struct *src_mm = src_vma->vm_mm;
	struct mmu_notifier_range range;
	bool is_cow;
	int ret;

	/*
	 * Don't copy ptes where a page fault will fill them correctly.
	 * Fork becomes much lighter when there are big shared or private
	 * readonly mappings. The tradeoff is that copy_page_range is more
	 * efficient than faulting.
	 */
	if (!(src_vma->vm_flags & (VM_HUGETLB | VM_PFNMAP | VM_MIXEDMAP)) &&
	    !src_vma->anon_vma)
		return 0;

	if (is_vm_hugetlb_page(src_vma))
		return copy_hugetlb_page_range(dst_mm, src_mm, src_vma);

	if (unlikely(src_vma->vm_flags & VM_PFNMAP)) {
		/*
		 * We do not free on error cases below as remove_vma
		 * gets called on error from higher level routine
		 */
		ret = track_pfn_copy(src_vma);
		if (ret)
			return ret;
	}

	/*
	 * We need to invalidate the secondary MMU mappings only when
	 * there could be a permission downgrade on the ptes of the
	 * parent mm. And a permission downgrade will only happen if
	 * is_cow_mapping() returns true.
	 */
	is_cow = is_cow_mapping(src_vma->vm_flags);

	if (is_cow) {
		mmu_notifier_range_init(&range, MMU_NOTIFY_PROTECTION_PAGE,
					0, src_vma, src_mm, addr, end);
		mmu_notifier_invalidate_range_start(&range);
		/*
		 * Disabling preemption is not needed for the write side, as
		 * the read side doesn't spin, but goes to the mmap_lock.
		 *
		 * Use the raw variant of the seqcount_t write API to avoid
		 * lockdep complaining about preemptibility.
		 */
		mmap_assert_write_locked(src_mm);
		raw_write_seqcount_begin(&src_mm->write_protect_seq);
	}

	ret = 0;
	dst_pgd = pgd_offset(dst_mm, addr);
	src_pgd = pgd_offset(src_mm, addr);
	do {
		next = pgd_addr_end(addr, end);
		if (pgd_none_or_clear_bad(src_pgd))
			continue;
		if (unlikely(copy_p4d_range(dst_vma, src_vma, dst_pgd, src_pgd,
					    addr, next))) {
			ret = -ENOMEM;
			break;
		}
	} while (dst_pgd++, src_pgd++, addr = next, addr != end);

	if (is_cow) {
		raw_write_seqcount_end(&src_mm->write_protect_seq);
		mmu_notifier_invalidate_range_end(&range);
	}
	return ret;
}

static unsigned long zap_pte_range(struct mmu_gather *tlb,
				struct vm_area_struct *vma, pmd_t *pmd,
				unsigned long addr, unsigned long end,
				struct zap_details *details)
{
	struct mm_struct *mm = tlb->mm;
	int force_flush = 0;
	int rss[NR_MM_COUNTERS];
	spinlock_t *ptl;
	pte_t *start_pte;
	pte_t *pte;
	swp_entry_t entry;

	tlb_change_page_size(tlb, PAGE_SIZE);
again:
	init_rss_vec(rss);
	start_pte = pte_offset_map_lock(mm, pmd, addr, &ptl);
	pte = start_pte;
	flush_tlb_batched_pending(mm);
	arch_enter_lazy_mmu_mode();
	do {
		pte_t ptent = *pte;
		if (pte_none(ptent))
			continue;

		if (need_resched())
			break;

		if (pte_present(ptent)) {
			struct page *page;

			page = vm_normal_page(vma, addr, ptent);
			if (unlikely(details) && page) {
				/*
				 * unmap_shared_mapping_pages() wants to
				 * invalidate cache without truncating:
				 * unmap shared but keep private pages.
				 */
				if (details->check_mapping &&
				    details->check_mapping != page_rmapping(page))
					continue;
			}
			ptent = ptep_get_and_clear_full(mm, addr, pte,
							tlb->fullmm);
			tlb_remove_tlb_entry(tlb, pte, addr);
			if (unlikely(!page))
				continue;

			if (!PageAnon(page)) {
				if (pte_dirty(ptent)) {
					force_flush = 1;
					set_page_dirty(page);
				}
				if (pte_young(ptent) &&
				    likely(!(vma->vm_flags & VM_SEQ_READ)))
					mark_page_accessed(page);
			}
			rss[mm_counter(page)]--;
			page_remove_rmap(page, false);
			if (unlikely(page_mapcount(page) < 0))
				print_bad_pte(vma, addr, ptent, page);
			if (unlikely(__tlb_remove_page(tlb, page))) {
				force_flush = 1;
				addr += PAGE_SIZE;
				break;
			}
			continue;
		}

		entry = pte_to_swp_entry(ptent);
		if (is_device_private_entry(entry)) {
			struct page *page = device_private_entry_to_page(entry);

			if (unlikely(details && details->check_mapping)) {
				/*
				 * unmap_shared_mapping_pages() wants to
				 * invalidate cache without truncating:
				 * unmap shared but keep private pages.
				 */
				if (details->check_mapping !=
				    page_rmapping(page))
					continue;
			}

			pte_clear_not_present_full(mm, addr, pte, tlb->fullmm);
			rss[mm_counter(page)]--;
			page_remove_rmap(page, false);
			put_page(page);
			continue;
		}

		/* If details->check_mapping, we leave swap entries. */
		if (unlikely(details))
			continue;

		if (!non_swap_entry(entry))
			rss[MM_SWAPENTS]--;
		else if (is_migration_entry(entry)) {
			struct page *page;

			page = migration_entry_to_page(entry);
			rss[mm_counter(page)]--;
		}
		if (unlikely(!free_swap_and_cache(entry)))
			print_bad_pte(vma, addr, ptent, NULL);
		pte_clear_not_present_full(mm, addr, pte, tlb->fullmm);
	} while (pte++, addr += PAGE_SIZE, addr != end);

	add_mm_rss_vec(mm, rss);
	arch_leave_lazy_mmu_mode();

	/* Do the actual TLB flush before dropping ptl */
	if (force_flush)
		tlb_flush_mmu_tlbonly(tlb);
	pte_unmap_unlock(start_pte, ptl);

	/*
	 * If we forced a TLB flush (either due to running out of
	 * batch buffers or because we needed to flush dirty TLB
	 * entries before releasing the ptl), free the batched
	 * memory too. Restart if we didn't do everything.
	 */
	if (force_flush) {
		force_flush = 0;
		tlb_flush_mmu(tlb);
	}

	if (addr != end) {
		cond_resched();
		goto again;
	}

	return addr;
}

static inline unsigned long zap_pmd_range(struct mmu_gather *tlb,
				struct vm_area_struct *vma, pud_t *pud,
				unsigned long addr, unsigned long end,
				struct zap_details *details)
{
	pmd_t *pmd;
	unsigned long next;

	pmd = pmd_offset(pud, addr);
	do {
		next = pmd_addr_end(addr, end);
		if (is_swap_pmd(*pmd) || pmd_trans_huge(*pmd) || pmd_devmap(*pmd)) {
			if (next - addr != HPAGE_PMD_SIZE)
				__split_huge_pmd(vma, pmd, addr, false, NULL);
			else if (zap_huge_pmd(tlb, vma, pmd, addr))
				goto next;
			/* fall through */
		}
		/*
		 * Here there can be other concurrent MADV_DONTNEED or
		 * trans huge page faults running, and if the pmd is
		 * none or trans huge it can change under us. This is
		 * because MADV_DONTNEED holds the mmap_lock in read
		 * mode.
		 */
		if (pmd_none_or_trans_huge_or_clear_bad(pmd))
			goto next;
		next = zap_pte_range(tlb, vma, pmd, addr, next, details);
next:
		cond_resched();
	} while (pmd++, addr = next, addr != end);

	return addr;
}

static inline unsigned long zap_pud_range(struct mmu_gather *tlb,
				struct vm_area_struct *vma, p4d_t *p4d,
				unsigned long addr, unsigned long end,
				struct zap_details *details)
{
	pud_t *pud;
	unsigned long next;

	pud = pud_offset(p4d, addr);
	do {
		next = pud_addr_end(addr, end);
		if (pud_trans_huge(*pud) || pud_devmap(*pud)) {
			if (next - addr != HPAGE_PUD_SIZE) {
				mmap_assert_locked(tlb->mm);
				split_huge_pud(vma, pud, addr);
			} else if (zap_huge_pud(tlb, vma, pud, addr))
				goto next;
			/* fall through */
		}
		if (pud_none_or_clear_bad(pud))
			continue;
		next = zap_pmd_range(tlb, vma, pud, addr, next, details);
next:
		cond_resched();
	} while (pud++, addr = next, addr != end);

	return addr;
}

static inline unsigned long zap_p4d_range(struct mmu_gather *tlb,
				struct vm_area_struct *vma, pgd_t *pgd,
				unsigned long addr, unsigned long end,
				struct zap_details *details)
{
	p4d_t *p4d;
	unsigned long next;

	p4d = p4d_offset(pgd, addr);
	do {
		next = p4d_addr_end(addr, end);
		if (p4d_none_or_clear_bad(p4d))
			continue;
		next = zap_pud_range(tlb, vma, p4d, addr, next, details);
	} while (p4d++, addr = next, addr != end);

	return addr;
}

void unmap_page_range(struct mmu_gather *tlb,
			     struct vm_area_struct *vma,
			     unsigned long addr, unsigned long end,
			     struct zap_details *details)
{
	pgd_t *pgd;
	unsigned long next;

	BUG_ON(addr >= end);
	vm_write_begin(vma);
	tlb_start_vma(tlb, vma);
	pgd = pgd_offset(vma->vm_mm, addr);
	do {
		next = pgd_addr_end(addr, end);
		if (pgd_none_or_clear_bad(pgd))
			continue;
		next = zap_p4d_range(tlb, vma, pgd, addr, next, details);
	} while (pgd++, addr = next, addr != end);
	tlb_end_vma(tlb, vma);
	vm_write_end(vma);
}


static void unmap_single_vma(struct mmu_gather *tlb,
		struct vm_area_struct *vma, unsigned long start_addr,
		unsigned long end_addr,
		struct zap_details *details)
{
	unsigned long start = max(vma->vm_start, start_addr);
	unsigned long end;

	if (start >= vma->vm_end)
		return;
	end = min(vma->vm_end, end_addr);
	if (end <= vma->vm_start)
		return;

	if (vma->vm_file)
		uprobe_munmap(vma, start, end);

	if (unlikely(vma->vm_flags & VM_PFNMAP))
		untrack_pfn(vma, 0, 0);

	if (start != end) {
		if (unlikely(is_vm_hugetlb_page(vma))) {
			/*
			 * It is undesirable to test vma->vm_file as it
			 * should be non-null for valid hugetlb area.
			 * However, vm_file will be NULL in the error
			 * cleanup path of mmap_region. When
			 * hugetlbfs ->mmap method fails,
			 * mmap_region() nullifies vma->vm_file
			 * before calling this function to clean up.
			 * Since no pte has actually been setup, it is
			 * safe to do nothing in this case.
			 */
			if (vma->vm_file) {
				i_mmap_lock_write(vma->vm_file->f_mapping);
				__unmap_hugepage_range_final(tlb, vma, start, end, NULL);
				i_mmap_unlock_write(vma->vm_file->f_mapping);
			}
		} else
			unmap_page_range(tlb, vma, start, end, details);
	}
}

/**
 * unmap_vmas - unmap a range of memory covered by a list of vma's
 * @tlb: address of the caller's struct mmu_gather
 * @vma: the starting vma
 * @start_addr: virtual address at which to start unmapping
 * @end_addr: virtual address at which to end unmapping
 *
 * Unmap all pages in the vma list.
 *
 * Only addresses between `start' and `end' will be unmapped.
 *
 * The VMA list must be sorted in ascending virtual address order.
 *
 * unmap_vmas() assumes that the caller will flush the whole unmapped address
 * range after unmap_vmas() returns.  So the only responsibility here is to
 * ensure that any thus-far unmapped pages are flushed before unmap_vmas()
 * drops the lock and schedules.
 */
void unmap_vmas(struct mmu_gather *tlb,
		struct vm_area_struct *vma, unsigned long start_addr,
		unsigned long end_addr)
{
	struct mmu_notifier_range range;

	mmu_notifier_range_init(&range, MMU_NOTIFY_UNMAP, 0, vma, vma->vm_mm,
				start_addr, end_addr);
	mmu_notifier_invalidate_range_start(&range);
	for ( ; vma && vma->vm_start < end_addr; vma = vma->vm_next)
		unmap_single_vma(tlb, vma, start_addr, end_addr, NULL);
	mmu_notifier_invalidate_range_end(&range);
}

/**
 * zap_page_range - remove user pages in a given range
 * @vma: vm_area_struct holding the applicable pages
 * @start: starting address of pages to zap
 * @size: number of bytes to zap
 *
 * Caller must protect the VMA list
 */
void zap_page_range(struct vm_area_struct *vma, unsigned long start,
		unsigned long size)
{
	struct mmu_notifier_range range;
	struct mmu_gather tlb;

	lru_add_drain();
	mmu_notifier_range_init(&range, MMU_NOTIFY_CLEAR, 0, vma, vma->vm_mm,
				start, start + size);
	tlb_gather_mmu(&tlb, vma->vm_mm, start, range.end);
	update_hiwater_rss(vma->vm_mm);
	mmu_notifier_invalidate_range_start(&range);
	for ( ; vma && vma->vm_start < range.end; vma = vma->vm_next)
		unmap_single_vma(&tlb, vma, start, range.end, NULL);
	mmu_notifier_invalidate_range_end(&range);
	tlb_finish_mmu(&tlb, start, range.end);
}

/**
 * zap_page_range_single - remove user pages in a given range
 * @vma: vm_area_struct holding the applicable pages
 * @address: starting address of pages to zap
 * @size: number of bytes to zap
 * @details: details of shared cache invalidation
 *
 * The range must fit into one VMA.
 */
static void zap_page_range_single(struct vm_area_struct *vma, unsigned long address,
		unsigned long size, struct zap_details *details)
{
	struct mmu_notifier_range range;
	struct mmu_gather tlb;

	lru_add_drain();
	mmu_notifier_range_init(&range, MMU_NOTIFY_CLEAR, 0, vma, vma->vm_mm,
				address, address + size);
	tlb_gather_mmu(&tlb, vma->vm_mm, address, range.end);
	update_hiwater_rss(vma->vm_mm);
	mmu_notifier_invalidate_range_start(&range);
	unmap_single_vma(&tlb, vma, address, range.end, details);
	mmu_notifier_invalidate_range_end(&range);
	tlb_finish_mmu(&tlb, address, range.end);
}

/**
 * zap_vma_ptes - remove ptes mapping the vma
 * @vma: vm_area_struct holding ptes to be zapped
 * @address: starting address of pages to zap
 * @size: number of bytes to zap
 *
 * This function only unmaps ptes assigned to VM_PFNMAP vmas.
 *
 * The entire address range must be fully contained within the vma.
 *
 */
void zap_vma_ptes(struct vm_area_struct *vma, unsigned long address,
		unsigned long size)
{
	if (address < vma->vm_start || address + size > vma->vm_end ||
	    		!(vma->vm_flags & VM_PFNMAP))
		return;

	zap_page_range_single(vma, address, size, NULL);
}
EXPORT_SYMBOL_GPL(zap_vma_ptes);

static pmd_t *walk_to_pmd(struct mm_struct *mm, unsigned long addr)
{
	pgd_t *pgd;
	p4d_t *p4d;
	pud_t *pud;
	pmd_t *pmd;

	pgd = pgd_offset(mm, addr);
	p4d = p4d_alloc(mm, pgd, addr);
	if (!p4d)
		return NULL;
	pud = pud_alloc(mm, p4d, addr);
	if (!pud)
		return NULL;
	pmd = pmd_alloc(mm, pud, addr);
	if (!pmd)
		return NULL;

	VM_BUG_ON(pmd_trans_huge(*pmd));
	return pmd;
}

pte_t *__get_locked_pte(struct mm_struct *mm, unsigned long addr,
			spinlock_t **ptl)
{
	pmd_t *pmd = walk_to_pmd(mm, addr);

	if (!pmd)
		return NULL;
	return pte_alloc_map_lock(mm, pmd, addr, ptl);
}

static int validate_page_before_insert(struct page *page)
{
	if (PageAnon(page) || PageSlab(page) || page_has_type(page))
		return -EINVAL;
	flush_dcache_page(page);
	return 0;
}

static int insert_page_into_pte_locked(struct mm_struct *mm, pte_t *pte,
			unsigned long addr, struct page *page, pgprot_t prot)
{
	if (!pte_none(*pte))
		return -EBUSY;
	/* Ok, finally just insert the thing.. */
	get_page(page);
	inc_mm_counter_fast(mm, mm_counter_file(page));
	page_add_file_rmap(page, false);
	set_pte_at(mm, addr, pte, mk_pte(page, prot));
	return 0;
}

/*
 * This is the old fallback for page remapping.
 *
 * For historical reasons, it only allows reserved pages. Only
 * old drivers should use this, and they needed to mark their
 * pages reserved for the old functions anyway.
 */
static int insert_page(struct vm_area_struct *vma, unsigned long addr,
			struct page *page, pgprot_t prot)
{
	struct mm_struct *mm = vma->vm_mm;
	int retval;
	pte_t *pte;
	spinlock_t *ptl;

	retval = validate_page_before_insert(page);
	if (retval)
		goto out;
	retval = -ENOMEM;
	pte = get_locked_pte(mm, addr, &ptl);
	if (!pte)
		goto out;
	retval = insert_page_into_pte_locked(mm, pte, addr, page, prot);
	pte_unmap_unlock(pte, ptl);
out:
	return retval;
}

#ifdef pte_index
static int insert_page_in_batch_locked(struct mm_struct *mm, pte_t *pte,
			unsigned long addr, struct page *page, pgprot_t prot)
{
	int err;

	if (!page_count(page))
		return -EINVAL;
	err = validate_page_before_insert(page);
	if (err)
		return err;
	return insert_page_into_pte_locked(mm, pte, addr, page, prot);
}

/* insert_pages() amortizes the cost of spinlock operations
 * when inserting pages in a loop. Arch *must* define pte_index.
 */
static int insert_pages(struct vm_area_struct *vma, unsigned long addr,
			struct page **pages, unsigned long *num, pgprot_t prot)
{
	pmd_t *pmd = NULL;
	pte_t *start_pte, *pte;
	spinlock_t *pte_lock;
	struct mm_struct *const mm = vma->vm_mm;
	unsigned long curr_page_idx = 0;
	unsigned long remaining_pages_total = *num;
	unsigned long pages_to_write_in_pmd;
	int ret;
more:
	ret = -EFAULT;
	pmd = walk_to_pmd(mm, addr);
	if (!pmd)
		goto out;

	pages_to_write_in_pmd = min_t(unsigned long,
		remaining_pages_total, PTRS_PER_PTE - pte_index(addr));

	/* Allocate the PTE if necessary; takes PMD lock once only. */
	ret = -ENOMEM;
	if (pte_alloc(mm, pmd))
		goto out;

	while (pages_to_write_in_pmd) {
		int pte_idx = 0;
		const int batch_size = min_t(int, pages_to_write_in_pmd, 8);

		start_pte = pte_offset_map_lock(mm, pmd, addr, &pte_lock);
		for (pte = start_pte; pte_idx < batch_size; ++pte, ++pte_idx) {
			int err = insert_page_in_batch_locked(mm, pte,
				addr, pages[curr_page_idx], prot);
			if (unlikely(err)) {
				pte_unmap_unlock(start_pte, pte_lock);
				ret = err;
				remaining_pages_total -= pte_idx;
				goto out;
			}
			addr += PAGE_SIZE;
			++curr_page_idx;
		}
		pte_unmap_unlock(start_pte, pte_lock);
		pages_to_write_in_pmd -= batch_size;
		remaining_pages_total -= batch_size;
	}
	if (remaining_pages_total)
		goto more;
	ret = 0;
out:
	*num = remaining_pages_total;
	return ret;
}
#endif  /* ifdef pte_index */

/**
 * vm_insert_pages - insert multiple pages into user vma, batching the pmd lock.
 * @vma: user vma to map to
 * @addr: target start user address of these pages
 * @pages: source kernel pages
 * @num: in: number of pages to map. out: number of pages that were *not*
 * mapped. (0 means all pages were successfully mapped).
 *
 * Preferred over vm_insert_page() when inserting multiple pages.
 *
 * In case of error, we may have mapped a subset of the provided
 * pages. It is the caller's responsibility to account for this case.
 *
 * The same restrictions apply as in vm_insert_page().
 */
int vm_insert_pages(struct vm_area_struct *vma, unsigned long addr,
			struct page **pages, unsigned long *num)
{
#ifdef pte_index
	const unsigned long end_addr = addr + (*num * PAGE_SIZE) - 1;

	if (addr < vma->vm_start || end_addr >= vma->vm_end)
		return -EFAULT;
	if (!(vma->vm_flags & VM_MIXEDMAP)) {
		BUG_ON(mmap_read_trylock(vma->vm_mm));
		BUG_ON(vma->vm_flags & VM_PFNMAP);
		vma->vm_flags |= VM_MIXEDMAP;
	}
	/* Defer page refcount checking till we're about to map that page. */
	return insert_pages(vma, addr, pages, num, vma->vm_page_prot);
#else
	unsigned long idx = 0, pgcount = *num;
	int err = -EINVAL;

	for (; idx < pgcount; ++idx) {
		err = vm_insert_page(vma, addr + (PAGE_SIZE * idx), pages[idx]);
		if (err)
			break;
	}
	*num = pgcount - idx;
	return err;
#endif  /* ifdef pte_index */
}
EXPORT_SYMBOL(vm_insert_pages);

/**
 * vm_insert_page - insert single page into user vma
 * @vma: user vma to map to
 * @addr: target user address of this page
 * @page: source kernel page
 *
 * This allows drivers to insert individual pages they've allocated
 * into a user vma.
 *
 * The page has to be a nice clean _individual_ kernel allocation.
 * If you allocate a compound page, you need to have marked it as
 * such (__GFP_COMP), or manually just split the page up yourself
 * (see split_page()).
 *
 * NOTE! Traditionally this was done with "remap_pfn_range()" which
 * took an arbitrary page protection parameter. This doesn't allow
 * that. Your vma protection will have to be set up correctly, which
 * means that if you want a shared writable mapping, you'd better
 * ask for a shared writable mapping!
 *
 * The page does not need to be reserved.
 *
 * Usually this function is called from f_op->mmap() handler
 * under mm->mmap_lock write-lock, so it can change vma->vm_flags.
 * Caller must set VM_MIXEDMAP on vma if it wants to call this
 * function from other places, for example from page-fault handler.
 *
 * Return: %0 on success, negative error code otherwise.
 */
int vm_insert_page(struct vm_area_struct *vma, unsigned long addr,
			struct page *page)
{
	if (addr < vma->vm_start || addr >= vma->vm_end)
		return -EFAULT;
	if (!page_count(page))
		return -EINVAL;
	if (!(vma->vm_flags & VM_MIXEDMAP)) {
		BUG_ON(mmap_read_trylock(vma->vm_mm));
		BUG_ON(vma->vm_flags & VM_PFNMAP);
		vma->vm_flags |= VM_MIXEDMAP;
	}
	return insert_page(vma, addr, page, vma->vm_page_prot);
}
EXPORT_SYMBOL(vm_insert_page);

/*
 * __vm_map_pages - maps range of kernel pages into user vma
 * @vma: user vma to map to
 * @pages: pointer to array of source kernel pages
 * @num: number of pages in page array
 * @offset: user's requested vm_pgoff
 *
 * This allows drivers to map range of kernel pages into a user vma.
 *
 * Return: 0 on success and error code otherwise.
 */
static int __vm_map_pages(struct vm_area_struct *vma, struct page **pages,
				unsigned long num, unsigned long offset)
{
	unsigned long count = vma_pages(vma);
	unsigned long uaddr = vma->vm_start;
	int ret, i;

	/* Fail if the user requested offset is beyond the end of the object */
	if (offset >= num)
		return -ENXIO;

	/* Fail if the user requested size exceeds available object size */
	if (count > num - offset)
		return -ENXIO;

	for (i = 0; i < count; i++) {
		ret = vm_insert_page(vma, uaddr, pages[offset + i]);
		if (ret < 0)
			return ret;
		uaddr += PAGE_SIZE;
	}

	return 0;
}

/**
 * vm_map_pages - maps range of kernel pages starts with non zero offset
 * @vma: user vma to map to
 * @pages: pointer to array of source kernel pages
 * @num: number of pages in page array
 *
 * Maps an object consisting of @num pages, catering for the user's
 * requested vm_pgoff
 *
 * If we fail to insert any page into the vma, the function will return
 * immediately leaving any previously inserted pages present.  Callers
 * from the mmap handler may immediately return the error as their caller
 * will destroy the vma, removing any successfully inserted pages. Other
 * callers should make their own arrangements for calling unmap_region().
 *
 * Context: Process context. Called by mmap handlers.
 * Return: 0 on success and error code otherwise.
 */
int vm_map_pages(struct vm_area_struct *vma, struct page **pages,
				unsigned long num)
{
	return __vm_map_pages(vma, pages, num, vma->vm_pgoff);
}
EXPORT_SYMBOL(vm_map_pages);

/**
 * vm_map_pages_zero - map range of kernel pages starts with zero offset
 * @vma: user vma to map to
 * @pages: pointer to array of source kernel pages
 * @num: number of pages in page array
 *
 * Similar to vm_map_pages(), except that it explicitly sets the offset
 * to 0. This function is intended for the drivers that did not consider
 * vm_pgoff.
 *
 * Context: Process context. Called by mmap handlers.
 * Return: 0 on success and error code otherwise.
 */
int vm_map_pages_zero(struct vm_area_struct *vma, struct page **pages,
				unsigned long num)
{
	return __vm_map_pages(vma, pages, num, 0);
}
EXPORT_SYMBOL(vm_map_pages_zero);

static vm_fault_t insert_pfn(struct vm_area_struct *vma, unsigned long addr,
			pfn_t pfn, pgprot_t prot, bool mkwrite)
{
	struct mm_struct *mm = vma->vm_mm;
	pte_t *pte, entry;
	spinlock_t *ptl;

	pte = get_locked_pte(mm, addr, &ptl);
	if (!pte)
		return VM_FAULT_OOM;
	if (!pte_none(*pte)) {
		if (mkwrite) {
			/*
			 * For read faults on private mappings the PFN passed
			 * in may not match the PFN we have mapped if the
			 * mapped PFN is a writeable COW page.  In the mkwrite
			 * case we are creating a writable PTE for a shared
			 * mapping and we expect the PFNs to match. If they
			 * don't match, we are likely racing with block
			 * allocation and mapping invalidation so just skip the
			 * update.
			 */
			if (pte_pfn(*pte) != pfn_t_to_pfn(pfn)) {
				WARN_ON_ONCE(!is_zero_pfn(pte_pfn(*pte)));
				goto out_unlock;
			}
			entry = pte_mkyoung(*pte);
			entry = maybe_mkwrite(pte_mkdirty(entry),
							vma->vm_flags);
			if (ptep_set_access_flags(vma, addr, pte, entry, 1))
				update_mmu_cache(vma, addr, pte);
		}
		goto out_unlock;
	}

	/* Ok, finally just insert the thing.. */
	if (pfn_t_devmap(pfn))
		entry = pte_mkdevmap(pfn_t_pte(pfn, prot));
	else
		entry = pte_mkspecial(pfn_t_pte(pfn, prot));

	if (mkwrite) {
		entry = pte_mkyoung(entry);
		entry = maybe_mkwrite(pte_mkdirty(entry), vma->vm_flags);
	}

	set_pte_at(mm, addr, pte, entry);
	update_mmu_cache(vma, addr, pte); /* XXX: why not for insert_page? */

out_unlock:
	pte_unmap_unlock(pte, ptl);
	return VM_FAULT_NOPAGE;
}

/**
 * vmf_insert_pfn_prot - insert single pfn into user vma with specified pgprot
 * @vma: user vma to map to
 * @addr: target user address of this page
 * @pfn: source kernel pfn
 * @pgprot: pgprot flags for the inserted page
 *
 * This is exactly like vmf_insert_pfn(), except that it allows drivers
 * to override pgprot on a per-page basis.
 *
 * This only makes sense for IO mappings, and it makes no sense for
 * COW mappings.  In general, using multiple vmas is preferable;
 * vmf_insert_pfn_prot should only be used if using multiple VMAs is
 * impractical.
 *
 * See vmf_insert_mixed_prot() for a discussion of the implication of using
 * a value of @pgprot different from that of @vma->vm_page_prot.
 *
 * Context: Process context.  May allocate using %GFP_KERNEL.
 * Return: vm_fault_t value.
 */
vm_fault_t vmf_insert_pfn_prot(struct vm_area_struct *vma, unsigned long addr,
			unsigned long pfn, pgprot_t pgprot)
{
	/*
	 * Technically, architectures with pte_special can avoid all these
	 * restrictions (same for remap_pfn_range).  However we would like
	 * consistency in testing and feature parity among all, so we should
	 * try to keep these invariants in place for everybody.
	 */
	BUG_ON(!(vma->vm_flags & (VM_PFNMAP|VM_MIXEDMAP)));
	BUG_ON((vma->vm_flags & (VM_PFNMAP|VM_MIXEDMAP)) ==
						(VM_PFNMAP|VM_MIXEDMAP));
	BUG_ON((vma->vm_flags & VM_PFNMAP) && is_cow_mapping(vma->vm_flags));
	BUG_ON((vma->vm_flags & VM_MIXEDMAP) && pfn_valid(pfn));

	if (addr < vma->vm_start || addr >= vma->vm_end)
		return VM_FAULT_SIGBUS;

	if (!pfn_modify_allowed(pfn, pgprot))
		return VM_FAULT_SIGBUS;

	track_pfn_insert(vma, &pgprot, __pfn_to_pfn_t(pfn, PFN_DEV));

	return insert_pfn(vma, addr, __pfn_to_pfn_t(pfn, PFN_DEV), pgprot,
			false);
}
EXPORT_SYMBOL(vmf_insert_pfn_prot);

/**
 * vmf_insert_pfn - insert single pfn into user vma
 * @vma: user vma to map to
 * @addr: target user address of this page
 * @pfn: source kernel pfn
 *
 * Similar to vm_insert_page, this allows drivers to insert individual pages
 * they've allocated into a user vma. Same comments apply.
 *
 * This function should only be called from a vm_ops->fault handler, and
 * in that case the handler should return the result of this function.
 *
 * vma cannot be a COW mapping.
 *
 * As this is called only for pages that do not currently exist, we
 * do not need to flush old virtual caches or the TLB.
 *
 * Context: Process context.  May allocate using %GFP_KERNEL.
 * Return: vm_fault_t value.
 */
vm_fault_t vmf_insert_pfn(struct vm_area_struct *vma, unsigned long addr,
			unsigned long pfn)
{
	return vmf_insert_pfn_prot(vma, addr, pfn, vma->vm_page_prot);
}
EXPORT_SYMBOL(vmf_insert_pfn);

static bool vm_mixed_ok(struct vm_area_struct *vma, pfn_t pfn)
{
	/* these checks mirror the abort conditions in vm_normal_page */
	if (vma->vm_flags & VM_MIXEDMAP)
		return true;
	if (pfn_t_devmap(pfn))
		return true;
	if (pfn_t_special(pfn))
		return true;
	if (is_zero_pfn(pfn_t_to_pfn(pfn)))
		return true;
	return false;
}

static vm_fault_t __vm_insert_mixed(struct vm_area_struct *vma,
		unsigned long addr, pfn_t pfn, pgprot_t pgprot,
		bool mkwrite)
{
	int err;

	BUG_ON(!vm_mixed_ok(vma, pfn));

	if (addr < vma->vm_start || addr >= vma->vm_end)
		return VM_FAULT_SIGBUS;

	track_pfn_insert(vma, &pgprot, pfn);

	if (!pfn_modify_allowed(pfn_t_to_pfn(pfn), pgprot))
		return VM_FAULT_SIGBUS;

	/*
	 * If we don't have pte special, then we have to use the pfn_valid()
	 * based VM_MIXEDMAP scheme (see vm_normal_page), and thus we *must*
	 * refcount the page if pfn_valid is true (hence insert_page rather
	 * than insert_pfn).  If a zero_pfn were inserted into a VM_MIXEDMAP
	 * without pte special, it would there be refcounted as a normal page.
	 */
	if (!IS_ENABLED(CONFIG_ARCH_HAS_PTE_SPECIAL) &&
	    !pfn_t_devmap(pfn) && pfn_t_valid(pfn)) {
		struct page *page;

		/*
		 * At this point we are committed to insert_page()
		 * regardless of whether the caller specified flags that
		 * result in pfn_t_has_page() == false.
		 */
		page = pfn_to_page(pfn_t_to_pfn(pfn));
		err = insert_page(vma, addr, page, pgprot);
	} else {
		return insert_pfn(vma, addr, pfn, pgprot, mkwrite);
	}

	if (err == -ENOMEM)
		return VM_FAULT_OOM;
	if (err < 0 && err != -EBUSY)
		return VM_FAULT_SIGBUS;

	return VM_FAULT_NOPAGE;
}

/**
 * vmf_insert_mixed_prot - insert single pfn into user vma with specified pgprot
 * @vma: user vma to map to
 * @addr: target user address of this page
 * @pfn: source kernel pfn
 * @pgprot: pgprot flags for the inserted page
 *
 * This is exactly like vmf_insert_mixed(), except that it allows drivers
 * to override pgprot on a per-page basis.
 *
 * Typically this function should be used by drivers to set caching- and
 * encryption bits different than those of @vma->vm_page_prot, because
 * the caching- or encryption mode may not be known at mmap() time.
 * This is ok as long as @vma->vm_page_prot is not used by the core vm
 * to set caching and encryption bits for those vmas (except for COW pages).
 * This is ensured by core vm only modifying these page table entries using
 * functions that don't touch caching- or encryption bits, using pte_modify()
 * if needed. (See for example mprotect()).
 * Also when new page-table entries are created, this is only done using the
 * fault() callback, and never using the value of vma->vm_page_prot,
 * except for page-table entries that point to anonymous pages as the result
 * of COW.
 *
 * Context: Process context.  May allocate using %GFP_KERNEL.
 * Return: vm_fault_t value.
 */
vm_fault_t vmf_insert_mixed_prot(struct vm_area_struct *vma, unsigned long addr,
				 pfn_t pfn, pgprot_t pgprot)
{
	return __vm_insert_mixed(vma, addr, pfn, pgprot, false);
}
EXPORT_SYMBOL(vmf_insert_mixed_prot);

vm_fault_t vmf_insert_mixed(struct vm_area_struct *vma, unsigned long addr,
		pfn_t pfn)
{
	return __vm_insert_mixed(vma, addr, pfn, vma->vm_page_prot, false);
}
EXPORT_SYMBOL(vmf_insert_mixed);

/*
 *  If the insertion of PTE failed because someone else already added a
 *  different entry in the mean time, we treat that as success as we assume
 *  the same entry was actually inserted.
 */
vm_fault_t vmf_insert_mixed_mkwrite(struct vm_area_struct *vma,
		unsigned long addr, pfn_t pfn)
{
	return __vm_insert_mixed(vma, addr, pfn, vma->vm_page_prot, true);
}
EXPORT_SYMBOL(vmf_insert_mixed_mkwrite);

/*
 * maps a range of physical memory into the requested pages. the old
 * mappings are removed. any references to nonexistent pages results
 * in null mappings (currently treated as "copy-on-access")
 */
static int remap_pte_range(struct mm_struct *mm, pmd_t *pmd,
			unsigned long addr, unsigned long end,
			unsigned long pfn, pgprot_t prot)
{
	pte_t *pte, *mapped_pte;
	spinlock_t *ptl;
	int err = 0;

	mapped_pte = pte = pte_alloc_map_lock(mm, pmd, addr, &ptl);
	if (!pte)
		return -ENOMEM;
	arch_enter_lazy_mmu_mode();
	do {
		BUG_ON(!pte_none(*pte));
		if (!pfn_modify_allowed(pfn, prot)) {
			err = -EACCES;
			break;
		}
		set_pte_at(mm, addr, pte, pte_mkspecial(pfn_pte(pfn, prot)));
		pfn++;
	} while (pte++, addr += PAGE_SIZE, addr != end);
	arch_leave_lazy_mmu_mode();
	pte_unmap_unlock(mapped_pte, ptl);
	return err;
}

static inline int remap_pmd_range(struct mm_struct *mm, pud_t *pud,
			unsigned long addr, unsigned long end,
			unsigned long pfn, pgprot_t prot)
{
	pmd_t *pmd;
	unsigned long next;
	int err;

	pfn -= addr >> PAGE_SHIFT;
	pmd = pmd_alloc(mm, pud, addr);
	if (!pmd)
		return -ENOMEM;
	VM_BUG_ON(pmd_trans_huge(*pmd));
	do {
		next = pmd_addr_end(addr, end);
		err = remap_pte_range(mm, pmd, addr, next,
				pfn + (addr >> PAGE_SHIFT), prot);
		if (err)
			return err;
	} while (pmd++, addr = next, addr != end);
	return 0;
}

static inline int remap_pud_range(struct mm_struct *mm, p4d_t *p4d,
			unsigned long addr, unsigned long end,
			unsigned long pfn, pgprot_t prot)
{
	pud_t *pud;
	unsigned long next;
	int err;

	pfn -= addr >> PAGE_SHIFT;
	pud = pud_alloc(mm, p4d, addr);
	if (!pud)
		return -ENOMEM;
	do {
		next = pud_addr_end(addr, end);
		err = remap_pmd_range(mm, pud, addr, next,
				pfn + (addr >> PAGE_SHIFT), prot);
		if (err)
			return err;
	} while (pud++, addr = next, addr != end);
	return 0;
}

static inline int remap_p4d_range(struct mm_struct *mm, pgd_t *pgd,
			unsigned long addr, unsigned long end,
			unsigned long pfn, pgprot_t prot)
{
	p4d_t *p4d;
	unsigned long next;
	int err;

	pfn -= addr >> PAGE_SHIFT;
	p4d = p4d_alloc(mm, pgd, addr);
	if (!p4d)
		return -ENOMEM;
	do {
		next = p4d_addr_end(addr, end);
		err = remap_pud_range(mm, p4d, addr, next,
				pfn + (addr >> PAGE_SHIFT), prot);
		if (err)
			return err;
	} while (p4d++, addr = next, addr != end);
	return 0;
}

/**
 * remap_pfn_range - remap kernel memory to userspace
 * @vma: user vma to map to
 * @addr: target page aligned user address to start at
 * @pfn: page frame number of kernel physical memory address
 * @size: size of mapping area
 * @prot: page protection flags for this mapping
 *
 * Note: this is only safe if the mm semaphore is held when called.
 *
 * Return: %0 on success, negative error code otherwise.
 */
int remap_pfn_range(struct vm_area_struct *vma, unsigned long addr,
		    unsigned long pfn, unsigned long size, pgprot_t prot)
{
	pgd_t *pgd;
	unsigned long next;
	unsigned long end = addr + PAGE_ALIGN(size);
	struct mm_struct *mm = vma->vm_mm;
	unsigned long remap_pfn = pfn;
	int err;

	if (WARN_ON_ONCE(!PAGE_ALIGNED(addr)))
		return -EINVAL;

	/*
	 * Physically remapped pages are special. Tell the
	 * rest of the world about it:
	 *   VM_IO tells people not to look at these pages
	 *	(accesses can have side effects).
	 *   VM_PFNMAP tells the core MM that the base pages are just
	 *	raw PFN mappings, and do not have a "struct page" associated
	 *	with them.
	 *   VM_DONTEXPAND
	 *      Disable vma merging and expanding with mremap().
	 *   VM_DONTDUMP
	 *      Omit vma from core dump, even when VM_IO turned off.
	 *
	 * There's a horrible special case to handle copy-on-write
	 * behaviour that some programs depend on. We mark the "original"
	 * un-COW'ed pages by matching them up with "vma->vm_pgoff".
	 * See vm_normal_page() for details.
	 */
	if (is_cow_mapping(vma->vm_flags)) {
		if (addr != vma->vm_start || end != vma->vm_end)
			return -EINVAL;
		vma->vm_pgoff = pfn;
	}

	err = track_pfn_remap(vma, &prot, remap_pfn, addr, PAGE_ALIGN(size));
	if (err)
		return -EINVAL;

	vma->vm_flags |= VM_IO | VM_PFNMAP | VM_DONTEXPAND | VM_DONTDUMP;

	BUG_ON(addr >= end);
	pfn -= addr >> PAGE_SHIFT;
	pgd = pgd_offset(mm, addr);
	flush_cache_range(vma, addr, end);
	do {
		next = pgd_addr_end(addr, end);
		err = remap_p4d_range(mm, pgd, addr, next,
				pfn + (addr >> PAGE_SHIFT), prot);
		if (err)
			break;
	} while (pgd++, addr = next, addr != end);

	if (err)
		untrack_pfn(vma, remap_pfn, PAGE_ALIGN(size));

	return err;
}
EXPORT_SYMBOL(remap_pfn_range);

/**
 * vm_iomap_memory - remap memory to userspace
 * @vma: user vma to map to
 * @start: start of the physical memory to be mapped
 * @len: size of area
 *
 * This is a simplified io_remap_pfn_range() for common driver use. The
 * driver just needs to give us the physical memory range to be mapped,
 * we'll figure out the rest from the vma information.
 *
 * NOTE! Some drivers might want to tweak vma->vm_page_prot first to get
 * whatever write-combining details or similar.
 *
 * Return: %0 on success, negative error code otherwise.
 */
int vm_iomap_memory(struct vm_area_struct *vma, phys_addr_t start, unsigned long len)
{
	unsigned long vm_len, pfn, pages;

	/* Check that the physical memory area passed in looks valid */
	if (start + len < start)
		return -EINVAL;
	/*
	 * You *really* shouldn't map things that aren't page-aligned,
	 * but we've historically allowed it because IO memory might
	 * just have smaller alignment.
	 */
	len += start & ~PAGE_MASK;
	pfn = start >> PAGE_SHIFT;
	pages = (len + ~PAGE_MASK) >> PAGE_SHIFT;
	if (pfn + pages < pfn)
		return -EINVAL;

	/* We start the mapping 'vm_pgoff' pages into the area */
	if (vma->vm_pgoff > pages)
		return -EINVAL;
	pfn += vma->vm_pgoff;
	pages -= vma->vm_pgoff;

	/* Can we fit all of the mapping? */
	vm_len = vma->vm_end - vma->vm_start;
	if (vm_len >> PAGE_SHIFT > pages)
		return -EINVAL;

	/* Ok, let it rip */
	return io_remap_pfn_range(vma, vma->vm_start, pfn, vm_len, vma->vm_page_prot);
}
EXPORT_SYMBOL(vm_iomap_memory);

static int apply_to_pte_range(struct mm_struct *mm, pmd_t *pmd,
				     unsigned long addr, unsigned long end,
				     pte_fn_t fn, void *data, bool create,
				     pgtbl_mod_mask *mask)
{
	pte_t *pte;
	int err = 0;
	spinlock_t *ptl;

	if (create) {
		pte = (mm == &init_mm) ?
			pte_alloc_kernel_track(pmd, addr, mask) :
			pte_alloc_map_lock(mm, pmd, addr, &ptl);
		if (!pte)
			return -ENOMEM;
	} else {
		pte = (mm == &init_mm) ?
			pte_offset_kernel(pmd, addr) :
			pte_offset_map_lock(mm, pmd, addr, &ptl);
	}

	BUG_ON(pmd_huge(*pmd));

	arch_enter_lazy_mmu_mode();

	if (fn) {
		do {
			if (create || !pte_none(*pte)) {
				err = fn(pte++, addr, data);
				if (err)
					break;
			}
		} while (addr += PAGE_SIZE, addr != end);
	}
	*mask |= PGTBL_PTE_MODIFIED;

	arch_leave_lazy_mmu_mode();

	if (mm != &init_mm)
		pte_unmap_unlock(pte-1, ptl);
	return err;
}

static int apply_to_pmd_range(struct mm_struct *mm, pud_t *pud,
				     unsigned long addr, unsigned long end,
				     pte_fn_t fn, void *data, bool create,
				     pgtbl_mod_mask *mask)
{
	pmd_t *pmd;
	unsigned long next;
	int err = 0;

	BUG_ON(pud_huge(*pud));

	if (create) {
		pmd = pmd_alloc_track(mm, pud, addr, mask);
		if (!pmd)
			return -ENOMEM;
	} else {
		pmd = pmd_offset(pud, addr);
	}
	do {
		next = pmd_addr_end(addr, end);
		if (create || !pmd_none_or_clear_bad(pmd)) {
			err = apply_to_pte_range(mm, pmd, addr, next, fn, data,
						 create, mask);
			if (err)
				break;
		}
	} while (pmd++, addr = next, addr != end);
	return err;
}

static int apply_to_pud_range(struct mm_struct *mm, p4d_t *p4d,
				     unsigned long addr, unsigned long end,
				     pte_fn_t fn, void *data, bool create,
				     pgtbl_mod_mask *mask)
{
	pud_t *pud;
	unsigned long next;
	int err = 0;

	if (create) {
		pud = pud_alloc_track(mm, p4d, addr, mask);
		if (!pud)
			return -ENOMEM;
	} else {
		pud = pud_offset(p4d, addr);
	}
	do {
		next = pud_addr_end(addr, end);
		if (create || !pud_none_or_clear_bad(pud)) {
			err = apply_to_pmd_range(mm, pud, addr, next, fn, data,
						 create, mask);
			if (err)
				break;
		}
	} while (pud++, addr = next, addr != end);
	return err;
}

static int apply_to_p4d_range(struct mm_struct *mm, pgd_t *pgd,
				     unsigned long addr, unsigned long end,
				     pte_fn_t fn, void *data, bool create,
				     pgtbl_mod_mask *mask)
{
	p4d_t *p4d;
	unsigned long next;
	int err = 0;

	if (create) {
		p4d = p4d_alloc_track(mm, pgd, addr, mask);
		if (!p4d)
			return -ENOMEM;
	} else {
		p4d = p4d_offset(pgd, addr);
	}
	do {
		next = p4d_addr_end(addr, end);
		if (create || !p4d_none_or_clear_bad(p4d)) {
			err = apply_to_pud_range(mm, p4d, addr, next, fn, data,
						 create, mask);
			if (err)
				break;
		}
	} while (p4d++, addr = next, addr != end);
	return err;
}

static int __apply_to_page_range(struct mm_struct *mm, unsigned long addr,
				 unsigned long size, pte_fn_t fn,
				 void *data, bool create)
{
	pgd_t *pgd;
	unsigned long start = addr, next;
	unsigned long end = addr + size;
	pgtbl_mod_mask mask = 0;
	int err = 0;

	if (WARN_ON(addr >= end))
		return -EINVAL;

	pgd = pgd_offset(mm, addr);
	do {
		next = pgd_addr_end(addr, end);
		if (!create && pgd_none_or_clear_bad(pgd))
			continue;
		err = apply_to_p4d_range(mm, pgd, addr, next, fn, data, create, &mask);
		if (err)
			break;
	} while (pgd++, addr = next, addr != end);

	if (mask & ARCH_PAGE_TABLE_SYNC_MASK)
		arch_sync_kernel_mappings(start, start + size);

	return err;
}

/*
 * Scan a region of virtual memory, filling in page tables as necessary
 * and calling a provided function on each leaf page table.
 */
int apply_to_page_range(struct mm_struct *mm, unsigned long addr,
			unsigned long size, pte_fn_t fn, void *data)
{
	return __apply_to_page_range(mm, addr, size, fn, data, true);
}
EXPORT_SYMBOL_GPL(apply_to_page_range);

#ifdef CONFIG_SPECULATIVE_PAGE_FAULT
static bool pte_spinlock(struct vm_fault *vmf)
{
	bool ret = false;
#ifdef CONFIG_TRANSPARENT_HUGEPAGE
	pmd_t pmdval;
#endif

	/* Check if vma is still valid */
	if (!(vmf->flags & FAULT_FLAG_SPECULATIVE)) {
		vmf->ptl = pte_lockptr(vmf->vma->vm_mm, vmf->pmd);
		spin_lock(vmf->ptl);
		return true;
	}

	local_irq_disable();
	if (vma_has_changed(vmf)) {
		trace_spf_vma_changed(_RET_IP_, vmf->vma, vmf->address);
		goto out;
	}

#ifdef CONFIG_TRANSPARENT_HUGEPAGE
	/*
	 * We check if the pmd value is still the same to ensure that there
	 * is not a huge collapse operation in progress in our back.
	 */
	pmdval = READ_ONCE(*vmf->pmd);
	if (!pmd_same(pmdval, vmf->orig_pmd)) {
		trace_spf_pmd_changed(_RET_IP_, vmf->vma, vmf->address);
		goto out;
	}
#endif

	vmf->ptl = pte_lockptr(vmf->vma->vm_mm, vmf->pmd);
	if (unlikely(!spin_trylock(vmf->ptl))) {
		trace_spf_pte_lock(_RET_IP_, vmf->vma, vmf->address);
		goto out;
	}

	if (vma_has_changed(vmf)) {
		spin_unlock(vmf->ptl);
		trace_spf_vma_changed(_RET_IP_, vmf->vma, vmf->address);
		goto out;
	}

	ret = true;
out:
	local_irq_enable();
	return ret;
}

static bool pte_map_lock(struct vm_fault *vmf)
{
	bool ret = false;
	pte_t *pte;
	spinlock_t *ptl;
#ifdef CONFIG_TRANSPARENT_HUGEPAGE
	pmd_t pmdval;
#endif

	if (!(vmf->flags & FAULT_FLAG_SPECULATIVE)) {
		vmf->pte = pte_offset_map_lock(vmf->vma->vm_mm, vmf->pmd,
					       vmf->address, &vmf->ptl);
		return true;
	}

	/*
	 * The first vma_has_changed() guarantees the page-tables are still
	 * valid, having IRQs disabled ensures they stay around, hence the
	 * second vma_has_changed() to make sure they are still valid once
	 * we've got the lock. After that a concurrent zap_pte_range() will
	 * block on the PTL and thus we're safe.
	 */
	local_irq_disable();
	if (vma_has_changed(vmf)) {
		trace_spf_vma_changed(_RET_IP_, vmf->vma, vmf->address);
		goto out;
	}

#ifdef CONFIG_TRANSPARENT_HUGEPAGE
	/*
	 * We check if the pmd value is still the same to ensure that there
	 * is not a huge collapse operation in progress in our back.
	 */
	pmdval = READ_ONCE(*vmf->pmd);
	if (!pmd_same(pmdval, vmf->orig_pmd)) {
		trace_spf_pmd_changed(_RET_IP_, vmf->vma, vmf->address);
		goto out;
	}
#endif

	/*
	 * Same as pte_offset_map_lock() except that we call
	 * spin_trylock() in place of spin_lock() to avoid race with
	 * unmap path which may have the lock and wait for this CPU
	 * to invalidate TLB but this CPU has irq disabled.
	 * Since we are in a speculative patch, accept it could fail
	 */
	ptl = pte_lockptr(vmf->vma->vm_mm, vmf->pmd);
	pte = pte_offset_map(vmf->pmd, vmf->address);
	if (unlikely(!spin_trylock(ptl))) {
		pte_unmap(pte);
		trace_spf_pte_lock(_RET_IP_, vmf->vma, vmf->address);
		goto out;
	}

	if (vma_has_changed(vmf)) {
		pte_unmap_unlock(pte, ptl);
		trace_spf_vma_changed(_RET_IP_, vmf->vma, vmf->address);
		goto out;
	}

	vmf->pte = pte;
	vmf->ptl = ptl;
	ret = true;
out:
	local_irq_enable();
	return ret;
}
#else
static inline bool pte_spinlock(struct vm_fault *vmf)
{
	vmf->ptl = pte_lockptr(vmf->vma->vm_mm, vmf->pmd);
	spin_lock(vmf->ptl);
	return true;
}

static inline bool pte_map_lock(struct vm_fault *vmf)
{
	vmf->pte = pte_offset_map_lock(vmf->vma->vm_mm, vmf->pmd,
				       vmf->address, &vmf->ptl);
	return true;
}
#endif /* CONFIG_SPECULATIVE_PAGE_FAULT */

/*
 * Scan a region of virtual memory, calling a provided function on
 * each leaf page table where it exists.
 *
 * Unlike apply_to_page_range, this does _not_ fill in page tables
 * where they are absent.
 */
int apply_to_existing_page_range(struct mm_struct *mm, unsigned long addr,
				 unsigned long size, pte_fn_t fn, void *data)
{
	return __apply_to_page_range(mm, addr, size, fn, data, false);
}
EXPORT_SYMBOL_GPL(apply_to_existing_page_range);

/*
 * handle_pte_fault chooses page fault handler according to an entry which was
 * read non-atomically.  Before making any commitment, on those architectures
 * or configurations (e.g. i386 with PAE) which might give a mix of unmatched
 * parts, do_swap_page must check under lock before unmapping the pte and
 * proceeding (but do_wp_page is only called after already making such a check;
 * and do_anonymous_page can safely check later on).
 *
 * pte_unmap_same() returns:
 *	0			if the PTE are the same
 *	VM_FAULT_PTNOTSAME	if the PTE are different
 *	VM_FAULT_RETRY		if the VMA has changed in our back during
 *				a speculative page fault handling.
 */
static inline int pte_unmap_same(struct vm_fault *vmf)
{
	int ret = 0;

#if defined(CONFIG_SMP) || defined(CONFIG_PREEMPT)
	if (sizeof(pte_t) > sizeof(unsigned long)) {
		if (pte_spinlock(vmf)) {
			if (!pte_same(*vmf->pte, vmf->orig_pte))
				ret = VM_FAULT_PTNOTSAME;
			spin_unlock(vmf->ptl);
		} else
			ret = VM_FAULT_RETRY;
	}
#endif
	pte_unmap(vmf->pte);
	return ret;
}

static inline bool cow_user_page(struct page *dst, struct page *src,
				 struct vm_fault *vmf)
{
	bool ret;
	void *kaddr;
	void __user *uaddr;
	bool locked = false;
	struct vm_area_struct *vma = vmf->vma;
	struct mm_struct *mm = vma->vm_mm;
	unsigned long addr = vmf->address;

	if (likely(src)) {
		copy_user_highpage(dst, src, addr, vma);
		return true;
	}

	/*
	 * If the source page was a PFN mapping, we don't have
	 * a "struct page" for it. We do a best-effort copy by
	 * just copying from the original user address. If that
	 * fails, we just zero-fill it. Live with it.
	 */
	kaddr = kmap_atomic(dst);
	uaddr = (void __user *)(addr & PAGE_MASK);

	/*
	 * On architectures with software "accessed" bits, we would
	 * take a double page fault, so mark it accessed here.
	 */
	if (arch_faults_on_old_pte() && !pte_young(vmf->orig_pte)) {
		pte_t entry;

		vmf->pte = pte_offset_map_lock(mm, vmf->pmd, addr, &vmf->ptl);
		locked = true;
		if (!likely(pte_same(*vmf->pte, vmf->orig_pte))) {
			/*
			 * Other thread has already handled the fault
			 * and update local tlb only
			 */
			update_mmu_tlb(vma, addr, vmf->pte);
			ret = false;
			goto pte_unlock;
		}

		entry = pte_mkyoung(vmf->orig_pte);
		if (ptep_set_access_flags(vma, addr, vmf->pte, entry, 0))
			update_mmu_cache(vma, addr, vmf->pte);
	}

	/*
	 * This really shouldn't fail, because the page is there
	 * in the page tables. But it might just be unreadable,
	 * in which case we just give up and fill the result with
	 * zeroes.
	 */
	if (__copy_from_user_inatomic(kaddr, uaddr, PAGE_SIZE)) {
		if (locked)
			goto warn;

		/* Re-validate under PTL if the page is still mapped */
		vmf->pte = pte_offset_map_lock(mm, vmf->pmd, addr, &vmf->ptl);
		locked = true;
		if (!likely(pte_same(*vmf->pte, vmf->orig_pte))) {
			/* The PTE changed under us, update local tlb */
			update_mmu_tlb(vma, addr, vmf->pte);
			ret = false;
			goto pte_unlock;
		}

		/*
		 * The same page can be mapped back since last copy attempt.
		 * Try to copy again under PTL.
		 */
		if (__copy_from_user_inatomic(kaddr, uaddr, PAGE_SIZE)) {
			/*
			 * Give a warn in case there can be some obscure
			 * use-case
			 */
warn:
			WARN_ON_ONCE(1);
			clear_page(kaddr);
		}
	}

	ret = true;

pte_unlock:
	if (locked)
		pte_unmap_unlock(vmf->pte, vmf->ptl);
	kunmap_atomic(kaddr);
	flush_dcache_page(dst);

	return ret;
}

static gfp_t __get_fault_gfp_mask(struct vm_area_struct *vma)
{
	struct file *vm_file = vma->vm_file;

	if (vm_file)
		return mapping_gfp_mask(vm_file->f_mapping) | __GFP_FS | __GFP_IO;

	/*
	 * Special mappings (e.g. VDSO) do not have any file so fake
	 * a default GFP_KERNEL for them.
	 */
	return GFP_KERNEL;
}

/*
 * Notify the address space that the page is about to become writable so that
 * it can prohibit this or wait for the page to get into an appropriate state.
 *
 * We do this without the lock held, so that it can sleep if it needs to.
 */
static vm_fault_t do_page_mkwrite(struct vm_fault *vmf)
{
	vm_fault_t ret;
	struct page *page = vmf->page;
	unsigned int old_flags = vmf->flags;

	vmf->flags = FAULT_FLAG_WRITE|FAULT_FLAG_MKWRITE;

	if (vmf->vma->vm_file &&
	    IS_SWAPFILE(vmf->vma->vm_file->f_mapping->host))
		return VM_FAULT_SIGBUS;

	ret = vmf->vma->vm_ops->page_mkwrite(vmf);
	/* Restore original flags so that caller is not surprised */
	vmf->flags = old_flags;
	if (unlikely(ret & (VM_FAULT_ERROR | VM_FAULT_NOPAGE)))
		return ret;
	if (unlikely(!(ret & VM_FAULT_LOCKED))) {
		lock_page(page);
		if (!page->mapping) {
			unlock_page(page);
			return 0; /* retry */
		}
		ret |= VM_FAULT_LOCKED;
	} else
		VM_BUG_ON_PAGE(!PageLocked(page), page);
	return ret;
}

/*
 * Handle dirtying of a page in shared file mapping on a write fault.
 *
 * The function expects the page to be locked and unlocks it.
 */
static vm_fault_t fault_dirty_shared_page(struct vm_fault *vmf)
{
	struct vm_area_struct *vma = vmf->vma;
	struct address_space *mapping;
	struct page *page = vmf->page;
	bool dirtied;
	bool page_mkwrite = vma->vm_ops && vma->vm_ops->page_mkwrite;

	dirtied = set_page_dirty(page);
	VM_BUG_ON_PAGE(PageAnon(page), page);
	/*
	 * Take a local copy of the address_space - page.mapping may be zeroed
	 * by truncate after unlock_page().   The address_space itself remains
	 * pinned by vma->vm_file's reference.  We rely on unlock_page()'s
	 * release semantics to prevent the compiler from undoing this copying.
	 */
	mapping = page_rmapping(page);
	unlock_page(page);

	if (!page_mkwrite)
		file_update_time(vma->vm_file);

	/*
	 * Throttle page dirtying rate down to writeback speed.
	 *
	 * mapping may be NULL here because some device drivers do not
	 * set page.mapping but still dirty their pages
	 *
	 * Drop the mmap_lock before waiting on IO, if we can. The file
	 * is pinning the mapping, as per above.
	 */
	if ((dirtied || page_mkwrite) && mapping) {
		struct file *fpin;

		fpin = maybe_unlock_mmap_for_io(vmf, NULL);
		balance_dirty_pages_ratelimited(mapping);
		if (fpin) {
			fput(fpin);
			return VM_FAULT_RETRY;
		}
	}

	return 0;
}

/*
 * Handle write page faults for pages that can be reused in the current vma
 *
 * This can happen either due to the mapping being with the VM_SHARED flag,
 * or due to us being the last reference standing to the page. In either
 * case, all we need to do here is to mark the page as writable and update
 * any related book-keeping.
 */
static inline void wp_page_reuse(struct vm_fault *vmf)
	__releases(vmf->ptl)
{
	struct vm_area_struct *vma = vmf->vma;
	struct page *page = vmf->page;
	pte_t entry;
	/*
	 * Clear the pages cpupid information as the existing
	 * information potentially belongs to a now completely
	 * unrelated process.
	 */
	if (page)
		page_cpupid_xchg_last(page, (1 << LAST_CPUPID_SHIFT) - 1);

	flush_cache_page(vma, vmf->address, pte_pfn(vmf->orig_pte));
	entry = pte_mkyoung(vmf->orig_pte);
	entry = maybe_mkwrite(pte_mkdirty(entry), vmf->vma_flags);
	if (ptep_set_access_flags(vma, vmf->address, vmf->pte, entry, 1))
		update_mmu_cache(vma, vmf->address, vmf->pte);
	pte_unmap_unlock(vmf->pte, vmf->ptl);
	count_vm_event(PGREUSE);
}

/*
 * Handle the case of a page which we actually need to copy to a new page.
 *
 * Called with mmap_lock locked and the old page referenced, but
 * without the ptl held.
 *
 * High level logic flow:
 *
 * - Allocate a page, copy the content of the old page to the new one.
 * - Handle book keeping and accounting - cgroups, mmu-notifiers, etc.
 * - Take the PTL. If the pte changed, bail out and release the allocated page
 * - If the pte is still the way we remember it, update the page table and all
 *   relevant references. This includes dropping the reference the page-table
 *   held to the old page, as well as updating the rmap.
 * - In any case, unlock the PTL and drop the reference we took to the old page.
 */
static vm_fault_t wp_page_copy(struct vm_fault *vmf)
{
	struct vm_area_struct *vma = vmf->vma;
	struct mm_struct *mm = vma->vm_mm;
	struct page *old_page = vmf->page;
	struct page *new_page = NULL;
	pte_t entry;
	int page_copied = 0;
	struct mmu_notifier_range range;
	vm_fault_t ret = VM_FAULT_OOM;

	if (unlikely(anon_vma_prepare(vma)))
		goto out;

	if (is_zero_pfn(pte_pfn(vmf->orig_pte))) {
		new_page = alloc_zeroed_user_highpage_movable(vma,
							      vmf->address);
		if (!new_page)
			goto out;
	} else {
		new_page = alloc_page_vma(GFP_HIGHUSER_MOVABLE, vma,
				vmf->address);
		if (!new_page)
			goto out;

		if (!cow_user_page(new_page, old_page, vmf)) {
			/*
			 * COW failed, if the fault was solved by other,
			 * it's fine. If not, userspace would re-fault on
			 * the same address and we will handle the fault
			 * from the second attempt.
			 */
			put_page(new_page);
			if (old_page)
				put_page(old_page);
			return 0;
		}
	}

	if (mem_cgroup_charge(new_page, mm, GFP_KERNEL))
		goto out_free_new;
	cgroup_throttle_swaprate(new_page, GFP_KERNEL);

	__SetPageUptodate(new_page);

	mmu_notifier_range_init(&range, MMU_NOTIFY_CLEAR, 0, vma, mm,
				vmf->address & PAGE_MASK,
				(vmf->address & PAGE_MASK) + PAGE_SIZE);
	mmu_notifier_invalidate_range_start(&range);

	/*
	 * Re-check the pte - we dropped the lock
	 */
	if (!pte_map_lock(vmf)) {
		ret = VM_FAULT_RETRY;
		goto out_free_new;
	}
	if (likely(pte_same(*vmf->pte, vmf->orig_pte))) {
		if (old_page) {
			if (!PageAnon(old_page)) {
				dec_mm_counter_fast(mm,
						mm_counter_file(old_page));
				inc_mm_counter_fast(mm, MM_ANONPAGES);
			}
		} else {
			inc_mm_counter_fast(mm, MM_ANONPAGES);
		}
		flush_cache_page(vma, vmf->address, pte_pfn(vmf->orig_pte));
		entry = mk_pte(new_page, vmf->vma_page_prot);
		entry = pte_sw_mkyoung(entry);
		entry = maybe_mkwrite(pte_mkdirty(entry), vmf->vma_flags);
		/*
		 * Clear the pte entry and flush it first, before updating the
		 * pte with the new entry. This will avoid a race condition
		 * seen in the presence of one thread doing SMC and another
		 * thread doing COW.
		 */
		ptep_clear_flush_notify(vma, vmf->address, vmf->pte);
		__page_add_new_anon_rmap(new_page, vma, vmf->address, false);
		__lru_cache_add_inactive_or_unevictable(new_page, vmf->vma_flags);
		/*
		 * We call the notify macro here because, when using secondary
		 * mmu page tables (such as kvm shadow page tables), we want the
		 * new page to be mapped directly into the secondary page table.
		 */
		set_pte_at_notify(mm, vmf->address, vmf->pte, entry);
		update_mmu_cache(vma, vmf->address, vmf->pte);
		if (old_page) {
			/*
			 * Only after switching the pte to the new page may
			 * we remove the mapcount here. Otherwise another
			 * process may come and find the rmap count decremented
			 * before the pte is switched to the new page, and
			 * "reuse" the old page writing into it while our pte
			 * here still points into it and can be read by other
			 * threads.
			 *
			 * The critical issue is to order this
			 * page_remove_rmap with the ptp_clear_flush above.
			 * Those stores are ordered by (if nothing else,)
			 * the barrier present in the atomic_add_negative
			 * in page_remove_rmap.
			 *
			 * Then the TLB flush in ptep_clear_flush ensures that
			 * no process can access the old page before the
			 * decremented mapcount is visible. And the old page
			 * cannot be reused until after the decremented
			 * mapcount is visible. So transitively, TLBs to
			 * old page will be flushed before it can be reused.
			 */
			page_remove_rmap(old_page, false);
		}

		/* Free the old page.. */
		new_page = old_page;
		page_copied = 1;
	} else {
		update_mmu_tlb(vma, vmf->address, vmf->pte);
	}

	if (new_page)
		put_page(new_page);

	pte_unmap_unlock(vmf->pte, vmf->ptl);
	/*
	 * No need to double call mmu_notifier->invalidate_range() callback as
	 * the above ptep_clear_flush_notify() did already call it.
	 */
	mmu_notifier_invalidate_range_only_end(&range);
	if (old_page) {
		/*
		 * Don't let another task, with possibly unlocked vma,
		 * keep the mlocked page.
		 */
		if (page_copied && (vmf->vma_flags & VM_LOCKED)) {
			lock_page(old_page);	/* LRU manipulation */
			if (PageMlocked(old_page))
				munlock_vma_page(old_page);
			unlock_page(old_page);
		}
		put_page(old_page);
	}
	return page_copied ? VM_FAULT_WRITE : 0;
out_free_new:
	put_page(new_page);
out:
	if (old_page)
		put_page(old_page);
	return ret;
}

/**
 * finish_mkwrite_fault - finish page fault for a shared mapping, making PTE
 *			  writeable once the page is prepared
 *
 * @vmf: structure describing the fault
 *
 * This function handles all that is needed to finish a write page fault in a
 * shared mapping due to PTE being read-only once the mapped page is prepared.
 * It handles locking of PTE and modifying it.
 *
 * The function expects the page to be locked or other protection against
 * concurrent faults / writeback (such as DAX radix tree locks).
 *
 * Return: %VM_FAULT_WRITE on success, %0 when PTE got changed before
 * we acquired PTE lock.
 */
vm_fault_t finish_mkwrite_fault(struct vm_fault *vmf)
{
	WARN_ON_ONCE(!(vmf->vma_flags & VM_SHARED));
	if (!pte_map_lock(vmf))
		return VM_FAULT_RETRY;
	/*
	 * We might have raced with another page fault while we released the
	 * pte_offset_map_lock.
	 */
	if (!pte_same(*vmf->pte, vmf->orig_pte)) {
		update_mmu_tlb(vmf->vma, vmf->address, vmf->pte);
		pte_unmap_unlock(vmf->pte, vmf->ptl);
		return VM_FAULT_NOPAGE;
	}
	wp_page_reuse(vmf);
	return 0;
}

/*
 * Handle write page faults for VM_MIXEDMAP or VM_PFNMAP for a VM_SHARED
 * mapping
 */
static vm_fault_t wp_pfn_shared(struct vm_fault *vmf)
{
	struct vm_area_struct *vma = vmf->vma;

	if (vma->vm_ops && vma->vm_ops->pfn_mkwrite) {
		vm_fault_t ret;

		pte_unmap_unlock(vmf->pte, vmf->ptl);
		vmf->flags |= FAULT_FLAG_MKWRITE;
		ret = vma->vm_ops->pfn_mkwrite(vmf);
		if (ret & (VM_FAULT_ERROR | VM_FAULT_NOPAGE))
			return ret;
		return finish_mkwrite_fault(vmf);
	}
	wp_page_reuse(vmf);
	return VM_FAULT_WRITE;
}

static vm_fault_t wp_page_shared(struct vm_fault *vmf)
	__releases(vmf->ptl)
{
	struct vm_area_struct *vma = vmf->vma;
	vm_fault_t ret = VM_FAULT_WRITE;

	get_page(vmf->page);

	if (vma->vm_ops && vma->vm_ops->page_mkwrite) {
		vm_fault_t tmp;

		pte_unmap_unlock(vmf->pte, vmf->ptl);
		tmp = do_page_mkwrite(vmf);
		if (unlikely(!tmp || (tmp &
				      (VM_FAULT_ERROR | VM_FAULT_NOPAGE)))) {
			put_page(vmf->page);
			return tmp;
		}
		tmp = finish_mkwrite_fault(vmf);
		if (unlikely(tmp & (VM_FAULT_ERROR | VM_FAULT_NOPAGE))) {
			unlock_page(vmf->page);
			put_page(vmf->page);
			return tmp;
		}
	} else {
		wp_page_reuse(vmf);
		lock_page(vmf->page);
	}
	ret |= fault_dirty_shared_page(vmf);
	put_page(vmf->page);

	return ret;
}

/*
 * This routine handles present pages, when users try to write
 * to a shared page. It is done by copying the page to a new address
 * and decrementing the shared-page counter for the old page.
 *
 * Note that this routine assumes that the protection checks have been
 * done by the caller (the low-level page fault routine in most cases).
 * Thus we can safely just mark it writable once we've done any necessary
 * COW.
 *
 * We also mark the page dirty at this point even though the page will
 * change only once the write actually happens. This avoids a few races,
 * and potentially makes it more efficient.
 *
 * We enter with non-exclusive mmap_lock (to exclude vma changes,
 * but allow concurrent faults), with pte both mapped and locked.
 * We return with mmap_lock still held, but pte unmapped and unlocked.
 */
static vm_fault_t do_wp_page(struct vm_fault *vmf)
	__releases(vmf->ptl)
{
	struct vm_area_struct *vma = vmf->vma;

	if (userfaultfd_pte_wp(vma, *vmf->pte)) {
		pte_unmap_unlock(vmf->pte, vmf->ptl);
		return handle_userfault(vmf, VM_UFFD_WP);
	}

	/*
	 * Userfaultfd write-protect can defer flushes. Ensure the TLB
	 * is flushed in this case before copying.
	 */
	if (unlikely(userfaultfd_wp(vmf->vma) &&
		     mm_tlb_flush_pending(vmf->vma->vm_mm)))
		flush_tlb_page(vmf->vma, vmf->address);

	vmf->page = _vm_normal_page(vma, vmf->address, vmf->orig_pte,
					vmf->vma_flags);
	if (!vmf->page) {
		/*
		 * VM_MIXEDMAP !pfn_valid() case, or VM_SOFTDIRTY clear on a
		 * VM_PFNMAP VMA.
		 *
		 * We should not cow pages in a shared writeable mapping.
		 * Just mark the pages writable and/or call ops->pfn_mkwrite.
		 */
		if ((vmf->vma_flags & (VM_WRITE|VM_SHARED)) ==
				     (VM_WRITE|VM_SHARED))
			return wp_pfn_shared(vmf);

		pte_unmap_unlock(vmf->pte, vmf->ptl);
		return wp_page_copy(vmf);
	}

	/*
	 * Take out anonymous pages first, anonymous shared vmas are
	 * not dirty accountable.
	 */
	if (PageAnon(vmf->page)) {
		struct page *page = vmf->page;

		/* PageKsm() doesn't necessarily raise the page refcount */
		if (PageKsm(page) || page_count(page) != 1)
			goto copy;
		if (!trylock_page(page))
			goto copy;
		if (PageKsm(page) || page_mapcount(page) != 1 || page_count(page) != 1) {
			unlock_page(page);
			goto copy;
		}
		/*
		 * Ok, we've got the only map reference, and the only
		 * page count reference, and the page is locked,
		 * it's dark out, and we're wearing sunglasses. Hit it.
		 */
		unlock_page(page);
		wp_page_reuse(vmf);
		return VM_FAULT_WRITE;
	} else if (unlikely((vmf->vma_flags & (VM_WRITE|VM_SHARED)) ==
					(VM_WRITE|VM_SHARED))) {
		return wp_page_shared(vmf);
	}
copy:
	/*
	 * Ok, we need to copy. Oh, well..
	 */
	get_page(vmf->page);

	pte_unmap_unlock(vmf->pte, vmf->ptl);
	return wp_page_copy(vmf);
}

static void unmap_mapping_range_vma(struct vm_area_struct *vma,
		unsigned long start_addr, unsigned long end_addr,
		struct zap_details *details)
{
	zap_page_range_single(vma, start_addr, end_addr - start_addr, details);
}

static inline void unmap_mapping_range_tree(struct rb_root_cached *root,
					    struct zap_details *details)
{
	struct vm_area_struct *vma;
	pgoff_t vba, vea, zba, zea;

	vma_interval_tree_foreach(vma, root,
			details->first_index, details->last_index) {

		vba = vma->vm_pgoff;
		vea = vba + vma_pages(vma) - 1;
		zba = details->first_index;
		if (zba < vba)
			zba = vba;
		zea = details->last_index;
		if (zea > vea)
			zea = vea;

		unmap_mapping_range_vma(vma,
			((zba - vba) << PAGE_SHIFT) + vma->vm_start,
			((zea - vba + 1) << PAGE_SHIFT) + vma->vm_start,
				details);
	}
}

/**
 * unmap_mapping_pages() - Unmap pages from processes.
 * @mapping: The address space containing pages to be unmapped.
 * @start: Index of first page to be unmapped.
 * @nr: Number of pages to be unmapped.  0 to unmap to end of file.
 * @even_cows: Whether to unmap even private COWed pages.
 *
 * Unmap the pages in this address space from any userspace process which
 * has them mmaped.  Generally, you want to remove COWed pages as well when
 * a file is being truncated, but not when invalidating pages from the page
 * cache.
 */
void unmap_mapping_pages(struct address_space *mapping, pgoff_t start,
		pgoff_t nr, bool even_cows)
{
	struct zap_details details = { };

	details.check_mapping = even_cows ? NULL : mapping;
	details.first_index = start;
	details.last_index = start + nr - 1;
	if (details.last_index < details.first_index)
		details.last_index = ULONG_MAX;

	i_mmap_lock_write(mapping);
	if (unlikely(!RB_EMPTY_ROOT(&mapping->i_mmap.rb_root)))
		unmap_mapping_range_tree(&mapping->i_mmap, &details);
	i_mmap_unlock_write(mapping);
}

/**
 * unmap_mapping_range - unmap the portion of all mmaps in the specified
 * address_space corresponding to the specified byte range in the underlying
 * file.
 *
 * @mapping: the address space containing mmaps to be unmapped.
 * @holebegin: byte in first page to unmap, relative to the start of
 * the underlying file.  This will be rounded down to a PAGE_SIZE
 * boundary.  Note that this is different from truncate_pagecache(), which
 * must keep the partial page.  In contrast, we must get rid of
 * partial pages.
 * @holelen: size of prospective hole in bytes.  This will be rounded
 * up to a PAGE_SIZE boundary.  A holelen of zero truncates to the
 * end of the file.
 * @even_cows: 1 when truncating a file, unmap even private COWed pages;
 * but 0 when invalidating pagecache, don't throw away private data.
 */
void unmap_mapping_range(struct address_space *mapping,
		loff_t const holebegin, loff_t const holelen, int even_cows)
{
	pgoff_t hba = holebegin >> PAGE_SHIFT;
	pgoff_t hlen = (holelen + PAGE_SIZE - 1) >> PAGE_SHIFT;

	/* Check for overflow. */
	if (sizeof(holelen) > sizeof(hlen)) {
		long long holeend =
			(holebegin + holelen + PAGE_SIZE - 1) >> PAGE_SHIFT;
		if (holeend & ~(long long)ULONG_MAX)
			hlen = ULONG_MAX - hba + 1;
	}

	unmap_mapping_pages(mapping, hba, hlen, even_cows);
}
EXPORT_SYMBOL(unmap_mapping_range);

/*
 * We enter with non-exclusive mmap_lock (to exclude vma changes,
 * but allow concurrent faults), and pte mapped but not yet locked.
 * We return with pte unmapped and unlocked.
 *
 * We return with the mmap_lock locked or unlocked in the same cases
 * as does filemap_fault().
 */
vm_fault_t do_swap_page(struct vm_fault *vmf)
{
	struct vm_area_struct *vma = vmf->vma;
	struct page *page = NULL, *swapcache;
	swp_entry_t entry;
	pte_t pte;
	int locked;
	int exclusive = 0;
	vm_fault_t ret;
	void *shadow = NULL;

	ret = pte_unmap_same(vmf);
	if (ret) {
		/*
		 * If pte != orig_pte, this means another thread did the
		 * swap operation in our back.
		 * So nothing else to do.
		 */
		if (ret == VM_FAULT_PTNOTSAME)
			ret = 0;
		goto out;
	}

	entry = pte_to_swp_entry(vmf->orig_pte);
	if (unlikely(non_swap_entry(entry))) {
		if (is_migration_entry(entry)) {
			migration_entry_wait(vma->vm_mm, vmf->pmd,
					     vmf->address);
		} else if (is_device_private_entry(entry)) {
			vmf->page = device_private_entry_to_page(entry);
			ret = vmf->page->pgmap->ops->migrate_to_ram(vmf);
		} else if (is_hwpoison_entry(entry)) {
			ret = VM_FAULT_HWPOISON;
		} else {
			print_bad_pte(vma, vmf->address, vmf->orig_pte, NULL);
			ret = VM_FAULT_SIGBUS;
		}
		goto out;
	}


	delayacct_set_flag(DELAYACCT_PF_SWAPIN);
	page = lookup_swap_cache(entry, vma, vmf->address);
	swapcache = page;

	if (!page) {
		struct swap_info_struct *si = swp_swap_info(entry);

		if (data_race(si->flags & SWP_SYNCHRONOUS_IO) &&
		    __swap_count(entry) == 1) {
			/* skip swapcache */
			gfp_t flags = GFP_HIGHUSER_MOVABLE;

			trace_android_rvh_set_skip_swapcache_flags(&flags);
			page = alloc_page_vma(flags, vma, vmf->address);
			if (page) {
				int err;

				__SetPageLocked(page);
				__SetPageSwapBacked(page);
				set_page_private(page, entry.val);

				/* Tell memcg to use swap ownership records */
				SetPageSwapCache(page);
				err = mem_cgroup_charge(page, vma->vm_mm,
							GFP_KERNEL);
				ClearPageSwapCache(page);
				if (err) {
					ret = VM_FAULT_OOM;
					goto out_page;
				}

				shadow = get_shadow_from_swap_cache(entry);
				if (shadow)
					workingset_refault(page, shadow);

				lru_cache_add(page);
				swap_readpage(page, true);
			}
		} else if (vmf->flags & FAULT_FLAG_SPECULATIVE) {
			/*
			 * Don't try readahead during a speculative page fault
			 * as the VMA's boundaries may change in our back.
			 * If the page is not in the swap cache and synchronous
			 * read is disabled, fall back to the regular page fault
			 * mechanism.
			 */
			delayacct_clear_flag(DELAYACCT_PF_SWAPIN);
			ret = VM_FAULT_RETRY;
			goto out;
		} else {
			page = swapin_readahead(entry, GFP_HIGHUSER_MOVABLE,
						vmf);
			swapcache = page;
		}

		if (!page) {
			/*
			 * Back out if the VMA has changed in our back during
			 * a speculative page fault or if somebody else
			 * faulted in this pte while we released the pte lock.
			 */
			if (!pte_map_lock(vmf)) {
				delayacct_clear_flag(DELAYACCT_PF_SWAPIN);
				ret = VM_FAULT_RETRY;
				goto out;
			}

			if (likely(pte_same(*vmf->pte, vmf->orig_pte)))
				ret = VM_FAULT_OOM;
			delayacct_clear_flag(DELAYACCT_PF_SWAPIN);
			goto unlock;
		}

		/* Had to read the page from swap area: Major fault */
		ret = VM_FAULT_MAJOR;
		count_vm_event(PGMAJFAULT);
		count_memcg_event_mm(vma->vm_mm, PGMAJFAULT);
	} else if (PageHWPoison(page)) {
		/*
		 * hwpoisoned dirty swapcache pages are kept for killing
		 * owner processes (which may be unknown at hwpoison time)
		 */
		ret = VM_FAULT_HWPOISON;
		delayacct_clear_flag(DELAYACCT_PF_SWAPIN);
		goto out_release;
	}

	locked = lock_page_or_retry(page, vma->vm_mm, vmf->flags);

	delayacct_clear_flag(DELAYACCT_PF_SWAPIN);
	if (!locked) {
		ret |= VM_FAULT_RETRY;
		goto out_release;
	}

	/*
	 * Make sure try_to_free_swap or reuse_swap_page or swapoff did not
	 * release the swapcache from under us.  The page pin, and pte_same
	 * test below, are not enough to exclude that.  Even if it is still
	 * swapcache, we need to check that the page's swap has not changed.
	 */
	if (unlikely((!PageSwapCache(page) ||
			page_private(page) != entry.val)) && swapcache)
		goto out_page;

	page = ksm_might_need_to_copy(page, vma, vmf->address);
	if (unlikely(!page)) {
		ret = VM_FAULT_OOM;
		page = swapcache;
		goto out_page;
	}

	cgroup_throttle_swaprate(page, GFP_KERNEL);

	/*
	 * Back out if the VMA has changed in our back during a speculative
	 * page fault or if somebody else already faulted in this pte.
	 */
	if (!pte_map_lock(vmf)) {
		ret = VM_FAULT_RETRY;
		goto out_page;
	}
	if (unlikely(!pte_same(*vmf->pte, vmf->orig_pte)))
		goto out_nomap;

	if (unlikely(!PageUptodate(page))) {
		ret = VM_FAULT_SIGBUS;
		goto out_nomap;
	}

	/*
	 * The page isn't present yet, go ahead with the fault.
	 *
	 * Be careful about the sequence of operations here.
	 * To get its accounting right, reuse_swap_page() must be called
	 * while the page is counted on swap but not yet in mapcount i.e.
	 * before page_add_anon_rmap() and swap_free(); try_to_free_swap()
	 * must be called after the swap_free(), or it will never succeed.
	 */

	inc_mm_counter_fast(vma->vm_mm, MM_ANONPAGES);
	dec_mm_counter_fast(vma->vm_mm, MM_SWAPENTS);
	pte = mk_pte(page, vmf->vma_page_prot);
	if ((vmf->flags & FAULT_FLAG_WRITE) && reuse_swap_page(page, NULL)) {
		pte = maybe_mkwrite(pte_mkdirty(pte), vmf->vma_flags);
		vmf->flags &= ~FAULT_FLAG_WRITE;
		ret |= VM_FAULT_WRITE;
		exclusive = RMAP_EXCLUSIVE;
	}
	flush_icache_page(vma, page);
	if (pte_swp_soft_dirty(vmf->orig_pte))
		pte = pte_mksoft_dirty(pte);
	if (pte_swp_uffd_wp(vmf->orig_pte)) {
		pte = pte_mkuffd_wp(pte);
		pte = pte_wrprotect(pte);
	}
	set_pte_at(vma->vm_mm, vmf->address, vmf->pte, pte);
	arch_do_swap_page(vma->vm_mm, vma, vmf->address, pte, vmf->orig_pte);
	vmf->orig_pte = pte;

	/* ksm created a completely new copy */
	if (unlikely(page != swapcache && swapcache)) {
		__page_add_new_anon_rmap(page, vma, vmf->address, false);
		__lru_cache_add_inactive_or_unevictable(page, vmf->vma_flags);
	} else {
		do_page_add_anon_rmap(page, vma, vmf->address, exclusive);
	}

	swap_free(entry);
	if (mem_cgroup_swap_full(page) ||
	    (vmf->vma_flags & VM_LOCKED) || PageMlocked(page))
		try_to_free_swap(page);
	unlock_page(page);
	if (page != swapcache && swapcache) {
		/*
		 * Hold the lock to avoid the swap entry to be reused
		 * until we take the PT lock for the pte_same() check
		 * (to avoid false positives from pte_same). For
		 * further safety release the lock after the swap_free
		 * so that the swap count won't change under a
		 * parallel locked swapcache.
		 */
		unlock_page(swapcache);
		put_page(swapcache);
	}

	if (vmf->flags & FAULT_FLAG_WRITE) {
		ret |= do_wp_page(vmf);
		if (ret & VM_FAULT_ERROR)
			ret &= VM_FAULT_ERROR;
		goto out;
	}

	/* No need to invalidate - it was non-present before */
	update_mmu_cache(vma, vmf->address, vmf->pte);
unlock:
	pte_unmap_unlock(vmf->pte, vmf->ptl);
out:
	return ret;
out_nomap:
	pte_unmap_unlock(vmf->pte, vmf->ptl);
out_page:
	unlock_page(page);
out_release:
	put_page(page);
	if (page != swapcache && swapcache) {
		unlock_page(swapcache);
		put_page(swapcache);
	}
	return ret;
}

/*
 * We enter with non-exclusive mmap_lock (to exclude vma changes,
 * but allow concurrent faults), and pte mapped but not yet locked.
 * We return with mmap_lock still held, but pte unmapped and unlocked.
 */
static vm_fault_t do_anonymous_page(struct vm_fault *vmf)
{
	struct vm_area_struct *vma = vmf->vma;
	struct page *page;
	vm_fault_t ret = 0;
	pte_t entry;

	/* File mapping without ->vm_ops ? */
	if (vmf->vma_flags & VM_SHARED)
		return VM_FAULT_SIGBUS;

	/*
	 * Use pte_alloc() instead of pte_alloc_map().  We can't run
	 * pte_offset_map() on pmds where a huge pmd might be created
	 * from a different thread.
	 *
	 * pte_alloc_map() is safe to use under mmap_write_lock(mm) or when
	 * parallel threads are excluded by other means.
	 *
	 * Here we only have mmap_read_lock(mm).
	 */
	if (pte_alloc(vma->vm_mm, vmf->pmd))
		return VM_FAULT_OOM;

	/* See comment in handle_pte_fault() */
	if (unlikely(pmd_trans_unstable(vmf->pmd)))
		return 0;

	/* Use the zero-page for reads */
	if (!(vmf->flags & FAULT_FLAG_WRITE) &&
			!mm_forbids_zeropage(vma->vm_mm)) {
		entry = pte_mkspecial(pfn_pte(my_zero_pfn(vmf->address),
						vmf->vma_page_prot));
		if (!pte_map_lock(vmf))
			return VM_FAULT_RETRY;
		if (!pte_none(*vmf->pte)) {
			update_mmu_tlb(vma, vmf->address, vmf->pte);
			goto unlock;
		}
		ret = check_stable_address_space(vma->vm_mm);
		if (ret)
			goto unlock;
		/*
		 * Don't call the userfaultfd during the speculative path.
		 * We already checked for the VMA to not be managed through
		 * userfaultfd, but it may be set in our back once we have lock
		 * the pte. In such a case we can ignore it this time.
		 */
		if (vmf->flags & FAULT_FLAG_SPECULATIVE)
			goto setpte;
		/* Deliver the page fault to userland, check inside PT lock */
		if (userfaultfd_missing(vma)) {
			pte_unmap_unlock(vmf->pte, vmf->ptl);
			return handle_userfault(vmf, VM_UFFD_MISSING);
		}
		goto setpte;
	}

	/* Allocate our own private page. */
	if (unlikely(anon_vma_prepare(vma)))
		goto oom;
	page = alloc_zeroed_user_highpage_movable(vma, vmf->address);
	if (!page)
		goto oom;

	if (mem_cgroup_charge(page, vma->vm_mm, GFP_KERNEL))
		goto oom_free_page;
	cgroup_throttle_swaprate(page, GFP_KERNEL);

	/*
	 * The memory barrier inside __SetPageUptodate makes sure that
	 * preceding stores to the page contents become visible before
	 * the set_pte_at() write.
	 */
	__SetPageUptodate(page);

	entry = mk_pte(page, vmf->vma_page_prot);
	entry = pte_sw_mkyoung(entry);
	if (vmf->vma_flags & VM_WRITE)
		entry = pte_mkwrite(pte_mkdirty(entry));

	if (!pte_map_lock(vmf)) {
		ret = VM_FAULT_RETRY;
		goto release;
	}

	if (!pte_none(*vmf->pte)) {
		update_mmu_cache(vma, vmf->address, vmf->pte);
		goto unlock_and_release;
	}

	ret = check_stable_address_space(vma->vm_mm);
	if (ret)
		goto unlock_and_release;

	/* Deliver the page fault to userland, check inside PT lock */
	if (!(vmf->flags & FAULT_FLAG_SPECULATIVE) &&
				userfaultfd_missing(vma)) {
		pte_unmap_unlock(vmf->pte, vmf->ptl);
		put_page(page);
		return handle_userfault(vmf, VM_UFFD_MISSING);
	}

	inc_mm_counter_fast(vma->vm_mm, MM_ANONPAGES);
	__page_add_new_anon_rmap(page, vma, vmf->address, false);
	__lru_cache_add_inactive_or_unevictable(page, vmf->vma_flags);
setpte:
	set_pte_at(vma->vm_mm, vmf->address, vmf->pte, entry);

	/* No need to invalidate - it was non-present before */
	update_mmu_cache(vma, vmf->address, vmf->pte);
unlock:
	pte_unmap_unlock(vmf->pte, vmf->ptl);
	return ret;
unlock_and_release:
	pte_unmap_unlock(vmf->pte, vmf->ptl);
release:
	put_page(page);
	return ret;
oom_free_page:
	put_page(page);
oom:
	return VM_FAULT_OOM;
}

/*
 * The mmap_lock must have been held on entry, and may have been
 * released depending on flags and vma->vm_ops->fault() return value.
 * See filemap_fault() and __lock_page_retry().
 */
static vm_fault_t __do_fault(struct vm_fault *vmf)
{
	struct vm_area_struct *vma = vmf->vma;
	vm_fault_t ret;

	/*
	 * Preallocate pte before we take page_lock because this might lead to
	 * deadlocks for memcg reclaim which waits for pages under writeback:
	 *				lock_page(A)
	 *				SetPageWriteback(A)
	 *				unlock_page(A)
	 * lock_page(B)
	 *				lock_page(B)
	 * pte_alloc_one
	 *   shrink_page_list
	 *     wait_on_page_writeback(A)
	 *				SetPageWriteback(B)
	 *				unlock_page(B)
	 *				# flush A, B to clear the writeback
	 */
	if (pmd_none(*vmf->pmd) && !vmf->prealloc_pte) {
		vmf->prealloc_pte = pte_alloc_one(vma->vm_mm);
		if (!vmf->prealloc_pte)
			return VM_FAULT_OOM;
		smp_wmb(); /* See comment in __pte_alloc() */
	}

	ret = vma->vm_ops->fault(vmf);
	if (unlikely(ret & (VM_FAULT_ERROR | VM_FAULT_NOPAGE | VM_FAULT_RETRY |
			    VM_FAULT_DONE_COW)))
		return ret;

	if (unlikely(PageHWPoison(vmf->page))) {
		if (ret & VM_FAULT_LOCKED)
			unlock_page(vmf->page);
		put_page(vmf->page);
		vmf->page = NULL;
		return VM_FAULT_HWPOISON;
	}

	if (unlikely(!(ret & VM_FAULT_LOCKED)))
		lock_page(vmf->page);
	else
		VM_BUG_ON_PAGE(!PageLocked(vmf->page), vmf->page);

	return ret;
}

#ifdef CONFIG_TRANSPARENT_HUGEPAGE
static void deposit_prealloc_pte(struct vm_fault *vmf)
{
	struct vm_area_struct *vma = vmf->vma;

	pgtable_trans_huge_deposit(vma->vm_mm, vmf->pmd, vmf->prealloc_pte);
	/*
	 * We are going to consume the prealloc table,
	 * count that as nr_ptes.
	 */
	mm_inc_nr_ptes(vma->vm_mm);
	vmf->prealloc_pte = NULL;
}

vm_fault_t do_set_pmd(struct vm_fault *vmf, struct page *page)
{
	struct vm_area_struct *vma = vmf->vma;
	bool write = vmf->flags & FAULT_FLAG_WRITE;
	unsigned long haddr = vmf->address & HPAGE_PMD_MASK;
	pmd_t entry;
	int i;
	vm_fault_t ret = VM_FAULT_FALLBACK;

	if (!transhuge_vma_suitable(vma, haddr))
		return ret;

	page = compound_head(page);
	if (compound_order(page) != HPAGE_PMD_ORDER)
		return ret;

	/*
	 * Archs like ppc64 need additonal space to store information
	 * related to pte entry. Use the preallocated table for that.
	 */
	if (arch_needs_pgtable_deposit() && !vmf->prealloc_pte) {
		vmf->prealloc_pte = pte_alloc_one(vma->vm_mm);
		if (!vmf->prealloc_pte)
			return VM_FAULT_OOM;
		smp_wmb(); /* See comment in __pte_alloc() */
	}

	vmf->ptl = pmd_lock(vma->vm_mm, vmf->pmd);
	if (unlikely(!pmd_none(*vmf->pmd)))
		goto out;

	for (i = 0; i < HPAGE_PMD_NR; i++)
		flush_icache_page(vma, page + i);

	entry = mk_huge_pmd(page, vmf->vma_page_prot);
	if (write)
		entry = maybe_pmd_mkwrite(pmd_mkdirty(entry), vma);

	add_mm_counter(vma->vm_mm, mm_counter_file(page), HPAGE_PMD_NR);
	page_add_file_rmap(page, true);
	/*
	 * deposit and withdraw with pmd lock held
	 */
	if (arch_needs_pgtable_deposit())
		deposit_prealloc_pte(vmf);

	set_pmd_at(vma->vm_mm, haddr, vmf->pmd, entry);

	update_mmu_cache_pmd(vma, haddr, vmf->pmd);

	/* fault is handled */
	ret = 0;
	count_vm_event(THP_FILE_MAPPED);
out:
	spin_unlock(vmf->ptl);
	return ret;
}
#else
vm_fault_t do_set_pmd(struct vm_fault *vmf, struct page *page)
{
	return VM_FAULT_FALLBACK;
}
#endif

void do_set_pte(struct vm_fault *vmf, struct page *page, unsigned long addr)
{
	struct vm_area_struct *vma = vmf->vma;
	bool write = vmf->flags & FAULT_FLAG_WRITE;
	bool prefault = vmf->address != addr;
	pte_t entry;

	flush_icache_page(vma, page);
	entry = mk_pte(page, vmf->vma_page_prot);

	if (prefault && arch_wants_old_prefaulted_pte())
		entry = pte_mkold(entry);
	else
		entry = pte_sw_mkyoung(entry);

	if (write)
		entry = maybe_mkwrite(pte_mkdirty(entry), vmf->vma_flags);
	/* copy-on-write page */
	if (write && !(vmf->vma_flags & VM_SHARED)) {
		inc_mm_counter_fast(vma->vm_mm, MM_ANONPAGES);
		__page_add_new_anon_rmap(page, vma, addr, false);
		__lru_cache_add_inactive_or_unevictable(page, vmf->vma_flags);
	} else {
		inc_mm_counter_fast(vma->vm_mm, mm_counter_file(page));
		page_add_file_rmap(page, false);
	}
	set_pte_at(vma->vm_mm, addr, vmf->pte, entry);
}

/**
 * finish_fault - finish page fault once we have prepared the page to fault
 *
 * @vmf: structure describing the fault
 *
 * This function handles all that is needed to finish a page fault once the
 * page to fault in is prepared. It handles locking of PTEs, inserts PTE for
 * given page, adds reverse page mapping, handles memcg charges and LRU
 * addition.
 *
 * The function expects the page to be locked and on success it consumes a
 * reference of a page being mapped (for the PTE which maps it).
 *
 * Return: %0 on success, %VM_FAULT_ code in case of error.
 */
vm_fault_t finish_fault(struct vm_fault *vmf)
{
	struct vm_area_struct *vma = vmf->vma;
	struct page *page;
	vm_fault_t ret;

	/* Did we COW the page? */
	if ((vmf->flags & FAULT_FLAG_WRITE) &&
	    !(vmf->vma_flags & VM_SHARED))
		page = vmf->cow_page;
	else
		page = vmf->page;

	/*
	 * check even for read faults because we might have lost our CoWed
	 * page
	 */
	if (!(vma->vm_flags & VM_SHARED)) {
		ret = check_stable_address_space(vma->vm_mm);
		if (ret)
			return ret;
	}

	if (pmd_none(*vmf->pmd) && !(vmf->flags & FAULT_FLAG_SPECULATIVE)) {
		if (PageTransCompound(page)) {
			ret = do_set_pmd(vmf, page);
			if (ret != VM_FAULT_FALLBACK)
				return ret;
		}

		if (unlikely(pte_alloc(vma->vm_mm, vmf->pmd)))
			return VM_FAULT_OOM;
	}

	/* See comment in handle_pte_fault() */
	if (pmd_devmap_trans_unstable(vmf->pmd))
		return 0;

	if (!pte_map_lock(vmf))
		return VM_FAULT_RETRY;

	ret = 0;
	/* Re-check under ptl */
	if (likely(pte_none(*vmf->pte)))
		do_set_pte(vmf, page, vmf->address);
	else
		ret = VM_FAULT_NOPAGE;

	update_mmu_tlb(vma, vmf->address, vmf->pte);
	pte_unmap_unlock(vmf->pte, vmf->ptl);
	return ret;
}

static unsigned long fault_around_bytes __read_mostly =
	rounddown_pow_of_two(65536);

#ifdef CONFIG_DEBUG_FS
static int fault_around_bytes_get(void *data, u64 *val)
{
	*val = fault_around_bytes;
	return 0;
}

/*
 * fault_around_bytes must be rounded down to the nearest page order as it's
 * what do_fault_around() expects to see.
 */
static int fault_around_bytes_set(void *data, u64 val)
{
	if (val / PAGE_SIZE > PTRS_PER_PTE)
		return -EINVAL;
	if (val > PAGE_SIZE)
		fault_around_bytes = rounddown_pow_of_two(val);
	else
		fault_around_bytes = PAGE_SIZE; /* rounddown_pow_of_two(0) is undefined */
	return 0;
}
DEFINE_DEBUGFS_ATTRIBUTE(fault_around_bytes_fops,
		fault_around_bytes_get, fault_around_bytes_set, "%llu\n");

static int __init fault_around_debugfs(void)
{
	debugfs_create_file_unsafe("fault_around_bytes", 0644, NULL, NULL,
				   &fault_around_bytes_fops);
	return 0;
}
late_initcall(fault_around_debugfs);
#endif

/*
 * do_fault_around() tries to map few pages around the fault address. The hope
 * is that the pages will be needed soon and this will lower the number of
 * faults to handle.
 *
 * It uses vm_ops->map_pages() to map the pages, which skips the page if it's
 * not ready to be mapped: not up-to-date, locked, etc.
 *
 * This function is called with the page table lock taken. In the split ptlock
 * case the page table lock only protects only those entries which belong to
 * the page table corresponding to the fault address.
 *
 * This function doesn't cross the VMA boundaries, in order to call map_pages()
 * only once.
 *
 * fault_around_bytes defines how many bytes we'll try to map.
 * do_fault_around() expects it to be set to a power of two less than or equal
 * to PTRS_PER_PTE.
 *
 * The virtual address of the area that we map is naturally aligned to
 * fault_around_bytes rounded down to the machine page size
 * (and therefore to page order).  This way it's easier to guarantee
 * that we don't cross page table boundaries.
 */
static vm_fault_t do_fault_around(struct vm_fault *vmf)
{
	unsigned long address = vmf->address, nr_pages, mask;
	pgoff_t start_pgoff = vmf->pgoff;
	pgoff_t end_pgoff;
	int off;

	nr_pages = READ_ONCE(fault_around_bytes) >> PAGE_SHIFT;
	mask = ~(nr_pages * PAGE_SIZE - 1) & PAGE_MASK;

	address = max(address & mask, vmf->vma->vm_start);
	off = ((vmf->address - address) >> PAGE_SHIFT) & (PTRS_PER_PTE - 1);
	start_pgoff -= off;

	/*
	 *  end_pgoff is either the end of the page table, the end of
	 *  the vma or nr_pages from start_pgoff, depending what is nearest.
	 */
	end_pgoff = start_pgoff -
		((address >> PAGE_SHIFT) & (PTRS_PER_PTE - 1)) +
		PTRS_PER_PTE - 1;
	end_pgoff = min3(end_pgoff, vma_pages(vmf->vma) + vmf->vma->vm_pgoff - 1,
			start_pgoff + nr_pages - 1);

	if (pmd_none(*vmf->pmd)) {
		vmf->prealloc_pte = pte_alloc_one(vmf->vma->vm_mm);
		if (!vmf->prealloc_pte)
			return VM_FAULT_OOM;
		smp_wmb(); /* See comment in __pte_alloc() */
	}

	return vmf->vma->vm_ops->map_pages(vmf, start_pgoff, end_pgoff);
}

static vm_fault_t do_read_fault(struct vm_fault *vmf)
{
	struct vm_area_struct *vma = vmf->vma;
	vm_fault_t ret = 0;

	/*
	 * Let's call ->map_pages() first and use ->fault() as fallback
	 * if page by the offset is not ready to be mapped (cold cache or
	 * something).
	 */
	if (vma->vm_ops->map_pages && fault_around_bytes >> PAGE_SHIFT > 1) {
		if (likely(!userfaultfd_minor(vmf->vma))) {
			ret = do_fault_around(vmf);
			if (ret)
				return ret;
		}
	}

	ret = __do_fault(vmf);
	if (unlikely(ret & (VM_FAULT_ERROR | VM_FAULT_NOPAGE | VM_FAULT_RETRY)))
		return ret;

	ret |= finish_fault(vmf);
	unlock_page(vmf->page);
	if (unlikely(ret & (VM_FAULT_ERROR | VM_FAULT_NOPAGE | VM_FAULT_RETRY)))
		put_page(vmf->page);
	return ret;
}

static vm_fault_t do_cow_fault(struct vm_fault *vmf)
{
	struct vm_area_struct *vma = vmf->vma;
	vm_fault_t ret;

	if (unlikely(anon_vma_prepare(vma)))
		return VM_FAULT_OOM;

	vmf->cow_page = alloc_page_vma(GFP_HIGHUSER_MOVABLE, vma, vmf->address);
	if (!vmf->cow_page)
		return VM_FAULT_OOM;

	if (mem_cgroup_charge(vmf->cow_page, vma->vm_mm, GFP_KERNEL)) {
		put_page(vmf->cow_page);
		return VM_FAULT_OOM;
	}
	cgroup_throttle_swaprate(vmf->cow_page, GFP_KERNEL);

	ret = __do_fault(vmf);
	if (unlikely(ret & (VM_FAULT_ERROR | VM_FAULT_NOPAGE | VM_FAULT_RETRY)))
		goto uncharge_out;
	if (ret & VM_FAULT_DONE_COW)
		return ret;

	copy_user_highpage(vmf->cow_page, vmf->page, vmf->address, vma);
	__SetPageUptodate(vmf->cow_page);

	ret |= finish_fault(vmf);
	unlock_page(vmf->page);
	put_page(vmf->page);
	if (unlikely(ret & (VM_FAULT_ERROR | VM_FAULT_NOPAGE | VM_FAULT_RETRY)))
		goto uncharge_out;
	return ret;
uncharge_out:
	put_page(vmf->cow_page);
	return ret;
}

static vm_fault_t do_shared_fault(struct vm_fault *vmf)
{
	struct vm_area_struct *vma = vmf->vma;
	vm_fault_t ret, tmp;

	ret = __do_fault(vmf);
	if (unlikely(ret & (VM_FAULT_ERROR | VM_FAULT_NOPAGE | VM_FAULT_RETRY)))
		return ret;

	/*
	 * Check if the backing address space wants to know that the page is
	 * about to become writable
	 */
	if (vma->vm_ops->page_mkwrite) {
		unlock_page(vmf->page);
		tmp = do_page_mkwrite(vmf);
		if (unlikely(!tmp ||
				(tmp & (VM_FAULT_ERROR | VM_FAULT_NOPAGE)))) {
			put_page(vmf->page);
			return tmp;
		}
	}

	ret |= finish_fault(vmf);
	if (unlikely(ret & (VM_FAULT_ERROR | VM_FAULT_NOPAGE |
					VM_FAULT_RETRY))) {
		unlock_page(vmf->page);
		put_page(vmf->page);
		return ret;
	}

	ret |= fault_dirty_shared_page(vmf);
	return ret;
}

/*
 * We enter with non-exclusive mmap_lock (to exclude vma changes,
 * but allow concurrent faults).
 * The mmap_lock may have been released depending on flags and our
 * return value.  See filemap_fault() and __lock_page_or_retry().
 * If mmap_lock is released, vma may become invalid (for example
 * by other thread calling munmap()).
 */
static vm_fault_t do_fault(struct vm_fault *vmf)
{
	struct vm_area_struct *vma = vmf->vma;
	struct mm_struct *vm_mm = vma->vm_mm;
	vm_fault_t ret;

	/*
	 * The VMA was not fully populated on mmap() or missing VM_DONTEXPAND
	 */
	if (!vma->vm_ops->fault) {
		/*
		 * If we find a migration pmd entry or a none pmd entry, which
		 * should never happen, return SIGBUS
		 */
		if (unlikely(!pmd_present(*vmf->pmd)))
			ret = VM_FAULT_SIGBUS;
		else {
			vmf->pte = pte_offset_map_lock(vmf->vma->vm_mm,
						       vmf->pmd,
						       vmf->address,
						       &vmf->ptl);
			/*
			 * Make sure this is not a temporary clearing of pte
			 * by holding ptl and checking again. A R/M/W update
			 * of pte involves: take ptl, clearing the pte so that
			 * we don't have concurrent modification by hardware
			 * followed by an update.
			 */
			if (unlikely(pte_none(*vmf->pte)))
				ret = VM_FAULT_SIGBUS;
			else
				ret = VM_FAULT_NOPAGE;

			pte_unmap_unlock(vmf->pte, vmf->ptl);
		}
	} else if (!(vmf->flags & FAULT_FLAG_WRITE))
		ret = do_read_fault(vmf);
	else if (!(vmf->vma_flags & VM_SHARED))
		ret = do_cow_fault(vmf);
	else
		ret = do_shared_fault(vmf);

	/* preallocated pagetable is unused: free it */
	if (vmf->prealloc_pte) {
		pte_free(vm_mm, vmf->prealloc_pte);
		vmf->prealloc_pte = NULL;
	}
	return ret;
}

static int numa_migrate_prep(struct page *page, struct vm_area_struct *vma,
				unsigned long addr, int page_nid,
				int *flags)
{
	get_page(page);

	count_vm_numa_event(NUMA_HINT_FAULTS);
	if (page_nid == numa_node_id()) {
		count_vm_numa_event(NUMA_HINT_FAULTS_LOCAL);
		*flags |= TNF_FAULT_LOCAL;
	}

	return mpol_misplaced(page, vma, addr);
}

static vm_fault_t do_numa_page(struct vm_fault *vmf)
{
	struct vm_area_struct *vma = vmf->vma;
	struct page *page = NULL;
	int page_nid = NUMA_NO_NODE;
	int last_cpupid;
	int target_nid;
	bool migrated = false;
	pte_t pte, old_pte;
	bool was_writable = pte_savedwrite(vmf->orig_pte);
	int flags = 0;

	/*
	 * The "pte" at this point cannot be used safely without
	 * validation through pte_unmap_same(). It's of NUMA type but
	 * the pfn may be screwed if the read is non atomic.
	 */
	if (!pte_spinlock(vmf))
		return VM_FAULT_RETRY;
	if (unlikely(!pte_same(*vmf->pte, vmf->orig_pte))) {
		pte_unmap_unlock(vmf->pte, vmf->ptl);
		goto out;
	}

	/*
	 * Make it present again, Depending on how arch implementes non
	 * accessible ptes, some can allow access by kernel mode.
	 */
	old_pte = ptep_modify_prot_start(vma, vmf->address, vmf->pte);
	pte = pte_modify(old_pte, vmf->vma_page_prot);
	pte = pte_mkyoung(pte);
	if (was_writable)
		pte = pte_mkwrite(pte);
	ptep_modify_prot_commit(vma, vmf->address, vmf->pte, old_pte, pte);
	update_mmu_cache(vma, vmf->address, vmf->pte);

	page = _vm_normal_page(vma, vmf->address, pte, vmf->vma_flags);
	if (!page) {
		pte_unmap_unlock(vmf->pte, vmf->ptl);
		return 0;
	}

	/* TODO: handle PTE-mapped THP */
	if (PageCompound(page)) {
		pte_unmap_unlock(vmf->pte, vmf->ptl);
		return 0;
	}

	/*
	 * Avoid grouping on RO pages in general. RO pages shouldn't hurt as
	 * much anyway since they can be in shared cache state. This misses
	 * the case where a mapping is writable but the process never writes
	 * to it but pte_write gets cleared during protection updates and
	 * pte_dirty has unpredictable behaviour between PTE scan updates,
	 * background writeback, dirty balancing and application behaviour.
	 */
	if (!pte_write(pte))
		flags |= TNF_NO_GROUP;

	/*
	 * Flag if the page is shared between multiple address spaces. This
	 * is later used when determining whether to group tasks together
	 */
	if (page_mapcount(page) > 1 && (vmf->vma_flags & VM_SHARED))
		flags |= TNF_SHARED;

	last_cpupid = page_cpupid_last(page);
	page_nid = page_to_nid(page);
	target_nid = numa_migrate_prep(page, vma, vmf->address, page_nid,
			&flags);
	pte_unmap_unlock(vmf->pte, vmf->ptl);
	if (target_nid == NUMA_NO_NODE) {
		put_page(page);
		goto out;
	}

	/* Migrate to the requested node */
	migrated = migrate_misplaced_page(page, vmf, target_nid);
	if (migrated) {
		page_nid = target_nid;
		flags |= TNF_MIGRATED;
	} else
		flags |= TNF_MIGRATE_FAIL;

out:
	if (page_nid != NUMA_NO_NODE)
		task_numa_fault(last_cpupid, page_nid, 1, flags);
	return 0;
}

static inline vm_fault_t create_huge_pmd(struct vm_fault *vmf)
{
	if (vma_is_anonymous(vmf->vma))
		return do_huge_pmd_anonymous_page(vmf);
	if (vmf->vma->vm_ops->huge_fault)
		return vmf->vma->vm_ops->huge_fault(vmf, PE_SIZE_PMD);
	return VM_FAULT_FALLBACK;
}

/* `inline' is required to avoid gcc 4.1.2 build error */
static inline vm_fault_t wp_huge_pmd(struct vm_fault *vmf, pmd_t orig_pmd)
{
	if (vma_is_anonymous(vmf->vma)) {
		if (userfaultfd_huge_pmd_wp(vmf->vma, orig_pmd))
			return handle_userfault(vmf, VM_UFFD_WP);
		return do_huge_pmd_wp_page(vmf, orig_pmd);
	}
	if (vmf->vma->vm_ops->huge_fault) {
		vm_fault_t ret = vmf->vma->vm_ops->huge_fault(vmf, PE_SIZE_PMD);

		if (!(ret & VM_FAULT_FALLBACK))
			return ret;
	}

	/* COW or write-notify handled on pte level: split pmd. */
	__split_huge_pmd(vmf->vma, vmf->pmd, vmf->address, false, NULL);

	return VM_FAULT_FALLBACK;
}

static vm_fault_t create_huge_pud(struct vm_fault *vmf)
{
#if defined(CONFIG_TRANSPARENT_HUGEPAGE) &&			\
	defined(CONFIG_HAVE_ARCH_TRANSPARENT_HUGEPAGE_PUD)
	/* No support for anonymous transparent PUD pages yet */
	if (vma_is_anonymous(vmf->vma))
		goto split;
	if (vmf->vma->vm_ops->huge_fault) {
		vm_fault_t ret = vmf->vma->vm_ops->huge_fault(vmf, PE_SIZE_PUD);

		if (!(ret & VM_FAULT_FALLBACK))
			return ret;
	}
split:
	/* COW or write-notify not handled on PUD level: split pud.*/
	__split_huge_pud(vmf->vma, vmf->pud, vmf->address);
#endif /* CONFIG_TRANSPARENT_HUGEPAGE */
	return VM_FAULT_FALLBACK;
}

static vm_fault_t wp_huge_pud(struct vm_fault *vmf, pud_t orig_pud)
{
#ifdef CONFIG_TRANSPARENT_HUGEPAGE
	/* No support for anonymous transparent PUD pages yet */
	if (vma_is_anonymous(vmf->vma))
		return VM_FAULT_FALLBACK;
	if (vmf->vma->vm_ops->huge_fault)
		return vmf->vma->vm_ops->huge_fault(vmf, PE_SIZE_PUD);
#endif /* CONFIG_TRANSPARENT_HUGEPAGE */
	return VM_FAULT_FALLBACK;
}

/*
 * These routines also need to handle stuff like marking pages dirty
 * and/or accessed for architectures that don't do it in hardware (most
 * RISC architectures).  The early dirtying is also good on the i386.
 *
 * There is also a hook called "update_mmu_cache()" that architectures
 * with external mmu caches can use to update those (ie the Sparc or
 * PowerPC hashed page tables that act as extended TLBs).
 *
 * We enter with non-exclusive mmap_lock (to exclude vma changes, but allow
 * concurrent faults).
 *
 * The mmap_lock may have been released depending on flags and our return value.
 * See filemap_fault() and __lock_page_or_retry().
 */
static vm_fault_t handle_pte_fault(struct vm_fault *vmf)
{
	pte_t entry;

	if (unlikely(pmd_none(*vmf->pmd))) {
		/*
		 * In the case of the speculative page fault handler we abort
		 * the speculative path immediately as the pmd is probably
		 * in the way to be converted in a huge one. We will try
		 * again holding the mmap_sem (which implies that the collapse
		 * operation is done).
		 */
		if (vmf->flags & FAULT_FLAG_SPECULATIVE)
			return VM_FAULT_RETRY;
		/*
		 * Leave __pte_alloc() until later: because vm_ops->fault may
		 * want to allocate huge page, and if we expose page table
		 * for an instant, it will be difficult to retract from
		 * concurrent faults and from rmap lookups.
		 */
		vmf->pte = NULL;
	} else if (!(vmf->flags & FAULT_FLAG_SPECULATIVE)) {
		/*
		 * If a huge pmd materialized under us just retry later.  Use
		 * pmd_trans_unstable() via pmd_devmap_trans_unstable() instead
		 * of pmd_trans_huge() to ensure the pmd didn't become
		 * pmd_trans_huge under us and then back to pmd_none, as a
		 * result of MADV_DONTNEED running immediately after a huge pmd
		 * fault in a different thread of this mm, in turn leading to a
		 * misleading pmd_trans_huge() retval. All we have to ensure is
		 * that it is a regular pmd that we can walk with
		 * pte_offset_map() and we can do that through an atomic read
		 * in C, which is what pmd_trans_unstable() provides.
		 */
		if (pmd_devmap_trans_unstable(vmf->pmd))
			return 0;
		/*
		 * A regular pmd is established and it can't morph into a huge
		 * pmd from under us anymore at this point because we hold the
		 * mmap_lock read mode and khugepaged takes it in write mode.
		 * So now it's safe to run pte_offset_map().
		 * This is not applicable to the speculative page fault handler
		 * but in that case, the pte is fetched earlier in
		 * handle_speculative_fault().
		 */
		vmf->pte = pte_offset_map(vmf->pmd, vmf->address);
		vmf->orig_pte = *vmf->pte;

		/*
		 * some architectures can have larger ptes than wordsize,
		 * e.g.ppc44x-defconfig has CONFIG_PTE_64BIT=y and
		 * CONFIG_32BIT=y, so READ_ONCE cannot guarantee atomic
		 * accesses.  The code below just needs a consistent view
		 * for the ifs and we later double check anyway with the
		 * ptl lock held. So here a barrier will do.
		 */
		barrier();
		if (pte_none(vmf->orig_pte)) {
			pte_unmap(vmf->pte);
			vmf->pte = NULL;
		}
	}

	if (!vmf->pte) {
		if (vma_is_anonymous(vmf->vma))
			return do_anonymous_page(vmf);
		else if (vmf->flags & FAULT_FLAG_SPECULATIVE)
			return VM_FAULT_RETRY;
		else
			return do_fault(vmf);
	}

	if (!pte_present(vmf->orig_pte))
		return do_swap_page(vmf);

	if (pte_protnone(vmf->orig_pte) && vma_is_accessible(vmf->vma))
		return do_numa_page(vmf);

	if (!pte_spinlock(vmf))
		return VM_FAULT_RETRY;
	entry = vmf->orig_pte;
	if (unlikely(!pte_same(*vmf->pte, entry))) {
		update_mmu_tlb(vmf->vma, vmf->address, vmf->pte);
		goto unlock;
	}
	if (vmf->flags & FAULT_FLAG_WRITE) {
		if (!pte_write(entry))
			return do_wp_page(vmf);
		entry = pte_mkdirty(entry);
	}
	entry = pte_mkyoung(entry);
	if (ptep_set_access_flags(vmf->vma, vmf->address, vmf->pte, entry,
				vmf->flags & FAULT_FLAG_WRITE)) {
		update_mmu_cache(vmf->vma, vmf->address, vmf->pte);
	} else {
		/* Skip spurious TLB flush for retried page fault */
		if (vmf->flags & FAULT_FLAG_TRIED)
			goto unlock;
		/*
		 * This is needed only for protection faults but the arch code
		 * is not yet telling us if this is a protection fault or not.
		 * This still avoids useless tlb flushes for .text page faults
		 * with threads.
		 */
		if (vmf->flags & FAULT_FLAG_WRITE)
			flush_tlb_fix_spurious_fault(vmf->vma, vmf->address);
	}
unlock:
	pte_unmap_unlock(vmf->pte, vmf->ptl);
	return 0;
}

/*
 * By the time we get here, we already hold the mm semaphore
 *
 * The mmap_lock may have been released depending on flags and our
 * return value.  See filemap_fault() and __lock_page_or_retry().
 */
static vm_fault_t __handle_mm_fault(struct vm_area_struct *vma,
		unsigned long address, unsigned int flags)
{
	struct vm_fault vmf = {
		.vma = vma,
		.address = address & PAGE_MASK,
		.flags = flags,
		.pgoff = linear_page_index(vma, address),
		.gfp_mask = __get_fault_gfp_mask(vma),
		.vma_flags = vma->vm_flags,
		.vma_page_prot = vma->vm_page_prot,
	};
	unsigned int dirty = flags & FAULT_FLAG_WRITE;
	struct mm_struct *mm = vma->vm_mm;
	pgd_t *pgd;
	p4d_t *p4d;
	vm_fault_t ret;

	pgd = pgd_offset(mm, address);
	p4d = p4d_alloc(mm, pgd, address);
	if (!p4d)
		return VM_FAULT_OOM;

	vmf.pud = pud_alloc(mm, p4d, address);
	if (!vmf.pud)
		return VM_FAULT_OOM;
retry_pud:
	if (pud_none(*vmf.pud) && __transparent_hugepage_enabled(vma)) {
		ret = create_huge_pud(&vmf);
		if (!(ret & VM_FAULT_FALLBACK))
			return ret;
	} else {
		pud_t orig_pud = *vmf.pud;

		barrier();
		if (pud_trans_huge(orig_pud) || pud_devmap(orig_pud)) {

			/* NUMA case for anonymous PUDs would go here */

			if (dirty && !pud_write(orig_pud)) {
				ret = wp_huge_pud(&vmf, orig_pud);
				if (!(ret & VM_FAULT_FALLBACK))
					return ret;
			} else {
				huge_pud_set_accessed(&vmf, orig_pud);
				return 0;
			}
		}
	}

	vmf.pmd = pmd_alloc(mm, vmf.pud, address);
	if (!vmf.pmd)
		return VM_FAULT_OOM;

	/* Huge pud page fault raced with pmd_alloc? */
	if (pud_trans_unstable(vmf.pud))
		goto retry_pud;

#ifdef CONFIG_SPECULATIVE_PAGE_FAULT
	vmf.sequence = raw_read_seqcount(&vma->vm_sequence);
#endif
	if (pmd_none(*vmf.pmd) && __transparent_hugepage_enabled(vma)) {
		ret = create_huge_pmd(&vmf);
		if (!(ret & VM_FAULT_FALLBACK))
			return ret;
	} else {
		pmd_t orig_pmd = *vmf.pmd;

		barrier();
		if (unlikely(is_swap_pmd(orig_pmd))) {
			VM_BUG_ON(thp_migration_supported() &&
					  !is_pmd_migration_entry(orig_pmd));
			if (is_pmd_migration_entry(orig_pmd))
				pmd_migration_entry_wait(mm, vmf.pmd);
			return 0;
		}
		if (pmd_trans_huge(orig_pmd) || pmd_devmap(orig_pmd)) {
			if (pmd_protnone(orig_pmd) && vma_is_accessible(vma))
				return do_huge_pmd_numa_page(&vmf, orig_pmd);

			if (dirty && !pmd_write(orig_pmd)) {
				ret = wp_huge_pmd(&vmf, orig_pmd);
				if (!(ret & VM_FAULT_FALLBACK))
					return ret;
			} else {
				huge_pmd_set_accessed(&vmf, orig_pmd);
				return 0;
			}
		}
	}

	return handle_pte_fault(&vmf);
}

/**
 * mm_account_fault - Do page fault accountings
 *
 * @regs: the pt_regs struct pointer.  When set to NULL, will skip accounting
 *        of perf event counters, but we'll still do the per-task accounting to
 *        the task who triggered this page fault.
 * @address: the faulted address.
 * @flags: the fault flags.
 * @ret: the fault retcode.
 *
 * This will take care of most of the page fault accountings.  Meanwhile, it
 * will also include the PERF_COUNT_SW_PAGE_FAULTS_[MAJ|MIN] perf counter
 * updates.  However note that the handling of PERF_COUNT_SW_PAGE_FAULTS should
 * still be in per-arch page fault handlers at the entry of page fault.
 */
static inline void mm_account_fault(struct pt_regs *regs,
				    unsigned long address, unsigned int flags,
				    vm_fault_t ret)
{
	bool major;

	/*
	 * We don't do accounting for some specific faults:
	 *
	 * - Unsuccessful faults (e.g. when the address wasn't valid).  That
	 *   includes arch_vma_access_permitted() failing before reaching here.
	 *   So this is not a "this many hardware page faults" counter.  We
	 *   should use the hw profiling for that.
	 *
	 * - Incomplete faults (VM_FAULT_RETRY).  They will only be counted
	 *   once they're completed.
	 */
	if (ret & (VM_FAULT_ERROR | VM_FAULT_RETRY))
		return;

	/*
	 * We define the fault as a major fault when the final successful fault
	 * is VM_FAULT_MAJOR, or if it retried (which implies that we couldn't
	 * handle it immediately previously).
	 */
	major = (ret & VM_FAULT_MAJOR) || (flags & FAULT_FLAG_TRIED);

	if (major)
		current->maj_flt++;
	else
		current->min_flt++;

	/*
	 * If the fault is done for GUP, regs will be NULL.  We only do the
	 * accounting for the per thread fault counters who triggered the
	 * fault, and we skip the perf event updates.
	 */
	if (!regs)
		return;

	if (major)
		perf_sw_event(PERF_COUNT_SW_PAGE_FAULTS_MAJ, 1, regs, address);
	else
		perf_sw_event(PERF_COUNT_SW_PAGE_FAULTS_MIN, 1, regs, address);
}
#ifdef CONFIG_SPECULATIVE_PAGE_FAULT

#ifndef CONFIG_ARCH_HAS_PTE_SPECIAL
/* This is required by vm_normal_page() */
#error "Speculative page fault handler requires CONFIG_ARCH_HAS_PTE_SPECIAL"
#endif
/*
 * vm_normal_page() adds some processing which should be done while
 * hodling the mmap_sem.
 */

/*
 * Tries to handle the page fault in a speculative way, without grabbing the
 * mmap_sem.
 * When VM_FAULT_RETRY is returned, the vma pointer is valid and this vma must
 * be checked later when the mmap_sem has been grabbed by calling
 * can_reuse_spf_vma().
 * This is needed as the returned vma is kept in memory until the call to
 * can_reuse_spf_vma() is made.
 */
static vm_fault_t ___handle_speculative_fault(struct mm_struct *mm,
				unsigned long address, unsigned int flags,
				struct vm_area_struct *vma)
{
	struct vm_fault vmf = {
		.address = address,
		.pgoff = linear_page_index(vma, address),
		.vma = vma,
		.gfp_mask = __get_fault_gfp_mask(vma),
	};
<<<<<<< HEAD
=======
#ifdef CONFIG_NUMA
	struct mempolicy *pol;
#endif
>>>>>>> b9836d40
	pgd_t *pgd, pgdval;
	p4d_t *p4d, p4dval;
	pud_t pudval;
	int seq;
	vm_fault_t ret;

	/* Clear flags that may lead to release the mmap_sem to retry */
	flags &= ~(FAULT_FLAG_ALLOW_RETRY|FAULT_FLAG_KILLABLE);
	flags |= FAULT_FLAG_SPECULATIVE;

	/* rmb <-> seqlock,vma_rb_erase() */
	seq = raw_read_seqcount(&vmf.vma->vm_sequence);
	if (seq & 1) {
		trace_spf_vma_changed(_RET_IP_, vmf.vma, address);
		return VM_FAULT_RETRY;
	}

	/*
	 * Can't call vm_ops service has we don't know what they would do
	 * with the VMA.
	 * This include huge page from hugetlbfs.
	 */
	if (vmf.vma->vm_ops) {
		trace_spf_vma_notsup(_RET_IP_, vmf.vma, address);
		return VM_FAULT_RETRY;
	}

	/*
	 * __anon_vma_prepare() requires the mmap_sem to be held
	 * because vm_next and vm_prev must be safe. This can't be guaranteed
	 * in the speculative path.
	 */
	if (unlikely(!vmf.vma->anon_vma)) {
		trace_spf_vma_notsup(_RET_IP_, vmf.vma, address);
		return VM_FAULT_RETRY;
	}

	vmf.vma_flags = READ_ONCE(vmf.vma->vm_flags);
	vmf.vma_page_prot = READ_ONCE(vmf.vma->vm_page_prot);

	/* Can't call userland page fault handler in the speculative path */
	if (unlikely(vmf.vma_flags & VM_UFFD_MISSING)) {
		trace_spf_vma_notsup(_RET_IP_, vmf.vma, address);
		return VM_FAULT_RETRY;
	}

	if (vmf.vma_flags & VM_GROWSDOWN || vmf.vma_flags & VM_GROWSUP) {
		/*
		 * This could be detected by the check address against VMA's
		 * boundaries but we want to trace it as not supported instead
		 * of changed.
		 */
		trace_spf_vma_notsup(_RET_IP_, vmf.vma, address);
		return VM_FAULT_RETRY;
	}

	if (address < READ_ONCE(vmf.vma->vm_start)
	    || READ_ONCE(vmf.vma->vm_end) <= address) {
		trace_spf_vma_changed(_RET_IP_, vmf.vma, address);
		return VM_FAULT_RETRY;
	}

	if (!arch_vma_access_permitted(vmf.vma, flags & FAULT_FLAG_WRITE,
				       flags & FAULT_FLAG_INSTRUCTION,
				       flags & FAULT_FLAG_REMOTE))
		goto out_segv;

	/* This is one is required to check that the VMA has write access set */
	if (flags & FAULT_FLAG_WRITE) {
		if (unlikely(!(vmf.vma_flags & VM_WRITE)))
			goto out_segv;
	} else if (unlikely(!(vmf.vma_flags & (VM_READ|VM_EXEC|VM_WRITE))))
		goto out_segv;

#ifdef CONFIG_NUMA
<<<<<<< HEAD
	struct mempolicy *pol;

=======
>>>>>>> b9836d40
	/*
	 * MPOL_INTERLEAVE implies additional checks in
	 * mpol_misplaced() which are not compatible with the
	 *speculative page fault processing.
	 */
	pol = __get_vma_policy(vmf.vma, address);
	if (!pol)
		pol = get_task_policy(current);
	if (!pol)
		if (pol && pol->mode == MPOL_INTERLEAVE) {
			trace_spf_vma_notsup(_RET_IP_, vmf.vma, address);
			return VM_FAULT_RETRY;
		}
#endif

	/*
	 * Do a speculative lookup of the PTE entry.
	 */
	local_irq_disable();
	pgd = pgd_offset(mm, address);
	pgdval = READ_ONCE(*pgd);
	if (pgd_none(pgdval) || unlikely(pgd_bad(pgdval)))
		goto out_walk;

	p4d = p4d_offset(pgd, address);
	p4dval = READ_ONCE(*p4d);
	if (p4d_none(p4dval) || unlikely(p4d_bad(p4dval)))
		goto out_walk;

	vmf.pud = pud_offset(p4d, address);
	pudval = READ_ONCE(*vmf.pud);
	if (pud_none(pudval) || unlikely(pud_bad(pudval)))
		goto out_walk;

	/* Huge pages at PUD level are not supported. */
	if (unlikely(pud_trans_huge(pudval)))
		goto out_walk;

	vmf.pmd = pmd_offset(vmf.pud, address);
	vmf.orig_pmd = READ_ONCE(*vmf.pmd);
	/*
	 * pmd_none could mean that a hugepage collapse is in progress
	 * in our back as collapse_huge_page() mark it before
	 * invalidating the pte (which is done once the IPI is catched
	 * by all CPU and we have interrupt disabled).
	 * For this reason we cannot handle THP in a speculative way since we
	 * can't safely indentify an in progress collapse operation done in our
	 * back on that PMD.
	 * Regarding the order of the following checks, see comment in
	 * pmd_devmap_trans_unstable()
	 */
	if (unlikely(pmd_devmap(vmf.orig_pmd) ||
		     pmd_none(vmf.orig_pmd) || pmd_trans_huge(vmf.orig_pmd) ||
		     is_swap_pmd(vmf.orig_pmd)))
		goto out_walk;

	/*
	 * The above does not allocate/instantiate page-tables because doing so
	 * would lead to the possibility of instantiating page-tables after
	 * free_pgtables() -- and consequently leaking them.
	 *
	 * The result is that we take at least one !speculative fault per PMD
	 * in order to instantiate it.
	 */

	vmf.pte = pte_offset_map(vmf.pmd, address);
	vmf.orig_pte = READ_ONCE(*vmf.pte);
	barrier(); /* See comment in handle_pte_fault() */
	if (pte_none(vmf.orig_pte)) {
		pte_unmap(vmf.pte);
		vmf.pte = NULL;
	}

	vmf.sequence = seq;
	vmf.flags = flags;

	local_irq_enable();

	/*
	 * We need to re-validate the VMA after checking the bounds, otherwise
	 * we might have a false positive on the bounds.
	 */
	if (read_seqcount_retry(&vmf.vma->vm_sequence, seq)) {
		trace_spf_vma_changed(_RET_IP_, vmf.vma, address);
		return VM_FAULT_RETRY;
	}

	mem_cgroup_enter_user_fault();
	ret = handle_pte_fault(&vmf);
	mem_cgroup_exit_user_fault();

	if (ret != VM_FAULT_RETRY)
		count_vm_event(SPECULATIVE_PGFAULT);

	/*
	 * The task may have entered a memcg OOM situation but
	 * if the allocation error was handled gracefully (no
	 * VM_FAULT_OOM), there is no need to kill anything.
	 * Just clean up the OOM state peacefully.
	 */
	if (task_in_memcg_oom(current) && !(ret & VM_FAULT_OOM))
		mem_cgroup_oom_synchronize(false);
	return ret;

out_walk:
	trace_spf_vma_notsup(_RET_IP_, vmf.vma, address);
	local_irq_enable();
	return VM_FAULT_RETRY;

out_segv:
	trace_spf_vma_access(_RET_IP_, vmf.vma, address);
	return VM_FAULT_SIGSEGV;
}

vm_fault_t __handle_speculative_fault(struct mm_struct *mm,
				unsigned long address, unsigned int flags,
				struct vm_area_struct **vma)
{
	vm_fault_t ret;

	check_sync_rss_stat(current);

	*vma = get_vma(mm, address);
	if (!*vma)
		return VM_FAULT_RETRY;

	ret = ___handle_speculative_fault(mm, address, flags, *vma);

	/*
	 * If there is no need to retry, don't return the vma to the caller.
	 */
	if (ret != VM_FAULT_RETRY) {
		put_vma(*vma);
		*vma = NULL;
	}

	return ret;
}

/*
 * This is used to know if the vma fetch in the speculative page fault handler
 * is still valid when trying the regular fault path while holding the
 * mmap_sem.
 * The call to put_vma(vma) must be made after checking the vma's fields, as
 * the vma may be freed by put_vma(). In such a case it is expected that false
 * is returned.
 */
bool can_reuse_spf_vma(struct vm_area_struct *vma, unsigned long address)
{
	bool ret;

	ret = !RB_EMPTY_NODE(&vma->vm_rb) &&
		vma->vm_start <= address && address < vma->vm_end;
	put_vma(vma);
	return ret;
}
#endif /* CONFIG_SPECULATIVE_PAGE_FAULT */

/*
 * By the time we get here, we already hold the mm semaphore
 *
 * The mmap_lock may have been released depending on flags and our
 * return value.  See filemap_fault() and __lock_page_or_retry().
 */
vm_fault_t handle_mm_fault(struct vm_area_struct *vma, unsigned long address,
			   unsigned int flags, struct pt_regs *regs)
{
	vm_fault_t ret;

	__set_current_state(TASK_RUNNING);

	count_vm_event(PGFAULT);
	count_memcg_event_mm(vma->vm_mm, PGFAULT);

	/* do counter updates before entering really critical section. */
	check_sync_rss_stat(current);

	if (!arch_vma_access_permitted(vma, flags & FAULT_FLAG_WRITE,
					    flags & FAULT_FLAG_INSTRUCTION,
					    flags & FAULT_FLAG_REMOTE))
		return VM_FAULT_SIGSEGV;

	/*
	 * Enable the memcg OOM handling for faults triggered in user
	 * space.  Kernel faults are handled more gracefully.
	 */
	if (flags & FAULT_FLAG_USER)
		mem_cgroup_enter_user_fault();

	if (unlikely(is_vm_hugetlb_page(vma)))
		ret = hugetlb_fault(vma->vm_mm, vma, address, flags);
	else
		ret = __handle_mm_fault(vma, address, flags);

	if (flags & FAULT_FLAG_USER) {
		mem_cgroup_exit_user_fault();
		/*
		 * The task may have entered a memcg OOM situation but
		 * if the allocation error was handled gracefully (no
		 * VM_FAULT_OOM), there is no need to kill anything.
		 * Just clean up the OOM state peacefully.
		 */
		if (task_in_memcg_oom(current) && !(ret & VM_FAULT_OOM))
			mem_cgroup_oom_synchronize(false);
	}

	mm_account_fault(regs, address, flags, ret);

	return ret;
}
EXPORT_SYMBOL_GPL(handle_mm_fault);

#ifndef __PAGETABLE_P4D_FOLDED
/*
 * Allocate p4d page table.
 * We've already handled the fast-path in-line.
 */
int __p4d_alloc(struct mm_struct *mm, pgd_t *pgd, unsigned long address)
{
	p4d_t *new = p4d_alloc_one(mm, address);
	if (!new)
		return -ENOMEM;

	smp_wmb(); /* See comment in __pte_alloc */

	spin_lock(&mm->page_table_lock);
	if (pgd_present(*pgd))		/* Another has populated it */
		p4d_free(mm, new);
	else
		pgd_populate(mm, pgd, new);
	spin_unlock(&mm->page_table_lock);
	return 0;
}
#endif /* __PAGETABLE_P4D_FOLDED */

#ifndef __PAGETABLE_PUD_FOLDED
/*
 * Allocate page upper directory.
 * We've already handled the fast-path in-line.
 */
int __pud_alloc(struct mm_struct *mm, p4d_t *p4d, unsigned long address)
{
	pud_t *new = pud_alloc_one(mm, address);
	if (!new)
		return -ENOMEM;

	smp_wmb(); /* See comment in __pte_alloc */

	spin_lock(&mm->page_table_lock);
	if (!p4d_present(*p4d)) {
		mm_inc_nr_puds(mm);
		p4d_populate(mm, p4d, new);
	} else	/* Another has populated it */
		pud_free(mm, new);
	spin_unlock(&mm->page_table_lock);
	return 0;
}
#endif /* __PAGETABLE_PUD_FOLDED */

#ifndef __PAGETABLE_PMD_FOLDED
/*
 * Allocate page middle directory.
 * We've already handled the fast-path in-line.
 */
int __pmd_alloc(struct mm_struct *mm, pud_t *pud, unsigned long address)
{
	spinlock_t *ptl;
	pmd_t *new = pmd_alloc_one(mm, address);
	if (!new)
		return -ENOMEM;

	smp_wmb(); /* See comment in __pte_alloc */

	ptl = pud_lock(mm, pud);
	if (!pud_present(*pud)) {
		mm_inc_nr_pmds(mm);
		pud_populate(mm, pud, new);
	} else	/* Another has populated it */
		pmd_free(mm, new);
	spin_unlock(ptl);
	return 0;
}
#endif /* __PAGETABLE_PMD_FOLDED */

int follow_invalidate_pte(struct mm_struct *mm, unsigned long address,
			  struct mmu_notifier_range *range, pte_t **ptepp,
			  pmd_t **pmdpp, spinlock_t **ptlp)
{
	pgd_t *pgd;
	p4d_t *p4d;
	pud_t *pud;
	pmd_t *pmd;
	pte_t *ptep;

	pgd = pgd_offset(mm, address);
	if (pgd_none(*pgd) || unlikely(pgd_bad(*pgd)))
		goto out;

	p4d = p4d_offset(pgd, address);
	if (p4d_none(*p4d) || unlikely(p4d_bad(*p4d)))
		goto out;

	pud = pud_offset(p4d, address);
	if (pud_none(*pud) || unlikely(pud_bad(*pud)))
		goto out;

	pmd = pmd_offset(pud, address);
	VM_BUG_ON(pmd_trans_huge(*pmd));

	if (pmd_huge(*pmd)) {
		if (!pmdpp)
			goto out;

		if (range) {
			mmu_notifier_range_init(range, MMU_NOTIFY_CLEAR, 0,
						NULL, mm, address & PMD_MASK,
						(address & PMD_MASK) + PMD_SIZE);
			mmu_notifier_invalidate_range_start(range);
		}
		*ptlp = pmd_lock(mm, pmd);
		if (pmd_huge(*pmd)) {
			*pmdpp = pmd;
			return 0;
		}
		spin_unlock(*ptlp);
		if (range)
			mmu_notifier_invalidate_range_end(range);
	}

	if (pmd_none(*pmd) || unlikely(pmd_bad(*pmd)))
		goto out;

	if (range) {
		mmu_notifier_range_init(range, MMU_NOTIFY_CLEAR, 0, NULL, mm,
					address & PAGE_MASK,
					(address & PAGE_MASK) + PAGE_SIZE);
		mmu_notifier_invalidate_range_start(range);
	}
	ptep = pte_offset_map_lock(mm, pmd, address, ptlp);
	if (!pte_present(*ptep))
		goto unlock;
	*ptepp = ptep;
	return 0;
unlock:
	pte_unmap_unlock(ptep, *ptlp);
	if (range)
		mmu_notifier_invalidate_range_end(range);
out:
	return -EINVAL;
}

/**
 * follow_pte - look up PTE at a user virtual address
 * @mm: the mm_struct of the target address space
 * @address: user virtual address
 * @ptepp: location to store found PTE
 * @ptlp: location to store the lock for the PTE
 *
 * On a successful return, the pointer to the PTE is stored in @ptepp;
 * the corresponding lock is taken and its location is stored in @ptlp.
 * The contents of the PTE are only stable until @ptlp is released;
 * any further use, if any, must be protected against invalidation
 * with MMU notifiers.
 *
 * Only IO mappings and raw PFN mappings are allowed.  The mmap semaphore
 * should be taken for read.
 *
 * KVM uses this function.  While it is arguably less bad than ``follow_pfn``,
 * it is not a good general-purpose API.
 *
 * Return: zero on success, -ve otherwise.
 */
int follow_pte(struct mm_struct *mm, unsigned long address,
	       pte_t **ptepp, spinlock_t **ptlp)
{
	return follow_invalidate_pte(mm, address, NULL, ptepp, NULL, ptlp);
}
EXPORT_SYMBOL_GPL(follow_pte);

/**
 * follow_pfn - look up PFN at a user virtual address
 * @vma: memory mapping
 * @address: user virtual address
 * @pfn: location to store found PFN
 *
 * Only IO mappings and raw PFN mappings are allowed.
 *
 * This function does not allow the caller to read the permissions
 * of the PTE.  Do not use it.
 *
 * Return: zero and the pfn at @pfn on success, -ve otherwise.
 */
int follow_pfn(struct vm_area_struct *vma, unsigned long address,
	unsigned long *pfn)
{
	int ret = -EINVAL;
	spinlock_t *ptl;
	pte_t *ptep;

	if (!(vma->vm_flags & (VM_IO | VM_PFNMAP)))
		return ret;

	ret = follow_pte(vma->vm_mm, address, &ptep, &ptl);
	if (ret)
		return ret;
	*pfn = pte_pfn(*ptep);
	pte_unmap_unlock(ptep, ptl);
	return 0;
}
EXPORT_SYMBOL(follow_pfn);

#ifdef CONFIG_HAVE_IOREMAP_PROT
int follow_phys(struct vm_area_struct *vma,
		unsigned long address, unsigned int flags,
		unsigned long *prot, resource_size_t *phys)
{
	int ret = -EINVAL;
	pte_t *ptep, pte;
	spinlock_t *ptl;

	if (!(vma->vm_flags & (VM_IO | VM_PFNMAP)))
		goto out;

	if (follow_pte(vma->vm_mm, address, &ptep, &ptl))
		goto out;
	pte = *ptep;

	if ((flags & FOLL_WRITE) && !pte_write(pte))
		goto unlock;

	*prot = pgprot_val(pte_pgprot(pte));
	*phys = (resource_size_t)pte_pfn(pte) << PAGE_SHIFT;

	ret = 0;
unlock:
	pte_unmap_unlock(ptep, ptl);
out:
	return ret;
}

int generic_access_phys(struct vm_area_struct *vma, unsigned long addr,
			void *buf, int len, int write)
{
	resource_size_t phys_addr;
	unsigned long prot = 0;
	void __iomem *maddr;
	int offset = addr & (PAGE_SIZE-1);

	if (follow_phys(vma, addr, write, &prot, &phys_addr))
		return -EINVAL;

	maddr = ioremap_prot(phys_addr, PAGE_ALIGN(len + offset), prot);
	if (!maddr)
		return -ENOMEM;

	if (write)
		memcpy_toio(maddr + offset, buf, len);
	else
		memcpy_fromio(buf, maddr + offset, len);
	iounmap(maddr);

	return len;
}
EXPORT_SYMBOL_GPL(generic_access_phys);
#endif

/*
 * Access another process' address space as given in mm.  If non-NULL, use the
 * given task for page fault accounting.
 */
int __access_remote_vm(struct task_struct *tsk, struct mm_struct *mm,
		unsigned long addr, void *buf, int len, unsigned int gup_flags)
{
	struct vm_area_struct *vma;
	void *old_buf = buf;
	int write = gup_flags & FOLL_WRITE;

	if (mmap_read_lock_killable(mm))
		return 0;

	/* ignore errors, just check how much was successfully transferred */
	while (len) {
		int bytes, ret, offset;
		void *maddr;
		struct page *page = NULL;

		ret = get_user_pages_remote(mm, addr, 1,
				gup_flags, &page, &vma, NULL);
		if (ret <= 0) {
#ifndef CONFIG_HAVE_IOREMAP_PROT
			break;
#else
			/*
			 * Check if this is a VM_IO | VM_PFNMAP VMA, which
			 * we can access using slightly different code.
			 */
			vma = find_vma(mm, addr);
			if (!vma || vma->vm_start > addr)
				break;
			if (vma->vm_ops && vma->vm_ops->access)
				ret = vma->vm_ops->access(vma, addr, buf,
							  len, write);
			if (ret <= 0)
				break;
			bytes = ret;
#endif
		} else {
			bytes = len;
			offset = addr & (PAGE_SIZE-1);
			if (bytes > PAGE_SIZE-offset)
				bytes = PAGE_SIZE-offset;

			maddr = kmap(page);
			if (write) {
				copy_to_user_page(vma, page, addr,
						  maddr + offset, buf, bytes);
				set_page_dirty_lock(page);
			} else {
				copy_from_user_page(vma, page, addr,
						    buf, maddr + offset, bytes);
			}
			kunmap(page);
			put_page(page);
		}
		len -= bytes;
		buf += bytes;
		addr += bytes;
	}
	mmap_read_unlock(mm);

	return buf - old_buf;
}

/**
 * access_remote_vm - access another process' address space
 * @mm:		the mm_struct of the target address space
 * @addr:	start address to access
 * @buf:	source or destination buffer
 * @len:	number of bytes to transfer
 * @gup_flags:	flags modifying lookup behaviour
 *
 * The caller must hold a reference on @mm.
 *
 * Return: number of bytes copied from source to destination.
 */
int access_remote_vm(struct mm_struct *mm, unsigned long addr,
		void *buf, int len, unsigned int gup_flags)
{
	return __access_remote_vm(NULL, mm, addr, buf, len, gup_flags);
}

/*
 * Access another process' address space.
 * Source/target buffer must be kernel space,
 * Do not walk the page table directly, use get_user_pages
 */
int access_process_vm(struct task_struct *tsk, unsigned long addr,
		void *buf, int len, unsigned int gup_flags)
{
	struct mm_struct *mm;
	int ret;

	mm = get_task_mm(tsk);
	if (!mm)
		return 0;

	ret = __access_remote_vm(tsk, mm, addr, buf, len, gup_flags);

	mmput(mm);

	return ret;
}
EXPORT_SYMBOL_GPL(access_process_vm);

/*
 * Print the name of a VMA.
 */
void print_vma_addr(char *prefix, unsigned long ip)
{
	struct mm_struct *mm = current->mm;
	struct vm_area_struct *vma;

	/*
	 * we might be running from an atomic context so we cannot sleep
	 */
	if (!mmap_read_trylock(mm))
		return;

	vma = find_vma(mm, ip);
	if (vma && vma->vm_file) {
		struct file *f = vma->vm_file;
		char *buf = (char *)__get_free_page(GFP_NOWAIT);
		if (buf) {
			char *p;

			p = file_path(f, buf, PAGE_SIZE);
			if (IS_ERR(p))
				p = "?";
			printk("%s%s[%lx+%lx]", prefix, kbasename(p),
					vma->vm_start,
					vma->vm_end - vma->vm_start);
			free_page((unsigned long)buf);
		}
	}
	mmap_read_unlock(mm);
}

#if defined(CONFIG_PROVE_LOCKING) || defined(CONFIG_DEBUG_ATOMIC_SLEEP)
void __might_fault(const char *file, int line)
{
	/*
	 * Some code (nfs/sunrpc) uses socket ops on kernel memory while
	 * holding the mmap_lock, this is safe because kernel memory doesn't
	 * get paged out, therefore we'll never actually fault, and the
	 * below annotations will generate false positives.
	 */
	if (uaccess_kernel())
		return;
	if (pagefault_disabled())
		return;
	__might_sleep(file, line, 0);
#if defined(CONFIG_DEBUG_ATOMIC_SLEEP)
	if (current->mm)
		might_lock_read(&current->mm->mmap_lock);
#endif
}
EXPORT_SYMBOL(__might_fault);
#endif

#if defined(CONFIG_TRANSPARENT_HUGEPAGE) || defined(CONFIG_HUGETLBFS)
/*
 * Process all subpages of the specified huge page with the specified
 * operation.  The target subpage will be processed last to keep its
 * cache lines hot.
 */
static inline void process_huge_page(
	unsigned long addr_hint, unsigned int pages_per_huge_page,
	void (*process_subpage)(unsigned long addr, int idx, void *arg),
	void *arg)
{
	int i, n, base, l;
	unsigned long addr = addr_hint &
		~(((unsigned long)pages_per_huge_page << PAGE_SHIFT) - 1);

	/* Process target subpage last to keep its cache lines hot */
	might_sleep();
	n = (addr_hint - addr) / PAGE_SIZE;
	if (2 * n <= pages_per_huge_page) {
		/* If target subpage in first half of huge page */
		base = 0;
		l = n;
		/* Process subpages at the end of huge page */
		for (i = pages_per_huge_page - 1; i >= 2 * n; i--) {
			cond_resched();
			process_subpage(addr + i * PAGE_SIZE, i, arg);
		}
	} else {
		/* If target subpage in second half of huge page */
		base = pages_per_huge_page - 2 * (pages_per_huge_page - n);
		l = pages_per_huge_page - n;
		/* Process subpages at the begin of huge page */
		for (i = 0; i < base; i++) {
			cond_resched();
			process_subpage(addr + i * PAGE_SIZE, i, arg);
		}
	}
	/*
	 * Process remaining subpages in left-right-left-right pattern
	 * towards the target subpage
	 */
	for (i = 0; i < l; i++) {
		int left_idx = base + i;
		int right_idx = base + 2 * l - 1 - i;

		cond_resched();
		process_subpage(addr + left_idx * PAGE_SIZE, left_idx, arg);
		cond_resched();
		process_subpage(addr + right_idx * PAGE_SIZE, right_idx, arg);
	}
}

static void clear_gigantic_page(struct page *page,
				unsigned long addr,
				unsigned int pages_per_huge_page)
{
	int i;
	struct page *p = page;

	might_sleep();
	for (i = 0; i < pages_per_huge_page;
	     i++, p = mem_map_next(p, page, i)) {
		cond_resched();
		clear_user_highpage(p, addr + i * PAGE_SIZE);
	}
}

static void clear_subpage(unsigned long addr, int idx, void *arg)
{
	struct page *page = arg;

	clear_user_highpage(page + idx, addr);
}

void clear_huge_page(struct page *page,
		     unsigned long addr_hint, unsigned int pages_per_huge_page)
{
	unsigned long addr = addr_hint &
		~(((unsigned long)pages_per_huge_page << PAGE_SHIFT) - 1);

	if (unlikely(pages_per_huge_page > MAX_ORDER_NR_PAGES)) {
		clear_gigantic_page(page, addr, pages_per_huge_page);
		return;
	}

	process_huge_page(addr_hint, pages_per_huge_page, clear_subpage, page);
}

static void copy_user_gigantic_page(struct page *dst, struct page *src,
				    unsigned long addr,
				    struct vm_area_struct *vma,
				    unsigned int pages_per_huge_page)
{
	int i;
	struct page *dst_base = dst;
	struct page *src_base = src;

	for (i = 0; i < pages_per_huge_page; ) {
		cond_resched();
		copy_user_highpage(dst, src, addr + i*PAGE_SIZE, vma);

		i++;
		dst = mem_map_next(dst, dst_base, i);
		src = mem_map_next(src, src_base, i);
	}
}

struct copy_subpage_arg {
	struct page *dst;
	struct page *src;
	struct vm_area_struct *vma;
};

static void copy_subpage(unsigned long addr, int idx, void *arg)
{
	struct copy_subpage_arg *copy_arg = arg;

	copy_user_highpage(copy_arg->dst + idx, copy_arg->src + idx,
			   addr, copy_arg->vma);
}

void copy_user_huge_page(struct page *dst, struct page *src,
			 unsigned long addr_hint, struct vm_area_struct *vma,
			 unsigned int pages_per_huge_page)
{
	unsigned long addr = addr_hint &
		~(((unsigned long)pages_per_huge_page << PAGE_SHIFT) - 1);
	struct copy_subpage_arg arg = {
		.dst = dst,
		.src = src,
		.vma = vma,
	};

	if (unlikely(pages_per_huge_page > MAX_ORDER_NR_PAGES)) {
		copy_user_gigantic_page(dst, src, addr, vma,
					pages_per_huge_page);
		return;
	}

	process_huge_page(addr_hint, pages_per_huge_page, copy_subpage, &arg);
}

long copy_huge_page_from_user(struct page *dst_page,
				const void __user *usr_src,
				unsigned int pages_per_huge_page,
				bool allow_pagefault)
{
	void *src = (void *)usr_src;
	void *page_kaddr;
	unsigned long i, rc = 0;
	unsigned long ret_val = pages_per_huge_page * PAGE_SIZE;
	struct page *subpage = dst_page;

	for (i = 0; i < pages_per_huge_page;
	     i++, subpage = mem_map_next(subpage, dst_page, i)) {
		if (allow_pagefault)
			page_kaddr = kmap(subpage);
		else
			page_kaddr = kmap_atomic(subpage);
		rc = copy_from_user(page_kaddr,
				(const void __user *)(src + i * PAGE_SIZE),
				PAGE_SIZE);
		if (allow_pagefault)
			kunmap(subpage);
		else
			kunmap_atomic(page_kaddr);

		ret_val -= (PAGE_SIZE - rc);
		if (rc)
			break;

		cond_resched();
	}
	return ret_val;
}
#endif /* CONFIG_TRANSPARENT_HUGEPAGE || CONFIG_HUGETLBFS */

#if USE_SPLIT_PTE_PTLOCKS && ALLOC_SPLIT_PTLOCKS

static struct kmem_cache *page_ptl_cachep;

void __init ptlock_cache_init(void)
{
	page_ptl_cachep = kmem_cache_create("page->ptl", sizeof(spinlock_t), 0,
			SLAB_PANIC, NULL);
}

bool ptlock_alloc(struct page *page)
{
	spinlock_t *ptl;

	ptl = kmem_cache_alloc(page_ptl_cachep, GFP_KERNEL);
	if (!ptl)
		return false;
	page->ptl = ptl;
	return true;
}

void ptlock_free(struct page *page)
{
	kmem_cache_free(page_ptl_cachep, page->ptl);
}
#endif<|MERGE_RESOLUTION|>--- conflicted
+++ resolved
@@ -4795,12 +4795,9 @@
 		.vma = vma,
 		.gfp_mask = __get_fault_gfp_mask(vma),
 	};
-<<<<<<< HEAD
-=======
 #ifdef CONFIG_NUMA
 	struct mempolicy *pol;
 #endif
->>>>>>> b9836d40
 	pgd_t *pgd, pgdval;
 	p4d_t *p4d, p4dval;
 	pud_t pudval;
@@ -4876,11 +4873,6 @@
 		goto out_segv;
 
 #ifdef CONFIG_NUMA
-<<<<<<< HEAD
-	struct mempolicy *pol;
-
-=======
->>>>>>> b9836d40
 	/*
 	 * MPOL_INTERLEAVE implies additional checks in
 	 * mpol_misplaced() which are not compatible with the
