--- conflicted
+++ resolved
@@ -3257,16 +3257,8 @@
 	ptr = cache_alloc_debugcheck_after(cachep, flags, ptr, caller);
 	init = slab_want_init_on_alloc(flags, cachep);
 
-<<<<<<< HEAD
-	if (unlikely(slab_want_init_on_alloc(flags, cachep)) && ptr)
-		memset(ptr, 0, cachep->object_size);
-
-out_hooks:
-	slab_post_alloc_hook(cachep, objcg, flags, 1, &ptr);
-=======
 out_hooks:
 	slab_post_alloc_hook(cachep, objcg, flags, 1, &ptr, init);
->>>>>>> c18ab1d1
 	return ptr;
 }
 
@@ -3327,16 +3319,8 @@
 	prefetchw(objp);
 	init = slab_want_init_on_alloc(flags, cachep);
 
-<<<<<<< HEAD
-	if (unlikely(slab_want_init_on_alloc(flags, cachep)) && objp)
-		memset(objp, 0, cachep->object_size);
-
-out:
-	slab_post_alloc_hook(cachep, objcg, flags, 1, &objp);
-=======
 out:
 	slab_post_alloc_hook(cachep, objcg, flags, 1, &objp, init);
->>>>>>> c18ab1d1
 	return objp;
 }
 
@@ -3441,24 +3425,14 @@
 static __always_inline void __cache_free(struct kmem_cache *cachep, void *objp,
 					 unsigned long caller)
 {
-<<<<<<< HEAD
-=======
 	bool init;
 
->>>>>>> c18ab1d1
 	if (is_kfence_address(objp)) {
 		kmemleak_free_recursive(objp, cachep->flags);
 		__kfence_free(objp);
 		return;
 	}
 
-<<<<<<< HEAD
-	if (unlikely(slab_want_init_on_free(cachep)))
-		memset(objp, 0, cachep->object_size);
-
-	/* Put the object into the quarantine, don't touch it for now. */
-	if (kasan_slab_free(cachep, objp))
-=======
 	/*
 	 * As memory initialization might be integrated into KASAN,
 	 * kasan_slab_free and initialization memset must be
@@ -3469,7 +3443,6 @@
 		memset(objp, 0, cachep->object_size);
 	/* KASAN might put objp into memory quarantine, delaying its reuse. */
 	if (kasan_slab_free(cachep, objp, init))
->>>>>>> c18ab1d1
 		return;
 
 	/* Use KCSAN to help debug racy use-after-free. */
