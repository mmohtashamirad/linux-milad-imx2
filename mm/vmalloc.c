// SPDX-License-Identifier: GPL-2.0-only
/*
 *  Copyright (C) 1993  Linus Torvalds
 *  Support of BIGMEM added by Gerhard Wichert, Siemens AG, July 1999
 *  SMP-safe vmalloc/vfree/ioremap, Tigran Aivazian <tigran@veritas.com>, May 2000
 *  Major rework to support vmap/vunmap, Christoph Hellwig, SGI, August 2002
 *  Numa awareness, Christoph Lameter, SGI, June 2005
 *  Improving global KVA allocator, Uladzislau Rezki, Sony, May 2019
 */

#include <linux/vmalloc.h>
#include <linux/mm.h>
#include <linux/module.h>
#include <linux/highmem.h>
#include <linux/sched/signal.h>
#include <linux/slab.h>
#include <linux/spinlock.h>
#include <linux/interrupt.h>
#include <linux/proc_fs.h>
#include <linux/seq_file.h>
#include <linux/set_memory.h>
#include <linux/debugobjects.h>
#include <linux/kallsyms.h>
#include <linux/list.h>
#include <linux/notifier.h>
#include <linux/rbtree.h>
#include <linux/xarray.h>
#include <linux/io.h>
#include <linux/rcupdate.h>
#include <linux/pfn.h>
#include <linux/kmemleak.h>
#include <linux/atomic.h>
#include <linux/compiler.h>
#include <linux/memcontrol.h>
#include <linux/llist.h>
#include <linux/bitops.h>
#include <linux/rbtree_augmented.h>
#include <linux/overflow.h>
#include <linux/pgtable.h>
#include <linux/uaccess.h>
#include <linux/hugetlb.h>
#include <linux/sched/mm.h>
#include <linux/io.h>
#include <asm/tlbflush.h>
#include <asm/shmparam.h>

#include "internal.h"
#include "pgalloc-track.h"

#ifdef CONFIG_HAVE_ARCH_HUGE_VMAP
static unsigned int __ro_after_init ioremap_max_page_shift = BITS_PER_LONG - 1;

static int __init set_nohugeiomap(char *str)
{
	ioremap_max_page_shift = PAGE_SHIFT;
	return 0;
}
early_param("nohugeiomap", set_nohugeiomap);
#else /* CONFIG_HAVE_ARCH_HUGE_VMAP */
static const unsigned int ioremap_max_page_shift = PAGE_SHIFT;
#endif	/* CONFIG_HAVE_ARCH_HUGE_VMAP */

#ifdef CONFIG_HAVE_ARCH_HUGE_VMALLOC
static bool __ro_after_init vmap_allow_huge = true;

static int __init set_nohugevmalloc(char *str)
{
	vmap_allow_huge = false;
	return 0;
}
early_param("nohugevmalloc", set_nohugevmalloc);
#else /* CONFIG_HAVE_ARCH_HUGE_VMALLOC */
static const bool vmap_allow_huge = false;
#endif	/* CONFIG_HAVE_ARCH_HUGE_VMALLOC */

bool is_vmalloc_addr(const void *x)
{
	unsigned long addr = (unsigned long)kasan_reset_tag(x);

	return addr >= VMALLOC_START && addr < VMALLOC_END;
}
EXPORT_SYMBOL(is_vmalloc_addr);

struct vfree_deferred {
	struct llist_head list;
	struct work_struct wq;
};
static DEFINE_PER_CPU(struct vfree_deferred, vfree_deferred);

static void __vunmap(const void *, int);

static void free_work(struct work_struct *w)
{
	struct vfree_deferred *p = container_of(w, struct vfree_deferred, wq);
	struct llist_node *t, *llnode;

	llist_for_each_safe(llnode, t, llist_del_all(&p->list))
		__vunmap((void *)llnode, 1);
}

/*** Page table manipulation functions ***/
static int vmap_pte_range(pmd_t *pmd, unsigned long addr, unsigned long end,
			phys_addr_t phys_addr, pgprot_t prot,
			unsigned int max_page_shift, pgtbl_mod_mask *mask)
{
	pte_t *pte;
	u64 pfn;
	unsigned long size = PAGE_SIZE;

	pfn = phys_addr >> PAGE_SHIFT;
	pte = pte_alloc_kernel_track(pmd, addr, mask);
	if (!pte)
		return -ENOMEM;
	do {
		BUG_ON(!pte_none(*pte));

#ifdef CONFIG_HUGETLB_PAGE
		size = arch_vmap_pte_range_map_size(addr, end, pfn, max_page_shift);
		if (size != PAGE_SIZE) {
			pte_t entry = pfn_pte(pfn, prot);

			entry = arch_make_huge_pte(entry, ilog2(size), 0);
			set_huge_pte_at(&init_mm, addr, pte, entry);
			pfn += PFN_DOWN(size);
			continue;
		}
#endif
		set_pte_at(&init_mm, addr, pte, pfn_pte(pfn, prot));
		pfn++;
	} while (pte += PFN_DOWN(size), addr += size, addr != end);
	*mask |= PGTBL_PTE_MODIFIED;
	return 0;
}

static int vmap_try_huge_pmd(pmd_t *pmd, unsigned long addr, unsigned long end,
			phys_addr_t phys_addr, pgprot_t prot,
			unsigned int max_page_shift)
{
	if (max_page_shift < PMD_SHIFT)
		return 0;

	if (!arch_vmap_pmd_supported(prot))
		return 0;

	if ((end - addr) != PMD_SIZE)
		return 0;

	if (!IS_ALIGNED(addr, PMD_SIZE))
		return 0;

	if (!IS_ALIGNED(phys_addr, PMD_SIZE))
		return 0;

	if (pmd_present(*pmd) && !pmd_free_pte_page(pmd, addr))
		return 0;

	return pmd_set_huge(pmd, phys_addr, prot);
}

static int vmap_pmd_range(pud_t *pud, unsigned long addr, unsigned long end,
			phys_addr_t phys_addr, pgprot_t prot,
			unsigned int max_page_shift, pgtbl_mod_mask *mask)
{
	pmd_t *pmd;
	unsigned long next;

	pmd = pmd_alloc_track(&init_mm, pud, addr, mask);
	if (!pmd)
		return -ENOMEM;
	do {
		next = pmd_addr_end(addr, end);

		if (vmap_try_huge_pmd(pmd, addr, next, phys_addr, prot,
					max_page_shift)) {
			*mask |= PGTBL_PMD_MODIFIED;
			continue;
		}

		if (vmap_pte_range(pmd, addr, next, phys_addr, prot, max_page_shift, mask))
			return -ENOMEM;
	} while (pmd++, phys_addr += (next - addr), addr = next, addr != end);
	return 0;
}

static int vmap_try_huge_pud(pud_t *pud, unsigned long addr, unsigned long end,
			phys_addr_t phys_addr, pgprot_t prot,
			unsigned int max_page_shift)
{
	if (max_page_shift < PUD_SHIFT)
		return 0;

	if (!arch_vmap_pud_supported(prot))
		return 0;

	if ((end - addr) != PUD_SIZE)
		return 0;

	if (!IS_ALIGNED(addr, PUD_SIZE))
		return 0;

	if (!IS_ALIGNED(phys_addr, PUD_SIZE))
		return 0;

	if (pud_present(*pud) && !pud_free_pmd_page(pud, addr))
		return 0;

	return pud_set_huge(pud, phys_addr, prot);
}

static int vmap_pud_range(p4d_t *p4d, unsigned long addr, unsigned long end,
			phys_addr_t phys_addr, pgprot_t prot,
			unsigned int max_page_shift, pgtbl_mod_mask *mask)
{
	pud_t *pud;
	unsigned long next;

	pud = pud_alloc_track(&init_mm, p4d, addr, mask);
	if (!pud)
		return -ENOMEM;
	do {
		next = pud_addr_end(addr, end);

		if (vmap_try_huge_pud(pud, addr, next, phys_addr, prot,
					max_page_shift)) {
			*mask |= PGTBL_PUD_MODIFIED;
			continue;
		}

		if (vmap_pmd_range(pud, addr, next, phys_addr, prot,
					max_page_shift, mask))
			return -ENOMEM;
	} while (pud++, phys_addr += (next - addr), addr = next, addr != end);
	return 0;
}

static int vmap_try_huge_p4d(p4d_t *p4d, unsigned long addr, unsigned long end,
			phys_addr_t phys_addr, pgprot_t prot,
			unsigned int max_page_shift)
{
	if (max_page_shift < P4D_SHIFT)
		return 0;

	if (!arch_vmap_p4d_supported(prot))
		return 0;

	if ((end - addr) != P4D_SIZE)
		return 0;

	if (!IS_ALIGNED(addr, P4D_SIZE))
		return 0;

	if (!IS_ALIGNED(phys_addr, P4D_SIZE))
		return 0;

	if (p4d_present(*p4d) && !p4d_free_pud_page(p4d, addr))
		return 0;

	return p4d_set_huge(p4d, phys_addr, prot);
}

static int vmap_p4d_range(pgd_t *pgd, unsigned long addr, unsigned long end,
			phys_addr_t phys_addr, pgprot_t prot,
			unsigned int max_page_shift, pgtbl_mod_mask *mask)
{
	p4d_t *p4d;
	unsigned long next;

	p4d = p4d_alloc_track(&init_mm, pgd, addr, mask);
	if (!p4d)
		return -ENOMEM;
	do {
		next = p4d_addr_end(addr, end);

		if (vmap_try_huge_p4d(p4d, addr, next, phys_addr, prot,
					max_page_shift)) {
			*mask |= PGTBL_P4D_MODIFIED;
			continue;
		}

		if (vmap_pud_range(p4d, addr, next, phys_addr, prot,
					max_page_shift, mask))
			return -ENOMEM;
	} while (p4d++, phys_addr += (next - addr), addr = next, addr != end);
	return 0;
}

static int vmap_range_noflush(unsigned long addr, unsigned long end,
			phys_addr_t phys_addr, pgprot_t prot,
			unsigned int max_page_shift)
{
	pgd_t *pgd;
	unsigned long start;
	unsigned long next;
	int err;
	pgtbl_mod_mask mask = 0;

	might_sleep();
	BUG_ON(addr >= end);

	start = addr;
	pgd = pgd_offset_k(addr);
	do {
		next = pgd_addr_end(addr, end);
		err = vmap_p4d_range(pgd, addr, next, phys_addr, prot,
					max_page_shift, &mask);
		if (err)
			break;
	} while (pgd++, phys_addr += (next - addr), addr = next, addr != end);

	if (mask & ARCH_PAGE_TABLE_SYNC_MASK)
		arch_sync_kernel_mappings(start, end);

	return err;
}

int ioremap_page_range(unsigned long addr, unsigned long end,
		phys_addr_t phys_addr, pgprot_t prot)
{
	int err;

<<<<<<< HEAD
=======
	prot = pgprot_nx(prot);
>>>>>>> 49d7088c
	err = vmap_range_noflush(addr, end, phys_addr, prot,
				 ioremap_max_page_shift);
	flush_cache_vmap(addr, end);
	if (!err)
		kmsan_ioremap_page_range(addr, end, phys_addr, prot,
					 ioremap_max_page_shift);

	if (IS_ENABLED(CONFIG_ARCH_HAS_IOREMAP_PHYS_HOOKS) && !err)
		ioremap_phys_range_hook(phys_addr, end - addr, prot);

	return err;
}
EXPORT_SYMBOL_GPL(ioremap_page_range);

static void vunmap_pte_range(pmd_t *pmd, unsigned long addr, unsigned long end,
			     pgtbl_mod_mask *mask)
{
	pte_t *pte;

	pte = pte_offset_kernel(pmd, addr);
	do {
		pte_t ptent = ptep_get_and_clear(&init_mm, addr, pte);
		WARN_ON(!pte_none(ptent) && !pte_present(ptent));
	} while (pte++, addr += PAGE_SIZE, addr != end);
	*mask |= PGTBL_PTE_MODIFIED;
}

static void vunmap_pmd_range(pud_t *pud, unsigned long addr, unsigned long end,
			     pgtbl_mod_mask *mask)
{
	pmd_t *pmd;
	unsigned long next;
	int cleared;

	pmd = pmd_offset(pud, addr);
	do {
		next = pmd_addr_end(addr, end);

		cleared = pmd_clear_huge(pmd);
		if (cleared || pmd_bad(*pmd))
			*mask |= PGTBL_PMD_MODIFIED;

		if (cleared)
			continue;
		if (pmd_none_or_clear_bad(pmd))
			continue;
		vunmap_pte_range(pmd, addr, next, mask);

		cond_resched();
	} while (pmd++, addr = next, addr != end);
}

static void vunmap_pud_range(p4d_t *p4d, unsigned long addr, unsigned long end,
			     pgtbl_mod_mask *mask)
{
	pud_t *pud;
	unsigned long next;
	int cleared;

	pud = pud_offset(p4d, addr);
	do {
		next = pud_addr_end(addr, end);

		cleared = pud_clear_huge(pud);
		if (cleared || pud_bad(*pud))
			*mask |= PGTBL_PUD_MODIFIED;

		if (cleared)
			continue;
		if (pud_none_or_clear_bad(pud))
			continue;
		vunmap_pmd_range(pud, addr, next, mask);
	} while (pud++, addr = next, addr != end);
}

static void vunmap_p4d_range(pgd_t *pgd, unsigned long addr, unsigned long end,
			     pgtbl_mod_mask *mask)
{
	p4d_t *p4d;
	unsigned long next;

	p4d = p4d_offset(pgd, addr);
	do {
		next = p4d_addr_end(addr, end);

		p4d_clear_huge(p4d);
		if (p4d_bad(*p4d))
			*mask |= PGTBL_P4D_MODIFIED;

		if (p4d_none_or_clear_bad(p4d))
			continue;
		vunmap_pud_range(p4d, addr, next, mask);
	} while (p4d++, addr = next, addr != end);
}

/*
 * vunmap_range_noflush is similar to vunmap_range, but does not
 * flush caches or TLBs.
 *
 * The caller is responsible for calling flush_cache_vmap() before calling
 * this function, and flush_tlb_kernel_range after it has returned
 * successfully (and before the addresses are expected to cause a page fault
 * or be re-mapped for something else, if TLB flushes are being delayed or
 * coalesced).
 *
 * This is an internal function only. Do not use outside mm/.
 */
void __vunmap_range_noflush(unsigned long start, unsigned long end)
{
	unsigned long next;
	pgd_t *pgd;
	unsigned long addr = start;
	pgtbl_mod_mask mask = 0;

	BUG_ON(addr >= end);
	pgd = pgd_offset_k(addr);
	do {
		next = pgd_addr_end(addr, end);
		if (pgd_bad(*pgd))
			mask |= PGTBL_PGD_MODIFIED;
		if (pgd_none_or_clear_bad(pgd))
			continue;
		vunmap_p4d_range(pgd, addr, next, &mask);
	} while (pgd++, addr = next, addr != end);

	if (mask & ARCH_PAGE_TABLE_SYNC_MASK)
		arch_sync_kernel_mappings(start, end);
}

void vunmap_range_noflush(unsigned long start, unsigned long end)
{
	kmsan_vunmap_range_noflush(start, end);
	__vunmap_range_noflush(start, end);
}

/**
 * vunmap_range - unmap kernel virtual addresses
 * @addr: start of the VM area to unmap
 * @end: end of the VM area to unmap (non-inclusive)
 *
 * Clears any present PTEs in the virtual address range, flushes TLBs and
 * caches. Any subsequent access to the address before it has been re-mapped
 * is a kernel bug.
 */
void vunmap_range(unsigned long addr, unsigned long end)
{
	flush_cache_vunmap(addr, end);
	vunmap_range_noflush(addr, end);
	flush_tlb_kernel_range(addr, end);
}

static int vmap_pages_pte_range(pmd_t *pmd, unsigned long addr,
		unsigned long end, pgprot_t prot, struct page **pages, int *nr,
		pgtbl_mod_mask *mask)
{
	pte_t *pte;

	/*
	 * nr is a running index into the array which helps higher level
	 * callers keep track of where we're up to.
	 */

	pte = pte_alloc_kernel_track(pmd, addr, mask);
	if (!pte)
		return -ENOMEM;
	do {
		struct page *page = pages[*nr];

		if (WARN_ON(!pte_none(*pte)))
			return -EBUSY;
		if (WARN_ON(!page))
			return -ENOMEM;
		if (WARN_ON(!pfn_valid(page_to_pfn(page))))
			return -EINVAL;

		set_pte_at(&init_mm, addr, pte, mk_pte(page, prot));
		(*nr)++;
	} while (pte++, addr += PAGE_SIZE, addr != end);
	*mask |= PGTBL_PTE_MODIFIED;
	return 0;
}

static int vmap_pages_pmd_range(pud_t *pud, unsigned long addr,
		unsigned long end, pgprot_t prot, struct page **pages, int *nr,
		pgtbl_mod_mask *mask)
{
	pmd_t *pmd;
	unsigned long next;

	pmd = pmd_alloc_track(&init_mm, pud, addr, mask);
	if (!pmd)
		return -ENOMEM;
	do {
		next = pmd_addr_end(addr, end);
		if (vmap_pages_pte_range(pmd, addr, next, prot, pages, nr, mask))
			return -ENOMEM;
	} while (pmd++, addr = next, addr != end);
	return 0;
}

static int vmap_pages_pud_range(p4d_t *p4d, unsigned long addr,
		unsigned long end, pgprot_t prot, struct page **pages, int *nr,
		pgtbl_mod_mask *mask)
{
	pud_t *pud;
	unsigned long next;

	pud = pud_alloc_track(&init_mm, p4d, addr, mask);
	if (!pud)
		return -ENOMEM;
	do {
		next = pud_addr_end(addr, end);
		if (vmap_pages_pmd_range(pud, addr, next, prot, pages, nr, mask))
			return -ENOMEM;
	} while (pud++, addr = next, addr != end);
	return 0;
}

static int vmap_pages_p4d_range(pgd_t *pgd, unsigned long addr,
		unsigned long end, pgprot_t prot, struct page **pages, int *nr,
		pgtbl_mod_mask *mask)
{
	p4d_t *p4d;
	unsigned long next;

	p4d = p4d_alloc_track(&init_mm, pgd, addr, mask);
	if (!p4d)
		return -ENOMEM;
	do {
		next = p4d_addr_end(addr, end);
		if (vmap_pages_pud_range(p4d, addr, next, prot, pages, nr, mask))
			return -ENOMEM;
	} while (p4d++, addr = next, addr != end);
	return 0;
}

static int vmap_small_pages_range_noflush(unsigned long addr, unsigned long end,
		pgprot_t prot, struct page **pages)
{
	unsigned long start = addr;
	pgd_t *pgd;
	unsigned long next;
	int err = 0;
	int nr = 0;
	pgtbl_mod_mask mask = 0;

	BUG_ON(addr >= end);
	pgd = pgd_offset_k(addr);
	do {
		next = pgd_addr_end(addr, end);
		if (pgd_bad(*pgd))
			mask |= PGTBL_PGD_MODIFIED;
		err = vmap_pages_p4d_range(pgd, addr, next, prot, pages, &nr, &mask);
		if (err)
			return err;
	} while (pgd++, addr = next, addr != end);

	if (mask & ARCH_PAGE_TABLE_SYNC_MASK)
		arch_sync_kernel_mappings(start, end);

	return 0;
}

/*
 * vmap_pages_range_noflush is similar to vmap_pages_range, but does not
 * flush caches.
 *
 * The caller is responsible for calling flush_cache_vmap() after this
 * function returns successfully and before the addresses are accessed.
 *
 * This is an internal function only. Do not use outside mm/.
 */
int __vmap_pages_range_noflush(unsigned long addr, unsigned long end,
		pgprot_t prot, struct page **pages, unsigned int page_shift)
{
	unsigned int i, nr = (end - addr) >> PAGE_SHIFT;

	WARN_ON(page_shift < PAGE_SHIFT);

	if (!IS_ENABLED(CONFIG_HAVE_ARCH_HUGE_VMALLOC) ||
			page_shift == PAGE_SHIFT)
		return vmap_small_pages_range_noflush(addr, end, prot, pages);

	for (i = 0; i < nr; i += 1U << (page_shift - PAGE_SHIFT)) {
		int err;

		err = vmap_range_noflush(addr, addr + (1UL << page_shift),
					page_to_phys(pages[i]), prot,
					page_shift);
		if (err)
			return err;

		addr += 1UL << page_shift;
	}

	return 0;
}

int vmap_pages_range_noflush(unsigned long addr, unsigned long end,
		pgprot_t prot, struct page **pages, unsigned int page_shift)
{
	kmsan_vmap_pages_range_noflush(addr, end, prot, pages, page_shift);
	return __vmap_pages_range_noflush(addr, end, prot, pages, page_shift);
}

/**
 * vmap_pages_range - map pages to a kernel virtual address
 * @addr: start of the VM area to map
 * @end: end of the VM area to map (non-inclusive)
 * @prot: page protection flags to use
 * @pages: pages to map (always PAGE_SIZE pages)
 * @page_shift: maximum shift that the pages may be mapped with, @pages must
 * be aligned and contiguous up to at least this shift.
 *
 * RETURNS:
 * 0 on success, -errno on failure.
 */
static int vmap_pages_range(unsigned long addr, unsigned long end,
		pgprot_t prot, struct page **pages, unsigned int page_shift)
{
	int err;

	err = vmap_pages_range_noflush(addr, end, prot, pages, page_shift);
	flush_cache_vmap(addr, end);
	return err;
}

int is_vmalloc_or_module_addr(const void *x)
{
	/*
	 * ARM, x86-64 and sparc64 put modules in a special place,
	 * and fall back on vmalloc() if that fails. Others
	 * just put it in the vmalloc space.
	 */
#if defined(CONFIG_MODULES) && defined(MODULES_VADDR)
	unsigned long addr = (unsigned long)kasan_reset_tag(x);
	if (addr >= MODULES_VADDR && addr < MODULES_END)
		return 1;
#endif
	return is_vmalloc_addr(x);
}

/*
 * Walk a vmap address to the struct page it maps. Huge vmap mappings will
 * return the tail page that corresponds to the base page address, which
 * matches small vmap mappings.
 */
struct page *vmalloc_to_page(const void *vmalloc_addr)
{
	unsigned long addr = (unsigned long) vmalloc_addr;
	struct page *page = NULL;
	pgd_t *pgd = pgd_offset_k(addr);
	p4d_t *p4d;
	pud_t *pud;
	pmd_t *pmd;
	pte_t *ptep, pte;

	/*
	 * XXX we might need to change this if we add VIRTUAL_BUG_ON for
	 * architectures that do not vmalloc module space
	 */
	VIRTUAL_BUG_ON(!is_vmalloc_or_module_addr(vmalloc_addr));

	if (pgd_none(*pgd))
		return NULL;
	if (WARN_ON_ONCE(pgd_leaf(*pgd)))
		return NULL; /* XXX: no allowance for huge pgd */
	if (WARN_ON_ONCE(pgd_bad(*pgd)))
		return NULL;

	p4d = p4d_offset(pgd, addr);
	if (p4d_none(*p4d))
		return NULL;
	if (p4d_leaf(*p4d))
		return p4d_page(*p4d) + ((addr & ~P4D_MASK) >> PAGE_SHIFT);
	if (WARN_ON_ONCE(p4d_bad(*p4d)))
		return NULL;

	pud = pud_offset(p4d, addr);
	if (pud_none(*pud))
		return NULL;
	if (pud_leaf(*pud))
		return pud_page(*pud) + ((addr & ~PUD_MASK) >> PAGE_SHIFT);
	if (WARN_ON_ONCE(pud_bad(*pud)))
		return NULL;

	pmd = pmd_offset(pud, addr);
	if (pmd_none(*pmd))
		return NULL;
	if (pmd_leaf(*pmd))
		return pmd_page(*pmd) + ((addr & ~PMD_MASK) >> PAGE_SHIFT);
	if (WARN_ON_ONCE(pmd_bad(*pmd)))
		return NULL;

	ptep = pte_offset_map(pmd, addr);
	pte = *ptep;
	if (pte_present(pte))
		page = pte_page(pte);
	pte_unmap(ptep);

	return page;
}
EXPORT_SYMBOL(vmalloc_to_page);

/*
 * Map a vmalloc()-space virtual address to the physical page frame number.
 */
unsigned long vmalloc_to_pfn(const void *vmalloc_addr)
{
	return page_to_pfn(vmalloc_to_page(vmalloc_addr));
}
EXPORT_SYMBOL(vmalloc_to_pfn);


/*** Global kva allocator ***/

#define DEBUG_AUGMENT_PROPAGATE_CHECK 0
#define DEBUG_AUGMENT_LOWEST_MATCH_CHECK 0


static DEFINE_SPINLOCK(vmap_area_lock);
static DEFINE_SPINLOCK(free_vmap_area_lock);
/* Export for kexec only */
LIST_HEAD(vmap_area_list);
static struct rb_root vmap_area_root = RB_ROOT;
static bool vmap_initialized __read_mostly;

static struct rb_root purge_vmap_area_root = RB_ROOT;
static LIST_HEAD(purge_vmap_area_list);
static DEFINE_SPINLOCK(purge_vmap_area_lock);

/*
 * This kmem_cache is used for vmap_area objects. Instead of
 * allocating from slab we reuse an object from this cache to
 * make things faster. Especially in "no edge" splitting of
 * free block.
 */
static struct kmem_cache *vmap_area_cachep;

/*
 * This linked list is used in pair with free_vmap_area_root.
 * It gives O(1) access to prev/next to perform fast coalescing.
 */
static LIST_HEAD(free_vmap_area_list);

/*
 * This augment red-black tree represents the free vmap space.
 * All vmap_area objects in this tree are sorted by va->va_start
 * address. It is used for allocation and merging when a vmap
 * object is released.
 *
 * Each vmap_area node contains a maximum available free block
 * of its sub-tree, right or left. Therefore it is possible to
 * find a lowest match of free area.
 */
static struct rb_root free_vmap_area_root = RB_ROOT;

/*
 * Preload a CPU with one object for "no edge" split case. The
 * aim is to get rid of allocations from the atomic context, thus
 * to use more permissive allocation masks.
 */
static DEFINE_PER_CPU(struct vmap_area *, ne_fit_preload_node);

static __always_inline unsigned long
va_size(struct vmap_area *va)
{
	return (va->va_end - va->va_start);
}

static __always_inline unsigned long
get_subtree_max_size(struct rb_node *node)
{
	struct vmap_area *va;

	va = rb_entry_safe(node, struct vmap_area, rb_node);
	return va ? va->subtree_max_size : 0;
}

RB_DECLARE_CALLBACKS_MAX(static, free_vmap_area_rb_augment_cb,
	struct vmap_area, rb_node, unsigned long, subtree_max_size, va_size)

static void purge_vmap_area_lazy(void);
static BLOCKING_NOTIFIER_HEAD(vmap_notify_list);
static void drain_vmap_area_work(struct work_struct *work);
static DECLARE_WORK(drain_vmap_work, drain_vmap_area_work);

static atomic_long_t nr_vmalloc_pages;

unsigned long vmalloc_nr_pages(void)
{
	return atomic_long_read(&nr_vmalloc_pages);
}

/* Look up the first VA which satisfies addr < va_end, NULL if none. */
static struct vmap_area *find_vmap_area_exceed_addr(unsigned long addr)
{
	struct vmap_area *va = NULL;
	struct rb_node *n = vmap_area_root.rb_node;

	addr = (unsigned long)kasan_reset_tag((void *)addr);

	while (n) {
		struct vmap_area *tmp;

		tmp = rb_entry(n, struct vmap_area, rb_node);
		if (tmp->va_end > addr) {
			va = tmp;
			if (tmp->va_start <= addr)
				break;

			n = n->rb_left;
		} else
			n = n->rb_right;
	}

	return va;
}

static struct vmap_area *__find_vmap_area(unsigned long addr, struct rb_root *root)
{
	struct rb_node *n = root->rb_node;

	addr = (unsigned long)kasan_reset_tag((void *)addr);

	while (n) {
		struct vmap_area *va;

		va = rb_entry(n, struct vmap_area, rb_node);
		if (addr < va->va_start)
			n = n->rb_left;
		else if (addr >= va->va_end)
			n = n->rb_right;
		else
			return va;
	}

	return NULL;
}

/*
 * This function returns back addresses of parent node
 * and its left or right link for further processing.
 *
 * Otherwise NULL is returned. In that case all further
 * steps regarding inserting of conflicting overlap range
 * have to be declined and actually considered as a bug.
 */
static __always_inline struct rb_node **
find_va_links(struct vmap_area *va,
	struct rb_root *root, struct rb_node *from,
	struct rb_node **parent)
{
	struct vmap_area *tmp_va;
	struct rb_node **link;

	if (root) {
		link = &root->rb_node;
		if (unlikely(!*link)) {
			*parent = NULL;
			return link;
		}
	} else {
		link = &from;
	}

	/*
	 * Go to the bottom of the tree. When we hit the last point
	 * we end up with parent rb_node and correct direction, i name
	 * it link, where the new va->rb_node will be attached to.
	 */
	do {
		tmp_va = rb_entry(*link, struct vmap_area, rb_node);

		/*
		 * During the traversal we also do some sanity check.
		 * Trigger the BUG() if there are sides(left/right)
		 * or full overlaps.
		 */
		if (va->va_end <= tmp_va->va_start)
			link = &(*link)->rb_left;
		else if (va->va_start >= tmp_va->va_end)
			link = &(*link)->rb_right;
		else {
			WARN(1, "vmalloc bug: 0x%lx-0x%lx overlaps with 0x%lx-0x%lx\n",
				va->va_start, va->va_end, tmp_va->va_start, tmp_va->va_end);

			return NULL;
		}
	} while (*link);

	*parent = &tmp_va->rb_node;
	return link;
}

static __always_inline struct list_head *
get_va_next_sibling(struct rb_node *parent, struct rb_node **link)
{
	struct list_head *list;

	if (unlikely(!parent))
		/*
		 * The red-black tree where we try to find VA neighbors
		 * before merging or inserting is empty, i.e. it means
		 * there is no free vmap space. Normally it does not
		 * happen but we handle this case anyway.
		 */
		return NULL;

	list = &rb_entry(parent, struct vmap_area, rb_node)->list;
	return (&parent->rb_right == link ? list->next : list);
}

static __always_inline void
__link_va(struct vmap_area *va, struct rb_root *root,
	struct rb_node *parent, struct rb_node **link,
	struct list_head *head, bool augment)
{
	/*
	 * VA is still not in the list, but we can
	 * identify its future previous list_head node.
	 */
	if (likely(parent)) {
		head = &rb_entry(parent, struct vmap_area, rb_node)->list;
		if (&parent->rb_right != link)
			head = head->prev;
	}

	/* Insert to the rb-tree */
	rb_link_node(&va->rb_node, parent, link);
	if (augment) {
		/*
		 * Some explanation here. Just perform simple insertion
		 * to the tree. We do not set va->subtree_max_size to
		 * its current size before calling rb_insert_augmented().
		 * It is because we populate the tree from the bottom
		 * to parent levels when the node _is_ in the tree.
		 *
		 * Therefore we set subtree_max_size to zero after insertion,
		 * to let __augment_tree_propagate_from() puts everything to
		 * the correct order later on.
		 */
		rb_insert_augmented(&va->rb_node,
			root, &free_vmap_area_rb_augment_cb);
		va->subtree_max_size = 0;
	} else {
		rb_insert_color(&va->rb_node, root);
	}

	/* Address-sort this list */
	list_add(&va->list, head);
}

static __always_inline void
link_va(struct vmap_area *va, struct rb_root *root,
	struct rb_node *parent, struct rb_node **link,
	struct list_head *head)
{
	__link_va(va, root, parent, link, head, false);
}

static __always_inline void
link_va_augment(struct vmap_area *va, struct rb_root *root,
	struct rb_node *parent, struct rb_node **link,
	struct list_head *head)
{
	__link_va(va, root, parent, link, head, true);
}

static __always_inline void
__unlink_va(struct vmap_area *va, struct rb_root *root, bool augment)
{
	if (WARN_ON(RB_EMPTY_NODE(&va->rb_node)))
		return;

	if (augment)
		rb_erase_augmented(&va->rb_node,
			root, &free_vmap_area_rb_augment_cb);
	else
		rb_erase(&va->rb_node, root);

	list_del_init(&va->list);
	RB_CLEAR_NODE(&va->rb_node);
}

static __always_inline void
unlink_va(struct vmap_area *va, struct rb_root *root)
{
	__unlink_va(va, root, false);
}

static __always_inline void
unlink_va_augment(struct vmap_area *va, struct rb_root *root)
{
	__unlink_va(va, root, true);
}

#if DEBUG_AUGMENT_PROPAGATE_CHECK
/*
 * Gets called when remove the node and rotate.
 */
static __always_inline unsigned long
compute_subtree_max_size(struct vmap_area *va)
{
	return max3(va_size(va),
		get_subtree_max_size(va->rb_node.rb_left),
		get_subtree_max_size(va->rb_node.rb_right));
}

static void
augment_tree_propagate_check(void)
{
	struct vmap_area *va;
	unsigned long computed_size;

	list_for_each_entry(va, &free_vmap_area_list, list) {
		computed_size = compute_subtree_max_size(va);
		if (computed_size != va->subtree_max_size)
			pr_emerg("tree is corrupted: %lu, %lu\n",
				va_size(va), va->subtree_max_size);
	}
}
#endif

/*
 * This function populates subtree_max_size from bottom to upper
 * levels starting from VA point. The propagation must be done
 * when VA size is modified by changing its va_start/va_end. Or
 * in case of newly inserting of VA to the tree.
 *
 * It means that __augment_tree_propagate_from() must be called:
 * - After VA has been inserted to the tree(free path);
 * - After VA has been shrunk(allocation path);
 * - After VA has been increased(merging path).
 *
 * Please note that, it does not mean that upper parent nodes
 * and their subtree_max_size are recalculated all the time up
 * to the root node.
 *
 *       4--8
 *        /\
 *       /  \
 *      /    \
 *    2--2  8--8
 *
 * For example if we modify the node 4, shrinking it to 2, then
 * no any modification is required. If we shrink the node 2 to 1
 * its subtree_max_size is updated only, and set to 1. If we shrink
 * the node 8 to 6, then its subtree_max_size is set to 6 and parent
 * node becomes 4--6.
 */
static __always_inline void
augment_tree_propagate_from(struct vmap_area *va)
{
	/*
	 * Populate the tree from bottom towards the root until
	 * the calculated maximum available size of checked node
	 * is equal to its current one.
	 */
	free_vmap_area_rb_augment_cb_propagate(&va->rb_node, NULL);

#if DEBUG_AUGMENT_PROPAGATE_CHECK
	augment_tree_propagate_check();
#endif
}

static void
insert_vmap_area(struct vmap_area *va,
	struct rb_root *root, struct list_head *head)
{
	struct rb_node **link;
	struct rb_node *parent;

	link = find_va_links(va, root, NULL, &parent);
	if (link)
		link_va(va, root, parent, link, head);
}

static void
insert_vmap_area_augment(struct vmap_area *va,
	struct rb_node *from, struct rb_root *root,
	struct list_head *head)
{
	struct rb_node **link;
	struct rb_node *parent;

	if (from)
		link = find_va_links(va, NULL, from, &parent);
	else
		link = find_va_links(va, root, NULL, &parent);

	if (link) {
		link_va_augment(va, root, parent, link, head);
		augment_tree_propagate_from(va);
	}
}

/*
 * Merge de-allocated chunk of VA memory with previous
 * and next free blocks. If coalesce is not done a new
 * free area is inserted. If VA has been merged, it is
 * freed.
 *
 * Please note, it can return NULL in case of overlap
 * ranges, followed by WARN() report. Despite it is a
 * buggy behaviour, a system can be alive and keep
 * ongoing.
 */
static __always_inline struct vmap_area *
__merge_or_add_vmap_area(struct vmap_area *va,
	struct rb_root *root, struct list_head *head, bool augment)
{
	struct vmap_area *sibling;
	struct list_head *next;
	struct rb_node **link;
	struct rb_node *parent;
	bool merged = false;

	/*
	 * Find a place in the tree where VA potentially will be
	 * inserted, unless it is merged with its sibling/siblings.
	 */
	link = find_va_links(va, root, NULL, &parent);
	if (!link)
		return NULL;

	/*
	 * Get next node of VA to check if merging can be done.
	 */
	next = get_va_next_sibling(parent, link);
	if (unlikely(next == NULL))
		goto insert;

	/*
	 * start            end
	 * |                |
	 * |<------VA------>|<-----Next----->|
	 *                  |                |
	 *                  start            end
	 */
	if (next != head) {
		sibling = list_entry(next, struct vmap_area, list);
		if (sibling->va_start == va->va_end) {
			sibling->va_start = va->va_start;

			/* Free vmap_area object. */
			kmem_cache_free(vmap_area_cachep, va);

			/* Point to the new merged area. */
			va = sibling;
			merged = true;
		}
	}

	/*
	 * start            end
	 * |                |
	 * |<-----Prev----->|<------VA------>|
	 *                  |                |
	 *                  start            end
	 */
	if (next->prev != head) {
		sibling = list_entry(next->prev, struct vmap_area, list);
		if (sibling->va_end == va->va_start) {
			/*
			 * If both neighbors are coalesced, it is important
			 * to unlink the "next" node first, followed by merging
			 * with "previous" one. Otherwise the tree might not be
			 * fully populated if a sibling's augmented value is
			 * "normalized" because of rotation operations.
			 */
			if (merged)
				__unlink_va(va, root, augment);

			sibling->va_end = va->va_end;

			/* Free vmap_area object. */
			kmem_cache_free(vmap_area_cachep, va);

			/* Point to the new merged area. */
			va = sibling;
			merged = true;
		}
	}

insert:
	if (!merged)
		__link_va(va, root, parent, link, head, augment);

	return va;
}

static __always_inline struct vmap_area *
merge_or_add_vmap_area(struct vmap_area *va,
	struct rb_root *root, struct list_head *head)
{
	return __merge_or_add_vmap_area(va, root, head, false);
}

static __always_inline struct vmap_area *
merge_or_add_vmap_area_augment(struct vmap_area *va,
	struct rb_root *root, struct list_head *head)
{
	va = __merge_or_add_vmap_area(va, root, head, true);
	if (va)
		augment_tree_propagate_from(va);

	return va;
}

static __always_inline bool
is_within_this_va(struct vmap_area *va, unsigned long size,
	unsigned long align, unsigned long vstart)
{
	unsigned long nva_start_addr;

	if (va->va_start > vstart)
		nva_start_addr = ALIGN(va->va_start, align);
	else
		nva_start_addr = ALIGN(vstart, align);

	/* Can be overflowed due to big size or alignment. */
	if (nva_start_addr + size < nva_start_addr ||
			nva_start_addr < vstart)
		return false;

	return (nva_start_addr + size <= va->va_end);
}

/*
 * Find the first free block(lowest start address) in the tree,
 * that will accomplish the request corresponding to passing
 * parameters. Please note, with an alignment bigger than PAGE_SIZE,
 * a search length is adjusted to account for worst case alignment
 * overhead.
 */
static __always_inline struct vmap_area *
find_vmap_lowest_match(struct rb_root *root, unsigned long size,
	unsigned long align, unsigned long vstart, bool adjust_search_size)
{
	struct vmap_area *va;
	struct rb_node *node;
	unsigned long length;

	/* Start from the root. */
	node = root->rb_node;

	/* Adjust the search size for alignment overhead. */
	length = adjust_search_size ? size + align - 1 : size;

	while (node) {
		va = rb_entry(node, struct vmap_area, rb_node);

		if (get_subtree_max_size(node->rb_left) >= length &&
				vstart < va->va_start) {
			node = node->rb_left;
		} else {
			if (is_within_this_va(va, size, align, vstart))
				return va;

			/*
			 * Does not make sense to go deeper towards the right
			 * sub-tree if it does not have a free block that is
			 * equal or bigger to the requested search length.
			 */
			if (get_subtree_max_size(node->rb_right) >= length) {
				node = node->rb_right;
				continue;
			}

			/*
			 * OK. We roll back and find the first right sub-tree,
			 * that will satisfy the search criteria. It can happen
			 * due to "vstart" restriction or an alignment overhead
			 * that is bigger then PAGE_SIZE.
			 */
			while ((node = rb_parent(node))) {
				va = rb_entry(node, struct vmap_area, rb_node);
				if (is_within_this_va(va, size, align, vstart))
					return va;

				if (get_subtree_max_size(node->rb_right) >= length &&
						vstart <= va->va_start) {
					/*
					 * Shift the vstart forward. Please note, we update it with
					 * parent's start address adding "1" because we do not want
					 * to enter same sub-tree after it has already been checked
					 * and no suitable free block found there.
					 */
					vstart = va->va_start + 1;
					node = node->rb_right;
					break;
				}
			}
		}
	}

	return NULL;
}

#if DEBUG_AUGMENT_LOWEST_MATCH_CHECK
#include <linux/random.h>

static struct vmap_area *
find_vmap_lowest_linear_match(struct list_head *head, unsigned long size,
	unsigned long align, unsigned long vstart)
{
	struct vmap_area *va;

	list_for_each_entry(va, head, list) {
		if (!is_within_this_va(va, size, align, vstart))
			continue;

		return va;
	}

	return NULL;
}

static void
find_vmap_lowest_match_check(struct rb_root *root, struct list_head *head,
			     unsigned long size, unsigned long align)
{
	struct vmap_area *va_1, *va_2;
	unsigned long vstart;
	unsigned int rnd;

	get_random_bytes(&rnd, sizeof(rnd));
	vstart = VMALLOC_START + rnd;

	va_1 = find_vmap_lowest_match(root, size, align, vstart, false);
	va_2 = find_vmap_lowest_linear_match(head, size, align, vstart);

	if (va_1 != va_2)
		pr_emerg("not lowest: t: 0x%p, l: 0x%p, v: 0x%lx\n",
			va_1, va_2, vstart);
}
#endif

enum fit_type {
	NOTHING_FIT = 0,
	FL_FIT_TYPE = 1,	/* full fit */
	LE_FIT_TYPE = 2,	/* left edge fit */
	RE_FIT_TYPE = 3,	/* right edge fit */
	NE_FIT_TYPE = 4		/* no edge fit */
};

static __always_inline enum fit_type
classify_va_fit_type(struct vmap_area *va,
	unsigned long nva_start_addr, unsigned long size)
{
	enum fit_type type;

	/* Check if it is within VA. */
	if (nva_start_addr < va->va_start ||
			nva_start_addr + size > va->va_end)
		return NOTHING_FIT;

	/* Now classify. */
	if (va->va_start == nva_start_addr) {
		if (va->va_end == nva_start_addr + size)
			type = FL_FIT_TYPE;
		else
			type = LE_FIT_TYPE;
	} else if (va->va_end == nva_start_addr + size) {
		type = RE_FIT_TYPE;
	} else {
		type = NE_FIT_TYPE;
	}

	return type;
}

static __always_inline int
adjust_va_to_fit_type(struct rb_root *root, struct list_head *head,
		      struct vmap_area *va, unsigned long nva_start_addr,
		      unsigned long size)
{
	struct vmap_area *lva = NULL;
	enum fit_type type = classify_va_fit_type(va, nva_start_addr, size);

	if (type == FL_FIT_TYPE) {
		/*
		 * No need to split VA, it fully fits.
		 *
		 * |               |
		 * V      NVA      V
		 * |---------------|
		 */
		unlink_va_augment(va, root);
		kmem_cache_free(vmap_area_cachep, va);
	} else if (type == LE_FIT_TYPE) {
		/*
		 * Split left edge of fit VA.
		 *
		 * |       |
		 * V  NVA  V   R
		 * |-------|-------|
		 */
		va->va_start += size;
	} else if (type == RE_FIT_TYPE) {
		/*
		 * Split right edge of fit VA.
		 *
		 *         |       |
		 *     L   V  NVA  V
		 * |-------|-------|
		 */
		va->va_end = nva_start_addr;
	} else if (type == NE_FIT_TYPE) {
		/*
		 * Split no edge of fit VA.
		 *
		 *     |       |
		 *   L V  NVA  V R
		 * |---|-------|---|
		 */
		lva = __this_cpu_xchg(ne_fit_preload_node, NULL);
		if (unlikely(!lva)) {
			/*
			 * For percpu allocator we do not do any pre-allocation
			 * and leave it as it is. The reason is it most likely
			 * never ends up with NE_FIT_TYPE splitting. In case of
			 * percpu allocations offsets and sizes are aligned to
			 * fixed align request, i.e. RE_FIT_TYPE and FL_FIT_TYPE
			 * are its main fitting cases.
			 *
			 * There are a few exceptions though, as an example it is
			 * a first allocation (early boot up) when we have "one"
			 * big free space that has to be split.
			 *
			 * Also we can hit this path in case of regular "vmap"
			 * allocations, if "this" current CPU was not preloaded.
			 * See the comment in alloc_vmap_area() why. If so, then
			 * GFP_NOWAIT is used instead to get an extra object for
			 * split purpose. That is rare and most time does not
			 * occur.
			 *
			 * What happens if an allocation gets failed. Basically,
			 * an "overflow" path is triggered to purge lazily freed
			 * areas to free some memory, then, the "retry" path is
			 * triggered to repeat one more time. See more details
			 * in alloc_vmap_area() function.
			 */
			lva = kmem_cache_alloc(vmap_area_cachep, GFP_NOWAIT);
			if (!lva)
				return -1;
		}

		/*
		 * Build the remainder.
		 */
		lva->va_start = va->va_start;
		lva->va_end = nva_start_addr;

		/*
		 * Shrink this VA to remaining size.
		 */
		va->va_start = nva_start_addr + size;
	} else {
		return -1;
	}

	if (type != FL_FIT_TYPE) {
		augment_tree_propagate_from(va);

		if (lva)	/* type == NE_FIT_TYPE */
			insert_vmap_area_augment(lva, &va->rb_node, root, head);
	}

	return 0;
}

/*
 * Returns a start address of the newly allocated area, if success.
 * Otherwise a vend is returned that indicates failure.
 */
static __always_inline unsigned long
__alloc_vmap_area(struct rb_root *root, struct list_head *head,
	unsigned long size, unsigned long align,
	unsigned long vstart, unsigned long vend)
{
	bool adjust_search_size = true;
	unsigned long nva_start_addr;
	struct vmap_area *va;
	int ret;

	/*
	 * Do not adjust when:
	 *   a) align <= PAGE_SIZE, because it does not make any sense.
	 *      All blocks(their start addresses) are at least PAGE_SIZE
	 *      aligned anyway;
	 *   b) a short range where a requested size corresponds to exactly
	 *      specified [vstart:vend] interval and an alignment > PAGE_SIZE.
	 *      With adjusted search length an allocation would not succeed.
	 */
	if (align <= PAGE_SIZE || (align > PAGE_SIZE && (vend - vstart) == size))
		adjust_search_size = false;

	va = find_vmap_lowest_match(root, size, align, vstart, adjust_search_size);
	if (unlikely(!va))
		return vend;

	if (va->va_start > vstart)
		nva_start_addr = ALIGN(va->va_start, align);
	else
		nva_start_addr = ALIGN(vstart, align);

	/* Check the "vend" restriction. */
	if (nva_start_addr + size > vend)
		return vend;

	/* Update the free vmap_area. */
	ret = adjust_va_to_fit_type(root, head, va, nva_start_addr, size);
	if (WARN_ON_ONCE(ret))
		return vend;

#if DEBUG_AUGMENT_LOWEST_MATCH_CHECK
	find_vmap_lowest_match_check(root, head, size, align);
#endif

	return nva_start_addr;
}

/*
 * Free a region of KVA allocated by alloc_vmap_area
 */
static void free_vmap_area(struct vmap_area *va)
{
	/*
	 * Remove from the busy tree/list.
	 */
	spin_lock(&vmap_area_lock);
	unlink_va(va, &vmap_area_root);
	spin_unlock(&vmap_area_lock);

	/*
	 * Insert/Merge it back to the free tree/list.
	 */
	spin_lock(&free_vmap_area_lock);
	merge_or_add_vmap_area_augment(va, &free_vmap_area_root, &free_vmap_area_list);
	spin_unlock(&free_vmap_area_lock);
}

static inline void
preload_this_cpu_lock(spinlock_t *lock, gfp_t gfp_mask, int node)
{
	struct vmap_area *va = NULL;

	/*
	 * Preload this CPU with one extra vmap_area object. It is used
	 * when fit type of free area is NE_FIT_TYPE. It guarantees that
	 * a CPU that does an allocation is preloaded.
	 *
	 * We do it in non-atomic context, thus it allows us to use more
	 * permissive allocation masks to be more stable under low memory
	 * condition and high memory pressure.
	 */
	if (!this_cpu_read(ne_fit_preload_node))
		va = kmem_cache_alloc_node(vmap_area_cachep, gfp_mask, node);

	spin_lock(lock);

	if (va && __this_cpu_cmpxchg(ne_fit_preload_node, NULL, va))
		kmem_cache_free(vmap_area_cachep, va);
}

/*
 * Allocate a region of KVA of the specified size and alignment, within the
 * vstart and vend.
 */
static struct vmap_area *alloc_vmap_area(unsigned long size,
				unsigned long align,
				unsigned long vstart, unsigned long vend,
				int node, gfp_t gfp_mask)
{
	struct vmap_area *va;
	unsigned long freed;
	unsigned long addr;
	int purged = 0;
	int ret;

	BUG_ON(!size);
	BUG_ON(offset_in_page(size));
	BUG_ON(!is_power_of_2(align));

	if (unlikely(!vmap_initialized))
		return ERR_PTR(-EBUSY);

	might_sleep();
	gfp_mask = gfp_mask & GFP_RECLAIM_MASK;

	va = kmem_cache_alloc_node(vmap_area_cachep, gfp_mask, node);
	if (unlikely(!va))
		return ERR_PTR(-ENOMEM);

	/*
	 * Only scan the relevant parts containing pointers to other objects
	 * to avoid false negatives.
	 */
	kmemleak_scan_area(&va->rb_node, SIZE_MAX, gfp_mask);

retry:
	preload_this_cpu_lock(&free_vmap_area_lock, gfp_mask, node);
	addr = __alloc_vmap_area(&free_vmap_area_root, &free_vmap_area_list,
		size, align, vstart, vend);
	spin_unlock(&free_vmap_area_lock);

	/*
	 * If an allocation fails, the "vend" address is
	 * returned. Therefore trigger the overflow path.
	 */
	if (unlikely(addr == vend))
		goto overflow;

	va->va_start = addr;
	va->va_end = addr + size;
	va->vm = NULL;

	spin_lock(&vmap_area_lock);
	insert_vmap_area(va, &vmap_area_root, &vmap_area_list);
	spin_unlock(&vmap_area_lock);

	BUG_ON(!IS_ALIGNED(va->va_start, align));
	BUG_ON(va->va_start < vstart);
	BUG_ON(va->va_end > vend);

	ret = kasan_populate_vmalloc(addr, size);
	if (ret) {
		free_vmap_area(va);
		return ERR_PTR(ret);
	}

	return va;

overflow:
	if (!purged) {
		purge_vmap_area_lazy();
		purged = 1;
		goto retry;
	}

	freed = 0;
	blocking_notifier_call_chain(&vmap_notify_list, 0, &freed);

	if (freed > 0) {
		purged = 0;
		goto retry;
	}

	if (!(gfp_mask & __GFP_NOWARN) && printk_ratelimit())
		pr_warn("vmap allocation for size %lu failed: use vmalloc=<size> to increase size\n",
			size);

	kmem_cache_free(vmap_area_cachep, va);
	return ERR_PTR(-EBUSY);
}

int register_vmap_purge_notifier(struct notifier_block *nb)
{
	return blocking_notifier_chain_register(&vmap_notify_list, nb);
}
EXPORT_SYMBOL_GPL(register_vmap_purge_notifier);

int unregister_vmap_purge_notifier(struct notifier_block *nb)
{
	return blocking_notifier_chain_unregister(&vmap_notify_list, nb);
}
EXPORT_SYMBOL_GPL(unregister_vmap_purge_notifier);

/*
 * lazy_max_pages is the maximum amount of virtual address space we gather up
 * before attempting to purge with a TLB flush.
 *
 * There is a tradeoff here: a larger number will cover more kernel page tables
 * and take slightly longer to purge, but it will linearly reduce the number of
 * global TLB flushes that must be performed. It would seem natural to scale
 * this number up linearly with the number of CPUs (because vmapping activity
 * could also scale linearly with the number of CPUs), however it is likely
 * that in practice, workloads might be constrained in other ways that mean
 * vmap activity will not scale linearly with CPUs. Also, I want to be
 * conservative and not introduce a big latency on huge systems, so go with
 * a less aggressive log scale. It will still be an improvement over the old
 * code, and it will be simple to change the scale factor if we find that it
 * becomes a problem on bigger systems.
 */
static unsigned long lazy_max_pages(void)
{
	unsigned int log;

	log = fls(num_online_cpus());

	return log * (32UL * 1024 * 1024 / PAGE_SIZE);
}

static atomic_long_t vmap_lazy_nr = ATOMIC_LONG_INIT(0);

/*
 * Serialize vmap purging.  There is no actual critical section protected
 * by this lock, but we want to avoid concurrent calls for performance
 * reasons and to make the pcpu_get_vm_areas more deterministic.
 */
static DEFINE_MUTEX(vmap_purge_lock);

/* for per-CPU blocks */
static void purge_fragmented_blocks_allcpus(void);

/*
 * Purges all lazily-freed vmap areas.
 */
static bool __purge_vmap_area_lazy(unsigned long start, unsigned long end)
{
	unsigned long resched_threshold;
	struct list_head local_purge_list;
	struct vmap_area *va, *n_va;

	lockdep_assert_held(&vmap_purge_lock);

	spin_lock(&purge_vmap_area_lock);
	purge_vmap_area_root = RB_ROOT;
	list_replace_init(&purge_vmap_area_list, &local_purge_list);
	spin_unlock(&purge_vmap_area_lock);

	if (unlikely(list_empty(&local_purge_list)))
		return false;

	start = min(start,
		list_first_entry(&local_purge_list,
			struct vmap_area, list)->va_start);

	end = max(end,
		list_last_entry(&local_purge_list,
			struct vmap_area, list)->va_end);

	flush_tlb_kernel_range(start, end);
	resched_threshold = lazy_max_pages() << 1;

	spin_lock(&free_vmap_area_lock);
	list_for_each_entry_safe(va, n_va, &local_purge_list, list) {
		unsigned long nr = (va->va_end - va->va_start) >> PAGE_SHIFT;
		unsigned long orig_start = va->va_start;
		unsigned long orig_end = va->va_end;

		/*
		 * Finally insert or merge lazily-freed area. It is
		 * detached and there is no need to "unlink" it from
		 * anything.
		 */
		va = merge_or_add_vmap_area_augment(va, &free_vmap_area_root,
				&free_vmap_area_list);

		if (!va)
			continue;

		if (is_vmalloc_or_module_addr((void *)orig_start))
			kasan_release_vmalloc(orig_start, orig_end,
					      va->va_start, va->va_end);

		atomic_long_sub(nr, &vmap_lazy_nr);

		if (atomic_long_read(&vmap_lazy_nr) < resched_threshold)
			cond_resched_lock(&free_vmap_area_lock);
	}
	spin_unlock(&free_vmap_area_lock);
	return true;
}

/*
 * Kick off a purge of the outstanding lazy areas.
 */
static void purge_vmap_area_lazy(void)
{
	mutex_lock(&vmap_purge_lock);
	purge_fragmented_blocks_allcpus();
	__purge_vmap_area_lazy(ULONG_MAX, 0);
	mutex_unlock(&vmap_purge_lock);
}

static void drain_vmap_area_work(struct work_struct *work)
{
	unsigned long nr_lazy;

	do {
		mutex_lock(&vmap_purge_lock);
		__purge_vmap_area_lazy(ULONG_MAX, 0);
		mutex_unlock(&vmap_purge_lock);

		/* Recheck if further work is required. */
		nr_lazy = atomic_long_read(&vmap_lazy_nr);
	} while (nr_lazy > lazy_max_pages());
}

/*
 * Free a vmap area, caller ensuring that the area has been unmapped
 * and flush_cache_vunmap had been called for the correct range
 * previously.
 */
static void free_vmap_area_noflush(struct vmap_area *va)
{
	unsigned long nr_lazy;

	spin_lock(&vmap_area_lock);
	unlink_va(va, &vmap_area_root);
	spin_unlock(&vmap_area_lock);

	nr_lazy = atomic_long_add_return((va->va_end - va->va_start) >>
				PAGE_SHIFT, &vmap_lazy_nr);

	/*
	 * Merge or place it to the purge tree/list.
	 */
	spin_lock(&purge_vmap_area_lock);
	merge_or_add_vmap_area(va,
		&purge_vmap_area_root, &purge_vmap_area_list);
	spin_unlock(&purge_vmap_area_lock);

	/* After this point, we may free va at any time */
	if (unlikely(nr_lazy > lazy_max_pages()))
		schedule_work(&drain_vmap_work);
}

/*
 * Free and unmap a vmap area
 */
static void free_unmap_vmap_area(struct vmap_area *va)
{
	flush_cache_vunmap(va->va_start, va->va_end);
	vunmap_range_noflush(va->va_start, va->va_end);
	if (debug_pagealloc_enabled_static())
		flush_tlb_kernel_range(va->va_start, va->va_end);

	free_vmap_area_noflush(va);
}

struct vmap_area *find_vmap_area(unsigned long addr)
{
	struct vmap_area *va;

	spin_lock(&vmap_area_lock);
	va = __find_vmap_area(addr, &vmap_area_root);
	spin_unlock(&vmap_area_lock);

	return va;
}

/*** Per cpu kva allocator ***/

/*
 * vmap space is limited especially on 32 bit architectures. Ensure there is
 * room for at least 16 percpu vmap blocks per CPU.
 */
/*
 * If we had a constant VMALLOC_START and VMALLOC_END, we'd like to be able
 * to #define VMALLOC_SPACE		(VMALLOC_END-VMALLOC_START). Guess
 * instead (we just need a rough idea)
 */
#if BITS_PER_LONG == 32
#define VMALLOC_SPACE		(128UL*1024*1024)
#else
#define VMALLOC_SPACE		(128UL*1024*1024*1024)
#endif

#define VMALLOC_PAGES		(VMALLOC_SPACE / PAGE_SIZE)
#define VMAP_MAX_ALLOC		BITS_PER_LONG	/* 256K with 4K pages */
#define VMAP_BBMAP_BITS_MAX	1024	/* 4MB with 4K pages */
#define VMAP_BBMAP_BITS_MIN	(VMAP_MAX_ALLOC*2)
#define VMAP_MIN(x, y)		((x) < (y) ? (x) : (y)) /* can't use min() */
#define VMAP_MAX(x, y)		((x) > (y) ? (x) : (y)) /* can't use max() */
#define VMAP_BBMAP_BITS		\
		VMAP_MIN(VMAP_BBMAP_BITS_MAX,	\
		VMAP_MAX(VMAP_BBMAP_BITS_MIN,	\
			VMALLOC_PAGES / roundup_pow_of_two(NR_CPUS) / 16))

#define VMAP_BLOCK_SIZE		(VMAP_BBMAP_BITS * PAGE_SIZE)

struct vmap_block_queue {
	spinlock_t lock;
	struct list_head free;
};

struct vmap_block {
	spinlock_t lock;
	struct vmap_area *va;
	unsigned long free, dirty;
	unsigned long dirty_min, dirty_max; /*< dirty range */
	struct list_head free_list;
	struct rcu_head rcu_head;
	struct list_head purge;
};

/* Queue of free and dirty vmap blocks, for allocation and flushing purposes */
static DEFINE_PER_CPU(struct vmap_block_queue, vmap_block_queue);

/*
 * XArray of vmap blocks, indexed by address, to quickly find a vmap block
 * in the free path. Could get rid of this if we change the API to return a
 * "cookie" from alloc, to be passed to free. But no big deal yet.
 */
static DEFINE_XARRAY(vmap_blocks);

/*
 * We should probably have a fallback mechanism to allocate virtual memory
 * out of partially filled vmap blocks. However vmap block sizing should be
 * fairly reasonable according to the vmalloc size, so it shouldn't be a
 * big problem.
 */

static unsigned long addr_to_vb_idx(unsigned long addr)
{
	addr -= VMALLOC_START & ~(VMAP_BLOCK_SIZE-1);
	addr /= VMAP_BLOCK_SIZE;
	return addr;
}

static void *vmap_block_vaddr(unsigned long va_start, unsigned long pages_off)
{
	unsigned long addr;

	addr = va_start + (pages_off << PAGE_SHIFT);
	BUG_ON(addr_to_vb_idx(addr) != addr_to_vb_idx(va_start));
	return (void *)addr;
}

/**
 * new_vmap_block - allocates new vmap_block and occupies 2^order pages in this
 *                  block. Of course pages number can't exceed VMAP_BBMAP_BITS
 * @order:    how many 2^order pages should be occupied in newly allocated block
 * @gfp_mask: flags for the page level allocator
 *
 * Return: virtual address in a newly allocated block or ERR_PTR(-errno)
 */
static void *new_vmap_block(unsigned int order, gfp_t gfp_mask)
{
	struct vmap_block_queue *vbq;
	struct vmap_block *vb;
	struct vmap_area *va;
	unsigned long vb_idx;
	int node, err;
	void *vaddr;

	node = numa_node_id();

	vb = kmalloc_node(sizeof(struct vmap_block),
			gfp_mask & GFP_RECLAIM_MASK, node);
	if (unlikely(!vb))
		return ERR_PTR(-ENOMEM);

	va = alloc_vmap_area(VMAP_BLOCK_SIZE, VMAP_BLOCK_SIZE,
					VMALLOC_START, VMALLOC_END,
					node, gfp_mask);
	if (IS_ERR(va)) {
		kfree(vb);
		return ERR_CAST(va);
	}

	vaddr = vmap_block_vaddr(va->va_start, 0);
	spin_lock_init(&vb->lock);
	vb->va = va;
	/* At least something should be left free */
	BUG_ON(VMAP_BBMAP_BITS <= (1UL << order));
	vb->free = VMAP_BBMAP_BITS - (1UL << order);
	vb->dirty = 0;
	vb->dirty_min = VMAP_BBMAP_BITS;
	vb->dirty_max = 0;
	INIT_LIST_HEAD(&vb->free_list);

	vb_idx = addr_to_vb_idx(va->va_start);
	err = xa_insert(&vmap_blocks, vb_idx, vb, gfp_mask);
	if (err) {
		kfree(vb);
		free_vmap_area(va);
		return ERR_PTR(err);
	}

	vbq = raw_cpu_ptr(&vmap_block_queue);
	spin_lock(&vbq->lock);
	list_add_tail_rcu(&vb->free_list, &vbq->free);
	spin_unlock(&vbq->lock);

	return vaddr;
}

static void free_vmap_block(struct vmap_block *vb)
{
	struct vmap_block *tmp;

	tmp = xa_erase(&vmap_blocks, addr_to_vb_idx(vb->va->va_start));
	BUG_ON(tmp != vb);

	free_vmap_area_noflush(vb->va);
	kfree_rcu(vb, rcu_head);
}

static void purge_fragmented_blocks(int cpu)
{
	LIST_HEAD(purge);
	struct vmap_block *vb;
	struct vmap_block *n_vb;
	struct vmap_block_queue *vbq = &per_cpu(vmap_block_queue, cpu);

	rcu_read_lock();
	list_for_each_entry_rcu(vb, &vbq->free, free_list) {

		if (!(vb->free + vb->dirty == VMAP_BBMAP_BITS && vb->dirty != VMAP_BBMAP_BITS))
			continue;

		spin_lock(&vb->lock);
		if (vb->free + vb->dirty == VMAP_BBMAP_BITS && vb->dirty != VMAP_BBMAP_BITS) {
			vb->free = 0; /* prevent further allocs after releasing lock */
			vb->dirty = VMAP_BBMAP_BITS; /* prevent purging it again */
			vb->dirty_min = 0;
			vb->dirty_max = VMAP_BBMAP_BITS;
			spin_lock(&vbq->lock);
			list_del_rcu(&vb->free_list);
			spin_unlock(&vbq->lock);
			spin_unlock(&vb->lock);
			list_add_tail(&vb->purge, &purge);
		} else
			spin_unlock(&vb->lock);
	}
	rcu_read_unlock();

	list_for_each_entry_safe(vb, n_vb, &purge, purge) {
		list_del(&vb->purge);
		free_vmap_block(vb);
	}
}

static void purge_fragmented_blocks_allcpus(void)
{
	int cpu;

	for_each_possible_cpu(cpu)
		purge_fragmented_blocks(cpu);
}

static void *vb_alloc(unsigned long size, gfp_t gfp_mask)
{
	struct vmap_block_queue *vbq;
	struct vmap_block *vb;
	void *vaddr = NULL;
	unsigned int order;

	BUG_ON(offset_in_page(size));
	BUG_ON(size > PAGE_SIZE*VMAP_MAX_ALLOC);
	if (WARN_ON(size == 0)) {
		/*
		 * Allocating 0 bytes isn't what caller wants since
		 * get_order(0) returns funny result. Just warn and terminate
		 * early.
		 */
		return NULL;
	}
	order = get_order(size);

	rcu_read_lock();
	vbq = raw_cpu_ptr(&vmap_block_queue);
	list_for_each_entry_rcu(vb, &vbq->free, free_list) {
		unsigned long pages_off;

		spin_lock(&vb->lock);
		if (vb->free < (1UL << order)) {
			spin_unlock(&vb->lock);
			continue;
		}

		pages_off = VMAP_BBMAP_BITS - vb->free;
		vaddr = vmap_block_vaddr(vb->va->va_start, pages_off);
		vb->free -= 1UL << order;
		if (vb->free == 0) {
			spin_lock(&vbq->lock);
			list_del_rcu(&vb->free_list);
			spin_unlock(&vbq->lock);
		}

		spin_unlock(&vb->lock);
		break;
	}

	rcu_read_unlock();

	/* Allocate new block if nothing was found */
	if (!vaddr)
		vaddr = new_vmap_block(order, gfp_mask);

	return vaddr;
}

static void vb_free(unsigned long addr, unsigned long size)
{
	unsigned long offset;
	unsigned int order;
	struct vmap_block *vb;

	BUG_ON(offset_in_page(size));
	BUG_ON(size > PAGE_SIZE*VMAP_MAX_ALLOC);

	flush_cache_vunmap(addr, addr + size);

	order = get_order(size);
	offset = (addr & (VMAP_BLOCK_SIZE - 1)) >> PAGE_SHIFT;
	vb = xa_load(&vmap_blocks, addr_to_vb_idx(addr));

	vunmap_range_noflush(addr, addr + size);

	if (debug_pagealloc_enabled_static())
		flush_tlb_kernel_range(addr, addr + size);

	spin_lock(&vb->lock);

	/* Expand dirty range */
	vb->dirty_min = min(vb->dirty_min, offset);
	vb->dirty_max = max(vb->dirty_max, offset + (1UL << order));

	vb->dirty += 1UL << order;
	if (vb->dirty == VMAP_BBMAP_BITS) {
		BUG_ON(vb->free);
		spin_unlock(&vb->lock);
		free_vmap_block(vb);
	} else
		spin_unlock(&vb->lock);
}

static void _vm_unmap_aliases(unsigned long start, unsigned long end, int flush)
{
	int cpu;

	if (unlikely(!vmap_initialized))
		return;

	might_sleep();

	for_each_possible_cpu(cpu) {
		struct vmap_block_queue *vbq = &per_cpu(vmap_block_queue, cpu);
		struct vmap_block *vb;

		rcu_read_lock();
		list_for_each_entry_rcu(vb, &vbq->free, free_list) {
			spin_lock(&vb->lock);
			if (vb->dirty && vb->dirty != VMAP_BBMAP_BITS) {
				unsigned long va_start = vb->va->va_start;
				unsigned long s, e;

				s = va_start + (vb->dirty_min << PAGE_SHIFT);
				e = va_start + (vb->dirty_max << PAGE_SHIFT);

				start = min(s, start);
				end   = max(e, end);

				flush = 1;
			}
			spin_unlock(&vb->lock);
		}
		rcu_read_unlock();
	}

	mutex_lock(&vmap_purge_lock);
	purge_fragmented_blocks_allcpus();
	if (!__purge_vmap_area_lazy(start, end) && flush)
		flush_tlb_kernel_range(start, end);
	mutex_unlock(&vmap_purge_lock);
}

/**
 * vm_unmap_aliases - unmap outstanding lazy aliases in the vmap layer
 *
 * The vmap/vmalloc layer lazily flushes kernel virtual mappings primarily
 * to amortize TLB flushing overheads. What this means is that any page you
 * have now, may, in a former life, have been mapped into kernel virtual
 * address by the vmap layer and so there might be some CPUs with TLB entries
 * still referencing that page (additional to the regular 1:1 kernel mapping).
 *
 * vm_unmap_aliases flushes all such lazy mappings. After it returns, we can
 * be sure that none of the pages we have control over will have any aliases
 * from the vmap layer.
 */
void vm_unmap_aliases(void)
{
	unsigned long start = ULONG_MAX, end = 0;
	int flush = 0;

	_vm_unmap_aliases(start, end, flush);
}
EXPORT_SYMBOL_GPL(vm_unmap_aliases);

/**
 * vm_unmap_ram - unmap linear kernel address space set up by vm_map_ram
 * @mem: the pointer returned by vm_map_ram
 * @count: the count passed to that vm_map_ram call (cannot unmap partial)
 */
void vm_unmap_ram(const void *mem, unsigned int count)
{
	unsigned long size = (unsigned long)count << PAGE_SHIFT;
	unsigned long addr = (unsigned long)kasan_reset_tag(mem);
	struct vmap_area *va;

	might_sleep();
	BUG_ON(!addr);
	BUG_ON(addr < VMALLOC_START);
	BUG_ON(addr > VMALLOC_END);
	BUG_ON(!PAGE_ALIGNED(addr));

	kasan_poison_vmalloc(mem, size);

	if (likely(count <= VMAP_MAX_ALLOC)) {
		debug_check_no_locks_freed(mem, size);
		vb_free(addr, size);
		return;
	}

	va = find_vmap_area(addr);
	BUG_ON(!va);
	debug_check_no_locks_freed((void *)va->va_start,
				    (va->va_end - va->va_start));
	free_unmap_vmap_area(va);
}
EXPORT_SYMBOL(vm_unmap_ram);

/**
 * vm_map_ram - map pages linearly into kernel virtual address (vmalloc space)
 * @pages: an array of pointers to the pages to be mapped
 * @count: number of pages
 * @node: prefer to allocate data structures on this node
 *
 * If you use this function for less than VMAP_MAX_ALLOC pages, it could be
 * faster than vmap so it's good.  But if you mix long-life and short-life
 * objects with vm_map_ram(), it could consume lots of address space through
 * fragmentation (especially on a 32bit machine).  You could see failures in
 * the end.  Please use this function for short-lived objects.
 *
 * Returns: a pointer to the address that has been mapped, or %NULL on failure
 */
void *vm_map_ram(struct page **pages, unsigned int count, int node)
{
	unsigned long size = (unsigned long)count << PAGE_SHIFT;
	unsigned long addr;
	void *mem;

	if (likely(count <= VMAP_MAX_ALLOC)) {
		mem = vb_alloc(size, GFP_KERNEL);
		if (IS_ERR(mem))
			return NULL;
		addr = (unsigned long)mem;
	} else {
		struct vmap_area *va;
		va = alloc_vmap_area(size, PAGE_SIZE,
				VMALLOC_START, VMALLOC_END, node, GFP_KERNEL);
		if (IS_ERR(va))
			return NULL;

		addr = va->va_start;
		mem = (void *)addr;
	}

	if (vmap_pages_range(addr, addr + size, PAGE_KERNEL,
				pages, PAGE_SHIFT) < 0) {
		vm_unmap_ram(mem, count);
		return NULL;
	}

	/*
	 * Mark the pages as accessible, now that they are mapped.
	 * With hardware tag-based KASAN, marking is skipped for
	 * non-VM_ALLOC mappings, see __kasan_unpoison_vmalloc().
	 */
	mem = kasan_unpoison_vmalloc(mem, size, KASAN_VMALLOC_PROT_NORMAL);

	return mem;
}
EXPORT_SYMBOL(vm_map_ram);

static struct vm_struct *vmlist __initdata;

static inline unsigned int vm_area_page_order(struct vm_struct *vm)
{
#ifdef CONFIG_HAVE_ARCH_HUGE_VMALLOC
	return vm->page_order;
#else
	return 0;
#endif
}

static inline void set_vm_area_page_order(struct vm_struct *vm, unsigned int order)
{
#ifdef CONFIG_HAVE_ARCH_HUGE_VMALLOC
	vm->page_order = order;
#else
	BUG_ON(order != 0);
#endif
}

/**
 * vm_area_add_early - add vmap area early during boot
 * @vm: vm_struct to add
 *
 * This function is used to add fixed kernel vm area to vmlist before
 * vmalloc_init() is called.  @vm->addr, @vm->size, and @vm->flags
 * should contain proper values and the other fields should be zero.
 *
 * DO NOT USE THIS FUNCTION UNLESS YOU KNOW WHAT YOU'RE DOING.
 */
void __init vm_area_add_early(struct vm_struct *vm)
{
	struct vm_struct *tmp, **p;

	BUG_ON(vmap_initialized);
	for (p = &vmlist; (tmp = *p) != NULL; p = &tmp->next) {
		if (tmp->addr >= vm->addr) {
			BUG_ON(tmp->addr < vm->addr + vm->size);
			break;
		} else
			BUG_ON(tmp->addr + tmp->size > vm->addr);
	}
	vm->next = *p;
	*p = vm;
}

/**
 * vm_area_register_early - register vmap area early during boot
 * @vm: vm_struct to register
 * @align: requested alignment
 *
 * This function is used to register kernel vm area before
 * vmalloc_init() is called.  @vm->size and @vm->flags should contain
 * proper values on entry and other fields should be zero.  On return,
 * vm->addr contains the allocated address.
 *
 * DO NOT USE THIS FUNCTION UNLESS YOU KNOW WHAT YOU'RE DOING.
 */
void __init vm_area_register_early(struct vm_struct *vm, size_t align)
{
	unsigned long addr = ALIGN(VMALLOC_START, align);
	struct vm_struct *cur, **p;

	BUG_ON(vmap_initialized);

	for (p = &vmlist; (cur = *p) != NULL; p = &cur->next) {
		if ((unsigned long)cur->addr - addr >= vm->size)
			break;
		addr = ALIGN((unsigned long)cur->addr + cur->size, align);
	}

	BUG_ON(addr > VMALLOC_END - vm->size);
	vm->addr = (void *)addr;
	vm->next = *p;
	*p = vm;
	kasan_populate_early_vm_area_shadow(vm->addr, vm->size);
}

static void vmap_init_free_space(void)
{
	unsigned long vmap_start = 1;
	const unsigned long vmap_end = ULONG_MAX;
	struct vmap_area *busy, *free;

	/*
	 *     B     F     B     B     B     F
	 * -|-----|.....|-----|-----|-----|.....|-
	 *  |           The KVA space           |
	 *  |<--------------------------------->|
	 */
	list_for_each_entry(busy, &vmap_area_list, list) {
		if (busy->va_start - vmap_start > 0) {
			free = kmem_cache_zalloc(vmap_area_cachep, GFP_NOWAIT);
			if (!WARN_ON_ONCE(!free)) {
				free->va_start = vmap_start;
				free->va_end = busy->va_start;

				insert_vmap_area_augment(free, NULL,
					&free_vmap_area_root,
						&free_vmap_area_list);
			}
		}

		vmap_start = busy->va_end;
	}

	if (vmap_end - vmap_start > 0) {
		free = kmem_cache_zalloc(vmap_area_cachep, GFP_NOWAIT);
		if (!WARN_ON_ONCE(!free)) {
			free->va_start = vmap_start;
			free->va_end = vmap_end;

			insert_vmap_area_augment(free, NULL,
				&free_vmap_area_root,
					&free_vmap_area_list);
		}
	}
}

void __init vmalloc_init(void)
{
	struct vmap_area *va;
	struct vm_struct *tmp;
	int i;

	/*
	 * Create the cache for vmap_area objects.
	 */
	vmap_area_cachep = KMEM_CACHE(vmap_area, SLAB_PANIC);

	for_each_possible_cpu(i) {
		struct vmap_block_queue *vbq;
		struct vfree_deferred *p;

		vbq = &per_cpu(vmap_block_queue, i);
		spin_lock_init(&vbq->lock);
		INIT_LIST_HEAD(&vbq->free);
		p = &per_cpu(vfree_deferred, i);
		init_llist_head(&p->list);
		INIT_WORK(&p->wq, free_work);
	}

	/* Import existing vmlist entries. */
	for (tmp = vmlist; tmp; tmp = tmp->next) {
		va = kmem_cache_zalloc(vmap_area_cachep, GFP_NOWAIT);
		if (WARN_ON_ONCE(!va))
			continue;

		va->va_start = (unsigned long)tmp->addr;
		va->va_end = va->va_start + tmp->size;
		va->vm = tmp;
		insert_vmap_area(va, &vmap_area_root, &vmap_area_list);
	}

	/*
	 * Now we can initialize a free vmap space.
	 */
	vmap_init_free_space();
	vmap_initialized = true;
}

static inline void setup_vmalloc_vm_locked(struct vm_struct *vm,
	struct vmap_area *va, unsigned long flags, const void *caller)
{
	vm->flags = flags;
	vm->addr = (void *)va->va_start;
	vm->size = va->va_end - va->va_start;
	vm->caller = caller;
	va->vm = vm;
}

static void setup_vmalloc_vm(struct vm_struct *vm, struct vmap_area *va,
			      unsigned long flags, const void *caller)
{
	spin_lock(&vmap_area_lock);
	setup_vmalloc_vm_locked(vm, va, flags, caller);
	spin_unlock(&vmap_area_lock);
}

static void clear_vm_uninitialized_flag(struct vm_struct *vm)
{
	/*
	 * Before removing VM_UNINITIALIZED,
	 * we should make sure that vm has proper values.
	 * Pair with smp_rmb() in show_numa_info().
	 */
	smp_wmb();
	vm->flags &= ~VM_UNINITIALIZED;
}

static struct vm_struct *__get_vm_area_node(unsigned long size,
		unsigned long align, unsigned long shift, unsigned long flags,
		unsigned long start, unsigned long end, int node,
		gfp_t gfp_mask, const void *caller)
{
	struct vmap_area *va;
	struct vm_struct *area;
	unsigned long requested_size = size;

	BUG_ON(in_interrupt());
	size = ALIGN(size, 1ul << shift);
	if (unlikely(!size))
		return NULL;

	if (flags & VM_IOREMAP)
		align = 1ul << clamp_t(int, get_count_order_long(size),
				       PAGE_SHIFT, IOREMAP_MAX_ORDER);

	area = kzalloc_node(sizeof(*area), gfp_mask & GFP_RECLAIM_MASK, node);
	if (unlikely(!area))
		return NULL;

	if (!(flags & VM_NO_GUARD))
		size += PAGE_SIZE;

	va = alloc_vmap_area(size, align, start, end, node, gfp_mask);
	if (IS_ERR(va)) {
		kfree(area);
		return NULL;
	}

	setup_vmalloc_vm(area, va, flags, caller);

	/*
	 * Mark pages for non-VM_ALLOC mappings as accessible. Do it now as a
	 * best-effort approach, as they can be mapped outside of vmalloc code.
	 * For VM_ALLOC mappings, the pages are marked as accessible after
	 * getting mapped in __vmalloc_node_range().
	 * With hardware tag-based KASAN, marking is skipped for
	 * non-VM_ALLOC mappings, see __kasan_unpoison_vmalloc().
	 */
	if (!(flags & VM_ALLOC))
		area->addr = kasan_unpoison_vmalloc(area->addr, requested_size,
						    KASAN_VMALLOC_PROT_NORMAL);

	return area;
}

struct vm_struct *__get_vm_area_caller(unsigned long size, unsigned long flags,
				       unsigned long start, unsigned long end,
				       const void *caller)
{
	return __get_vm_area_node(size, 1, PAGE_SHIFT, flags, start, end,
				  NUMA_NO_NODE, GFP_KERNEL, caller);
}
EXPORT_SYMBOL_GPL(__get_vm_area_caller);

/**
 * get_vm_area - reserve a contiguous kernel virtual area
 * @size:	 size of the area
 * @flags:	 %VM_IOREMAP for I/O mappings or VM_ALLOC
 *
 * Search an area of @size in the kernel virtual mapping area,
 * and reserved it for out purposes.  Returns the area descriptor
 * on success or %NULL on failure.
 *
 * Return: the area descriptor on success or %NULL on failure.
 */
struct vm_struct *get_vm_area(unsigned long size, unsigned long flags)
{
	return __get_vm_area_node(size, 1, PAGE_SHIFT, flags,
				  VMALLOC_START, VMALLOC_END,
				  NUMA_NO_NODE, GFP_KERNEL,
				  __builtin_return_address(0));
}

struct vm_struct *get_vm_area_caller(unsigned long size, unsigned long flags,
				const void *caller)
{
	return __get_vm_area_node(size, 1, PAGE_SHIFT, flags,
				  VMALLOC_START, VMALLOC_END,
				  NUMA_NO_NODE, GFP_KERNEL, caller);
}

/**
 * find_vm_area - find a continuous kernel virtual area
 * @addr:	  base address
 *
 * Search for the kernel VM area starting at @addr, and return it.
 * It is up to the caller to do all required locking to keep the returned
 * pointer valid.
 *
 * Return: the area descriptor on success or %NULL on failure.
 */
struct vm_struct *find_vm_area(const void *addr)
{
	struct vmap_area *va;

	va = find_vmap_area((unsigned long)addr);
	if (!va)
		return NULL;

	return va->vm;
}

/**
 * remove_vm_area - find and remove a continuous kernel virtual area
 * @addr:	    base address
 *
 * Search for the kernel VM area starting at @addr, and remove it.
 * This function returns the found VM area, but using it is NOT safe
 * on SMP machines, except for its size or flags.
 *
 * Return: the area descriptor on success or %NULL on failure.
 */
struct vm_struct *remove_vm_area(const void *addr)
{
	struct vmap_area *va;

	might_sleep();

	spin_lock(&vmap_area_lock);
	va = __find_vmap_area((unsigned long)addr, &vmap_area_root);
	if (va && va->vm) {
		struct vm_struct *vm = va->vm;

		va->vm = NULL;
		spin_unlock(&vmap_area_lock);

		kasan_free_module_shadow(vm);
		free_unmap_vmap_area(va);

		return vm;
	}

	spin_unlock(&vmap_area_lock);
	return NULL;
}

static inline void set_area_direct_map(const struct vm_struct *area,
				       int (*set_direct_map)(struct page *page))
{
	int i;

	/* HUGE_VMALLOC passes small pages to set_direct_map */
	for (i = 0; i < area->nr_pages; i++)
		if (page_address(area->pages[i]))
			set_direct_map(area->pages[i]);
}

/* Handle removing and resetting vm mappings related to the vm_struct. */
static void vm_remove_mappings(struct vm_struct *area, int deallocate_pages)
{
	unsigned long start = ULONG_MAX, end = 0;
	unsigned int page_order = vm_area_page_order(area);
	int flush_reset = area->flags & VM_FLUSH_RESET_PERMS;
	int flush_dmap = 0;
	int i;

	remove_vm_area(area->addr);

	/* If this is not VM_FLUSH_RESET_PERMS memory, no need for the below. */
	if (!flush_reset)
		return;

	/*
	 * If not deallocating pages, just do the flush of the VM area and
	 * return.
	 */
	if (!deallocate_pages) {
		vm_unmap_aliases();
		return;
	}

	/*
	 * If execution gets here, flush the vm mapping and reset the direct
	 * map. Find the start and end range of the direct mappings to make sure
	 * the vm_unmap_aliases() flush includes the direct map.
	 */
	for (i = 0; i < area->nr_pages; i += 1U << page_order) {
		unsigned long addr = (unsigned long)page_address(area->pages[i]);
		if (addr) {
			unsigned long page_size;

			page_size = PAGE_SIZE << page_order;
			start = min(addr, start);
			end = max(addr + page_size, end);
			flush_dmap = 1;
		}
	}

	/*
	 * Set direct map to something invalid so that it won't be cached if
	 * there are any accesses after the TLB flush, then flush the TLB and
	 * reset the direct map permissions to the default.
	 */
	set_area_direct_map(area, set_direct_map_invalid_noflush);
	_vm_unmap_aliases(start, end, flush_dmap);
	set_area_direct_map(area, set_direct_map_default_noflush);
}

static void __vunmap(const void *addr, int deallocate_pages)
{
	struct vm_struct *area;

	if (!addr)
		return;

	if (WARN(!PAGE_ALIGNED(addr), "Trying to vfree() bad address (%p)\n",
			addr))
		return;

	area = find_vm_area(addr);
	if (unlikely(!area)) {
		WARN(1, KERN_ERR "Trying to vfree() nonexistent vm area (%p)\n",
				addr);
		return;
	}

	debug_check_no_locks_freed(area->addr, get_vm_area_size(area));
	debug_check_no_obj_freed(area->addr, get_vm_area_size(area));

	kasan_poison_vmalloc(area->addr, get_vm_area_size(area));

	if (IS_ENABLED(CONFIG_ARCH_HAS_IOREMAP_PHYS_HOOKS) &&
	    area->flags & VM_IOREMAP)
		iounmap_phys_range_hook(area->phys_addr, get_vm_area_size(area));

	vm_remove_mappings(area, deallocate_pages);

	if (deallocate_pages) {
		int i;

		for (i = 0; i < area->nr_pages; i++) {
			struct page *page = area->pages[i];

			BUG_ON(!page);
			mod_memcg_page_state(page, MEMCG_VMALLOC, -1);
			/*
			 * High-order allocs for huge vmallocs are split, so
			 * can be freed as an array of order-0 allocations
			 */
			__free_pages(page, 0);
			cond_resched();
		}
		atomic_long_sub(area->nr_pages, &nr_vmalloc_pages);

		kvfree(area->pages);
	}

	kfree(area);
}

static inline void __vfree_deferred(const void *addr)
{
	/*
	 * Use raw_cpu_ptr() because this can be called from preemptible
	 * context. Preemption is absolutely fine here, because the llist_add()
	 * implementation is lockless, so it works even if we are adding to
	 * another cpu's list. schedule_work() should be fine with this too.
	 */
	struct vfree_deferred *p = raw_cpu_ptr(&vfree_deferred);

	if (llist_add((struct llist_node *)addr, &p->list))
		schedule_work(&p->wq);
}

/**
 * vfree_atomic - release memory allocated by vmalloc()
 * @addr:	  memory base address
 *
 * This one is just like vfree() but can be called in any atomic context
 * except NMIs.
 */
void vfree_atomic(const void *addr)
{
	BUG_ON(in_nmi());

	kmemleak_free(addr);

	if (!addr)
		return;
	__vfree_deferred(addr);
}

static void __vfree(const void *addr)
{
	if (unlikely(in_interrupt()))
		__vfree_deferred(addr);
	else
		__vunmap(addr, 1);
}

/**
 * vfree - Release memory allocated by vmalloc()
 * @addr:  Memory base address
 *
 * Free the virtually continuous memory area starting at @addr, as obtained
 * from one of the vmalloc() family of APIs.  This will usually also free the
 * physical memory underlying the virtual allocation, but that memory is
 * reference counted, so it will not be freed until the last user goes away.
 *
 * If @addr is NULL, no operation is performed.
 *
 * Context:
 * May sleep if called *not* from interrupt context.
 * Must not be called in NMI context (strictly speaking, it could be
 * if we have CONFIG_ARCH_HAVE_NMI_SAFE_CMPXCHG, but making the calling
 * conventions for vfree() arch-dependent would be a really bad idea).
 */
void vfree(const void *addr)
{
	BUG_ON(in_nmi());

	kmemleak_free(addr);

	might_sleep_if(!in_interrupt());

	if (!addr)
		return;

	__vfree(addr);
}
EXPORT_SYMBOL(vfree);

/**
 * vunmap - release virtual mapping obtained by vmap()
 * @addr:   memory base address
 *
 * Free the virtually contiguous memory area starting at @addr,
 * which was created from the page array passed to vmap().
 *
 * Must not be called in interrupt context.
 */
void vunmap(const void *addr)
{
	BUG_ON(in_interrupt());
	might_sleep();
	if (addr)
		__vunmap(addr, 0);
}
EXPORT_SYMBOL(vunmap);

/**
 * vmap - map an array of pages into virtually contiguous space
 * @pages: array of page pointers
 * @count: number of pages to map
 * @flags: vm_area->flags
 * @prot: page protection for the mapping
 *
 * Maps @count pages from @pages into contiguous kernel virtual space.
 * If @flags contains %VM_MAP_PUT_PAGES the ownership of the pages array itself
 * (which must be kmalloc or vmalloc memory) and one reference per pages in it
 * are transferred from the caller to vmap(), and will be freed / dropped when
 * vfree() is called on the return value.
 *
 * Return: the address of the area or %NULL on failure
 */
void *vmap(struct page **pages, unsigned int count,
	   unsigned long flags, pgprot_t prot)
{
	struct vm_struct *area;
	unsigned long addr;
	unsigned long size;		/* In bytes */

	might_sleep();

	/*
	 * Your top guard is someone else's bottom guard. Not having a top
	 * guard compromises someone else's mappings too.
	 */
	if (WARN_ON_ONCE(flags & VM_NO_GUARD))
		flags &= ~VM_NO_GUARD;

	if (count > totalram_pages())
		return NULL;

	size = (unsigned long)count << PAGE_SHIFT;
	area = get_vm_area_caller(size, flags, __builtin_return_address(0));
	if (!area)
		return NULL;

	addr = (unsigned long)area->addr;
	if (vmap_pages_range(addr, addr + size, pgprot_nx(prot),
				pages, PAGE_SHIFT) < 0) {
		vunmap(area->addr);
		return NULL;
	}

	if (flags & VM_MAP_PUT_PAGES) {
		area->pages = pages;
		area->nr_pages = count;
	}
	return area->addr;
}
EXPORT_SYMBOL(vmap);

#ifdef CONFIG_VMAP_PFN
struct vmap_pfn_data {
	unsigned long	*pfns;
	pgprot_t	prot;
	unsigned int	idx;
};

static int vmap_pfn_apply(pte_t *pte, unsigned long addr, void *private)
{
	struct vmap_pfn_data *data = private;

	if (WARN_ON_ONCE(pfn_valid(data->pfns[data->idx])))
		return -EINVAL;
	*pte = pte_mkspecial(pfn_pte(data->pfns[data->idx++], data->prot));
	return 0;
}

/**
 * vmap_pfn - map an array of PFNs into virtually contiguous space
 * @pfns: array of PFNs
 * @count: number of pages to map
 * @prot: page protection for the mapping
 *
 * Maps @count PFNs from @pfns into contiguous kernel virtual space and returns
 * the start address of the mapping.
 */
void *vmap_pfn(unsigned long *pfns, unsigned int count, pgprot_t prot)
{
	struct vmap_pfn_data data = { .pfns = pfns, .prot = pgprot_nx(prot) };
	struct vm_struct *area;

	area = get_vm_area_caller(count * PAGE_SIZE, VM_IOREMAP,
			__builtin_return_address(0));
	if (!area)
		return NULL;
	if (apply_to_page_range(&init_mm, (unsigned long)area->addr,
			count * PAGE_SIZE, vmap_pfn_apply, &data)) {
		free_vm_area(area);
		return NULL;
	}
	return area->addr;
}
EXPORT_SYMBOL_GPL(vmap_pfn);
#endif /* CONFIG_VMAP_PFN */

static inline unsigned int
vm_area_alloc_pages(gfp_t gfp, int nid,
		unsigned int order, unsigned int nr_pages, struct page **pages)
{
	unsigned int nr_allocated = 0;
	struct page *page;
	int i;

	/*
	 * For order-0 pages we make use of bulk allocator, if
	 * the page array is partly or not at all populated due
	 * to fails, fallback to a single page allocator that is
	 * more permissive.
	 */
	if (!order) {
		gfp_t bulk_gfp = gfp & ~__GFP_NOFAIL;

		while (nr_allocated < nr_pages) {
			unsigned int nr, nr_pages_request;

			/*
			 * A maximum allowed request is hard-coded and is 100
			 * pages per call. That is done in order to prevent a
			 * long preemption off scenario in the bulk-allocator
			 * so the range is [1:100].
			 */
			nr_pages_request = min(100U, nr_pages - nr_allocated);

			/* memory allocation should consider mempolicy, we can't
			 * wrongly use nearest node when nid == NUMA_NO_NODE,
			 * otherwise memory may be allocated in only one node,
			 * but mempolicy wants to alloc memory by interleaving.
			 */
			if (IS_ENABLED(CONFIG_NUMA) && nid == NUMA_NO_NODE)
				nr = alloc_pages_bulk_array_mempolicy(bulk_gfp,
							nr_pages_request,
							pages + nr_allocated);

			else
				nr = alloc_pages_bulk_array_node(bulk_gfp, nid,
							nr_pages_request,
							pages + nr_allocated);

			nr_allocated += nr;
			cond_resched();

			/*
			 * If zero or pages were obtained partly,
			 * fallback to a single page allocator.
			 */
			if (nr != nr_pages_request)
				break;
		}
	}

	/* High-order pages or fallback path if "bulk" fails. */

	while (nr_allocated < nr_pages) {
		if (fatal_signal_pending(current))
			break;

		if (nid == NUMA_NO_NODE)
			page = alloc_pages(gfp, order);
		else
			page = alloc_pages_node(nid, gfp, order);
		if (unlikely(!page))
			break;
		/*
		 * Higher order allocations must be able to be treated as
		 * indepdenent small pages by callers (as they can with
		 * small-page vmallocs). Some drivers do their own refcounting
		 * on vmalloc_to_page() pages, some use page->mapping,
		 * page->lru, etc.
		 */
		if (order)
			split_page(page, order);

		/*
		 * Careful, we allocate and map page-order pages, but
		 * tracking is done per PAGE_SIZE page so as to keep the
		 * vm_struct APIs independent of the physical/mapped size.
		 */
		for (i = 0; i < (1U << order); i++)
			pages[nr_allocated + i] = page + i;

		cond_resched();
		nr_allocated += 1U << order;
	}

	return nr_allocated;
}

static void *__vmalloc_area_node(struct vm_struct *area, gfp_t gfp_mask,
				 pgprot_t prot, unsigned int page_shift,
				 int node)
{
	const gfp_t nested_gfp = (gfp_mask & GFP_RECLAIM_MASK) | __GFP_ZERO;
	bool nofail = gfp_mask & __GFP_NOFAIL;
	unsigned long addr = (unsigned long)area->addr;
	unsigned long size = get_vm_area_size(area);
	unsigned long array_size;
	unsigned int nr_small_pages = size >> PAGE_SHIFT;
	unsigned int page_order;
	unsigned int flags;
	int ret;

	array_size = (unsigned long)nr_small_pages * sizeof(struct page *);
	gfp_mask |= __GFP_NOWARN;
	if (!(gfp_mask & (GFP_DMA | GFP_DMA32)))
		gfp_mask |= __GFP_HIGHMEM;

	/* Please note that the recursion is strictly bounded. */
	if (array_size > PAGE_SIZE) {
		area->pages = __vmalloc_node(array_size, 1, nested_gfp, node,
					area->caller);
	} else {
		area->pages = kmalloc_node(array_size, nested_gfp, node);
	}

	if (!area->pages) {
		warn_alloc(gfp_mask, NULL,
			"vmalloc error: size %lu, failed to allocated page array size %lu",
			nr_small_pages * PAGE_SIZE, array_size);
		free_vm_area(area);
		return NULL;
	}

	set_vm_area_page_order(area, page_shift - PAGE_SHIFT);
	page_order = vm_area_page_order(area);

	area->nr_pages = vm_area_alloc_pages(gfp_mask | __GFP_NOWARN,
		node, page_order, nr_small_pages, area->pages);

	atomic_long_add(area->nr_pages, &nr_vmalloc_pages);
	if (gfp_mask & __GFP_ACCOUNT) {
		int i;

		for (i = 0; i < area->nr_pages; i++)
			mod_memcg_page_state(area->pages[i], MEMCG_VMALLOC, 1);
	}

	/*
	 * If not enough pages were obtained to accomplish an
	 * allocation request, free them via __vfree() if any.
	 */
	if (area->nr_pages != nr_small_pages) {
		warn_alloc(gfp_mask, NULL,
			"vmalloc error: size %lu, page order %u, failed to allocate pages",
			area->nr_pages * PAGE_SIZE, page_order);
		goto fail;
	}

	/*
	 * page tables allocations ignore external gfp mask, enforce it
	 * by the scope API
	 */
	if ((gfp_mask & (__GFP_FS | __GFP_IO)) == __GFP_IO)
		flags = memalloc_nofs_save();
	else if ((gfp_mask & (__GFP_FS | __GFP_IO)) == 0)
		flags = memalloc_noio_save();

	do {
		ret = vmap_pages_range(addr, addr + size, prot, area->pages,
			page_shift);
		if (nofail && (ret < 0))
			schedule_timeout_uninterruptible(1);
	} while (nofail && (ret < 0));

	if ((gfp_mask & (__GFP_FS | __GFP_IO)) == __GFP_IO)
		memalloc_nofs_restore(flags);
	else if ((gfp_mask & (__GFP_FS | __GFP_IO)) == 0)
		memalloc_noio_restore(flags);

	if (ret < 0) {
		warn_alloc(gfp_mask, NULL,
			"vmalloc error: size %lu, failed to map pages",
			area->nr_pages * PAGE_SIZE);
		goto fail;
	}

	return area->addr;

fail:
	__vfree(area->addr);
	return NULL;
}

/**
 * __vmalloc_node_range - allocate virtually contiguous memory
 * @size:		  allocation size
 * @align:		  desired alignment
 * @start:		  vm area range start
 * @end:		  vm area range end
 * @gfp_mask:		  flags for the page level allocator
 * @prot:		  protection mask for the allocated pages
 * @vm_flags:		  additional vm area flags (e.g. %VM_NO_GUARD)
 * @node:		  node to use for allocation or NUMA_NO_NODE
 * @caller:		  caller's return address
 *
 * Allocate enough pages to cover @size from the page level
 * allocator with @gfp_mask flags. Please note that the full set of gfp
 * flags are not supported. GFP_KERNEL, GFP_NOFS and GFP_NOIO are all
 * supported.
 * Zone modifiers are not supported. From the reclaim modifiers
 * __GFP_DIRECT_RECLAIM is required (aka GFP_NOWAIT is not supported)
 * and only __GFP_NOFAIL is supported (i.e. __GFP_NORETRY and
 * __GFP_RETRY_MAYFAIL are not supported).
 *
 * __GFP_NOWARN can be used to suppress failures messages.
 *
 * Map them into contiguous kernel virtual space, using a pagetable
 * protection of @prot.
 *
 * Return: the address of the area or %NULL on failure
 */
void *__vmalloc_node_range(unsigned long size, unsigned long align,
			unsigned long start, unsigned long end, gfp_t gfp_mask,
			pgprot_t prot, unsigned long vm_flags, int node,
			const void *caller)
{
	struct vm_struct *area;
	void *ret;
	kasan_vmalloc_flags_t kasan_flags = KASAN_VMALLOC_NONE;
	unsigned long real_size = size;
	unsigned long real_align = align;
	unsigned int shift = PAGE_SHIFT;

	if (WARN_ON_ONCE(!size))
		return NULL;

	if ((size >> PAGE_SHIFT) > totalram_pages()) {
		warn_alloc(gfp_mask, NULL,
			"vmalloc error: size %lu, exceeds total pages",
			real_size);
		return NULL;
	}

	if (vmap_allow_huge && (vm_flags & VM_ALLOW_HUGE_VMAP)) {
		unsigned long size_per_node;

		/*
		 * Try huge pages. Only try for PAGE_KERNEL allocations,
		 * others like modules don't yet expect huge pages in
		 * their allocations due to apply_to_page_range not
		 * supporting them.
		 */

		size_per_node = size;
		if (node == NUMA_NO_NODE)
			size_per_node /= num_online_nodes();
		if (arch_vmap_pmd_supported(prot) && size_per_node >= PMD_SIZE)
			shift = PMD_SHIFT;
		else
			shift = arch_vmap_pte_supported_shift(size_per_node);

		align = max(real_align, 1UL << shift);
		size = ALIGN(real_size, 1UL << shift);
	}

again:
	area = __get_vm_area_node(real_size, align, shift, VM_ALLOC |
				  VM_UNINITIALIZED | vm_flags, start, end, node,
				  gfp_mask, caller);
	if (!area) {
		bool nofail = gfp_mask & __GFP_NOFAIL;
		warn_alloc(gfp_mask, NULL,
			"vmalloc error: size %lu, vm_struct allocation failed%s",
			real_size, (nofail) ? ". Retrying." : "");
		if (nofail) {
			schedule_timeout_uninterruptible(1);
			goto again;
		}
		goto fail;
	}

	/*
	 * Prepare arguments for __vmalloc_area_node() and
	 * kasan_unpoison_vmalloc().
	 */
	if (pgprot_val(prot) == pgprot_val(PAGE_KERNEL)) {
		if (kasan_hw_tags_enabled()) {
			/*
			 * Modify protection bits to allow tagging.
			 * This must be done before mapping.
			 */
			prot = arch_vmap_pgprot_tagged(prot);

			/*
			 * Skip page_alloc poisoning and zeroing for physical
			 * pages backing VM_ALLOC mapping. Memory is instead
			 * poisoned and zeroed by kasan_unpoison_vmalloc().
			 */
			gfp_mask |= __GFP_SKIP_KASAN_UNPOISON | __GFP_SKIP_ZERO;
		}

		/* Take note that the mapping is PAGE_KERNEL. */
		kasan_flags |= KASAN_VMALLOC_PROT_NORMAL;
	}

	/* Allocate physical pages and map them into vmalloc space. */
	ret = __vmalloc_area_node(area, gfp_mask, prot, shift, node);
	if (!ret)
		goto fail;

	/*
	 * Mark the pages as accessible, now that they are mapped.
	 * The condition for setting KASAN_VMALLOC_INIT should complement the
	 * one in post_alloc_hook() with regards to the __GFP_SKIP_ZERO check
	 * to make sure that memory is initialized under the same conditions.
	 * Tag-based KASAN modes only assign tags to normal non-executable
	 * allocations, see __kasan_unpoison_vmalloc().
	 */
	kasan_flags |= KASAN_VMALLOC_VM_ALLOC;
	if (!want_init_on_free() && want_init_on_alloc(gfp_mask) &&
	    (gfp_mask & __GFP_SKIP_ZERO))
		kasan_flags |= KASAN_VMALLOC_INIT;
	/* KASAN_VMALLOC_PROT_NORMAL already set if required. */
	area->addr = kasan_unpoison_vmalloc(area->addr, real_size, kasan_flags);

	/*
	 * In this function, newly allocated vm_struct has VM_UNINITIALIZED
	 * flag. It means that vm_struct is not fully initialized.
	 * Now, it is fully initialized, so remove this flag here.
	 */
	clear_vm_uninitialized_flag(area);

	size = PAGE_ALIGN(size);
	if (!(vm_flags & VM_DEFER_KMEMLEAK))
		kmemleak_vmalloc(area, size, gfp_mask);

	return area->addr;

fail:
	if (shift > PAGE_SHIFT) {
		shift = PAGE_SHIFT;
		align = real_align;
		size = real_size;
		goto again;
	}

	return NULL;
}

/**
 * __vmalloc_node - allocate virtually contiguous memory
 * @size:	    allocation size
 * @align:	    desired alignment
 * @gfp_mask:	    flags for the page level allocator
 * @node:	    node to use for allocation or NUMA_NO_NODE
 * @caller:	    caller's return address
 *
 * Allocate enough pages to cover @size from the page level allocator with
 * @gfp_mask flags.  Map them into contiguous kernel virtual space.
 *
 * Reclaim modifiers in @gfp_mask - __GFP_NORETRY, __GFP_RETRY_MAYFAIL
 * and __GFP_NOFAIL are not supported
 *
 * Any use of gfp flags outside of GFP_KERNEL should be consulted
 * with mm people.
 *
 * Return: pointer to the allocated memory or %NULL on error
 */
void *__vmalloc_node(unsigned long size, unsigned long align,
			    gfp_t gfp_mask, int node, const void *caller)
{
	return __vmalloc_node_range(size, align, VMALLOC_START, VMALLOC_END,
				gfp_mask, PAGE_KERNEL, 0, node, caller);
}
/*
 * This is only for performance analysis of vmalloc and stress purpose.
 * It is required by vmalloc test module, therefore do not use it other
 * than that.
 */
#ifdef CONFIG_TEST_VMALLOC_MODULE
EXPORT_SYMBOL_GPL(__vmalloc_node);
#endif

void *__vmalloc(unsigned long size, gfp_t gfp_mask)
{
	return __vmalloc_node(size, 1, gfp_mask, NUMA_NO_NODE,
				__builtin_return_address(0));
}
EXPORT_SYMBOL(__vmalloc);

/**
 * vmalloc - allocate virtually contiguous memory
 * @size:    allocation size
 *
 * Allocate enough pages to cover @size from the page level
 * allocator and map them into contiguous kernel virtual space.
 *
 * For tight control over page level allocator and protection flags
 * use __vmalloc() instead.
 *
 * Return: pointer to the allocated memory or %NULL on error
 */
void *vmalloc(unsigned long size)
{
	return __vmalloc_node(size, 1, GFP_KERNEL, NUMA_NO_NODE,
				__builtin_return_address(0));
}
EXPORT_SYMBOL(vmalloc);

/**
 * vmalloc_huge - allocate virtually contiguous memory, allow huge pages
 * @size:      allocation size
 * @gfp_mask:  flags for the page level allocator
 *
 * Allocate enough pages to cover @size from the page level
 * allocator and map them into contiguous kernel virtual space.
 * If @size is greater than or equal to PMD_SIZE, allow using
 * huge pages for the memory
 *
 * Return: pointer to the allocated memory or %NULL on error
 */
void *vmalloc_huge(unsigned long size, gfp_t gfp_mask)
{
	return __vmalloc_node_range(size, 1, VMALLOC_START, VMALLOC_END,
				    gfp_mask, PAGE_KERNEL, VM_ALLOW_HUGE_VMAP,
				    NUMA_NO_NODE, __builtin_return_address(0));
}
EXPORT_SYMBOL_GPL(vmalloc_huge);

/**
 * vzalloc - allocate virtually contiguous memory with zero fill
 * @size:    allocation size
 *
 * Allocate enough pages to cover @size from the page level
 * allocator and map them into contiguous kernel virtual space.
 * The memory allocated is set to zero.
 *
 * For tight control over page level allocator and protection flags
 * use __vmalloc() instead.
 *
 * Return: pointer to the allocated memory or %NULL on error
 */
void *vzalloc(unsigned long size)
{
	return __vmalloc_node(size, 1, GFP_KERNEL | __GFP_ZERO, NUMA_NO_NODE,
				__builtin_return_address(0));
}
EXPORT_SYMBOL(vzalloc);

/**
 * vmalloc_user - allocate zeroed virtually contiguous memory for userspace
 * @size: allocation size
 *
 * The resulting memory area is zeroed so it can be mapped to userspace
 * without leaking data.
 *
 * Return: pointer to the allocated memory or %NULL on error
 */
void *vmalloc_user(unsigned long size)
{
	return __vmalloc_node_range(size, SHMLBA,  VMALLOC_START, VMALLOC_END,
				    GFP_KERNEL | __GFP_ZERO, PAGE_KERNEL,
				    VM_USERMAP, NUMA_NO_NODE,
				    __builtin_return_address(0));
}
EXPORT_SYMBOL(vmalloc_user);

/**
 * vmalloc_node - allocate memory on a specific node
 * @size:	  allocation size
 * @node:	  numa node
 *
 * Allocate enough pages to cover @size from the page level
 * allocator and map them into contiguous kernel virtual space.
 *
 * For tight control over page level allocator and protection flags
 * use __vmalloc() instead.
 *
 * Return: pointer to the allocated memory or %NULL on error
 */
void *vmalloc_node(unsigned long size, int node)
{
	return __vmalloc_node(size, 1, GFP_KERNEL, node,
			__builtin_return_address(0));
}
EXPORT_SYMBOL(vmalloc_node);

/**
 * vzalloc_node - allocate memory on a specific node with zero fill
 * @size:	allocation size
 * @node:	numa node
 *
 * Allocate enough pages to cover @size from the page level
 * allocator and map them into contiguous kernel virtual space.
 * The memory allocated is set to zero.
 *
 * Return: pointer to the allocated memory or %NULL on error
 */
void *vzalloc_node(unsigned long size, int node)
{
	return __vmalloc_node(size, 1, GFP_KERNEL | __GFP_ZERO, node,
				__builtin_return_address(0));
}
EXPORT_SYMBOL(vzalloc_node);

#if defined(CONFIG_64BIT) && defined(CONFIG_ZONE_DMA32)
#define GFP_VMALLOC32 (GFP_DMA32 | GFP_KERNEL)
#elif defined(CONFIG_64BIT) && defined(CONFIG_ZONE_DMA)
#define GFP_VMALLOC32 (GFP_DMA | GFP_KERNEL)
#else
/*
 * 64b systems should always have either DMA or DMA32 zones. For others
 * GFP_DMA32 should do the right thing and use the normal zone.
 */
#define GFP_VMALLOC32 (GFP_DMA32 | GFP_KERNEL)
#endif

/**
 * vmalloc_32 - allocate virtually contiguous memory (32bit addressable)
 * @size:	allocation size
 *
 * Allocate enough 32bit PA addressable pages to cover @size from the
 * page level allocator and map them into contiguous kernel virtual space.
 *
 * Return: pointer to the allocated memory or %NULL on error
 */
void *vmalloc_32(unsigned long size)
{
	return __vmalloc_node(size, 1, GFP_VMALLOC32, NUMA_NO_NODE,
			__builtin_return_address(0));
}
EXPORT_SYMBOL(vmalloc_32);

/**
 * vmalloc_32_user - allocate zeroed virtually contiguous 32bit memory
 * @size:	     allocation size
 *
 * The resulting memory area is 32bit addressable and zeroed so it can be
 * mapped to userspace without leaking data.
 *
 * Return: pointer to the allocated memory or %NULL on error
 */
void *vmalloc_32_user(unsigned long size)
{
	return __vmalloc_node_range(size, SHMLBA,  VMALLOC_START, VMALLOC_END,
				    GFP_VMALLOC32 | __GFP_ZERO, PAGE_KERNEL,
				    VM_USERMAP, NUMA_NO_NODE,
				    __builtin_return_address(0));
}
EXPORT_SYMBOL(vmalloc_32_user);

/*
 * small helper routine , copy contents to buf from addr.
 * If the page is not present, fill zero.
 */

static int aligned_vread(char *buf, char *addr, unsigned long count)
{
	struct page *p;
	int copied = 0;

	while (count) {
		unsigned long offset, length;

		offset = offset_in_page(addr);
		length = PAGE_SIZE - offset;
		if (length > count)
			length = count;
		p = vmalloc_to_page(addr);
		/*
		 * To do safe access to this _mapped_ area, we need
		 * lock. But adding lock here means that we need to add
		 * overhead of vmalloc()/vfree() calls for this _debug_
		 * interface, rarely used. Instead of that, we'll use
		 * kmap() and get small overhead in this access function.
		 */
		if (p) {
			/* We can expect USER0 is not used -- see vread() */
			void *map = kmap_atomic(p);
			memcpy(buf, map + offset, length);
			kunmap_atomic(map);
		} else
			memset(buf, 0, length);

		addr += length;
		buf += length;
		copied += length;
		count -= length;
	}
	return copied;
}

/**
 * vread() - read vmalloc area in a safe way.
 * @buf:     buffer for reading data
 * @addr:    vm address.
 * @count:   number of bytes to be read.
 *
 * This function checks that addr is a valid vmalloc'ed area, and
 * copy data from that area to a given buffer. If the given memory range
 * of [addr...addr+count) includes some valid address, data is copied to
 * proper area of @buf. If there are memory holes, they'll be zero-filled.
 * IOREMAP area is treated as memory hole and no copy is done.
 *
 * If [addr...addr+count) doesn't includes any intersects with alive
 * vm_struct area, returns 0. @buf should be kernel's buffer.
 *
 * Note: In usual ops, vread() is never necessary because the caller
 * should know vmalloc() area is valid and can use memcpy().
 * This is for routines which have to access vmalloc area without
 * any information, as /proc/kcore.
 *
 * Return: number of bytes for which addr and buf should be increased
 * (same number as @count) or %0 if [addr...addr+count) doesn't
 * include any intersection with valid vmalloc area
 */
long vread(char *buf, char *addr, unsigned long count)
{
	struct vmap_area *va;
	struct vm_struct *vm;
	char *vaddr, *buf_start = buf;
	unsigned long buflen = count;
	unsigned long n;

	addr = kasan_reset_tag(addr);

	/* Don't allow overflow */
	if ((unsigned long) addr + count < count)
		count = -(unsigned long) addr;

	spin_lock(&vmap_area_lock);
	va = find_vmap_area_exceed_addr((unsigned long)addr);
	if (!va)
		goto finished;

	/* no intersects with alive vmap_area */
	if ((unsigned long)addr + count <= va->va_start)
		goto finished;

	list_for_each_entry_from(va, &vmap_area_list, list) {
		if (!count)
			break;

		if (!va->vm)
			continue;

		vm = va->vm;
		vaddr = (char *) vm->addr;
		if (addr >= vaddr + get_vm_area_size(vm))
			continue;
		while (addr < vaddr) {
			if (count == 0)
				goto finished;
			*buf = '\0';
			buf++;
			addr++;
			count--;
		}
		n = vaddr + get_vm_area_size(vm) - addr;
		if (n > count)
			n = count;
		if (!(vm->flags & VM_IOREMAP))
			aligned_vread(buf, addr, n);
		else /* IOREMAP area is treated as memory hole */
			memset(buf, 0, n);
		buf += n;
		addr += n;
		count -= n;
	}
finished:
	spin_unlock(&vmap_area_lock);

	if (buf == buf_start)
		return 0;
	/* zero-fill memory holes */
	if (buf != buf_start + buflen)
		memset(buf, 0, buflen - (buf - buf_start));

	return buflen;
}

/**
 * remap_vmalloc_range_partial - map vmalloc pages to userspace
 * @vma:		vma to cover
 * @uaddr:		target user address to start at
 * @kaddr:		virtual address of vmalloc kernel memory
 * @pgoff:		offset from @kaddr to start at
 * @size:		size of map area
 *
 * Returns:	0 for success, -Exxx on failure
 *
 * This function checks that @kaddr is a valid vmalloc'ed area,
 * and that it is big enough to cover the range starting at
 * @uaddr in @vma. Will return failure if that criteria isn't
 * met.
 *
 * Similar to remap_pfn_range() (see mm/memory.c)
 */
int remap_vmalloc_range_partial(struct vm_area_struct *vma, unsigned long uaddr,
				void *kaddr, unsigned long pgoff,
				unsigned long size)
{
	struct vm_struct *area;
	unsigned long off;
	unsigned long end_index;

	if (check_shl_overflow(pgoff, PAGE_SHIFT, &off))
		return -EINVAL;

	size = PAGE_ALIGN(size);

	if (!PAGE_ALIGNED(uaddr) || !PAGE_ALIGNED(kaddr))
		return -EINVAL;

	area = find_vm_area(kaddr);
	if (!area)
		return -EINVAL;

	if (!(area->flags & (VM_USERMAP | VM_DMA_COHERENT)))
		return -EINVAL;

	if (check_add_overflow(size, off, &end_index) ||
	    end_index > get_vm_area_size(area))
		return -EINVAL;
	kaddr += off;

	do {
		struct page *page = vmalloc_to_page(kaddr);
		int ret;

		ret = vm_insert_page(vma, uaddr, page);
		if (ret)
			return ret;

		uaddr += PAGE_SIZE;
		kaddr += PAGE_SIZE;
		size -= PAGE_SIZE;
	} while (size > 0);

	vma->vm_flags |= VM_DONTEXPAND | VM_DONTDUMP;

	return 0;
}

/**
 * remap_vmalloc_range - map vmalloc pages to userspace
 * @vma:		vma to cover (map full range of vma)
 * @addr:		vmalloc memory
 * @pgoff:		number of pages into addr before first page to map
 *
 * Returns:	0 for success, -Exxx on failure
 *
 * This function checks that addr is a valid vmalloc'ed area, and
 * that it is big enough to cover the vma. Will return failure if
 * that criteria isn't met.
 *
 * Similar to remap_pfn_range() (see mm/memory.c)
 */
int remap_vmalloc_range(struct vm_area_struct *vma, void *addr,
						unsigned long pgoff)
{
	return remap_vmalloc_range_partial(vma, vma->vm_start,
					   addr, pgoff,
					   vma->vm_end - vma->vm_start);
}
EXPORT_SYMBOL(remap_vmalloc_range);

void free_vm_area(struct vm_struct *area)
{
	struct vm_struct *ret;
	ret = remove_vm_area(area->addr);
	BUG_ON(ret != area);
	kfree(area);
}
EXPORT_SYMBOL_GPL(free_vm_area);

#ifdef CONFIG_SMP
static struct vmap_area *node_to_va(struct rb_node *n)
{
	return rb_entry_safe(n, struct vmap_area, rb_node);
}

/**
 * pvm_find_va_enclose_addr - find the vmap_area @addr belongs to
 * @addr: target address
 *
 * Returns: vmap_area if it is found. If there is no such area
 *   the first highest(reverse order) vmap_area is returned
 *   i.e. va->va_start < addr && va->va_end < addr or NULL
 *   if there are no any areas before @addr.
 */
static struct vmap_area *
pvm_find_va_enclose_addr(unsigned long addr)
{
	struct vmap_area *va, *tmp;
	struct rb_node *n;

	n = free_vmap_area_root.rb_node;
	va = NULL;

	while (n) {
		tmp = rb_entry(n, struct vmap_area, rb_node);
		if (tmp->va_start <= addr) {
			va = tmp;
			if (tmp->va_end >= addr)
				break;

			n = n->rb_right;
		} else {
			n = n->rb_left;
		}
	}

	return va;
}

/**
 * pvm_determine_end_from_reverse - find the highest aligned address
 * of free block below VMALLOC_END
 * @va:
 *   in - the VA we start the search(reverse order);
 *   out - the VA with the highest aligned end address.
 * @align: alignment for required highest address
 *
 * Returns: determined end address within vmap_area
 */
static unsigned long
pvm_determine_end_from_reverse(struct vmap_area **va, unsigned long align)
{
	unsigned long vmalloc_end = VMALLOC_END & ~(align - 1);
	unsigned long addr;

	if (likely(*va)) {
		list_for_each_entry_from_reverse((*va),
				&free_vmap_area_list, list) {
			addr = min((*va)->va_end & ~(align - 1), vmalloc_end);
			if ((*va)->va_start < addr)
				return addr;
		}
	}

	return 0;
}

/**
 * pcpu_get_vm_areas - allocate vmalloc areas for percpu allocator
 * @offsets: array containing offset of each area
 * @sizes: array containing size of each area
 * @nr_vms: the number of areas to allocate
 * @align: alignment, all entries in @offsets and @sizes must be aligned to this
 *
 * Returns: kmalloc'd vm_struct pointer array pointing to allocated
 *	    vm_structs on success, %NULL on failure
 *
 * Percpu allocator wants to use congruent vm areas so that it can
 * maintain the offsets among percpu areas.  This function allocates
 * congruent vmalloc areas for it with GFP_KERNEL.  These areas tend to
 * be scattered pretty far, distance between two areas easily going up
 * to gigabytes.  To avoid interacting with regular vmallocs, these
 * areas are allocated from top.
 *
 * Despite its complicated look, this allocator is rather simple. It
 * does everything top-down and scans free blocks from the end looking
 * for matching base. While scanning, if any of the areas do not fit the
 * base address is pulled down to fit the area. Scanning is repeated till
 * all the areas fit and then all necessary data structures are inserted
 * and the result is returned.
 */
struct vm_struct **pcpu_get_vm_areas(const unsigned long *offsets,
				     const size_t *sizes, int nr_vms,
				     size_t align)
{
	const unsigned long vmalloc_start = ALIGN(VMALLOC_START, align);
	const unsigned long vmalloc_end = VMALLOC_END & ~(align - 1);
	struct vmap_area **vas, *va;
	struct vm_struct **vms;
	int area, area2, last_area, term_area;
	unsigned long base, start, size, end, last_end, orig_start, orig_end;
	bool purged = false;

	/* verify parameters and allocate data structures */
	BUG_ON(offset_in_page(align) || !is_power_of_2(align));
	for (last_area = 0, area = 0; area < nr_vms; area++) {
		start = offsets[area];
		end = start + sizes[area];

		/* is everything aligned properly? */
		BUG_ON(!IS_ALIGNED(offsets[area], align));
		BUG_ON(!IS_ALIGNED(sizes[area], align));

		/* detect the area with the highest address */
		if (start > offsets[last_area])
			last_area = area;

		for (area2 = area + 1; area2 < nr_vms; area2++) {
			unsigned long start2 = offsets[area2];
			unsigned long end2 = start2 + sizes[area2];

			BUG_ON(start2 < end && start < end2);
		}
	}
	last_end = offsets[last_area] + sizes[last_area];

	if (vmalloc_end - vmalloc_start < last_end) {
		WARN_ON(true);
		return NULL;
	}

	vms = kcalloc(nr_vms, sizeof(vms[0]), GFP_KERNEL);
	vas = kcalloc(nr_vms, sizeof(vas[0]), GFP_KERNEL);
	if (!vas || !vms)
		goto err_free2;

	for (area = 0; area < nr_vms; area++) {
		vas[area] = kmem_cache_zalloc(vmap_area_cachep, GFP_KERNEL);
		vms[area] = kzalloc(sizeof(struct vm_struct), GFP_KERNEL);
		if (!vas[area] || !vms[area])
			goto err_free;
	}
retry:
	spin_lock(&free_vmap_area_lock);

	/* start scanning - we scan from the top, begin with the last area */
	area = term_area = last_area;
	start = offsets[area];
	end = start + sizes[area];

	va = pvm_find_va_enclose_addr(vmalloc_end);
	base = pvm_determine_end_from_reverse(&va, align) - end;

	while (true) {
		/*
		 * base might have underflowed, add last_end before
		 * comparing.
		 */
		if (base + last_end < vmalloc_start + last_end)
			goto overflow;

		/*
		 * Fitting base has not been found.
		 */
		if (va == NULL)
			goto overflow;

		/*
		 * If required width exceeds current VA block, move
		 * base downwards and then recheck.
		 */
		if (base + end > va->va_end) {
			base = pvm_determine_end_from_reverse(&va, align) - end;
			term_area = area;
			continue;
		}

		/*
		 * If this VA does not fit, move base downwards and recheck.
		 */
		if (base + start < va->va_start) {
			va = node_to_va(rb_prev(&va->rb_node));
			base = pvm_determine_end_from_reverse(&va, align) - end;
			term_area = area;
			continue;
		}

		/*
		 * This area fits, move on to the previous one.  If
		 * the previous one is the terminal one, we're done.
		 */
		area = (area + nr_vms - 1) % nr_vms;
		if (area == term_area)
			break;

		start = offsets[area];
		end = start + sizes[area];
		va = pvm_find_va_enclose_addr(base + end);
	}

	/* we've found a fitting base, insert all va's */
	for (area = 0; area < nr_vms; area++) {
		int ret;

		start = base + offsets[area];
		size = sizes[area];

		va = pvm_find_va_enclose_addr(start);
		if (WARN_ON_ONCE(va == NULL))
			/* It is a BUG(), but trigger recovery instead. */
			goto recovery;

		ret = adjust_va_to_fit_type(&free_vmap_area_root,
					    &free_vmap_area_list,
					    va, start, size);
		if (WARN_ON_ONCE(unlikely(ret)))
			/* It is a BUG(), but trigger recovery instead. */
			goto recovery;

		/* Allocated area. */
		va = vas[area];
		va->va_start = start;
		va->va_end = start + size;
	}

	spin_unlock(&free_vmap_area_lock);

	/* populate the kasan shadow space */
	for (area = 0; area < nr_vms; area++) {
		if (kasan_populate_vmalloc(vas[area]->va_start, sizes[area]))
			goto err_free_shadow;
	}

	/* insert all vm's */
	spin_lock(&vmap_area_lock);
	for (area = 0; area < nr_vms; area++) {
		insert_vmap_area(vas[area], &vmap_area_root, &vmap_area_list);

		setup_vmalloc_vm_locked(vms[area], vas[area], VM_ALLOC,
				 pcpu_get_vm_areas);
	}
	spin_unlock(&vmap_area_lock);

	/*
	 * Mark allocated areas as accessible. Do it now as a best-effort
	 * approach, as they can be mapped outside of vmalloc code.
	 * With hardware tag-based KASAN, marking is skipped for
	 * non-VM_ALLOC mappings, see __kasan_unpoison_vmalloc().
	 */
	for (area = 0; area < nr_vms; area++)
		vms[area]->addr = kasan_unpoison_vmalloc(vms[area]->addr,
				vms[area]->size, KASAN_VMALLOC_PROT_NORMAL);

	kfree(vas);
	return vms;

recovery:
	/*
	 * Remove previously allocated areas. There is no
	 * need in removing these areas from the busy tree,
	 * because they are inserted only on the final step
	 * and when pcpu_get_vm_areas() is success.
	 */
	while (area--) {
		orig_start = vas[area]->va_start;
		orig_end = vas[area]->va_end;
		va = merge_or_add_vmap_area_augment(vas[area], &free_vmap_area_root,
				&free_vmap_area_list);
		if (va)
			kasan_release_vmalloc(orig_start, orig_end,
				va->va_start, va->va_end);
		vas[area] = NULL;
	}

overflow:
	spin_unlock(&free_vmap_area_lock);
	if (!purged) {
		purge_vmap_area_lazy();
		purged = true;

		/* Before "retry", check if we recover. */
		for (area = 0; area < nr_vms; area++) {
			if (vas[area])
				continue;

			vas[area] = kmem_cache_zalloc(
				vmap_area_cachep, GFP_KERNEL);
			if (!vas[area])
				goto err_free;
		}

		goto retry;
	}

err_free:
	for (area = 0; area < nr_vms; area++) {
		if (vas[area])
			kmem_cache_free(vmap_area_cachep, vas[area]);

		kfree(vms[area]);
	}
err_free2:
	kfree(vas);
	kfree(vms);
	return NULL;

err_free_shadow:
	spin_lock(&free_vmap_area_lock);
	/*
	 * We release all the vmalloc shadows, even the ones for regions that
	 * hadn't been successfully added. This relies on kasan_release_vmalloc
	 * being able to tolerate this case.
	 */
	for (area = 0; area < nr_vms; area++) {
		orig_start = vas[area]->va_start;
		orig_end = vas[area]->va_end;
		va = merge_or_add_vmap_area_augment(vas[area], &free_vmap_area_root,
				&free_vmap_area_list);
		if (va)
			kasan_release_vmalloc(orig_start, orig_end,
				va->va_start, va->va_end);
		vas[area] = NULL;
		kfree(vms[area]);
	}
	spin_unlock(&free_vmap_area_lock);
	kfree(vas);
	kfree(vms);
	return NULL;
}

/**
 * pcpu_free_vm_areas - free vmalloc areas for percpu allocator
 * @vms: vm_struct pointer array returned by pcpu_get_vm_areas()
 * @nr_vms: the number of allocated areas
 *
 * Free vm_structs and the array allocated by pcpu_get_vm_areas().
 */
void pcpu_free_vm_areas(struct vm_struct **vms, int nr_vms)
{
	int i;

	for (i = 0; i < nr_vms; i++)
		free_vm_area(vms[i]);
	kfree(vms);
}
#endif	/* CONFIG_SMP */

#ifdef CONFIG_PRINTK
bool vmalloc_dump_obj(void *object)
{
	struct vm_struct *vm;
	void *objp = (void *)PAGE_ALIGN((unsigned long)object);

	vm = find_vm_area(objp);
	if (!vm)
		return false;
	pr_cont(" %u-page vmalloc region starting at %#lx allocated at %pS\n",
		vm->nr_pages, (unsigned long)vm->addr, vm->caller);
	return true;
}
#endif

#ifdef CONFIG_PROC_FS
static void *s_start(struct seq_file *m, loff_t *pos)
	__acquires(&vmap_purge_lock)
	__acquires(&vmap_area_lock)
{
	mutex_lock(&vmap_purge_lock);
	spin_lock(&vmap_area_lock);

	return seq_list_start(&vmap_area_list, *pos);
}

static void *s_next(struct seq_file *m, void *p, loff_t *pos)
{
	return seq_list_next(p, &vmap_area_list, pos);
}

static void s_stop(struct seq_file *m, void *p)
	__releases(&vmap_area_lock)
	__releases(&vmap_purge_lock)
{
	spin_unlock(&vmap_area_lock);
	mutex_unlock(&vmap_purge_lock);
}

static void show_numa_info(struct seq_file *m, struct vm_struct *v)
{
	if (IS_ENABLED(CONFIG_NUMA)) {
		unsigned int nr, *counters = m->private;
		unsigned int step = 1U << vm_area_page_order(v);

		if (!counters)
			return;

		if (v->flags & VM_UNINITIALIZED)
			return;
		/* Pair with smp_wmb() in clear_vm_uninitialized_flag() */
		smp_rmb();

		memset(counters, 0, nr_node_ids * sizeof(unsigned int));

		for (nr = 0; nr < v->nr_pages; nr += step)
			counters[page_to_nid(v->pages[nr])] += step;
		for_each_node_state(nr, N_HIGH_MEMORY)
			if (counters[nr])
				seq_printf(m, " N%u=%u", nr, counters[nr]);
	}
}

static void show_purge_info(struct seq_file *m)
{
	struct vmap_area *va;

	spin_lock(&purge_vmap_area_lock);
	list_for_each_entry(va, &purge_vmap_area_list, list) {
		seq_printf(m, "0x%pK-0x%pK %7ld unpurged vm_area\n",
			(void *)va->va_start, (void *)va->va_end,
			va->va_end - va->va_start);
	}
	spin_unlock(&purge_vmap_area_lock);
}

static int s_show(struct seq_file *m, void *p)
{
	struct vmap_area *va;
	struct vm_struct *v;

	va = list_entry(p, struct vmap_area, list);

	/*
	 * s_show can encounter race with remove_vm_area, !vm on behalf
	 * of vmap area is being tear down or vm_map_ram allocation.
	 */
	if (!va->vm) {
		seq_printf(m, "0x%pK-0x%pK %7ld vm_map_ram\n",
			(void *)va->va_start, (void *)va->va_end,
			va->va_end - va->va_start);

		goto final;
	}

	v = va->vm;

	seq_printf(m, "0x%pK-0x%pK %7ld",
		v->addr, v->addr + v->size, v->size);

	if (v->caller)
		seq_printf(m, " %pS", v->caller);

	if (v->nr_pages)
		seq_printf(m, " pages=%d", v->nr_pages);

	if (v->phys_addr)
		seq_printf(m, " phys=%pa", &v->phys_addr);

	if (v->flags & VM_IOREMAP)
		seq_puts(m, " ioremap");

	if (v->flags & VM_ALLOC)
		seq_puts(m, " vmalloc");

	if (v->flags & VM_MAP)
		seq_puts(m, " vmap");

	if (v->flags & VM_USERMAP)
		seq_puts(m, " user");

	if (v->flags & VM_DMA_COHERENT)
		seq_puts(m, " dma-coherent");

	if (is_vmalloc_addr(v->pages))
		seq_puts(m, " vpages");

	show_numa_info(m, v);
	seq_putc(m, '\n');

	/*
	 * As a final step, dump "unpurged" areas.
	 */
final:
	if (list_is_last(&va->list, &vmap_area_list))
		show_purge_info(m);

	return 0;
}

static const struct seq_operations vmalloc_op = {
	.start = s_start,
	.next = s_next,
	.stop = s_stop,
	.show = s_show,
};

static int __init proc_vmalloc_init(void)
{
	if (IS_ENABLED(CONFIG_NUMA))
		proc_create_seq_private("vmallocinfo", 0400, NULL,
				&vmalloc_op,
				nr_node_ids * sizeof(unsigned int), NULL);
	else
		proc_create_seq("vmallocinfo", 0400, NULL, &vmalloc_op);
	return 0;
}
module_init(proc_vmalloc_init);

#endif<|MERGE_RESOLUTION|>--- conflicted
+++ resolved
@@ -318,10 +318,6 @@
 {
 	int err;
 
-<<<<<<< HEAD
-=======
-	prot = pgprot_nx(prot);
->>>>>>> 49d7088c
 	err = vmap_range_noflush(addr, end, phys_addr, prot,
 				 ioremap_max_page_shift);
 	flush_cache_vmap(addr, end);
