// SPDX-License-Identifier: GPL-2.0-only
// Copyright (c) 2020 Intel Corporation

/*
 *  sof_sdw - ASOC Machine driver for Intel SoundWire platforms
 */

#include <linux/device.h>
#include <linux/dmi.h>
#include <linux/module.h>
#include <linux/soundwire/sdw.h>
#include <linux/soundwire/sdw_type.h>
#include <sound/soc.h>
#include <sound/soc-acpi.h>
#include "sof_sdw_common.h"

unsigned long sof_sdw_quirk = SOF_RT711_JD_SRC_JD1;
static int quirk_override = -1;
module_param_named(quirk, quirk_override, int, 0444);
MODULE_PARM_DESC(quirk, "Board-specific quirk override");

#define INC_ID(BE, CPU, LINK)	do { (BE)++; (CPU)++; (LINK)++; } while (0)

static void log_quirks(struct device *dev)
{
	if (SOF_RT711_JDSRC(sof_sdw_quirk))
		dev_dbg(dev, "quirk realtek,jack-detect-source %ld\n",
			SOF_RT711_JDSRC(sof_sdw_quirk));
	if (sof_sdw_quirk & SOF_SDW_FOUR_SPK)
		dev_dbg(dev, "quirk SOF_SDW_FOUR_SPK enabled\n");
	if (sof_sdw_quirk & SOF_SDW_TGL_HDMI)
		dev_dbg(dev, "quirk SOF_SDW_TGL_HDMI enabled\n");
	if (sof_sdw_quirk & SOF_SDW_PCH_DMIC)
		dev_dbg(dev, "quirk SOF_SDW_PCH_DMIC enabled\n");
	if (SOF_SSP_GET_PORT(sof_sdw_quirk))
		dev_dbg(dev, "SSP port %ld\n",
			SOF_SSP_GET_PORT(sof_sdw_quirk));
	if (sof_sdw_quirk & SOF_RT715_DAI_ID_FIX)
		dev_dbg(dev, "quirk SOF_RT715_DAI_ID_FIX enabled\n");
	if (sof_sdw_quirk & SOF_SDW_NO_AGGREGATION)
		dev_dbg(dev, "quirk SOF_SDW_NO_AGGREGATION enabled\n");
}

static int sof_sdw_quirk_cb(const struct dmi_system_id *id)
{
	sof_sdw_quirk = (unsigned long)id->driver_data;
	return 1;
}

static const struct dmi_system_id sof_sdw_quirk_table[] = {
	/* CometLake devices */
	{
		.callback = sof_sdw_quirk_cb,
		.matches = {
			DMI_MATCH(DMI_SYS_VENDOR, "Intel Corporation"),
			DMI_MATCH(DMI_PRODUCT_NAME, "CometLake Client"),
		},
<<<<<<< HEAD
		.driver_data = (void *)(SOF_SDW_TGL_HDMI |
					SOF_RT711_JD_SRC_JD2 |
					SOF_RT715_DAI_ID_FIX),
=======
		.driver_data = (void *)SOF_SDW_PCH_DMIC,
>>>>>>> 2bf9d1b4
	},
	{
		.callback = sof_sdw_quirk_cb,
		.matches = {
			DMI_MATCH(DMI_SYS_VENDOR, "Dell Inc"),
			DMI_EXACT_MATCH(DMI_PRODUCT_SKU, "0A5E")
		},
		.driver_data = (void *)(SOF_SDW_TGL_HDMI |
					SOF_RT711_JD_SRC_JD2 |
					SOF_RT715_DAI_ID_FIX |
					SOF_SDW_FOUR_SPK),
	},
	{
		.callback = sof_sdw_quirk_cb,
		.matches = {
			DMI_MATCH(DMI_SYS_VENDOR, "Dell Inc"),
			DMI_EXACT_MATCH(DMI_PRODUCT_SKU, "09C6")
		},
		.driver_data = (void *)(SOF_RT711_JD_SRC_JD2 |
					SOF_RT715_DAI_ID_FIX),
	},
	{
		/* early version of SKU 09C6 */
		.callback = sof_sdw_quirk_cb,
		.matches = {
			DMI_MATCH(DMI_SYS_VENDOR, "Dell Inc"),
			DMI_EXACT_MATCH(DMI_PRODUCT_SKU, "0983")
		},
		.driver_data = (void *)(SOF_RT711_JD_SRC_JD2 |
					SOF_RT715_DAI_ID_FIX),
	},
	{
		.callback = sof_sdw_quirk_cb,
		.matches = {
			DMI_MATCH(DMI_SYS_VENDOR, "Dell Inc"),
			DMI_EXACT_MATCH(DMI_PRODUCT_SKU, "098F"),
		},
		.driver_data = (void *)(SOF_RT711_JD_SRC_JD2 |
					SOF_RT715_DAI_ID_FIX |
					SOF_SDW_FOUR_SPK),
	},
	{
		.callback = sof_sdw_quirk_cb,
		.matches = {
			DMI_MATCH(DMI_SYS_VENDOR, "Dell Inc"),
			DMI_EXACT_MATCH(DMI_PRODUCT_SKU, "0990"),
		},
		.driver_data = (void *)(SOF_RT711_JD_SRC_JD2 |
					SOF_RT715_DAI_ID_FIX |
					SOF_SDW_FOUR_SPK),
	},
	/* IceLake devices */
	{
		.callback = sof_sdw_quirk_cb,
		.matches = {
			DMI_MATCH(DMI_SYS_VENDOR, "Intel Corporation"),
			DMI_MATCH(DMI_PRODUCT_NAME, "Ice Lake Client"),
		},
		.driver_data = (void *)SOF_SDW_PCH_DMIC,
	},
	/* TigerLake devices */
	{
		.callback = sof_sdw_quirk_cb,
		.matches = {
			DMI_MATCH(DMI_SYS_VENDOR, "Intel Corporation"),
			DMI_MATCH(DMI_PRODUCT_NAME,
				  "Tiger Lake Client Platform"),
		},
		.driver_data = (void *)(SOF_SDW_TGL_HDMI |
					SOF_RT711_JD_SRC_JD1 |
					SOF_SDW_PCH_DMIC |
					SOF_SSP_PORT(SOF_I2S_SSP2)),
	},
	{
		.callback = sof_sdw_quirk_cb,
		.matches = {
			DMI_MATCH(DMI_SYS_VENDOR, "Dell Inc"),
			DMI_EXACT_MATCH(DMI_PRODUCT_SKU, "0A3E")
		},
		.driver_data = (void *)(SOF_SDW_TGL_HDMI |
					SOF_RT711_JD_SRC_JD2 |
					SOF_RT715_DAI_ID_FIX),
	},
	{
		.callback = sof_sdw_quirk_cb,
		.matches = {
			DMI_MATCH(DMI_SYS_VENDOR, "Dell Inc"),
			DMI_EXACT_MATCH(DMI_PRODUCT_SKU, "0A5E")
		},
		.driver_data = (void *)(SOF_SDW_TGL_HDMI |
					SOF_RT711_JD_SRC_JD2 |
					SOF_RT715_DAI_ID_FIX |
					SOF_SDW_FOUR_SPK),
	},
	{
		.callback = sof_sdw_quirk_cb,
		.matches = {
			DMI_MATCH(DMI_SYS_VENDOR, "Google"),
			DMI_MATCH(DMI_PRODUCT_NAME, "Volteer"),
		},
		.driver_data = (void *)(SOF_SDW_TGL_HDMI |
					SOF_SDW_PCH_DMIC |
					SOF_SDW_FOUR_SPK),
	},
	{
		.callback = sof_sdw_quirk_cb,
		.matches = {
			DMI_MATCH(DMI_SYS_VENDOR, "Google"),
			DMI_MATCH(DMI_PRODUCT_NAME, "Ripto"),
		},
		.driver_data = (void *)(SOF_SDW_TGL_HDMI |
					SOF_SDW_PCH_DMIC |
<<<<<<< HEAD
=======
					SOF_SDW_FOUR_SPK),
	},
	{
		/*
		 * this entry covers multiple HP SKUs. The family name
		 * does not seem robust enough, so we use a partial
		 * match that ignores the product name suffix
		 * (e.g. 15-eb1xxx, 14t-ea000 or 13-aw2xxx)
		 */
		.callback = sof_sdw_quirk_cb,
		.matches = {
			DMI_MATCH(DMI_SYS_VENDOR, "HP"),
			DMI_MATCH(DMI_PRODUCT_NAME, "HP Spectre x360 Convertible"),
		},
		.driver_data = (void *)(SOF_SDW_TGL_HDMI |
					SOF_SDW_PCH_DMIC |
					SOF_RT711_JD_SRC_JD2),
	},
	/* TigerLake-SDCA devices */
	{
		.callback = sof_sdw_quirk_cb,
		.matches = {
			DMI_MATCH(DMI_SYS_VENDOR, "Dell Inc"),
			DMI_EXACT_MATCH(DMI_PRODUCT_SKU, "0A32")
		},
		.driver_data = (void *)(SOF_SDW_TGL_HDMI |
					SOF_RT711_JD_SRC_JD2 |
					SOF_RT715_DAI_ID_FIX |
>>>>>>> 2bf9d1b4
					SOF_SDW_FOUR_SPK),
	},
	{}
};

static struct snd_soc_dai_link_component dmic_component[] = {
	{
		.name = "dmic-codec",
		.dai_name = "dmic-hifi",
	}
};

static struct snd_soc_dai_link_component platform_component[] = {
	{
		/* name might be overridden during probe */
		.name = "0000:00:1f.3"
	}
};

/* these wrappers are only needed to avoid typecast compilation errors */
int sdw_startup(struct snd_pcm_substream *substream)
{
	return sdw_startup_stream(substream);
}

int sdw_prepare(struct snd_pcm_substream *substream)
{
	struct snd_soc_pcm_runtime *rtd = asoc_substream_to_rtd(substream);
	struct sdw_stream_runtime *sdw_stream;
	struct snd_soc_dai *dai;

	/* Find stream from first CPU DAI */
	dai = asoc_rtd_to_cpu(rtd, 0);

	sdw_stream = snd_soc_dai_get_sdw_stream(dai, substream->stream);

	if (IS_ERR(sdw_stream)) {
		dev_err(rtd->dev, "no stream found for DAI %s", dai->name);
		return PTR_ERR(sdw_stream);
	}

	return sdw_prepare_stream(sdw_stream);
}

int sdw_trigger(struct snd_pcm_substream *substream, int cmd)
{
	struct snd_soc_pcm_runtime *rtd = asoc_substream_to_rtd(substream);
	struct sdw_stream_runtime *sdw_stream;
	struct snd_soc_dai *dai;
	int ret;

	/* Find stream from first CPU DAI */
	dai = asoc_rtd_to_cpu(rtd, 0);

	sdw_stream = snd_soc_dai_get_sdw_stream(dai, substream->stream);

	if (IS_ERR(sdw_stream)) {
		dev_err(rtd->dev, "no stream found for DAI %s", dai->name);
		return PTR_ERR(sdw_stream);
	}

	switch (cmd) {
	case SNDRV_PCM_TRIGGER_START:
	case SNDRV_PCM_TRIGGER_PAUSE_RELEASE:
	case SNDRV_PCM_TRIGGER_RESUME:
		ret = sdw_enable_stream(sdw_stream);
		break;

	case SNDRV_PCM_TRIGGER_PAUSE_PUSH:
	case SNDRV_PCM_TRIGGER_SUSPEND:
	case SNDRV_PCM_TRIGGER_STOP:
		ret = sdw_disable_stream(sdw_stream);
		break;
	default:
		ret = -EINVAL;
		break;
	}

	if (ret)
		dev_err(rtd->dev, "%s trigger %d failed: %d", __func__, cmd, ret);

	return ret;
}

int sdw_hw_free(struct snd_pcm_substream *substream)
{
	struct snd_soc_pcm_runtime *rtd = asoc_substream_to_rtd(substream);
	struct sdw_stream_runtime *sdw_stream;
	struct snd_soc_dai *dai;

	/* Find stream from first CPU DAI */
	dai = asoc_rtd_to_cpu(rtd, 0);

	sdw_stream = snd_soc_dai_get_sdw_stream(dai, substream->stream);

	if (IS_ERR(sdw_stream)) {
		dev_err(rtd->dev, "no stream found for DAI %s", dai->name);
		return PTR_ERR(sdw_stream);
	}

	return sdw_deprepare_stream(sdw_stream);
}

void sdw_shutdown(struct snd_pcm_substream *substream)
{
	sdw_shutdown_stream(substream);
}

static const struct snd_soc_ops sdw_ops = {
	.startup = sdw_startup,
	.prepare = sdw_prepare,
	.trigger = sdw_trigger,
	.hw_free = sdw_hw_free,
	.shutdown = sdw_shutdown,
};

static struct sof_sdw_codec_info codec_info_list[] = {
	{
		.part_id = 0x700,
		.direction = {true, true},
		.dai_name = "rt700-aif1",
		.init = sof_sdw_rt700_init,
	},
	{
		.part_id = 0x711,
		.version_id = 3,
		.direction = {true, true},
		.dai_name = "rt711-sdca-aif1",
		.init = sof_sdw_rt711_sdca_init,
		.exit = sof_sdw_rt711_sdca_exit,
	},
	{
		.part_id = 0x711,
		.version_id = 2,
		.direction = {true, true},
		.dai_name = "rt711-aif1",
		.init = sof_sdw_rt711_init,
		.exit = sof_sdw_rt711_exit,
	},
	{
		.part_id = 0x1308,
		.acpi_id = "10EC1308",
		.direction = {true, false},
		.dai_name = "rt1308-aif",
		.ops = &sof_sdw_rt1308_i2s_ops,
		.init = sof_sdw_rt1308_init,
	},
	{
		.part_id = 0x1316,
		.direction = {true, true},
		.dai_name = "rt1316-aif",
		.init = sof_sdw_rt1316_init,
	},
	{
		.part_id = 0x714,
		.version_id = 3,
		.direction = {false, true},
		.dai_name = "rt715-aif2",
		.init = sof_sdw_rt715_sdca_init,
	},
	{
		.part_id = 0x715,
		.version_id = 3,
		.direction = {false, true},
		.dai_name = "rt715-aif2",
		.init = sof_sdw_rt715_sdca_init,
	},
	{
		.part_id = 0x714,
		.version_id = 2,
		.direction = {false, true},
		.dai_name = "rt715-aif2",
		.init = sof_sdw_rt715_init,
	},
	{
		.part_id = 0x715,
		.version_id = 2,
		.direction = {false, true},
		.dai_name = "rt715-aif2",
		.init = sof_sdw_rt715_init,
	},
	{
		.part_id = 0x8373,
		.direction = {true, true},
		.dai_name = "max98373-aif1",
		.init = sof_sdw_mx8373_init,
		.codec_card_late_probe = sof_sdw_mx8373_late_probe,
	},
	{
		.part_id = 0x5682,
		.direction = {true, true},
		.dai_name = "rt5682-sdw",
		.init = sof_sdw_rt5682_init,
	},
};

static inline int find_codec_info_part(u64 adr)
{
	unsigned int part_id, sdw_version;
	int i;

	part_id = SDW_PART_ID(adr);
	sdw_version = SDW_VERSION(adr);
	for (i = 0; i < ARRAY_SIZE(codec_info_list); i++)
		/*
		 * A codec info is for all sdw version with the part id if
		 * version_id is not specified in the codec info.
		 */
		if (part_id == codec_info_list[i].part_id &&
		    (!codec_info_list[i].version_id ||
		     sdw_version == codec_info_list[i].version_id))
			return i;

	return -EINVAL;

}

static inline int find_codec_info_acpi(const u8 *acpi_id)
{
	int i;

	if (!acpi_id[0])
		return -EINVAL;

	for (i = 0; i < ARRAY_SIZE(codec_info_list); i++)
		if (!memcmp(codec_info_list[i].acpi_id, acpi_id,
			    ACPI_ID_LEN))
			break;

	if (i == ARRAY_SIZE(codec_info_list))
		return -EINVAL;

	return i;
}

/*
 * get BE dailink number and CPU DAI number based on sdw link adr.
 * Since some sdw slaves may be aggregated, the CPU DAI number
 * may be larger than the number of BE dailinks.
 */
static int get_sdw_dailink_info(const struct snd_soc_acpi_link_adr *links,
				int *sdw_be_num, int *sdw_cpu_dai_num)
{
	const struct snd_soc_acpi_link_adr *link;
	bool group_visited[SDW_MAX_GROUPS];
	bool no_aggregation;
	int i;

	no_aggregation = sof_sdw_quirk & SOF_SDW_NO_AGGREGATION;
	*sdw_cpu_dai_num = 0;
	*sdw_be_num  = 0;

	if (!links)
		return -EINVAL;

	for (i = 0; i < SDW_MAX_GROUPS; i++)
		group_visited[i] = false;

	for (link = links; link->num_adr; link++) {
		const struct snd_soc_acpi_endpoint *endpoint;
		int codec_index;
		int stream;
		u64 adr;

		adr = link->adr_d->adr;
		codec_index = find_codec_info_part(adr);
		if (codec_index < 0)
			return codec_index;

		endpoint = link->adr_d->endpoints;

		/* count DAI number for playback and capture */
		for_each_pcm_streams(stream) {
			if (!codec_info_list[codec_index].direction[stream])
				continue;

			(*sdw_cpu_dai_num)++;

			/* count BE for each non-aggregated slave or group */
			if (!endpoint->aggregated || no_aggregation ||
			    !group_visited[endpoint->group_id])
				(*sdw_be_num)++;
		}

		if (endpoint->aggregated)
			group_visited[endpoint->group_id] = true;
	}

	return 0;
}

static void init_dai_link(struct snd_soc_dai_link *dai_links, int be_id,
			  char *name, int playback, int capture,
			  struct snd_soc_dai_link_component *cpus,
			  int cpus_num,
			  struct snd_soc_dai_link_component *codecs,
			  int codecs_num,
			  int (*init)(struct snd_soc_pcm_runtime *rtd),
			  const struct snd_soc_ops *ops)
{
	dai_links->id = be_id;
	dai_links->name = name;
	dai_links->platforms = platform_component;
	dai_links->num_platforms = ARRAY_SIZE(platform_component);
	dai_links->nonatomic = true;
	dai_links->no_pcm = 1;
	dai_links->cpus = cpus;
	dai_links->num_cpus = cpus_num;
	dai_links->codecs = codecs;
	dai_links->num_codecs = codecs_num;
	dai_links->dpcm_playback = playback;
	dai_links->dpcm_capture = capture;
	dai_links->init = init;
	dai_links->ops = ops;
}

static bool is_unique_device(const struct snd_soc_acpi_link_adr *link,
			     unsigned int sdw_version,
			     unsigned int mfg_id,
			     unsigned int part_id,
			     unsigned int class_id,
			     int index_in_link
			    )
{
	int i;

	for (i = 0; i < link->num_adr; i++) {
		unsigned int sdw1_version, mfg1_id, part1_id, class1_id;
		u64 adr;

		/* skip itself */
		if (i == index_in_link)
			continue;

		adr = link->adr_d[i].adr;

		sdw1_version = SDW_VERSION(adr);
		mfg1_id = SDW_MFG_ID(adr);
		part1_id = SDW_PART_ID(adr);
		class1_id = SDW_CLASS_ID(adr);

		if (sdw_version == sdw1_version &&
		    mfg_id == mfg1_id &&
		    part_id == part1_id &&
		    class_id == class1_id)
			return false;
	}

	return true;
}

static int create_codec_dai_name(struct device *dev,
				 const struct snd_soc_acpi_link_adr *link,
				 struct snd_soc_dai_link_component *codec,
				 int offset,
				 struct snd_soc_codec_conf *codec_conf,
				 int codec_count,
				 int *codec_conf_index)
{
	int i;

	/* sanity check */
	if (*codec_conf_index + link->num_adr > codec_count) {
		dev_err(dev, "codec_conf: out-of-bounds access requested\n");
		return -EINVAL;
	}

	for (i = 0; i < link->num_adr; i++) {
		unsigned int sdw_version, unique_id, mfg_id;
		unsigned int link_id, part_id, class_id;
		int codec_index, comp_index;
		char *codec_str;
		u64 adr;

		adr = link->adr_d[i].adr;

		sdw_version = SDW_VERSION(adr);
		link_id = SDW_DISCO_LINK_ID(adr);
		unique_id = SDW_UNIQUE_ID(adr);
		mfg_id = SDW_MFG_ID(adr);
		part_id = SDW_PART_ID(adr);
		class_id = SDW_CLASS_ID(adr);

		comp_index = i + offset;
		if (is_unique_device(link, sdw_version, mfg_id, part_id,
				     class_id, i)) {
			codec_str = "sdw:%x:%x:%x:%x";
			codec[comp_index].name =
				devm_kasprintf(dev, GFP_KERNEL, codec_str,
					       link_id, mfg_id, part_id,
					       class_id);
		} else {
			codec_str = "sdw:%x:%x:%x:%x:%x";
			codec[comp_index].name =
				devm_kasprintf(dev, GFP_KERNEL, codec_str,
					       link_id, mfg_id, part_id,
					       class_id, unique_id);
		}

		if (!codec[comp_index].name)
			return -ENOMEM;

		codec_index = find_codec_info_part(adr);
		if (codec_index < 0)
			return codec_index;

		codec[comp_index].dai_name =
			codec_info_list[codec_index].dai_name;

		codec_conf[*codec_conf_index].dlc = codec[comp_index];
		codec_conf[*codec_conf_index].name_prefix = link->adr_d[i].name_prefix;

		++*codec_conf_index;
	}

	return 0;
}

static int set_codec_init_func(const struct snd_soc_acpi_link_adr *link,
			       struct snd_soc_dai_link *dai_links,
			       bool playback, int group_id)
{
	int i;

	do {
		/*
		 * Initialize the codec. If codec is part of an aggregated
		 * group (group_id>0), initialize all codecs belonging to
		 * same group.
		 */
		for (i = 0; i < link->num_adr; i++) {
			int codec_index;

			codec_index = find_codec_info_part(link->adr_d[i].adr);

			if (codec_index < 0)
				return codec_index;
			/* The group_id is > 0 iff the codec is aggregated */
			if (link->adr_d[i].endpoints->group_id != group_id)
				continue;
			if (codec_info_list[codec_index].init)
				codec_info_list[codec_index].init(link,
						dai_links,
						&codec_info_list[codec_index],
						playback);
		}
		link++;
	} while (link->mask && group_id);

	return 0;
}

/*
 * check endpoint status in slaves and gather link ID for all slaves in
 * the same group to generate different CPU DAI. Now only support
 * one sdw link with all slaves set with only single group id.
 *
 * one slave on one sdw link with aggregated = 0
 * one sdw BE DAI <---> one-cpu DAI <---> one-codec DAI
 *
 * two or more slaves on one sdw link with aggregated = 0
 * one sdw BE DAI  <---> one-cpu DAI <---> multi-codec DAIs
 *
 * multiple links with multiple slaves with aggregated = 1
 * one sdw BE DAI  <---> 1 .. N CPU DAIs <----> 1 .. N codec DAIs
 */
static int get_slave_info(const struct snd_soc_acpi_link_adr *adr_link,
			  struct device *dev, int *cpu_dai_id, int *cpu_dai_num,
			  int *codec_num, int *group_id,
			  bool *group_generated)
{
	const struct snd_soc_acpi_adr_device *adr_d;
	const struct snd_soc_acpi_link_adr *adr_next;
	bool no_aggregation;
	int index = 0;

	no_aggregation = sof_sdw_quirk & SOF_SDW_NO_AGGREGATION;
	*codec_num = adr_link->num_adr;
	adr_d = adr_link->adr_d;

	/* make sure the link mask has a single bit set */
	if (!is_power_of_2(adr_link->mask))
		return -EINVAL;

	cpu_dai_id[index++] = ffs(adr_link->mask) - 1;
	if (!adr_d->endpoints->aggregated || no_aggregation) {
		*cpu_dai_num = 1;
		*group_id = 0;
		return 0;
	}

	*group_id = adr_d->endpoints->group_id;

	/* gather other link ID of slaves in the same group */
	for (adr_next = adr_link + 1; adr_next && adr_next->num_adr;
		adr_next++) {
		const struct snd_soc_acpi_endpoint *endpoint;

		endpoint = adr_next->adr_d->endpoints;
		if (!endpoint->aggregated ||
		    endpoint->group_id != *group_id)
			continue;

		/* make sure the link mask has a single bit set */
		if (!is_power_of_2(adr_next->mask))
			return -EINVAL;

		if (index >= SDW_MAX_CPU_DAIS) {
			dev_err(dev, " cpu_dai_id array overflows");
			return -EINVAL;
		}

		cpu_dai_id[index++] = ffs(adr_next->mask) - 1;
		*codec_num += adr_next->num_adr;
	}

	/*
	 * indicate CPU DAIs for this group have been generated
	 * to avoid generating CPU DAIs for this group again.
	 */
	group_generated[*group_id] = true;
	*cpu_dai_num = index;

	return 0;
}

static int create_sdw_dailink(struct device *dev, int *be_index,
			      struct snd_soc_dai_link *dai_links,
			      int sdw_be_num, int sdw_cpu_dai_num,
			      struct snd_soc_dai_link_component *cpus,
			      const struct snd_soc_acpi_link_adr *link,
			      int *cpu_id, bool *group_generated,
			      struct snd_soc_codec_conf *codec_conf,
			      int codec_count,
			      int *codec_conf_index)
{
	const struct snd_soc_acpi_link_adr *link_next;
	struct snd_soc_dai_link_component *codecs;
	int cpu_dai_id[SDW_MAX_CPU_DAIS];
	int cpu_dai_num, cpu_dai_index;
	unsigned int group_id;
	int codec_idx = 0;
	int i = 0, j = 0;
	int codec_index;
	int codec_num;
	int stream;
	int ret;
	int k;

	ret = get_slave_info(link, dev, cpu_dai_id, &cpu_dai_num, &codec_num,
			     &group_id, group_generated);
	if (ret)
		return ret;

	codecs = devm_kcalloc(dev, codec_num, sizeof(*codecs), GFP_KERNEL);
	if (!codecs)
		return -ENOMEM;

	/* generate codec name on different links in the same group */
	for (link_next = link; link_next && link_next->num_adr &&
	     i < cpu_dai_num; link_next++) {
		const struct snd_soc_acpi_endpoint *endpoints;

		endpoints = link_next->adr_d->endpoints;
		if (group_id && (!endpoints->aggregated ||
				 endpoints->group_id != group_id))
			continue;

		/* skip the link excluded by this processed group */
		if (cpu_dai_id[i] != ffs(link_next->mask) - 1)
			continue;

		ret = create_codec_dai_name(dev, link_next, codecs, codec_idx,
					    codec_conf, codec_count, codec_conf_index);
		if (ret < 0)
			return ret;

		/* check next link to create codec dai in the processed group */
		i++;
		codec_idx += link_next->num_adr;
	}

	/* find codec info to create BE DAI */
	codec_index = find_codec_info_part(link->adr_d[0].adr);
	if (codec_index < 0)
		return codec_index;

	cpu_dai_index = *cpu_id;
	for_each_pcm_streams(stream) {
		char *name, *cpu_name;
		int playback, capture;
		static const char * const sdw_stream_name[] = {
			"SDW%d-Playback",
			"SDW%d-Capture",
		};

		if (!codec_info_list[codec_index].direction[stream])
			continue;

		/* create stream name according to first link id */
		name = devm_kasprintf(dev, GFP_KERNEL,
				      sdw_stream_name[stream], cpu_dai_id[0]);
		if (!name)
			return -ENOMEM;

		/*
		 * generate CPU DAI name base on the sdw link ID and
		 * PIN ID with offset of 2 according to sdw dai driver.
		 */
		for (k = 0; k < cpu_dai_num; k++) {
			cpu_name = devm_kasprintf(dev, GFP_KERNEL,
						  "SDW%d Pin%d", cpu_dai_id[k],
						  j + SDW_INTEL_BIDIR_PDI_BASE);
			if (!cpu_name)
				return -ENOMEM;

			if (cpu_dai_index >= sdw_cpu_dai_num) {
				dev_err(dev, "invalid cpu dai index %d",
					cpu_dai_index);
				return -EINVAL;
			}

			cpus[cpu_dai_index++].dai_name = cpu_name;
		}

		if (*be_index >= sdw_be_num) {
			dev_err(dev, " invalid be dai index %d", *be_index);
			return -EINVAL;
		}

		if (*cpu_id >= sdw_cpu_dai_num) {
			dev_err(dev, " invalid cpu dai index %d", *cpu_id);
			return -EINVAL;
		}

		playback = (stream == SNDRV_PCM_STREAM_PLAYBACK);
		capture = (stream == SNDRV_PCM_STREAM_CAPTURE);
		init_dai_link(dai_links + *be_index, *be_index, name,
			      playback, capture,
			      cpus + *cpu_id, cpu_dai_num,
			      codecs, codec_num,
			      NULL, &sdw_ops);

		ret = set_codec_init_func(link, dai_links + (*be_index)++,
					  playback, group_id);
		if (ret < 0) {
			dev_err(dev, "failed to init codec %d", codec_index);
			return ret;
		}

		*cpu_id += cpu_dai_num;
		j++;
	}

	return 0;
}

/*
 * DAI link ID of SSP & DMIC & HDMI are based on last
 * link ID used by sdw link. Since be_id may be changed
 * in init func of sdw codec, it is not equal to be_id
 */
static inline int get_next_be_id(struct snd_soc_dai_link *links,
				 int be_id)
{
	return links[be_id - 1].id + 1;
}

#define IDISP_CODEC_MASK	0x4

static int sof_card_codec_conf_alloc(struct device *dev,
				     struct snd_soc_acpi_mach_params *mach_params,
				     struct snd_soc_codec_conf **codec_conf,
				     int *codec_conf_count)
{
	const struct snd_soc_acpi_link_adr *adr_link;
	struct snd_soc_codec_conf *c_conf;
	int num_codecs = 0;
	int i;

	adr_link = mach_params->links;
	if (!adr_link)
		return -EINVAL;

	/* generate DAI links by each sdw link */
	for (; adr_link->num_adr; adr_link++) {
		for (i = 0; i < adr_link->num_adr; i++) {
			if (!adr_link->adr_d[i].name_prefix) {
				dev_err(dev, "codec 0x%llx does not have a name prefix\n",
					adr_link->adr_d[i].adr);
				return -EINVAL;
			}
		}
		num_codecs += adr_link->num_adr;
	}

	c_conf = devm_kzalloc(dev, num_codecs * sizeof(*c_conf), GFP_KERNEL);
	if (!c_conf)
		return -ENOMEM;

	*codec_conf = c_conf;
	*codec_conf_count = num_codecs;

	return 0;
}

static int sof_card_dai_links_create(struct device *dev,
				     struct snd_soc_acpi_mach *mach,
				     struct snd_soc_card *card)
{
	int ssp_num, sdw_be_num = 0, hdmi_num = 0, dmic_num;
	struct mc_private *ctx = snd_soc_card_get_drvdata(card);
	struct snd_soc_dai_link_component *idisp_components;
	struct snd_soc_dai_link_component *ssp_components;
	struct snd_soc_acpi_mach_params *mach_params;
	const struct snd_soc_acpi_link_adr *adr_link;
	struct snd_soc_dai_link_component *cpus;
	struct snd_soc_codec_conf *codec_conf;
	int codec_conf_count;
	int codec_conf_index = 0;
	bool group_generated[SDW_MAX_GROUPS];
	int ssp_codec_index, ssp_mask;
	struct snd_soc_dai_link *links;
	int num_links, link_id = 0;
	char *name, *cpu_name;
	int total_cpu_dai_num;
	int sdw_cpu_dai_num;
	int i, j, be_id = 0;
	int cpu_id = 0;
	int comp_num;
	int ret;

	mach_params = &mach->mach_params;

	/* allocate codec conf, will be populated when dailinks are created */
	ret = sof_card_codec_conf_alloc(dev, mach_params, &codec_conf, &codec_conf_count);
	if (ret < 0)
		return ret;

	/* reset amp_num to ensure amp_num++ starts from 0 in each probe */
	for (i = 0; i < ARRAY_SIZE(codec_info_list); i++)
		codec_info_list[i].amp_num = 0;

	if (sof_sdw_quirk & SOF_SDW_TGL_HDMI)
		hdmi_num = SOF_TGL_HDMI_COUNT;
	else
		hdmi_num = SOF_PRE_TGL_HDMI_COUNT;

	ssp_mask = SOF_SSP_GET_PORT(sof_sdw_quirk);
	/*
	 * on generic tgl platform, I2S or sdw mode is supported
	 * based on board rework. A ACPI device is registered in
	 * system only when I2S mode is supported, not sdw mode.
	 * Here check ACPI ID to confirm I2S is supported.
	 */
	ssp_codec_index = find_codec_info_acpi(mach->id);
	ssp_num = ssp_codec_index >= 0 ? hweight_long(ssp_mask) : 0;
	comp_num = hdmi_num + ssp_num;

	ret = get_sdw_dailink_info(mach_params->links,
				   &sdw_be_num, &sdw_cpu_dai_num);
	if (ret < 0) {
		dev_err(dev, "failed to get sdw link info %d", ret);
		return ret;
	}

	if (mach_params->codec_mask & IDISP_CODEC_MASK)
		ctx->idisp_codec = true;

	/* enable dmic01 & dmic16k */
	dmic_num = (sof_sdw_quirk & SOF_SDW_PCH_DMIC || mach_params->dmic_num) ? 2 : 0;
	comp_num += dmic_num;

	dev_dbg(dev, "sdw %d, ssp %d, dmic %d, hdmi %d", sdw_be_num, ssp_num,
		dmic_num, ctx->idisp_codec ? hdmi_num : 0);

	/* allocate BE dailinks */
	num_links = comp_num + sdw_be_num;
	links = devm_kcalloc(dev, num_links, sizeof(*links), GFP_KERNEL);

	/* allocated CPU DAIs */
	total_cpu_dai_num = comp_num + sdw_cpu_dai_num;
	cpus = devm_kcalloc(dev, total_cpu_dai_num, sizeof(*cpus),
			    GFP_KERNEL);

	if (!links || !cpus)
		return -ENOMEM;

	/* SDW */
	if (!sdw_be_num)
		goto SSP;

	adr_link = mach_params->links;
	if (!adr_link)
		return -EINVAL;

	/*
	 * SoundWire Slaves aggregated in the same group may be
	 * located on different hardware links. Clear array to indicate
	 * CPU DAIs for this group have not been generated.
	 */
	for (i = 0; i < SDW_MAX_GROUPS; i++)
		group_generated[i] = false;

	/* generate DAI links by each sdw link */
	for (; adr_link->num_adr; adr_link++) {
		const struct snd_soc_acpi_endpoint *endpoint;

		endpoint = adr_link->adr_d->endpoints;
		if (endpoint->aggregated && !endpoint->group_id) {
			dev_err(dev, "invalid group id on link %x",
				adr_link->mask);
			continue;
		}

		/* this group has been generated */
		if (endpoint->aggregated &&
		    group_generated[endpoint->group_id])
			continue;

		ret = create_sdw_dailink(dev, &be_id, links, sdw_be_num,
					 sdw_cpu_dai_num, cpus, adr_link,
					 &cpu_id, group_generated,
					 codec_conf, codec_conf_count,
					 &codec_conf_index);
		if (ret < 0) {
			dev_err(dev, "failed to create dai link %d", be_id);
			return -ENOMEM;
		}
	}

	/* non-sdw DAI follows sdw DAI */
	link_id = be_id;

	/* get BE ID for non-sdw DAI */
	be_id = get_next_be_id(links, be_id);

SSP:
	/* SSP */
	if (!ssp_num)
		goto DMIC;

	for (i = 0, j = 0; ssp_mask; i++, ssp_mask >>= 1) {
		struct sof_sdw_codec_info *info;
		int playback, capture;
		char *codec_name;

		if (!(ssp_mask & 0x1))
			continue;

		name = devm_kasprintf(dev, GFP_KERNEL,
				      "SSP%d-Codec", i);
		if (!name)
			return -ENOMEM;

		cpu_name = devm_kasprintf(dev, GFP_KERNEL, "SSP%d Pin", i);
		if (!cpu_name)
			return -ENOMEM;

		ssp_components = devm_kzalloc(dev, sizeof(*ssp_components),
					      GFP_KERNEL);
		if (!ssp_components)
			return -ENOMEM;

		info = &codec_info_list[ssp_codec_index];
		codec_name = devm_kasprintf(dev, GFP_KERNEL, "i2c-%s:0%d",
					    info->acpi_id, j++);
		if (!codec_name)
			return -ENOMEM;

		ssp_components->name = codec_name;
		ssp_components->dai_name = info->dai_name;
		cpus[cpu_id].dai_name = cpu_name;

		playback = info->direction[SNDRV_PCM_STREAM_PLAYBACK];
		capture = info->direction[SNDRV_PCM_STREAM_CAPTURE];
		init_dai_link(links + link_id, be_id, name,
			      playback, capture,
			      cpus + cpu_id, 1,
			      ssp_components, 1,
			      NULL, info->ops);

		ret = info->init(NULL, links + link_id, info, 0);
		if (ret < 0)
			return ret;

		INC_ID(be_id, cpu_id, link_id);
	}

DMIC:
	/* dmic */
	if (dmic_num > 0) {
		cpus[cpu_id].dai_name = "DMIC01 Pin";
		init_dai_link(links + link_id, be_id, "dmic01",
			      0, 1, // DMIC only supports capture
			      cpus + cpu_id, 1,
			      dmic_component, 1,
			      sof_sdw_dmic_init, NULL);
		INC_ID(be_id, cpu_id, link_id);

		cpus[cpu_id].dai_name = "DMIC16k Pin";
		init_dai_link(links + link_id, be_id, "dmic16k",
			      0, 1, // DMIC only supports capture
			      cpus + cpu_id, 1,
			      dmic_component, 1,
			      /* don't call sof_sdw_dmic_init() twice */
			      NULL, NULL);
		INC_ID(be_id, cpu_id, link_id);
	}

	/* HDMI */
	if (hdmi_num > 0) {
		idisp_components = devm_kcalloc(dev, hdmi_num,
						sizeof(*idisp_components),
						GFP_KERNEL);
		if (!idisp_components)
			return -ENOMEM;
	}

	for (i = 0; i < hdmi_num; i++) {
		name = devm_kasprintf(dev, GFP_KERNEL,
				      "iDisp%d", i + 1);
		if (!name)
			return -ENOMEM;

		if (ctx->idisp_codec) {
			idisp_components[i].name = "ehdaudio0D2";
			idisp_components[i].dai_name = devm_kasprintf(dev,
								      GFP_KERNEL,
								      "intel-hdmi-hifi%d",
								      i + 1);
			if (!idisp_components[i].dai_name)
				return -ENOMEM;
		} else {
			idisp_components[i].name = "snd-soc-dummy";
			idisp_components[i].dai_name = "snd-soc-dummy-dai";
		}

		cpu_name = devm_kasprintf(dev, GFP_KERNEL,
					  "iDisp%d Pin", i + 1);
		if (!cpu_name)
			return -ENOMEM;

		cpus[cpu_id].dai_name = cpu_name;
		init_dai_link(links + link_id, be_id, name,
			      1, 0, // HDMI only supports playback
			      cpus + cpu_id, 1,
			      idisp_components + i, 1,
			      sof_sdw_hdmi_init, NULL);
		INC_ID(be_id, cpu_id, link_id);
	}

	card->dai_link = links;
	card->num_links = num_links;

	card->codec_conf = codec_conf;
	card->num_configs = codec_conf_count;

	return 0;
}

static int sof_sdw_card_late_probe(struct snd_soc_card *card)
{
	int i, ret;

	for (i = 0; i < ARRAY_SIZE(codec_info_list); i++) {
		if (!codec_info_list[i].late_probe)
			continue;

		ret = codec_info_list[i].codec_card_late_probe(card);
		if (ret < 0)
			return ret;
	}

	return sof_sdw_hdmi_card_late_probe(card);
}

/* SoC card */
static const char sdw_card_long_name[] = "Intel Soundwire SOF";

static struct snd_soc_card card_sof_sdw = {
	.name = "soundwire",
	.owner = THIS_MODULE,
	.late_probe = sof_sdw_card_late_probe,
};

static int mc_probe(struct platform_device *pdev)
{
	struct snd_soc_card *card = &card_sof_sdw;
	struct snd_soc_acpi_mach *mach;
	struct mc_private *ctx;
	int amp_num = 0, i;
	int ret;

	dev_dbg(&pdev->dev, "Entry %s\n", __func__);

	ctx = devm_kzalloc(&pdev->dev, sizeof(*ctx), GFP_KERNEL);
	if (!ctx)
		return -ENOMEM;

	dmi_check_system(sof_sdw_quirk_table);

	if (quirk_override != -1) {
		dev_info(&pdev->dev, "Overriding quirk 0x%lx => 0x%x\n",
			 sof_sdw_quirk, quirk_override);
		sof_sdw_quirk = quirk_override;
	}
	log_quirks(&pdev->dev);

	INIT_LIST_HEAD(&ctx->hdmi_pcm_list);

	card->dev = &pdev->dev;
	snd_soc_card_set_drvdata(card, ctx);

	mach = pdev->dev.platform_data;
	ret = sof_card_dai_links_create(&pdev->dev, mach,
					card);
	if (ret < 0)
		return ret;

	ctx->common_hdmi_codec_drv = mach->mach_params.common_hdmi_codec_drv;

	/*
	 * the default amp_num is zero for each codec and
	 * amp_num will only be increased for active amp
	 * codecs on used platform
	 */
	for (i = 0; i < ARRAY_SIZE(codec_info_list); i++)
		amp_num += codec_info_list[i].amp_num;

	card->components = devm_kasprintf(card->dev, GFP_KERNEL,
					  "cfg-spk:%d cfg-amp:%d",
					  (sof_sdw_quirk & SOF_SDW_FOUR_SPK)
					  ? 4 : 2, amp_num);
	if (!card->components)
		return -ENOMEM;

	card->long_name = sdw_card_long_name;

	/* Register the card */
	ret = devm_snd_soc_register_card(&pdev->dev, card);
	if (ret) {
		dev_err(card->dev, "snd_soc_register_card failed %d\n", ret);
		return ret;
	}

	platform_set_drvdata(pdev, card);

	return ret;
}

static int mc_remove(struct platform_device *pdev)
{
	struct snd_soc_card *card = platform_get_drvdata(pdev);
	struct snd_soc_dai_link *link;
	int ret;
	int i, j;

	for (i = 0; i < ARRAY_SIZE(codec_info_list); i++) {
		if (!codec_info_list[i].exit)
			continue;
		/*
		 * We don't need to call .exit function if there is no matched
		 * dai link found.
		 */
		for_each_card_prelinks(card, j, link) {
			if (!strcmp(link->codecs[0].dai_name,
				    codec_info_list[i].dai_name)) {
				ret = codec_info_list[i].exit(&pdev->dev, link);
				if (ret)
					dev_warn(&pdev->dev,
						 "codec exit failed %d\n",
						 ret);
				break;
			}
		}
	}

	return 0;
}

static struct platform_driver sof_sdw_driver = {
	.driver = {
		.name = "sof_sdw",
		.pm = &snd_soc_pm_ops,
	},
	.probe = mc_probe,
	.remove = mc_remove,
};

module_platform_driver(sof_sdw_driver);

MODULE_DESCRIPTION("ASoC SoundWire Generic Machine driver");
MODULE_AUTHOR("Bard Liao <yung-chuan.liao@linux.intel.com>");
MODULE_AUTHOR("Rander Wang <rander.wang@linux.intel.com>");
MODULE_AUTHOR("Pierre-Louis Bossart <pierre-louis.bossart@linux.intel.com>");
MODULE_LICENSE("GPL v2");
MODULE_ALIAS("platform:sof_sdw");<|MERGE_RESOLUTION|>--- conflicted
+++ resolved
@@ -55,24 +55,7 @@
 			DMI_MATCH(DMI_SYS_VENDOR, "Intel Corporation"),
 			DMI_MATCH(DMI_PRODUCT_NAME, "CometLake Client"),
 		},
-<<<<<<< HEAD
-		.driver_data = (void *)(SOF_SDW_TGL_HDMI |
-					SOF_RT711_JD_SRC_JD2 |
-					SOF_RT715_DAI_ID_FIX),
-=======
 		.driver_data = (void *)SOF_SDW_PCH_DMIC,
->>>>>>> 2bf9d1b4
-	},
-	{
-		.callback = sof_sdw_quirk_cb,
-		.matches = {
-			DMI_MATCH(DMI_SYS_VENDOR, "Dell Inc"),
-			DMI_EXACT_MATCH(DMI_PRODUCT_SKU, "0A5E")
-		},
-		.driver_data = (void *)(SOF_SDW_TGL_HDMI |
-					SOF_RT711_JD_SRC_JD2 |
-					SOF_RT715_DAI_ID_FIX |
-					SOF_SDW_FOUR_SPK),
 	},
 	{
 		.callback = sof_sdw_quirk_cb,
@@ -174,8 +157,6 @@
 		},
 		.driver_data = (void *)(SOF_SDW_TGL_HDMI |
 					SOF_SDW_PCH_DMIC |
-<<<<<<< HEAD
-=======
 					SOF_SDW_FOUR_SPK),
 	},
 	{
@@ -204,7 +185,6 @@
 		.driver_data = (void *)(SOF_SDW_TGL_HDMI |
 					SOF_RT711_JD_SRC_JD2 |
 					SOF_RT715_DAI_ID_FIX |
->>>>>>> 2bf9d1b4
 					SOF_SDW_FOUR_SPK),
 	},
 	{}
