# SPDX-License-Identifier: GPL-2.0-only
menu "SoC Audio for Freescale CPUs"

comment "Common SoC Audio options for Freescale CPUs:"

config SND_SOC_FSL_ASRC
	tristate "Asynchronous Sample Rate Converter (ASRC) module support"
	depends on HAS_DMA
	select REGMAP_MMIO
	select SND_SOC_GENERIC_DMAENGINE_PCM
	help
	  Say Y if you want to add Asynchronous Sample Rate Converter (ASRC)
	  support for the Freescale CPUs.
	  This option is only useful for out-of-tree drivers since
	  in-tree drivers select it automatically.

config SND_SOC_FSL_SAI
	tristate "Synchronous Audio Interface (SAI) module support"
	select REGMAP_MMIO
	select SND_SOC_IMX_PCM_DMA if SND_IMX_SOC != n
	select SND_SOC_GENERIC_DMAENGINE_PCM
	help
	  Say Y if you want to add Synchronous Audio Interface (SAI)
	  support for the Freescale CPUs.
	  This option is only useful for out-of-tree drivers since
	  in-tree drivers select it automatically.

config SND_SOC_FSL_AUDMIX
	tristate "Audio Mixer (AUDMIX) module support"
	select REGMAP_MMIO
	help
	  Say Y if you want to add Audio Mixer (AUDMIX)
	  support for the NXP iMX CPUs.

config SND_SOC_FSL_SSI
	tristate "Synchronous Serial Interface module (SSI) support"
	select SND_SOC_IMX_PCM_DMA if SND_IMX_SOC != n
	select SND_SOC_IMX_PCM_FIQ if SND_IMX_SOC != n && (MXC_TZIC || MXC_AVIC)
	select REGMAP_MMIO
	help
	  Say Y if you want to add Synchronous Serial Interface (SSI)
	  support for the Freescale CPUs.
	  This option is only useful for out-of-tree drivers since
	  in-tree drivers select it automatically.

config SND_SOC_FSL_SPDIF
	tristate "Sony/Philips Digital Interface (S/PDIF) module support"
	select REGMAP_MMIO
	select SND_SOC_IMX_PCM_DMA if SND_IMX_SOC != n
	select SND_SOC_IMX_PCM_FIQ if SND_IMX_SOC != n && (MXC_TZIC || MXC_AVIC)
	select BITREVERSE
	help
	  Say Y if you want to add Sony/Philips Digital Interface (SPDIF)
	  support for the Freescale CPUs.
	  This option is only useful for out-of-tree drivers since
	  in-tree drivers select it automatically.

config SND_SOC_FSL_ESAI
	tristate "Enhanced Serial Audio Interface (ESAI) module support"
	select REGMAP_MMIO
	select SND_SOC_IMX_PCM_DMA if SND_IMX_SOC != n
	help
	  Say Y if you want to add Enhanced Synchronous Audio Interface
	  (ESAI) support for the Freescale CPUs.
	  This option is only useful for out-of-tree drivers since
	  in-tree drivers select it automatically.

config SND_SOC_FSL_MICFIL
	tristate "Pulse Density Modulation Microphone Interface (MICFIL) module support"
	select REGMAP_MMIO
	select SND_SOC_IMX_PCM_DMA if SND_IMX_SOC != n
	select SND_SOC_GENERIC_DMAENGINE_PCM
	help
	  Say Y if you want to add Pulse Density Modulation microphone
	  interface (MICFIL) support for NXP.

config SND_SOC_FSL_EASRC
	tristate "Enhanced ASRC module support"
	select REGMAP_MMIO
	select SND_SOC_GENERIC_DMAENGINE_PCM
	help
	  Say Y if you want to add Enhanced ASRC support for NXP. The ASRC is
	  a digital module that converts audio from a source sample rate to a
	  destination sample rate. It is a new design module compare with the
	  old ASRC.

config SND_SOC_FSL_DSP
	tristate "dsp module support"
	select SND_SOC_COMPRESS
	help
	  Say Y if you want to add hifi 4 support for the Freescale CPUs.
	  which is a DSP core for audio processing.
	  This option is only useful for out-of-tree drivers since
	  in-tree drivers select it automatically.

config SND_SOC_FSL_UTILS
	tristate

config SND_SOC_FSL_HDMI
	tristate

config SND_SOC_IMX_PCM_DMA
	tristate
	select SND_SOC_GENERIC_DMAENGINE_PCM

config SND_SOC_IMX_AUDMUX
	tristate "Digital Audio Mux module support"
	help
	  Say Y if you want to add Digital Audio Mux (AUDMUX) support
	  for the ARM i.MX CPUs.
	  This option is only useful for out-of-tree drivers since
	  in-tree drivers select it automatically.

config SND_POWERPC_SOC
	tristate "SoC Audio for Freescale PowerPC CPUs"
	depends on FSL_SOC || PPC_MPC52xx
	help
	  Say Y or M if you want to add support for codecs attached to
	  the PowerPC CPUs.

config SND_IMX_SOC
	tristate "SoC Audio for Freescale i.MX CPUs"
	depends on ARCH_MXC || ARCH_MXC_ARM64 || COMPILE_TEST
	help
	  Say Y or M if you want to add support for codecs attached to
	  the i.MX CPUs.

if SND_POWERPC_SOC

config SND_MPC52xx_DMA
	tristate

config SND_SOC_POWERPC_DMA
	tristate

comment "SoC Audio support for Freescale PPC boards:"

config SND_SOC_MPC8610_HPCD
	tristate "ALSA SoC support for the Freescale MPC8610 HPCD board"
	# I2C is necessary for the CS4270 driver
	depends on MPC8610_HPCD && I2C
	select SND_SOC_FSL_SSI
	select SND_SOC_FSL_UTILS
	select SND_SOC_POWERPC_DMA
	select SND_SOC_CS4270
	select SND_SOC_CS4270_VD33_ERRATA
	default y if MPC8610_HPCD
	help
	  Say Y if you want to enable audio on the Freescale MPC8610 HPCD.

config SND_SOC_P1022_DS
	tristate "ALSA SoC support for the Freescale P1022 DS board"
	# I2C is necessary for the WM8776 driver
	depends on P1022_DS && I2C
	select SND_SOC_FSL_SSI
	select SND_SOC_FSL_UTILS
	select SND_SOC_POWERPC_DMA
	select SND_SOC_WM8776
	default y if P1022_DS
	help
	  Say Y if you want to enable audio on the Freescale P1022 DS board.
	  This will also include the Wolfson Microelectronics WM8776 codec
	  driver.

config SND_SOC_P1022_RDK
	tristate "ALSA SoC support for the Freescale / iVeia P1022 RDK board"
	# I2C is necessary for the WM8960 driver
	depends on P1022_RDK && I2C
	select SND_SOC_FSL_SSI
	select SND_SOC_FSL_UTILS
	select SND_SOC_POWERPC_DMA
	select SND_SOC_WM8960
	default y if P1022_RDK
	help
	  Say Y if you want to enable audio on the Freescale / iVeia
	  P1022 RDK board.  This will also include the Wolfson
	  Microelectronics WM8960 codec driver.

config SND_SOC_MPC5200_I2S
	tristate "Freescale MPC5200 PSC in I2S mode driver"
	depends on PPC_MPC52xx && PPC_BESTCOMM
	select SND_MPC52xx_DMA
	select PPC_BESTCOMM_GEN_BD
	help
	  Say Y here to support the MPC5200 PSCs in I2S mode.

config SND_SOC_MPC5200_AC97
	tristate "Freescale MPC5200 PSC in AC97 mode driver"
	depends on PPC_MPC52xx && PPC_BESTCOMM
	select SND_SOC_AC97_BUS
	select SND_MPC52xx_DMA
	select PPC_BESTCOMM_GEN_BD
	help
	  Say Y here to support the MPC5200 PSCs in AC97 mode.

config SND_MPC52xx_SOC_PCM030
	tristate "SoC AC97 Audio support for Phytec pcm030 and WM9712"
	depends on PPC_MPC5200_SIMPLE
	select SND_SOC_MPC5200_AC97
	select SND_SOC_WM9712
	help
	  Say Y if you want to add support for sound on the Phytec pcm030
	  baseboard.

config SND_MPC52xx_SOC_EFIKA
	tristate "SoC AC97 Audio support for bbplan Efika and STAC9766"
	depends on PPC_EFIKA
	select SND_SOC_MPC5200_AC97
	select SND_SOC_STAC9766
	help
	  Say Y if you want to add support for sound on the Efika.

endif # SND_POWERPC_SOC

config SND_SOC_IMX_PCM_FIQ
	tristate
	default y if SND_SOC_IMX_SSI=y && (SND_SOC_FSL_SSI=m || SND_SOC_FSL_SPDIF=m) && (MXC_TZIC || MXC_AVIC)
	select FIQ

if SND_IMX_SOC

config SND_SOC_IMX_SSI
	tristate
	select SND_SOC_FSL_UTILS

config SND_SOC_IMX_HDMI_DMA
	bool
	select SND_SOC_GENERIC_DMAENGINE_PCM
	select SND_SOC_IMX_PCM_DMA

comment "SoC Audio support for Freescale i.MX boards:"

config SND_MXC_SOC_WM1133_EV1
	tristate "Audio on the i.MX31ADS with WM1133-EV1 fitted"
	depends on MACH_MX31ADS_WM1133_EV1
	select SND_SOC_WM8350
	select SND_SOC_IMX_PCM_FIQ
	select SND_SOC_IMX_AUDMUX
	select SND_SOC_IMX_SSI
	help
	  Enable support for audio on the i.MX31ADS with the WM1133-EV1
	  PMIC board with WM8835x fitted.

config SND_SOC_MX27VIS_AIC32X4
	tristate "SoC audio support for Visstrim M10 boards"
	depends on MACH_IMX27_VISSTRIM_M10 && I2C
	select SND_SOC_TLV320AIC32X4
	select SND_SOC_IMX_PCM_DMA
	select SND_SOC_IMX_AUDMUX
	select SND_SOC_IMX_SSI
	help
	  Say Y if you want to add support for SoC audio on Visstrim SM10
	  board with TLV320AIC32X4 codec.

config SND_SOC_PHYCORE_AC97
	tristate "SoC Audio support for Phytec phyCORE (and phyCARD) boards"
	depends on MACH_PCM043 || MACH_PCA100
	select SND_SOC_AC97_BUS
	select SND_SOC_WM9712
	select SND_SOC_IMX_PCM_FIQ
	select SND_SOC_IMX_AUDMUX
	select SND_SOC_IMX_SSI
	help
	  Say Y if you want to add support for SoC audio on Phytec phyCORE
	  and phyCARD boards in AC97 mode

config SND_SOC_EUKREA_TLV320
	tristate "Eukrea TLV320"
	depends on ARCH_MXC && !ARM64 && I2C
	select SND_SOC_TLV320AIC23_I2C
	select SND_SOC_IMX_AUDMUX
	select SND_SOC_IMX_SSI
	select SND_SOC_FSL_SSI
	select SND_SOC_IMX_PCM_DMA
	help
	  Enable I2S based access to the TLV320AIC23B codec attached
	  to the SSI interface

config SND_SOC_IMX_AK4458
	tristate "SoC Audio support for i.MX boards with AK4458"
	depends on OF && I2C
	select SND_SOC_AK4458_I2C
	select SND_SOC_IMX_PCM_DMA
	select SND_SOC_FSL_SAI
	select SND_SOC_FSL_UTILS
	help
	  SoC Audio support for i.MX boards with AK4458
	  Say Y if you want to add support for SoC audio on an i.MX board with
	  an AK4458 DAC.

config SND_SOC_IMX_AK5558
	tristate "SoC Audio support for i.MX boards with AK5558"
	depends on OF && I2C
	select SND_SOC_AK5558
	select SND_SOC_IMX_PCM_DMA
	select SND_SOC_FSL_SAI
	select SND_SOC_FSL_UTILS
	help
	  SoC Audio support for i.MX boards with AK5558
	  Say Y if you want to add support for SoC audio on an i.MX board with
	  an AK5558 ADC.

config SND_SOC_IMX_AK4497
	tristate "SoC Audio support for i.MX boards with AK4497"
	depends on OF && I2C
	select SND_SOC_AK4458
	select SND_SOC_IMX_PCM_DMA
	select SND_SOC_FSL_SAI
	select SND_SOC_FSL_UTILS
	help
	  SoC Audio support for i.MX boards with AK4497
	  Say Y if you want to add support for SoC audio on an i.MX board with
	  an AK4497 DAC.

config SND_SOC_IMX_WM8960
	tristate "SoC Audio support for i.MX boards with wm8960"
	depends on OF && I2C
	select SND_SOC_WM8960
	select SND_SOC_IMX_PCM_DMA
	select SND_SOC_FSL_SAI
	select SND_SOC_FSL_UTILS
	select SND_KCTL_JACK
	help
	  SoC Audio support for i.MX boards with WM8960
	  Say Y if you want to add support for SoC audio on an i.MX board with
	  a wm8960 codec.

config SND_SOC_IMX_WM8524
	tristate "SoC Audio support for i.MX boards with wm8524"
	depends on OF && I2C
	select SND_SOC_WM8524
	select SND_SOC_IMX_PCM_DMA
	select SND_SOC_FSL_SAI
	select SND_SOC_FSL_UTILS
	select SND_KCTL_JACK
	help
	  SoC Audio support for i.MX boards with WM8524
	  Say Y if you want to add support for SoC audio on an i.MX board with
	  a wm8524 codec.

config SND_SOC_IMX_SII902X
	tristate "SoC Audio support for i.MX boards with sii902x"
	depends on OF && I2C
	select SND_SOC_IMX_PCM_DMA
	select SND_SOC_FSL_SAI
	select SND_SOC_FSL_UTILS
	help
	 SoC Audio support for i.MX boards with SII902X
	 Say Y if you want to add support for SoC audio on an i.MX board with
	 a sii902x.

config SND_SOC_IMX_WM8958
	tristate "SoC Audio support for i.MX boards with wm8958"
	depends on OF && I2C
	select MFD_WM8994
	select SND_SOC_WM8994
	select SND_SOC_IMX_PCM_DMA
	select SND_SOC_FSL_SAI
	select SND_SOC_FSL_UTILS
	select SND_KCTL_JACK
	help
	 SoC Audio support for i.MX boards with WM8958
	 Say Y if you want to add support for SoC audio on an i.MX board with
	 a wm8958 codec.

config SND_SOC_IMX_CS42888
	tristate "SoC Audio support for i.MX boards with cs42888"
	depends on OF && I2C
	select SND_SOC_CS42XX8_I2C
	select SND_SOC_IMX_PCM_DMA
	select SND_SOC_FSL_ESAI
	select SND_SOC_FSL_ASRC
	select SND_SOC_FSL_UTILS
	help
	 SoC Audio support for i.MX boards with cs42888
	 Say Y if you want to add support for SoC audio on an i.MX board with
	 a cs42888 codec.

config SND_SOC_IMX_WM8962
	tristate "SoC Audio support for i.MX boards with wm8962"
	depends on OF && I2C && INPUT
	select SND_SOC_WM8962
	select SND_SOC_IMX_PCM_DMA
	select SND_SOC_IMX_AUDMUX
	select SND_SOC_FSL_SSI
	select SND_KCTL_JACK
	help
	  Say Y if you want to add support for SoC audio on an i.MX board with
	  a wm8962 codec.

config SND_SOC_IMX_WM8962_ANDROID
	tristate "SoC Audio support for i.MX boards with wm8962 in android"
	depends on SND_SOC_IMX_WM8962=y
	help
	  Say Y if you want to add support for SoC audio on an i.MX board with
	  a wm8962 codec in android.

config SND_SOC_IMX_MICFIL
	tristate "SoC Audio support for i.MX boards with micfil"
	depends on OF && I2C
	select SND_SOC_IMX_PCM_DMA
	select SND_SOC_FSL_MICFIL
	help
	  Soc Audio support for i.MX boards with micfil
	  Say Y if you want to add support for SoC audio on
	  an i.MX board with micfil.

config SND_SOC_IMX_ES8328
	tristate "SoC Audio support for i.MX boards with the ES8328 codec"
	depends on OF && (I2C || SPI)
	select SND_SOC_ES8328_I2C if I2C
	select SND_SOC_ES8328_SPI if SPI_MASTER
	select SND_SOC_IMX_PCM_DMA
	select SND_SOC_IMX_AUDMUX
	select SND_SOC_FSL_SSI
	help
	  Say Y if you want to add support for the ES8328 audio codec connected
	  via SSI/I2S over either SPI or I2C.

config SND_SOC_IMX_SGTL5000
	tristate "SoC Audio support for i.MX boards with sgtl5000"
	depends on OF && I2C
	select SND_SOC_SGTL5000
	select SND_SOC_IMX_PCM_DMA
	select SND_SOC_IMX_AUDMUX
	select SND_SOC_FSL_SSI
	help
	  Say Y if you want to add support for SoC audio on an i.MX board with
	  a sgtl5000 codec.

config SND_SOC_IMX_MQS
	tristate "SoC Audio support for i.MX boards with MQS"
	depends on OF
	select SND_SOC_IMX_PCM_DMA
	select SND_SOC_FSL_SAI
	select SND_SOC_FSL_MQS
	select SND_SOC_FSL_UTILS

config SND_SOC_IMX_SPDIF
	tristate "SoC Audio support for i.MX boards with S/PDIF"
	select SND_SOC_IMX_PCM_DMA
	select SND_SOC_FSL_SPDIF
	help
	  SoC Audio support for i.MX boards with S/PDIF
	  Say Y if you want to add support for SoC audio on an i.MX board with
	  a S/DPDIF.

config SND_SOC_IMX_MC13783
	tristate "SoC Audio support for I.MX boards with mc13783"
	depends on MFD_MC13XXX && ARM
	select SND_SOC_IMX_SSI
	select SND_SOC_IMX_AUDMUX
	select SND_SOC_MC13783
	select SND_SOC_IMX_PCM_DMA

config SND_SOC_FSL_ASOC_CARD
	tristate "Generic ASoC Sound Card with ASRC support"
	depends on OF && I2C
	# enforce SND_SOC_FSL_ASOC_CARD=m if SND_AC97_CODEC=m:
	depends on SND_AC97_CODEC || SND_AC97_CODEC=n
	select SND_SOC_IMX_AUDMUX
	select SND_SOC_IMX_PCM_DMA
	select SND_SOC_FSL_ESAI
	select SND_SOC_FSL_SAI
	select SND_SOC_FSL_SSI
	help
	 ALSA SoC Audio support with ASRC feature for Freescale SoCs that have
	 ESAI/SAI/SSI and connect with external CODECs such as WM8962, CS42888,
	 CS4271, CS4272, and SGTL5000.
	 Say Y if you want to add support for Freescale Generic ASoC Sound Card.

config SND_SOC_IMX_AUDMIX
	tristate "SoC Audio support for i.MX boards with AUDMIX"
	select SND_SOC_FSL_AUDMIX
	select SND_SOC_FSL_SAI
	help
	  SoC Audio support for i.MX boards with Audio Mixer
	  Say Y if you want to add support for SoC audio on an i.MX board with
	  an Audio Mixer.

<<<<<<< HEAD
config SND_SOC_IMX_PDM_MIC
	tristate "SoC Audio support for i.MX boards with PDM mic on SAI"
	depends on OF
	select SND_SOC_IMX_PDM_DMA
	select SND_SOC_FSL_SAI
	help
	  SoC Audio support for i.MX boards with PDM microphones on SAI
	  Say Y if you want to add support for SoC Audio support for i.MX boards
	  with PDM microphones on SAI.

config SND_SOC_IMX_DSP
	tristate "SoC Audio support for i.MX boards with DSP port"
	select SND_SOC_FSL_DSP
	select SND_SOC_COMPRESS
	help
	  SoC Audio support for i.MX boards with DSP audio
	  Say Y if you want to add support for SoC audio on an i.MX board with
	  IMX DSP.

config SND_SOC_IMX_SI476X
	tristate "SoC Audio support for i.MX boards with si476x"
	select SND_SOC_IMX_PCM_DMA
	select SND_SOC_IMX_AUDMUX
	select SND_SOC_FSL_SSI
	select SND_SOC_FSL_UTILS
	select SND_SOC_SI476X
	help
	  SoC Audio support for i.MX boards with SI476x
	  Say Y if you want to add support for Soc audio for the AMFM Tuner chip
	  SI476x module.
=======
config SND_SOC_IMX_HDMI
	tristate "SoC Audio support for i.MX boards with HDMI port"
	depends on MFD_MXC_HDMI
	select SND_SOC_IMX_HDMI_DMA
	select SND_SOC_FSL_HDMI
	select SND_SOC_HDMI_CODEC
	help
	  SoC Audio support for i.MX boards with HDMI audio
	  Say Y if you want to add support for SoC audio on an i.MX board with
	  IMX HDMI.

config SND_SOC_IMX_CDNHDMI
	tristate "SoC Audio support for i.MX boards with CDN HDMI port"
	depends on DRM_IMX_CDNS_MHDP
	select SND_SOC_IMX_PCM_DMA
	select SND_SOC_FSL_SAI
	select SND_SOC_HDMI_CODEC
	help
	  SoC Audio support for i.MX boards with CDN HDMI audio
	  Say Y if you want to add support for SoC audio on an i.MX board with
	  IMX CDN HDMI.
>>>>>>> 1e852d94

endif # SND_IMX_SOC

endmenu<|MERGE_RESOLUTION|>--- conflicted
+++ resolved
@@ -478,7 +478,6 @@
 	  Say Y if you want to add support for SoC audio on an i.MX board with
 	  an Audio Mixer.
 
-<<<<<<< HEAD
 config SND_SOC_IMX_PDM_MIC
 	tristate "SoC Audio support for i.MX boards with PDM mic on SAI"
 	depends on OF
@@ -509,7 +508,7 @@
 	  SoC Audio support for i.MX boards with SI476x
 	  Say Y if you want to add support for Soc audio for the AMFM Tuner chip
 	  SI476x module.
-=======
+
 config SND_SOC_IMX_HDMI
 	tristate "SoC Audio support for i.MX boards with HDMI port"
 	depends on MFD_MXC_HDMI
@@ -531,7 +530,6 @@
 	  SoC Audio support for i.MX boards with CDN HDMI audio
 	  Say Y if you want to add support for SoC audio on an i.MX board with
 	  IMX CDN HDMI.
->>>>>>> 1e852d94
 
 endif # SND_IMX_SOC
 
