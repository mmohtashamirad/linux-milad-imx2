--- conflicted
+++ resolved
@@ -86,22 +86,6 @@
 	return ret;
 }
 
-<<<<<<< HEAD
-static int fsl_rpmsg_hw_free(struct snd_pcm_substream *substream,
-			     struct snd_soc_dai *dai)
-{
-	struct fsl_rpmsg *rpmsg = snd_soc_dai_get_drvdata(dai);
-
-	if ((rpmsg->mclk != NULL) && (rpmsg->mclk_streams & BIT(substream->stream))) {
-		clk_disable_unprepare(rpmsg->mclk);
-		rpmsg->mclk_streams &= ~BIT(substream->stream);
-	}
-
-	return 0;
-}
-
-=======
->>>>>>> 8f2a7a17
 static int fsl_rpmsg_startup(struct snd_pcm_substream *substream,
 			     struct snd_soc_dai *cpu_dai)
 {
@@ -341,15 +325,15 @@
 		goto dma_err;
 	}
 
-<<<<<<< HEAD
 	if(rpmsg->ocram != NULL){
 		ret = clk_prepare_enable(rpmsg->ocram);
 		if (ret) {
 			dev_err(dev, "Failed to enable ocram clock %d\n", ret);
 			goto ocram_err;
 		}
-=======
-	if (!(rpmsg->mclk_streams & BIT(SNDRV_PCM_STREAM_CAPTURE))) {
+	}
+
+	if ((rpmsg->mclk != NULL) && !(rpmsg->mclk_streams & BIT(SNDRV_PCM_STREAM_CAPTURE))) {
 		ret = clk_prepare_enable(rpmsg->mclk);
 		if (ret) {
 			dev_err(dev, "failed to enable mclk: %d\n", ret);
@@ -359,7 +343,7 @@
 		rpmsg->mclk_streams |= BIT(SNDRV_PCM_STREAM_CAPTURE);
 	}
 
-	if (!(rpmsg->mclk_streams & BIT(SNDRV_PCM_STREAM_PLAYBACK))) {
+	if ((rpmsg->mclk != NULL) && !(rpmsg->mclk_streams & BIT(SNDRV_PCM_STREAM_PLAYBACK))) {
 		ret = clk_prepare_enable(rpmsg->mclk);
 		if (ret) {
 			dev_err(dev, "failed to enable mclk: %d\n", ret);
@@ -367,7 +351,6 @@
 		}
 
 		rpmsg->mclk_streams |= BIT(SNDRV_PCM_STREAM_PLAYBACK);
->>>>>>> 8f2a7a17
 	}
 
 	return 0;
@@ -384,21 +367,19 @@
 {
 	struct fsl_rpmsg *rpmsg = dev_get_drvdata(dev);
 
-<<<<<<< HEAD
 	if(rpmsg->ocram != NULL)
 		clk_disable_unprepare(rpmsg->ocram);
-=======
-	if (rpmsg->mclk_streams & BIT(SNDRV_PCM_STREAM_CAPTURE)) {
+
+	if ((rpmsg->mclk != NULL) && (rpmsg->mclk_streams & BIT(SNDRV_PCM_STREAM_CAPTURE))) {
 		clk_disable_unprepare(rpmsg->mclk);
 		rpmsg->mclk_streams &= ~BIT(SNDRV_PCM_STREAM_CAPTURE);
 	}
 
-	if (rpmsg->mclk_streams & BIT(SNDRV_PCM_STREAM_PLAYBACK)) {
+	if ((rpmsg->mclk != NULL) && (rpmsg->mclk_streams & BIT(SNDRV_PCM_STREAM_PLAYBACK))) {
 		clk_disable_unprepare(rpmsg->mclk);
 		rpmsg->mclk_streams &= ~BIT(SNDRV_PCM_STREAM_PLAYBACK);
 	}
 
->>>>>>> 8f2a7a17
 	clk_disable_unprepare(rpmsg->dma);
 	clk_disable_unprepare(rpmsg->ipg);
 
