--- conflicted
+++ resolved
@@ -175,22 +175,6 @@
 		goto fail;
 	}
 
-<<<<<<< HEAD
-#ifdef CONFIG_EXTCON
-	rpmsg_edev  = devm_extcon_dev_allocate(&pdev->dev, imx_rpmsg_extcon_cables);
-	if (IS_ERR(rpmsg_edev)) {
-		dev_err(&pdev->dev, "failed to allocate extcon device\n");
-		goto fail;
-	}
-	ret = devm_extcon_dev_register(&pdev->dev,rpmsg_edev);
-	if (ret < 0) {
-		dev_err(&pdev->dev, "failed to register extcon device\n");
-		goto fail;
-	}
-	extcon_set_state_sync(rpmsg_edev, EXTCON_JACK_LINE_OUT, 1);
-#endif
-
-=======
 	if (rpmsg_i2s->codec_wm8960) {
 		data->hp_jack.pin.pin = "Headphone Jack";
 		data->hp_jack.pin.mask = SND_JACK_HEADPHONE;
@@ -198,7 +182,21 @@
 				      &data->hp_jack.jack, &data->hp_jack.pin, 1);
 		snd_soc_jack_report(&data->hp_jack.jack, SND_JACK_HEADPHONE, SND_JACK_HEADPHONE);
 	}
->>>>>>> 0a4238ac
+
+#ifdef CONFIG_EXTCON
+	rpmsg_edev  = devm_extcon_dev_allocate(&pdev->dev, imx_rpmsg_extcon_cables);
+	if (IS_ERR(rpmsg_edev)) {
+		dev_err(&pdev->dev, "failed to allocate extcon device\n");
+		goto fail;
+	}
+	ret = devm_extcon_dev_register(&pdev->dev,rpmsg_edev);
+	if (ret < 0) {
+		dev_err(&pdev->dev, "failed to register extcon device\n");
+		goto fail;
+	}
+	extcon_set_state_sync(rpmsg_edev, EXTCON_JACK_LINE_OUT, 1);
+#endif
+
 fail:
 	if (cpu_np)
 		of_node_put(cpu_np);
