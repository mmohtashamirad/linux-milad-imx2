// SPDX-License-Identifier: GPL-2.0+
//
// Freescale ALSA SoC Digital Audio Interface (SAI) driver.
//
// Copyright 2012-2015 Freescale Semiconductor, Inc.

#include <linux/clk.h>
#include <linux/delay.h>
#include <linux/dmaengine.h>
#include <linux/module.h>
#include <linux/of_address.h>
#include <linux/of_device.h>
#include <linux/pinctrl/consumer.h>
#include <linux/pm_qos.h>
#include <linux/pm_runtime.h>
#include <linux/regmap.h>
#include <linux/slab.h>
#include <linux/time.h>
#include <sound/core.h>
#include <sound/dmaengine_pcm.h>
#include <sound/pcm_params.h>
#include <linux/mfd/syscon.h>
#include <linux/mfd/syscon/imx6q-iomuxc-gpr.h>
#include <linux/busfreq-imx.h>

#include "fsl_sai.h"
#include "fsl_utils.h"
#include "imx-pcm.h"

#define FSL_SAI_FLAGS (FSL_SAI_CSR_SEIE |\
		       FSL_SAI_CSR_FEIE)

static const unsigned int fsl_sai_rates[] = {
	8000, 11025, 12000, 16000, 22050,
	24000, 32000, 44100, 48000, 64000,
	88200, 96000, 176400, 192000, 352800,
	384000, 705600, 768000, 1411200, 2822400,
};

static const struct snd_pcm_hw_constraint_list fsl_sai_rate_constraints = {
	.count = ARRAY_SIZE(fsl_sai_rates),
	.list = fsl_sai_rates,
};

/**
 * fsl_sai_dir_is_synced - Check if stream is synced by the opposite stream
 *
 * SAI supports synchronous mode using bit/frame clocks of either Transmitter's
 * or Receiver's for both streams. This function is used to check if clocks of
 * the stream's are synced by the opposite stream.
 *
 * @sai: SAI context
 * @dir: stream direction
 */
static inline bool fsl_sai_dir_is_synced(struct fsl_sai *sai, int dir)
{
	int adir = (dir == TX) ? RX : TX;

	/* current dir in async mode while opposite dir in sync mode */
	return !sai->synchronous[dir] && sai->synchronous[adir];
}

static struct pinctrl_state *fsl_sai_get_pins_state(struct fsl_sai *sai, u32 bclk)
{
	struct pinctrl_state *state = NULL;

	if (sai->is_pdm_mode) {
		/* DSD512@44.1kHz, DSD512@48kHz */
		if (bclk >= 22579200)
			state = pinctrl_lookup_state(sai->pinctrl, "dsd512");

		/* Get default DSD state */
		if (IS_ERR_OR_NULL(state))
			state = pinctrl_lookup_state(sai->pinctrl, "dsd");
	} else {
		/* 706k32b2c, 768k32b2c, etc */
		if (bclk >= 45158400)
			state = pinctrl_lookup_state(sai->pinctrl, "pcm_b2m");
	}

	/* Get default state */
	if (IS_ERR_OR_NULL(state))
		state = pinctrl_lookup_state(sai->pinctrl, "default");

	return state;
}

static irqreturn_t fsl_sai_isr(int irq, void *devid)
{
	struct fsl_sai *sai = (struct fsl_sai *)devid;
	unsigned int ofs = sai->soc_data->reg_offset;
	struct device *dev = &sai->pdev->dev;
	u32 flags, xcsr, mask;
	irqreturn_t iret = IRQ_NONE;

	/*
	 * Both IRQ status bits and IRQ mask bits are in the xCSR but
	 * different shifts. And we here create a mask only for those
	 * IRQs that we activated.
	 */
	mask = (FSL_SAI_FLAGS >> FSL_SAI_CSR_xIE_SHIFT) << FSL_SAI_CSR_xF_SHIFT;

	/* Tx IRQ */
	regmap_read(sai->regmap, FSL_SAI_TCSR(ofs), &xcsr);
	flags = xcsr & mask;

	if (flags)
		iret = IRQ_HANDLED;
	else
		goto irq_rx;

	if (flags & FSL_SAI_CSR_WSF)
		dev_dbg(dev, "isr: Start of Tx word detected\n");

	if (flags & FSL_SAI_CSR_SEF)
		dev_dbg(dev, "isr: Tx Frame sync error detected\n");

	if (flags & FSL_SAI_CSR_FEF)
		dev_dbg(dev, "isr: Transmit underrun detected\n");

	if (flags & FSL_SAI_CSR_FWF)
		dev_dbg(dev, "isr: Enabled transmit FIFO is empty\n");

	if (flags & FSL_SAI_CSR_FRF)
		dev_dbg(dev, "isr: Transmit FIFO watermark has been reached\n");

	flags &= FSL_SAI_CSR_xF_W_MASK;
	xcsr &= ~FSL_SAI_CSR_xF_MASK;

	if (flags)
		regmap_write(sai->regmap, FSL_SAI_TCSR(ofs), flags | xcsr);

irq_rx:
	/* Rx IRQ */
	regmap_read(sai->regmap, FSL_SAI_RCSR(ofs), &xcsr);
	flags = xcsr & mask;

	if (flags)
		iret = IRQ_HANDLED;
	else
		goto out;

	if (flags & FSL_SAI_CSR_WSF)
		dev_dbg(dev, "isr: Start of Rx word detected\n");

	if (flags & FSL_SAI_CSR_SEF)
		dev_dbg(dev, "isr: Rx Frame sync error detected\n");

	if (flags & FSL_SAI_CSR_FEF)
		dev_dbg(dev, "isr: Receive overflow detected\n");

	if (flags & FSL_SAI_CSR_FWF)
		dev_dbg(dev, "isr: Enabled receive FIFO is full\n");

	if (flags & FSL_SAI_CSR_FRF)
		dev_dbg(dev, "isr: Receive FIFO watermark has been reached\n");

	flags &= FSL_SAI_CSR_xF_W_MASK;
	xcsr &= ~FSL_SAI_CSR_xF_MASK;

	if (flags)
		regmap_write(sai->regmap, FSL_SAI_RCSR(ofs), flags | xcsr);

out:
	return iret;
}

static int fsl_sai_set_dai_tdm_slot(struct snd_soc_dai *cpu_dai, u32 tx_mask,
				u32 rx_mask, int slots, int slot_width)
{
	struct fsl_sai *sai = snd_soc_dai_get_drvdata(cpu_dai);

	sai->slots = slots;
	sai->slot_width = slot_width;

	return 0;
}

static int fsl_sai_set_dai_bclk_ratio(struct snd_soc_dai *dai,
				      unsigned int ratio)
{
	struct fsl_sai *sai = snd_soc_dai_get_drvdata(dai);

	sai->bclk_ratio = ratio;

	return 0;
}

static int fsl_sai_set_dai_sysclk_tr(struct snd_soc_dai *cpu_dai,
		int clk_id, unsigned int freq, bool tx)
{
	struct fsl_sai *sai = snd_soc_dai_get_drvdata(cpu_dai);
	unsigned int ofs = sai->soc_data->reg_offset;
	u32 val_cr2 = 0;

	switch (clk_id) {
	case FSL_SAI_CLK_BUS:
		val_cr2 |= FSL_SAI_CR2_MSEL_BUS;
		break;
	case FSL_SAI_CLK_MAST1:
		val_cr2 |= FSL_SAI_CR2_MSEL_MCLK1;
		break;
	case FSL_SAI_CLK_MAST2:
		val_cr2 |= FSL_SAI_CR2_MSEL_MCLK2;
		break;
	case FSL_SAI_CLK_MAST3:
		val_cr2 |= FSL_SAI_CR2_MSEL_MCLK3;
		break;
	default:
		return -EINVAL;
	}

	regmap_update_bits(sai->regmap, FSL_SAI_xCR2(tx, ofs),
			   FSL_SAI_CR2_MSEL_MASK, val_cr2);

	return 0;
}

static int fsl_sai_set_mclk_rate(struct snd_soc_dai *dai, int clk_id, unsigned int freq)
{
	struct fsl_sai *sai = snd_soc_dai_get_drvdata(dai);
	int ret;

	fsl_asoc_reparent_pll_clocks(dai->dev, sai->mclk_clk[clk_id],
				     sai->pll8k_clk, sai->pll11k_clk, freq);

	ret = clk_set_rate(sai->mclk_clk[clk_id], freq);
	if (ret < 0)
		dev_err(dai->dev, "failed to set clock rate (%u): %d\n", freq, ret);

	return ret;
}

static int fsl_sai_set_dai_sysclk(struct snd_soc_dai *cpu_dai,
		int clk_id, unsigned int freq, int dir)
{
	struct fsl_sai *sai = snd_soc_dai_get_drvdata(cpu_dai);
	int ret;

	if (dir == SND_SOC_CLOCK_IN)
		return 0;

	if (freq > 0 && clk_id != FSL_SAI_CLK_BUS) {
		if (clk_id < 0 || clk_id >= FSL_SAI_MCLK_MAX) {
			dev_err(cpu_dai->dev, "Unknown clock id: %d\n", clk_id);
			return -EINVAL;
		}

		if (IS_ERR_OR_NULL(sai->mclk_clk[clk_id])) {
			dev_err(cpu_dai->dev, "Unassigned clock: %d\n", clk_id);
			return -EINVAL;
		}

		if (sai->mclk_streams == 0) {
			ret = fsl_sai_set_mclk_rate(cpu_dai, clk_id, freq);
			if (ret < 0)
				return ret;
		}
	}

	ret = fsl_sai_set_dai_sysclk_tr(cpu_dai, clk_id, freq, true);
	if (ret) {
		dev_err(cpu_dai->dev, "Cannot set tx sysclk: %d\n", ret);
		return ret;
	}

	ret = fsl_sai_set_dai_sysclk_tr(cpu_dai, clk_id, freq, false);
	if (ret)
		dev_err(cpu_dai->dev, "Cannot set rx sysclk: %d\n", ret);

	return ret;
}

static int fsl_sai_set_dai_fmt_tr(struct snd_soc_dai *cpu_dai,
				unsigned int fmt, bool tx)
{
	struct fsl_sai *sai = snd_soc_dai_get_drvdata(cpu_dai);
	unsigned int ofs = sai->soc_data->reg_offset;
	u32 val_cr2 = 0, val_cr4 = 0;

	if (!sai->is_lsb_first)
		val_cr4 |= FSL_SAI_CR4_MF;

	sai->is_pdm_mode = false;
	sai->is_dsp_mode = false;
	/* DAI mode */
	switch (fmt & SND_SOC_DAIFMT_FORMAT_MASK) {
	case SND_SOC_DAIFMT_I2S:
		/*
		 * Frame low, 1clk before data, one word length for frame sync,
		 * frame sync starts one serial clock cycle earlier,
		 * that is, together with the last bit of the previous
		 * data word.
		 */
		val_cr2 |= FSL_SAI_CR2_BCP;
		val_cr4 |= FSL_SAI_CR4_FSE | FSL_SAI_CR4_FSP;
		break;
	case SND_SOC_DAIFMT_LEFT_J:
		/*
		 * Frame high, one word length for frame sync,
		 * frame sync asserts with the first bit of the frame.
		 */
		val_cr2 |= FSL_SAI_CR2_BCP;
		break;
	case SND_SOC_DAIFMT_DSP_A:
		/*
		 * Frame high, 1clk before data, one bit for frame sync,
		 * frame sync starts one serial clock cycle earlier,
		 * that is, together with the last bit of the previous
		 * data word.
		 */
		val_cr2 |= FSL_SAI_CR2_BCP;
		val_cr4 |= FSL_SAI_CR4_FSE;
		sai->is_dsp_mode = true;
		break;
	case SND_SOC_DAIFMT_DSP_B:
		/*
		 * Frame high, one bit for frame sync,
		 * frame sync asserts with the first bit of the frame.
		 */
		val_cr2 |= FSL_SAI_CR2_BCP;
		sai->is_dsp_mode = true;
		break;
	case SND_SOC_DAIFMT_PDM:
		val_cr2 |= FSL_SAI_CR2_BCP;
		val_cr4 &= ~FSL_SAI_CR4_MF;
		sai->is_pdm_mode = true;
		break;
	case SND_SOC_DAIFMT_RIGHT_J:
		/* To be done */
	default:
		return -EINVAL;
	}

	/* DAI clock inversion */
	switch (fmt & SND_SOC_DAIFMT_INV_MASK) {
	case SND_SOC_DAIFMT_IB_IF:
		/* Invert both clocks */
		val_cr2 ^= FSL_SAI_CR2_BCP;
		val_cr4 ^= FSL_SAI_CR4_FSP;
		break;
	case SND_SOC_DAIFMT_IB_NF:
		/* Invert bit clock */
		val_cr2 ^= FSL_SAI_CR2_BCP;
		break;
	case SND_SOC_DAIFMT_NB_IF:
		/* Invert frame clock */
		val_cr4 ^= FSL_SAI_CR4_FSP;
		break;
	case SND_SOC_DAIFMT_NB_NF:
		/* Nothing to do for both normal cases */
		break;
	default:
		return -EINVAL;
	}

	/* DAI clock provider masks */
	switch (fmt & SND_SOC_DAIFMT_CLOCK_PROVIDER_MASK) {
	case SND_SOC_DAIFMT_BP_FP:
		val_cr2 |= FSL_SAI_CR2_BCD_MSTR;
		val_cr4 |= FSL_SAI_CR4_FSD_MSTR;
		sai->is_consumer_mode[tx] = false;
		break;
	case SND_SOC_DAIFMT_BC_FC:
		sai->is_consumer_mode[tx] = true;
		break;
	case SND_SOC_DAIFMT_BP_FC:
		val_cr2 |= FSL_SAI_CR2_BCD_MSTR;
		sai->is_consumer_mode[tx] = false;
		break;
	case SND_SOC_DAIFMT_BC_FP:
		val_cr4 |= FSL_SAI_CR4_FSD_MSTR;
		sai->is_consumer_mode[tx] = true;
		break;
	default:
		return -EINVAL;
	}

	regmap_update_bits(sai->regmap, FSL_SAI_xCR2(tx, ofs),
			   FSL_SAI_CR2_BCP | FSL_SAI_CR2_BCD_MSTR, val_cr2);
	regmap_update_bits(sai->regmap, FSL_SAI_xCR4(tx, ofs),
			   FSL_SAI_CR4_MF | FSL_SAI_CR4_FSE |
			   FSL_SAI_CR4_FSP | FSL_SAI_CR4_FSD_MSTR, val_cr4);

	return 0;
}

static int fsl_sai_set_dai_fmt(struct snd_soc_dai *cpu_dai, unsigned int fmt)
{
	struct fsl_sai *sai = snd_soc_dai_get_drvdata(cpu_dai);
	int ret;

	if (sai->masterflag[FSL_FMT_TRANSMITTER])
		fmt = (fmt & (~SND_SOC_DAIFMT_MASTER_MASK)) |
				sai->masterflag[FSL_FMT_TRANSMITTER];

	ret = fsl_sai_set_dai_fmt_tr(cpu_dai, fmt, true);
	if (ret) {
		dev_err(cpu_dai->dev, "Cannot set tx format: %d\n", ret);
		return ret;
	}

	if (sai->masterflag[FSL_FMT_RECEIVER])
		fmt = (fmt & (~SND_SOC_DAIFMT_MASTER_MASK)) |
				sai->masterflag[FSL_FMT_RECEIVER];

	ret = fsl_sai_set_dai_fmt_tr(cpu_dai, fmt, false);
	if (ret)
		dev_err(cpu_dai->dev, "Cannot set rx format: %d\n", ret);

	return ret;
}

static int fsl_sai_set_bclk(struct snd_soc_dai *dai, bool tx, u32 freq)
{
	struct fsl_sai *sai = snd_soc_dai_get_drvdata(dai);
	unsigned int reg, ofs = sai->soc_data->reg_offset;
	unsigned long clk_rate;
	u32 savediv = 0, ratio, bestdiff = freq;
	int adir = tx ? RX : TX;
	int dir = tx ? TX : RX;
	u32 id;
	bool support_1_1_ratio = sai->verid.version >= 0x0301;

	/* Don't apply to consumer mode */
	if (sai->is_consumer_mode[tx])
		return 0;

	/*
	 * There is no point in polling MCLK0 if it is identical to MCLK1.
	 * And given that MQS use case has to use MCLK1 though two clocks
	 * are the same, we simply skip MCLK0 and start to find from MCLK1.
	 */
	id = sai->soc_data->mclk0_is_mclk1 ? 1 : 0;

	for (; id < FSL_SAI_MCLK_MAX; id++) {
		int diff;

		clk_rate = clk_get_rate(sai->mclk_clk[id]);
		if (!clk_rate)
			continue;

		ratio = DIV_ROUND_CLOSEST(clk_rate, freq);
		if (!ratio || ratio > 512)
			continue;
		if (ratio == 1 && !support_1_1_ratio)
			continue;
		if ((ratio & 1) && ratio > 1)
			continue;

		diff = abs((long)clk_rate - ratio * freq);

		/*
		 * Drop the source that can not be
		 * divided into the required rate.
		 */
		if (diff != 0 && clk_rate / diff < 1000)
			continue;

		dev_dbg(dai->dev,
			"ratio %d for freq %dHz based on clock %ldHz\n",
			ratio, freq, clk_rate);


		if (diff < bestdiff) {
			savediv = ratio;
			sai->mclk_id[tx] = id;
			bestdiff = diff;
		}

		if (diff == 0)
			break;
	}

	if (savediv == 0) {
		dev_err(dai->dev, "failed to derive required %cx rate: %d\n",
				tx ? 'T' : 'R', freq);
		return -EINVAL;
	}

	dev_dbg(dai->dev, "best fit: clock id=%d, div=%d, deviation =%d\n",
			sai->mclk_id[tx], savediv, bestdiff);

	/*
	 * 1) For Asynchronous mode, we must set RCR2 register for capture, and
	 *    set TCR2 register for playback.
	 * 2) For Tx sync with Rx clock, we must set RCR2 register for playback
	 *    and capture.
	 * 3) For Rx sync with Tx clock, we must set TCR2 register for playback
	 *    and capture.
	 * 4) For Tx and Rx are both Synchronous with another SAI, we just
	 *    ignore it.
	 */
	if (fsl_sai_dir_is_synced(sai, adir))
		reg = FSL_SAI_xCR2(!tx, ofs);
	else if (!sai->synchronous[dir])
		reg = FSL_SAI_xCR2(tx, ofs);
	else
		return 0;

	regmap_update_bits(sai->regmap, reg, FSL_SAI_CR2_MSEL_MASK,
			   FSL_SAI_CR2_MSEL(sai->mclk_id[tx]));

	if (savediv == 1) {
		regmap_update_bits(sai->regmap, reg,
				   FSL_SAI_CR2_DIV_MASK | FSL_SAI_CR2_BYP,
				   FSL_SAI_CR2_BYP);
		if (fsl_sai_dir_is_synced(sai, adir))
			regmap_update_bits(sai->regmap, FSL_SAI_xCR2(tx, ofs),
					   FSL_SAI_CR2_BCI, FSL_SAI_CR2_BCI);
		else
			regmap_update_bits(sai->regmap, FSL_SAI_xCR2(tx, ofs),
					   FSL_SAI_CR2_BCI, 0);
	} else {
		regmap_update_bits(sai->regmap, reg,
				   FSL_SAI_CR2_DIV_MASK | FSL_SAI_CR2_BYP,
				   savediv / 2 - 1);
<<<<<<< HEAD
	}

	if (sai->soc_data->max_register >= FSL_SAI_MCTL) {
		/* SAI is in master mode at this point, so enable MCLK */
		regmap_update_bits(sai->regmap, FSL_SAI_MCTL,
				   FSL_SAI_MCTL_MCLK_EN, FSL_SAI_MCTL_MCLK_EN);
=======
>>>>>>> 7732c16f
	}

	return 0;
}

static int fsl_sai_hw_params(struct snd_pcm_substream *substream,
		struct snd_pcm_hw_params *params,
		struct snd_soc_dai *cpu_dai)
{
	struct fsl_sai *sai = snd_soc_dai_get_drvdata(cpu_dai);
	unsigned int ofs = sai->soc_data->reg_offset;
	bool tx = substream->stream == SNDRV_PCM_STREAM_PLAYBACK;
	unsigned int channels = params_channels(params);
	struct snd_dmaengine_dai_dma_data *dma_params;
	struct fsl_sai_dl_cfg *dl_cfg = sai->dl_cfg;
	u32 word_width = params_width(params);
	int trce_mask = 0, dl_cfg_idx = 0;
	int dl_cfg_cnt = sai->dl_cfg_cnt;
	u32 dl_type = FSL_SAI_DL_I2S;
	u32 val_cr4 = 0, val_cr5 = 0;
	u32 slots = (channels == 1) ? 2 : channels;
	u32 slot_width = word_width;
	int adir = tx ? RX : TX;
	u32 pins, bclk;
	u32 watermark;
	int ret, i;

	if (sai->slot_width)
		slot_width = sai->slot_width;

	if (sai->slots)
		slots = sai->slots;
	else if (sai->bclk_ratio)
		slots = sai->bclk_ratio / slot_width;

	pins = DIV_ROUND_UP(channels, slots);

	/*
	 * PDM mode, channels are independent
	 * each channels are on one dataline/FIFO.
	 */
	if (sai->is_pdm_mode) {
		pins = channels;
		dl_type = FSL_SAI_DL_PDM;
	}

	for (i = 0; i < dl_cfg_cnt; i++) {
		if (dl_cfg[i].type == dl_type && dl_cfg[i].pins[tx] == pins) {
			dl_cfg_idx = i;
			break;
		}
	}

	if (hweight8(dl_cfg[dl_cfg_idx].mask[tx]) < pins) {
		dev_err(cpu_dai->dev, "channel not supported\n");
		return -EINVAL;
	}

	bclk = params_rate(params) * (sai->bclk_ratio ? sai->bclk_ratio : slots * slot_width);

	if (!IS_ERR_OR_NULL(sai->pinctrl)) {
		sai->pins_state = fsl_sai_get_pins_state(sai, bclk);
		if (!IS_ERR_OR_NULL(sai->pins_state)) {
			ret = pinctrl_select_state(sai->pinctrl, sai->pins_state);
			if (ret) {
				dev_err(cpu_dai->dev, "failed to set proper pins state: %d\n", ret);
				return ret;
			}
		}
	}

	if (!sai->is_consumer_mode[tx]) {
		ret = fsl_sai_set_bclk(cpu_dai, tx, bclk);
		if (ret)
			return ret;

		/* Do not enable the clock if it is already enabled */
		if (!(sai->mclk_streams & BIT(substream->stream))) {
			ret = clk_prepare_enable(sai->mclk_clk[sai->mclk_id[tx]]);
			if (ret)
				return ret;

			sai->mclk_streams |= BIT(substream->stream);
		}
	}

	if (!sai->is_dsp_mode && !sai->is_pdm_mode)
		val_cr4 |= FSL_SAI_CR4_SYWD(slot_width);

	val_cr5 |= FSL_SAI_CR5_WNW(slot_width);
	val_cr5 |= FSL_SAI_CR5_W0W(slot_width);

	if (sai->is_lsb_first || sai->is_pdm_mode)
		val_cr5 |= FSL_SAI_CR5_FBT(0);
	else
		val_cr5 |= FSL_SAI_CR5_FBT(word_width - 1);

	val_cr4 |= FSL_SAI_CR4_FRSZ(slots);

	/* Set to output mode to avoid tri-stated data pins */
	if (tx)
		val_cr4 |= FSL_SAI_CR4_CHMOD;

	/*
	 * For SAI provider mode, when Tx(Rx) sync with Rx(Tx) clock, Rx(Tx) will
	 * generate bclk and frame clock for Tx(Rx), we should set RCR4(TCR4),
	 * RCR5(TCR5) for playback(capture), or there will be sync error.
	 */

	if (!sai->is_consumer_mode[tx] && fsl_sai_dir_is_synced(sai, adir)) {
		regmap_update_bits(sai->regmap, FSL_SAI_xCR4(!tx, ofs),
				   FSL_SAI_CR4_SYWD_MASK | FSL_SAI_CR4_FRSZ_MASK |
				   FSL_SAI_CR4_CHMOD_MASK,
				   val_cr4);
		regmap_update_bits(sai->regmap, FSL_SAI_xCR5(!tx, ofs),
				   FSL_SAI_CR5_WNW_MASK | FSL_SAI_CR5_W0W_MASK |
				   FSL_SAI_CR5_FBT_MASK, val_cr5);
	}

	/*
	 * Combine mode has limation:
	 * - Can't used for singel dataline/FIFO case except the FIFO0
	 * - Can't used for multi dataline/FIFO case except the enabled FIFOs
	 *   are successive and start from FIFO0
	 *
	 * So for common usage, all multi fifo case disable the combine mode.
	 */
	if (hweight8(dl_cfg[dl_cfg_idx].mask[tx]) <= 1 || sai->is_multi_fifo_dma)
		regmap_update_bits(sai->regmap, FSL_SAI_xCR4(tx, ofs),
				   FSL_SAI_CR4_FCOMB_MASK, 0);
	else
		regmap_update_bits(sai->regmap, FSL_SAI_xCR4(tx, ofs),
				   FSL_SAI_CR4_FCOMB_MASK, FSL_SAI_CR4_FCOMB_SOFT);

	dma_params = tx ? &sai->dma_params_tx : &sai->dma_params_rx;
	dma_params->addr = sai->res->start + FSL_SAI_xDR0(tx) +
			   dl_cfg[dl_cfg_idx].start_off[tx] * 0x4;

	if (sai->is_multi_fifo_dma) {
		sai->audio_config[tx].words_per_fifo = min(slots, channels);
		if (tx) {
			sai->audio_config[tx].n_fifos_dst = pins;
			sai->audio_config[tx].stride_fifos_dst = dl_cfg[dl_cfg_idx].next_off[tx];
		} else {
			sai->audio_config[tx].n_fifos_src = pins;
			sai->audio_config[tx].stride_fifos_src = dl_cfg[dl_cfg_idx].next_off[tx];
		}
		dma_params->maxburst = sai->audio_config[tx].words_per_fifo * pins;
		dma_params->peripheral_config = &sai->audio_config[tx];
		dma_params->peripheral_size = sizeof(sai->audio_config[tx]);

		watermark = tx ? (sai->soc_data->fifo_depth - dma_params->maxburst) :
				 (dma_params->maxburst - 1);
		regmap_update_bits(sai->regmap, FSL_SAI_xCR1(tx, ofs),
				   FSL_SAI_CR1_RFW_MASK(sai->soc_data->fifo_depth),
				   watermark);
	}

	/* Find a proper tcre setting */
	for (i = 0; i < sai->soc_data->pins; i++) {
		trce_mask = (1 << (i + 1)) - 1;
		if (hweight8(dl_cfg[dl_cfg_idx].mask[tx] & trce_mask) == pins)
			break;
	}

	regmap_update_bits(sai->regmap, FSL_SAI_xCR3(tx, ofs),
			   FSL_SAI_CR3_TRCE_MASK,
			   FSL_SAI_CR3_TRCE((dl_cfg[dl_cfg_idx].mask[tx] & trce_mask)));

	regmap_update_bits(sai->regmap, FSL_SAI_xCR4(tx, ofs),
			   FSL_SAI_CR4_SYWD_MASK | FSL_SAI_CR4_FRSZ_MASK |
			   FSL_SAI_CR4_CHMOD_MASK,
			   val_cr4);
	regmap_update_bits(sai->regmap, FSL_SAI_xCR5(tx, ofs),
			   FSL_SAI_CR5_WNW_MASK | FSL_SAI_CR5_W0W_MASK |
			   FSL_SAI_CR5_FBT_MASK, val_cr5);
	regmap_write(sai->regmap, FSL_SAI_xMR(tx),
		     ~0UL - ((1 << min(channels, slots)) - 1));

	return 0;
}

static int fsl_sai_hw_free(struct snd_pcm_substream *substream,
		struct snd_soc_dai *cpu_dai)
{
	struct fsl_sai *sai = snd_soc_dai_get_drvdata(cpu_dai);
	bool tx = substream->stream == SNDRV_PCM_STREAM_PLAYBACK;
	unsigned int ofs = sai->soc_data->reg_offset;

	regmap_update_bits(sai->regmap, FSL_SAI_xCR3(tx, ofs),
			   FSL_SAI_CR3_TRCE_MASK, 0);

	if (!sai->is_consumer_mode[tx] &&
			sai->mclk_streams & BIT(substream->stream)) {
		clk_disable_unprepare(sai->mclk_clk[sai->mclk_id[tx]]);
		sai->mclk_streams &= ~BIT(substream->stream);
	}

	return 0;
}

static void fsl_sai_config_disable(struct fsl_sai *sai, int dir)
{
	unsigned int ofs = sai->soc_data->reg_offset;
	bool tx = dir == TX;
	u32 xcsr, count = 100;

	regmap_update_bits(sai->regmap, FSL_SAI_xCSR(tx, ofs),
			   FSL_SAI_CSR_TERE | FSL_SAI_CSR_BCE, 0);

	/* TERE will remain set till the end of current frame */
	do {
		udelay(10);
		regmap_read(sai->regmap, FSL_SAI_xCSR(tx, ofs), &xcsr);
	} while (--count && xcsr & FSL_SAI_CSR_TERE);

	regmap_update_bits(sai->regmap, FSL_SAI_xCSR(tx, ofs),
			   FSL_SAI_CSR_FR, FSL_SAI_CSR_FR);

	/*
	 * For sai master mode, after several open/close sai,
	 * there will be no frame clock, and can't recover
	 * anymore. Add software reset to fix this issue.
	 * This is a hardware bug, and will be fix in the
	 * next sai version.
	 */
	if (!sai->is_consumer_mode[tx]) {
		/* Software Reset */
		regmap_write(sai->regmap, FSL_SAI_xCSR(tx, ofs), FSL_SAI_CSR_SR);
		/* Clear SR bit to finish the reset */
		regmap_write(sai->regmap, FSL_SAI_xCSR(tx, ofs), 0);
	}
}

static int fsl_sai_trigger(struct snd_pcm_substream *substream, int cmd,
		struct snd_soc_dai *cpu_dai)
{
	struct fsl_sai *sai = snd_soc_dai_get_drvdata(cpu_dai);
	unsigned int ofs = sai->soc_data->reg_offset;

	bool tx = substream->stream == SNDRV_PCM_STREAM_PLAYBACK;
	int adir = tx ? RX : TX;
	int dir = tx ? TX : RX;
	u32 xcsr;

	/*
	 * Asynchronous mode: Clear SYNC for both Tx and Rx.
	 * Rx sync with Tx clocks: Clear SYNC for Tx, set it for Rx.
	 * Tx sync with Rx clocks: Clear SYNC for Rx, set it for Tx.
	 */
	regmap_update_bits(sai->regmap, FSL_SAI_TCR2(ofs), FSL_SAI_CR2_SYNC,
			   sai->synchronous[TX] ? FSL_SAI_CR2_SYNC : 0);
	regmap_update_bits(sai->regmap, FSL_SAI_RCR2(ofs), FSL_SAI_CR2_SYNC,
			   sai->synchronous[RX] ? FSL_SAI_CR2_SYNC : 0);

	/*
	 * It is recommended that the transmitter is the last enabled
	 * and the first disabled.
	 */
	switch (cmd) {
	case SNDRV_PCM_TRIGGER_START:
	case SNDRV_PCM_TRIGGER_RESUME:
	case SNDRV_PCM_TRIGGER_PAUSE_RELEASE:
		regmap_update_bits(sai->regmap, FSL_SAI_xCSR(tx, ofs),
				   FSL_SAI_CSR_FRDE, FSL_SAI_CSR_FRDE);

		regmap_update_bits(sai->regmap, FSL_SAI_xCSR(tx, ofs),
				   FSL_SAI_CSR_TERE, FSL_SAI_CSR_TERE);
		/*
		 * Enable the opposite direction for synchronous mode
		 * 1. Tx sync with Rx: only set RE for Rx; set TE & RE for Tx
		 * 2. Rx sync with Tx: only set TE for Tx; set RE & TE for Rx
		 *
		 * RM recommends to enable RE after TE for case 1 and to enable
		 * TE after RE for case 2, but we here may not always guarantee
		 * that happens: "arecord 1.wav; aplay 2.wav" in case 1 enables
		 * TE after RE, which is against what RM recommends but should
		 * be safe to do, judging by years of testing results.
		 */
		if (fsl_sai_dir_is_synced(sai, adir))
			regmap_update_bits(sai->regmap, FSL_SAI_xCSR((!tx), ofs),
					   FSL_SAI_CSR_TERE, FSL_SAI_CSR_TERE);

		regmap_update_bits(sai->regmap, FSL_SAI_xCSR(tx, ofs),
				   FSL_SAI_CSR_xIE_MASK, FSL_SAI_FLAGS);
		break;
	case SNDRV_PCM_TRIGGER_STOP:
	case SNDRV_PCM_TRIGGER_SUSPEND:
	case SNDRV_PCM_TRIGGER_PAUSE_PUSH:
		regmap_update_bits(sai->regmap, FSL_SAI_xCSR(tx, ofs),
				   FSL_SAI_CSR_FRDE, 0);
		regmap_update_bits(sai->regmap, FSL_SAI_xCSR(tx, ofs),
				   FSL_SAI_CSR_xIE_MASK, 0);

		/* Check if the opposite FRDE is also disabled */
		regmap_read(sai->regmap, FSL_SAI_xCSR(!tx, ofs), &xcsr);

		/*
		 * If opposite stream provides clocks for synchronous mode and
		 * it is inactive, disable it before disabling the current one
		 */
		if (fsl_sai_dir_is_synced(sai, adir) && !(xcsr & FSL_SAI_CSR_FRDE))
			fsl_sai_config_disable(sai, adir);

		/*
		 * Disable current stream if either of:
		 * 1. current stream doesn't provide clocks for synchronous mode
		 * 2. current stream provides clocks for synchronous mode but no
		 *    more stream is active.
		 */
		if (!fsl_sai_dir_is_synced(sai, dir) || !(xcsr & FSL_SAI_CSR_FRDE))
			fsl_sai_config_disable(sai, dir);

		break;
	default:
		return -EINVAL;
	}

	return 0;
}

static int fsl_sai_startup(struct snd_pcm_substream *substream,
		struct snd_soc_dai *cpu_dai)
{
	struct fsl_sai *sai = snd_soc_dai_get_drvdata(cpu_dai);
	bool tx = substream->stream == SNDRV_PCM_STREAM_PLAYBACK;
	int ret, i, j, k = 0;
	u64 clk_rate[2];

	/*
	 * EDMA controller needs period size to be a multiple of
	 * tx/rx maxburst
	 */
	if (sai->soc_data->use_edma)
		snd_pcm_hw_constraint_step(substream->runtime, 0,
					   SNDRV_PCM_HW_PARAM_PERIOD_SIZE,
					   tx ? sai->dma_params_tx.maxburst :
					   sai->dma_params_rx.maxburst);

	sai->constraint_rates = fsl_sai_rate_constraints;
	if (sai->pll8k_clk || sai->pll11k_clk) {
		sai->constraint_rates.list = sai->constraint_rates_list;
		sai->constraint_rates.count = 0;
		for (i = 0; i < FAL_SAI_NUM_RATES; i++) {
			clk_rate[0] = clk_get_rate(sai->pll8k_clk);
			clk_rate[1] = clk_get_rate(sai->pll11k_clk);
			for (j = 0; j < 2; j++) {
				if (clk_rate[j] != 0 &&
				    do_div(clk_rate[j], fsl_sai_rates[i]) == 0) {
					sai->constraint_rates_list[k++] = fsl_sai_rates[i];
					sai->constraint_rates.count++;
				}
			}
		}

		/* protection for if there is no proper rate found*/
		if (!sai->constraint_rates.count)
			sai->constraint_rates = fsl_sai_rate_constraints;
	}
	ret = snd_pcm_hw_constraint_list(substream->runtime, 0,
			SNDRV_PCM_HW_PARAM_RATE, &sai->constraint_rates);

	return ret;
}

static const struct snd_soc_dai_ops fsl_sai_pcm_dai_ops = {
	.set_bclk_ratio	= fsl_sai_set_dai_bclk_ratio,
	.set_sysclk	= fsl_sai_set_dai_sysclk,
	.set_fmt	= fsl_sai_set_dai_fmt,
	.set_tdm_slot	= fsl_sai_set_dai_tdm_slot,
	.hw_params	= fsl_sai_hw_params,
	.hw_free	= fsl_sai_hw_free,
	.trigger	= fsl_sai_trigger,
	.startup	= fsl_sai_startup,
};

static int fsl_sai_dai_probe(struct snd_soc_dai *cpu_dai)
{
	struct fsl_sai *sai = dev_get_drvdata(cpu_dai->dev);
	unsigned int ofs = sai->soc_data->reg_offset;

	/* Software Reset for both Tx and Rx */
	regmap_write(sai->regmap, FSL_SAI_TCSR(ofs), FSL_SAI_CSR_SR);
	regmap_write(sai->regmap, FSL_SAI_RCSR(ofs), FSL_SAI_CSR_SR);
	/* Clear SR bit to finish the reset */
	regmap_write(sai->regmap, FSL_SAI_TCSR(ofs), 0);
	regmap_write(sai->regmap, FSL_SAI_RCSR(ofs), 0);

	regmap_update_bits(sai->regmap, FSL_SAI_TCR1(ofs),
			   FSL_SAI_CR1_RFW_MASK(sai->soc_data->fifo_depth),
			   sai->soc_data->fifo_depth - sai->dma_params_tx.maxburst);
	regmap_update_bits(sai->regmap, FSL_SAI_RCR1(ofs),
			   FSL_SAI_CR1_RFW_MASK(sai->soc_data->fifo_depth),
			   sai->dma_params_rx.maxburst - 1);

	snd_soc_dai_init_dma_data(cpu_dai, &sai->dma_params_tx,
				&sai->dma_params_rx);

	return 0;
}

static int fsl_sai_dai_resume(struct snd_soc_component *component)
{
	struct fsl_sai *sai = snd_soc_component_get_drvdata(component);
	struct device *dev = &sai->pdev->dev;
	int ret;

	if (!IS_ERR_OR_NULL(sai->pinctrl) && !IS_ERR_OR_NULL(sai->pins_state)) {
		ret = pinctrl_select_state(sai->pinctrl, sai->pins_state);
		if (ret) {
			dev_err(dev, "failed to set proper pins state: %d\n", ret);
			return ret;
		}
	}

	return 0;
}

static struct snd_soc_dai_driver fsl_sai_dai_template = {
	.probe = fsl_sai_dai_probe,
	.playback = {
		.stream_name = "CPU-Playback",
		.channels_min = 1,
		.channels_max = 32,
		.rate_min = 8000,
		.rate_max = 2822400,
		.rates = SNDRV_PCM_RATE_KNOT,
		.formats = FSL_SAI_FORMATS,
	},
	.capture = {
		.stream_name = "CPU-Capture",
		.channels_min = 1,
		.channels_max = 32,
		.rate_min = 8000,
		.rate_max = 2822400,
		.rates = SNDRV_PCM_RATE_KNOT,
		.formats = FSL_SAI_FORMATS,
	},
	.ops = &fsl_sai_pcm_dai_ops,
};

static const struct snd_soc_component_driver fsl_component = {
	.name			= "fsl-sai",
	.resume			= fsl_sai_dai_resume,
	.legacy_dai_naming	= 1,
};

static struct reg_default fsl_sai_reg_defaults_ofs0[] = {
	{FSL_SAI_TCR1(0), 0},
	{FSL_SAI_TCR2(0), 0},
	{FSL_SAI_TCR3(0), 0},
	{FSL_SAI_TCR4(0), 0},
	{FSL_SAI_TCR5(0), 0},
	{FSL_SAI_TDR0, 0},
	{FSL_SAI_TDR1, 0},
	{FSL_SAI_TDR2, 0},
	{FSL_SAI_TDR3, 0},
	{FSL_SAI_TDR4, 0},
	{FSL_SAI_TDR5, 0},
	{FSL_SAI_TDR6, 0},
	{FSL_SAI_TDR7, 0},
	{FSL_SAI_TMR, 0},
	{FSL_SAI_RCR1(0), 0},
	{FSL_SAI_RCR2(0), 0},
	{FSL_SAI_RCR3(0), 0},
	{FSL_SAI_RCR4(0), 0},
	{FSL_SAI_RCR5(0), 0},
	{FSL_SAI_RMR, 0},
};

static struct reg_default fsl_sai_reg_defaults_ofs8[] = {
	{FSL_SAI_TCR1(8), 0},
	{FSL_SAI_TCR2(8), 0},
	{FSL_SAI_TCR3(8), 0},
	{FSL_SAI_TCR4(8), 0},
	{FSL_SAI_TCR5(8), 0},
	{FSL_SAI_TDR0, 0},
	{FSL_SAI_TDR1, 0},
	{FSL_SAI_TDR2, 0},
	{FSL_SAI_TDR3, 0},
	{FSL_SAI_TDR4, 0},
	{FSL_SAI_TDR5, 0},
	{FSL_SAI_TDR6, 0},
	{FSL_SAI_TDR7, 0},
	{FSL_SAI_TMR, 0},
	{FSL_SAI_RCR1(8), 0},
	{FSL_SAI_RCR2(8), 0},
	{FSL_SAI_RCR3(8), 0},
	{FSL_SAI_RCR4(8), 0},
	{FSL_SAI_RCR5(8), 0},
	{FSL_SAI_RMR, 0},
	{FSL_SAI_MCTL, 0},
	{FSL_SAI_MDIV, 0},
};

static bool fsl_sai_readable_reg(struct device *dev, unsigned int reg)
{
	struct fsl_sai *sai = dev_get_drvdata(dev);
	unsigned int ofs = sai->soc_data->reg_offset;

	if (reg >= FSL_SAI_TCSR(ofs) && reg <= FSL_SAI_TCR5(ofs))
		return true;

	if (reg >= FSL_SAI_RCSR(ofs) && reg <= FSL_SAI_RCR5(ofs))
		return true;

	switch (reg) {
	case FSL_SAI_TFR0:
	case FSL_SAI_TFR1:
	case FSL_SAI_TFR2:
	case FSL_SAI_TFR3:
	case FSL_SAI_TFR4:
	case FSL_SAI_TFR5:
	case FSL_SAI_TFR6:
	case FSL_SAI_TFR7:
	case FSL_SAI_TMR:
	case FSL_SAI_RDR0:
	case FSL_SAI_RDR1:
	case FSL_SAI_RDR2:
	case FSL_SAI_RDR3:
	case FSL_SAI_RDR4:
	case FSL_SAI_RDR5:
	case FSL_SAI_RDR6:
	case FSL_SAI_RDR7:
	case FSL_SAI_RFR0:
	case FSL_SAI_RFR1:
	case FSL_SAI_RFR2:
	case FSL_SAI_RFR3:
	case FSL_SAI_RFR4:
	case FSL_SAI_RFR5:
	case FSL_SAI_RFR6:
	case FSL_SAI_RFR7:
	case FSL_SAI_RMR:
	case FSL_SAI_MCTL:
	case FSL_SAI_MDIV:
	case FSL_SAI_VERID:
	case FSL_SAI_PARAM:
	case FSL_SAI_TTCTN:
	case FSL_SAI_RTCTN:
	case FSL_SAI_TTCTL:
	case FSL_SAI_TBCTN:
	case FSL_SAI_TTCAP:
	case FSL_SAI_RTCTL:
	case FSL_SAI_RBCTN:
	case FSL_SAI_RTCAP:
		return true;
	default:
		return false;
	}
}

static bool fsl_sai_volatile_reg(struct device *dev, unsigned int reg)
{
	struct fsl_sai *sai = dev_get_drvdata(dev);
	unsigned int ofs = sai->soc_data->reg_offset;

	if (reg == FSL_SAI_TCSR(ofs) || reg == FSL_SAI_RCSR(ofs))
		return true;

	/* Set VERID and PARAM be volatile for reading value in probe */
	if (ofs == 8 && (reg == FSL_SAI_VERID || reg == FSL_SAI_PARAM))
		return true;

	switch (reg) {
	case FSL_SAI_TFR0:
	case FSL_SAI_TFR1:
	case FSL_SAI_TFR2:
	case FSL_SAI_TFR3:
	case FSL_SAI_TFR4:
	case FSL_SAI_TFR5:
	case FSL_SAI_TFR6:
	case FSL_SAI_TFR7:
	case FSL_SAI_RFR0:
	case FSL_SAI_RFR1:
	case FSL_SAI_RFR2:
	case FSL_SAI_RFR3:
	case FSL_SAI_RFR4:
	case FSL_SAI_RFR5:
	case FSL_SAI_RFR6:
	case FSL_SAI_RFR7:
	case FSL_SAI_RDR0:
	case FSL_SAI_RDR1:
	case FSL_SAI_RDR2:
	case FSL_SAI_RDR3:
	case FSL_SAI_RDR4:
	case FSL_SAI_RDR5:
	case FSL_SAI_RDR6:
	case FSL_SAI_RDR7:
	case FSL_SAI_TTCTN:
	case FSL_SAI_TTCTL:
	case FSL_SAI_TBCTN:
	case FSL_SAI_TTCAP:
	case FSL_SAI_RTCTN:
	case FSL_SAI_RTCTL:
	case FSL_SAI_RBCTN:
	case FSL_SAI_RTCAP:
		return true;
	default:
		return false;
	}
}

static bool fsl_sai_writeable_reg(struct device *dev, unsigned int reg)
{
	struct fsl_sai *sai = dev_get_drvdata(dev);
	unsigned int ofs = sai->soc_data->reg_offset;

	if (reg >= FSL_SAI_TCSR(ofs) && reg <= FSL_SAI_TCR5(ofs))
		return true;

	if (reg >= FSL_SAI_RCSR(ofs) && reg <= FSL_SAI_RCR5(ofs))
		return true;

	switch (reg) {
	case FSL_SAI_TDR0:
	case FSL_SAI_TDR1:
	case FSL_SAI_TDR2:
	case FSL_SAI_TDR3:
	case FSL_SAI_TDR4:
	case FSL_SAI_TDR5:
	case FSL_SAI_TDR6:
	case FSL_SAI_TDR7:
	case FSL_SAI_TMR:
	case FSL_SAI_RMR:
	case FSL_SAI_MCTL:
	case FSL_SAI_MDIV:
	case FSL_SAI_TTCTL:
	case FSL_SAI_RTCTL:
		return true;
	default:
		return false;
	}
}

static struct regmap_config fsl_sai_regmap_config = {
	.reg_bits = 32,
	.reg_stride = 4,
	.val_bits = 32,
	.fast_io = true,

	.max_register = FSL_SAI_RMR,
	.reg_defaults = fsl_sai_reg_defaults_ofs0,
	.num_reg_defaults = ARRAY_SIZE(fsl_sai_reg_defaults_ofs0),
	.readable_reg = fsl_sai_readable_reg,
	.volatile_reg = fsl_sai_volatile_reg,
	.writeable_reg = fsl_sai_writeable_reg,
	.cache_type = REGCACHE_FLAT,
};

static int fsl_sai_check_version(struct device *dev)
{
	struct fsl_sai *sai = dev_get_drvdata(dev);
	unsigned char ofs = sai->soc_data->reg_offset;
	unsigned int val;
	int ret;

	if (FSL_SAI_TCSR(ofs) == FSL_SAI_VERID)
		return 0;

	ret = regmap_read(sai->regmap, FSL_SAI_VERID, &val);
	if (ret < 0)
		return ret;

	dev_dbg(dev, "VERID: 0x%016X\n", val);

	sai->verid.version = val &
		(FSL_SAI_VERID_MAJOR_MASK | FSL_SAI_VERID_MINOR_MASK);
	sai->verid.version >>= FSL_SAI_VERID_MINOR_SHIFT;
	sai->verid.feature = val & FSL_SAI_VERID_FEATURE_MASK;

	ret = regmap_read(sai->regmap, FSL_SAI_PARAM, &val);
	if (ret < 0)
		return ret;

	dev_dbg(dev, "PARAM: 0x%016X\n", val);

	/* Max slots per frame, power of 2 */
	sai->param.slot_num = 1 <<
		((val & FSL_SAI_PARAM_SPF_MASK) >> FSL_SAI_PARAM_SPF_SHIFT);

	/* Words per fifo, power of 2 */
	sai->param.fifo_depth = 1 <<
		((val & FSL_SAI_PARAM_WPF_MASK) >> FSL_SAI_PARAM_WPF_SHIFT);

	/* Number of datalines implemented */
	sai->param.dataline = val & FSL_SAI_PARAM_DLN_MASK;

	return 0;
}

/*
 * Calculate the offset between first two datalines, don't
 * different offset in one case.
 */
static unsigned int fsl_sai_calc_dl_off(unsigned long dl_mask)
{
	int fbidx, nbidx, offset;

	fbidx = find_first_bit(&dl_mask, FSL_SAI_DL_NUM);
	nbidx = find_next_bit(&dl_mask, FSL_SAI_DL_NUM, fbidx + 1);
	offset = nbidx - fbidx - 1;

	return (offset < 0 || offset >= (FSL_SAI_DL_NUM - 1) ? 0 : offset);
}

/*
 * read the fsl,dataline property from dts file.
 * It has 3 value for each configuration, first one means the type:
 * I2S(1) or PDM(2), second one is dataline mask for 'rx', third one is
 * dataline mask for 'tx'. for example
 *
 * fsl,dataline = <1 0xff 0xff 2 0xff 0x11>,
 *
 * It means I2S type rx mask is 0xff, tx mask is 0xff, PDM type
 * rx mask is 0xff, tx mask is 0x11 (dataline 1 and 4 enabled).
 *
 */
static int fsl_sai_read_dlcfg(struct fsl_sai *sai)
{
	struct platform_device *pdev = sai->pdev;
	struct device_node *np = pdev->dev.of_node;
	struct device *dev = &pdev->dev;
	int ret, elems, i, index, num_cfg;
	char *propname = "fsl,dataline";
	struct fsl_sai_dl_cfg *cfg;
	unsigned long dl_mask;
	unsigned int soc_dl;
	u32 rx, tx, type;

	elems = of_property_count_u32_elems(np, propname);

	if (elems <= 0) {
		elems = 0;
	} else if (elems % 3) {
		dev_err(dev, "Number of elements must be divisible to 3.\n");
		return -EINVAL;
	}

	num_cfg = elems / 3;
	/*  Add one more for default value */
	cfg = devm_kzalloc(&pdev->dev, (num_cfg + 1) * sizeof(*cfg), GFP_KERNEL);
	if (!cfg)
		return -ENOMEM;

	/* Consider default value "0 0xFF 0xFF" if property is missing */
	soc_dl = BIT(sai->soc_data->pins) - 1;
	cfg[0].type = FSL_SAI_DL_DEFAULT;
	cfg[0].pins[0] = sai->soc_data->pins;
	cfg[0].mask[0] = soc_dl;
	cfg[0].start_off[0] = 0;
	cfg[0].next_off[0] = 0;

	cfg[0].pins[1] = sai->soc_data->pins;
	cfg[0].mask[1] = soc_dl;
	cfg[0].start_off[1] = 0;
	cfg[0].next_off[1] = 0;
	for (i = 1, index = 0; i < num_cfg + 1; i++) {
		/*
		 * type of dataline
		 * 0 means default mode
		 * 1 means I2S mode
		 * 2 means PDM mode
		 */
		ret = of_property_read_u32_index(np, propname, index++, &type);
		if (ret)
			return -EINVAL;

		ret = of_property_read_u32_index(np, propname, index++, &rx);
		if (ret)
			return -EINVAL;

		ret = of_property_read_u32_index(np, propname, index++, &tx);
		if (ret)
			return -EINVAL;

		if ((rx & ~soc_dl) || (tx & ~soc_dl)) {
			dev_err(dev, "dataline cfg[%d] setting error, mask is 0x%x\n", i, soc_dl);
			return -EINVAL;
		}

		rx = rx & soc_dl;
		tx = tx & soc_dl;

		cfg[i].type = type;
		cfg[i].pins[0] = hweight8(rx);
		cfg[i].mask[0] = rx;
		dl_mask = rx;
		cfg[i].start_off[0] = find_first_bit(&dl_mask, FSL_SAI_DL_NUM);
		cfg[i].next_off[0] = fsl_sai_calc_dl_off(rx);

		cfg[i].pins[1] = hweight8(tx);
		cfg[i].mask[1] = tx;
		dl_mask = tx;
		cfg[i].start_off[1] = find_first_bit(&dl_mask, FSL_SAI_DL_NUM);
		cfg[i].next_off[1] = fsl_sai_calc_dl_off(tx);
	}

	sai->dl_cfg = cfg;
	sai->dl_cfg_cnt = num_cfg + 1;
	return 0;
}

static int fsl_sai_runtime_suspend(struct device *dev);
static int fsl_sai_runtime_resume(struct device *dev);

static int fsl_sai_probe(struct platform_device *pdev)
{
	struct device_node *np = pdev->dev.of_node;
	struct device *dev = &pdev->dev;
	struct fsl_sai *sai;
	struct regmap *gpr;
	void __iomem *base;
	char tmp[8];
	int irq, ret, i;
	int index;
	u32 dmas[4];

	sai = devm_kzalloc(dev, sizeof(*sai), GFP_KERNEL);
	if (!sai)
		return -ENOMEM;

	sai->pdev = pdev;
	sai->soc_data = of_device_get_match_data(dev);

	sai->is_lsb_first = of_property_read_bool(np, "lsb-first");

	base = devm_platform_get_and_ioremap_resource(pdev, 0, &sai->res);
	if (IS_ERR(base))
		return PTR_ERR(base);

	if (sai->soc_data->reg_offset == 8) {
		fsl_sai_regmap_config.reg_defaults = fsl_sai_reg_defaults_ofs8;
		fsl_sai_regmap_config.max_register = FSL_SAI_MDIV;
		fsl_sai_regmap_config.num_reg_defaults =
			ARRAY_SIZE(fsl_sai_reg_defaults_ofs8);
	}

	sai->regmap = devm_regmap_init_mmio(dev, base, &fsl_sai_regmap_config);
	if (IS_ERR(sai->regmap)) {
		dev_err(dev, "regmap init failed\n");
		return PTR_ERR(sai->regmap);
	}

	sai->bus_clk = devm_clk_get(dev, "bus");
	/* Compatible with old DTB cases */
	if (IS_ERR(sai->bus_clk) && PTR_ERR(sai->bus_clk) != -EPROBE_DEFER)
		sai->bus_clk = devm_clk_get(dev, "sai");
	if (IS_ERR(sai->bus_clk)) {
		dev_err(dev, "failed to get bus clock: %ld\n",
				PTR_ERR(sai->bus_clk));
		/* -EPROBE_DEFER */
		return PTR_ERR(sai->bus_clk);
	}

	for (i = 1; i < FSL_SAI_MCLK_MAX; i++) {
		sprintf(tmp, "mclk%d", i);
		sai->mclk_clk[i] = devm_clk_get(dev, tmp);
		if (IS_ERR(sai->mclk_clk[i])) {
			dev_err(dev, "failed to get mclk%d clock: %ld\n",
					i, PTR_ERR(sai->mclk_clk[i]));
			sai->mclk_clk[i] = NULL;
		}
	}

	if (sai->soc_data->mclk0_is_mclk1)
		sai->mclk_clk[0] = sai->mclk_clk[1];
	else
		sai->mclk_clk[0] = sai->bus_clk;

	fsl_asoc_get_pll_clocks(&pdev->dev, &sai->pll8k_clk,
				&sai->pll11k_clk);

	/* Use Multi FIFO mode depending on the support from SDMA script */
	ret = of_property_read_u32_array(np, "dmas", dmas, 4);
	if (!sai->soc_data->use_edma && !ret && dmas[2] == IMX_DMATYPE_MULTI_SAI)
		sai->is_multi_fifo_dma = true;

	/* read dataline mask for rx and tx*/
	ret = fsl_sai_read_dlcfg(sai);
	if (ret < 0) {
		dev_err(dev, "failed to read dlcfg %d\n", ret);
		return ret;
	}

	if (of_find_property(np, "fsl,txm-rxs", NULL) != NULL) {
		sai->masterflag[FSL_FMT_TRANSMITTER] = SND_SOC_DAIFMT_BP_FP;
		sai->masterflag[FSL_FMT_RECEIVER] = SND_SOC_DAIFMT_BC_FC;
	}

	irq = platform_get_irq(pdev, 0);
	if (irq < 0)
		return irq;

	ret = devm_request_irq(dev, irq, fsl_sai_isr, IRQF_SHARED,
			       np->name, sai);
	if (ret) {
		dev_err(dev, "failed to claim irq %u\n", irq);
		return ret;
	}

	memcpy(&sai->cpu_dai_drv, &fsl_sai_dai_template,
	       sizeof(fsl_sai_dai_template));

	/* Sync Tx with Rx as default by following old DT binding */
	sai->synchronous[RX] = true;
	sai->synchronous[TX] = false;
	sai->cpu_dai_drv.symmetric_rate = 1;
	sai->cpu_dai_drv.symmetric_channels = 1;
	sai->cpu_dai_drv.symmetric_sample_bits = 1;

	if (of_find_property(np, "fsl,sai-synchronous-rx", NULL) &&
	    of_find_property(np, "fsl,sai-asynchronous", NULL)) {
		/* error out if both synchronous and asynchronous are present */
		dev_err(dev, "invalid binding for synchronous mode\n");
		return -EINVAL;
	}

	if (of_find_property(np, "fsl,sai-synchronous-rx", NULL)) {
		/* Sync Rx with Tx */
		sai->synchronous[RX] = false;
		sai->synchronous[TX] = true;
	} else if (of_find_property(np, "fsl,sai-asynchronous", NULL)) {
		/* Discard all settings for asynchronous mode */
		sai->synchronous[RX] = false;
		sai->synchronous[TX] = false;
		sai->cpu_dai_drv.symmetric_rate = 0;
		sai->cpu_dai_drv.symmetric_channels = 0;
		sai->cpu_dai_drv.symmetric_sample_bits = 0;
	}

	if (of_find_property(np, "fsl,sai-mclk-direction-output", NULL))
		sai->mclk_direction_output = true;

	if (sai->mclk_direction_output &&
	    of_device_is_compatible(np, "fsl,imx6ul-sai")) {
		gpr = syscon_regmap_lookup_by_compatible("fsl,imx6ul-iomuxc-gpr");
		if (IS_ERR(gpr)) {
			dev_err(dev, "cannot find iomuxc registers\n");
			return PTR_ERR(gpr);
		}

		index = of_alias_get_id(np, "sai");
		if (index < 0)
			return index;

		regmap_update_bits(gpr, IOMUXC_GPR1, MCLK_DIR(index),
				   MCLK_DIR(index));
	}

	sai->dma_params_rx.addr = sai->res->start + FSL_SAI_RDR0;
	sai->dma_params_tx.addr = sai->res->start + FSL_SAI_TDR0;
	sai->dma_params_rx.maxburst =
		sai->soc_data->max_burst[RX] ? sai->soc_data->max_burst[RX] : FSL_SAI_MAXBURST_RX;
	sai->dma_params_tx.maxburst =
		sai->soc_data->max_burst[TX] ? sai->soc_data->max_burst[TX] : FSL_SAI_MAXBURST_TX;

	sai->pinctrl = devm_pinctrl_get(&pdev->dev);

	platform_set_drvdata(pdev, sai);
	pm_runtime_enable(dev);
	if (!pm_runtime_enabled(dev)) {
		ret = fsl_sai_runtime_resume(dev);
		if (ret)
			goto err_pm_disable;
	}

	ret = pm_runtime_resume_and_get(dev);
	if (ret < 0)
		goto err_pm_get_sync;

	/* Get sai version */
	ret = fsl_sai_check_version(dev);
	if (ret < 0)
		dev_warn(dev, "Error reading SAI version: %d\n", ret);

	/* Select MCLK direction */
	if (sai->mclk_direction_output &&
	    sai->soc_data->max_register >= FSL_SAI_MCTL) {
		regmap_update_bits(sai->regmap, FSL_SAI_MCTL,
				   FSL_SAI_MCTL_MCLK_EN, FSL_SAI_MCTL_MCLK_EN);
	}

	ret = pm_runtime_put_sync(dev);
	if (ret < 0 && ret != -ENOSYS)
		goto err_pm_get_sync;

	if (sai->verid.feature & FSL_SAI_VERID_TSTMP_EN) {
		if (of_find_property(np, "fsl,sai-monitor-spdif", NULL) &&
		    of_device_is_compatible(np, "fsl,imx8mm-sai")) {
			sai->regmap_gpr = syscon_regmap_lookup_by_compatible("fsl,imx8mm-iomuxc-gpr");
			if (IS_ERR(sai->regmap_gpr))
				dev_warn(&pdev->dev, "cannot find iomuxc registers\n");

			sai->gpr_idx = of_alias_get_id(np, "sai");
			if (sai->gpr_idx < 0)
				dev_warn(&pdev->dev, "cannot find sai alias id\n");

			if (sai->gpr_idx > 0 && !IS_ERR(sai->regmap_gpr))
				sai->monitor_spdif = true;
		}

		ret = sysfs_create_group(&pdev->dev.kobj, fsl_sai_get_dev_attribute_group(sai->monitor_spdif));
		if (ret) {
			dev_err(&pdev->dev, "fail to create sys group\n");
			goto err_pm_get_sync;
		}
	}

	/*
	 * Register platform component before registering cpu dai for there
	 * is not defer probe for platform component in snd_soc_add_pcm_runtime().
	 */
	if (sai->soc_data->use_imx_pcm) {
		ret = imx_pcm_dma_init(pdev);
		if (ret) {
			if (!IS_ENABLED(CONFIG_SND_SOC_IMX_PCM_DMA))
				dev_err(dev, "Error: You must enable the imx-pcm-dma support!\n");
			goto err_component_register;
		}
	} else {
		ret = devm_snd_dmaengine_pcm_register(dev, NULL, 0);
		if (ret)
			goto err_component_register;
	}

	ret = devm_snd_soc_register_component(dev, &fsl_component,
					      &sai->cpu_dai_drv, 1);
	if (ret)
		goto err_component_register;

	return ret;

err_component_register:
	if (sai->verid.feature & FSL_SAI_VERID_TSTMP_EN)
		sysfs_remove_group(&pdev->dev.kobj,
				   fsl_sai_get_dev_attribute_group(sai->monitor_spdif));
err_pm_get_sync:
	if (!pm_runtime_status_suspended(dev))
		fsl_sai_runtime_suspend(dev);
err_pm_disable:
	pm_runtime_disable(dev);

	return ret;
}

static int fsl_sai_remove(struct platform_device *pdev)
{
	struct fsl_sai *sai = dev_get_drvdata(&pdev->dev);

	pm_runtime_disable(&pdev->dev);
	if (!pm_runtime_status_suspended(&pdev->dev))
		fsl_sai_runtime_suspend(&pdev->dev);

	if (sai->verid.feature & FSL_SAI_VERID_TSTMP_EN)
		sysfs_remove_group(&pdev->dev.kobj,  fsl_sai_get_dev_attribute_group(sai->monitor_spdif));

	return 0;
}

static const struct fsl_sai_soc_data fsl_sai_vf610_data = {
	.use_imx_pcm = false,
	.use_edma = false,
	.fifo_depth = 32,
	.pins = 1,
	.reg_offset = 0,
	.mclk0_is_mclk1 = false,
	.flags = 0,
	.max_register = FSL_SAI_RMR,
};

static const struct fsl_sai_soc_data fsl_sai_imx6sx_data = {
	.use_imx_pcm = true,
	.use_edma = false,
	.fifo_depth = 32,
	.pins = 1,
	.reg_offset = 0,
	.mclk0_is_mclk1 = true,
	.flags = 0,
	.max_register = FSL_SAI_RMR,
};

static const struct fsl_sai_soc_data fsl_sai_imx7ulp_data = {
	.use_imx_pcm = true,
	.use_edma = false,
	.fifo_depth = 16,
	.pins = 2,
	.reg_offset = 8,
	.mclk0_is_mclk1 = false,
	.flags = PMQOS_CPU_LATENCY,
	.max_register = FSL_SAI_RMR,
};

static const struct fsl_sai_soc_data fsl_sai_imx8mq_data = {
	.use_imx_pcm = true,
	.use_edma = false,
	.fifo_depth = 128,
	.pins = 8,
	.reg_offset = 8,
	.mclk0_is_mclk1 = false,
	.flags = 0,
	.max_register = FSL_SAI_RMR,
};

static const struct fsl_sai_soc_data fsl_sai_imx8qm_data = {
	.use_imx_pcm = true,
	.use_edma = true,
	.fifo_depth = 64,
	.pins = 4,
	.reg_offset = 0,
	.mclk0_is_mclk1 = false,
	.flags = 0,
	.max_register = FSL_SAI_RMR,
};

static const struct fsl_sai_soc_data fsl_sai_imx8mm_data = {
	.use_imx_pcm = true,
	.use_edma = false,
	.fifo_depth = 128,
	.reg_offset = 8,
	.mclk0_is_mclk1 = false,
	.pins = 8,
	.flags = 0,
	.max_register = FSL_SAI_MCTL,
};

static const struct fsl_sai_soc_data fsl_sai_imx8mn_data = {
	.use_imx_pcm = true,
	.use_edma = false,
	.fifo_depth = 128,
	.reg_offset = 8,
	.mclk0_is_mclk1 = false,
	.pins = 8,
	.flags = 0,
	.max_register = FSL_SAI_MDIV,
};

static const struct fsl_sai_soc_data fsl_sai_imx8mp_data = {
	.use_imx_pcm = true,
	.use_edma = false,
	.fifo_depth = 128,
	.reg_offset = 8,
	.mclk0_is_mclk1 = false,
	.pins = 8,
	.flags = 0,
	.max_register = FSL_SAI_MDIV,
	.mclk_with_tere = true,
};

static const struct fsl_sai_soc_data fsl_sai_imx8ulp_data = {
	.use_imx_pcm = true,
	.use_edma = true,
	.fifo_depth = 16,
	.reg_offset = 8,
	.mclk0_is_mclk1 = false,
	.pins = 4,
	.flags = PMQOS_CPU_LATENCY,
	.max_register = FSL_SAI_RTCAP,
};

static const struct fsl_sai_soc_data fsl_sai_imx93_data = {
	.use_imx_pcm = true,
	.use_edma = true,
	.fifo_depth = 128,
	.reg_offset = 8,
	.mclk0_is_mclk1 = false,
	.pins = 4,
	.flags = 0,
	.max_register = FSL_SAI_MCTL,
	.max_burst = {8, 8},
};

static const struct of_device_id fsl_sai_ids[] = {
	{ .compatible = "fsl,vf610-sai", .data = &fsl_sai_vf610_data },
	{ .compatible = "fsl,imx6sx-sai", .data = &fsl_sai_imx6sx_data },
	{ .compatible = "fsl,imx6ul-sai", .data = &fsl_sai_imx6sx_data },
	{ .compatible = "fsl,imx7ulp-sai", .data = &fsl_sai_imx7ulp_data },
	{ .compatible = "fsl,imx8mq-sai", .data = &fsl_sai_imx8mq_data },
	{ .compatible = "fsl,imx8qm-sai", .data = &fsl_sai_imx8qm_data },
	{ .compatible = "fsl,imx8mm-sai", .data = &fsl_sai_imx8mm_data },
	{ .compatible = "fsl,imx8mp-sai", .data = &fsl_sai_imx8mp_data },
	{ .compatible = "fsl,imx8ulp-sai", .data = &fsl_sai_imx8ulp_data },
	{ .compatible = "fsl,imx8mn-sai", .data = &fsl_sai_imx8mn_data },
	{ .compatible = "fsl,imx93-sai", .data = &fsl_sai_imx93_data },
	{ /* sentinel */ }
};
MODULE_DEVICE_TABLE(of, fsl_sai_ids);

static int fsl_sai_runtime_suspend(struct device *dev)
{
	struct fsl_sai *sai = dev_get_drvdata(dev);

	release_bus_freq(BUS_FREQ_AUDIO);

	if (sai->mclk_streams & BIT(SNDRV_PCM_STREAM_CAPTURE))
		clk_disable_unprepare(sai->mclk_clk[sai->mclk_id[0]]);

	if (sai->mclk_streams & BIT(SNDRV_PCM_STREAM_PLAYBACK))
		clk_disable_unprepare(sai->mclk_clk[sai->mclk_id[1]]);

	clk_disable_unprepare(sai->bus_clk);

	if (sai->soc_data->flags & PMQOS_CPU_LATENCY)
		cpu_latency_qos_remove_request(&sai->pm_qos_req);

	regcache_cache_only(sai->regmap, true);

	return 0;
}

static int fsl_sai_runtime_resume(struct device *dev)
{
	struct fsl_sai *sai = dev_get_drvdata(dev);
	unsigned int ofs = sai->soc_data->reg_offset;
	int ret;

	ret = clk_prepare_enable(sai->bus_clk);
	if (ret) {
		dev_err(dev, "failed to enable bus clock: %d\n", ret);
		return ret;
	}

	if (sai->mclk_streams & BIT(SNDRV_PCM_STREAM_PLAYBACK)) {
		ret = clk_prepare_enable(sai->mclk_clk[sai->mclk_id[1]]);
		if (ret)
			goto disable_bus_clk;
	}

	if (sai->mclk_streams & BIT(SNDRV_PCM_STREAM_CAPTURE)) {
		ret = clk_prepare_enable(sai->mclk_clk[sai->mclk_id[0]]);
		if (ret)
			goto disable_tx_clk;
	}

	if (sai->soc_data->flags & PMQOS_CPU_LATENCY)
		cpu_latency_qos_add_request(&sai->pm_qos_req, 0);

	request_bus_freq(BUS_FREQ_AUDIO);

	regcache_cache_only(sai->regmap, false);
	regcache_mark_dirty(sai->regmap);
	regmap_write(sai->regmap, FSL_SAI_TCSR(ofs), FSL_SAI_CSR_SR);
	regmap_write(sai->regmap, FSL_SAI_RCSR(ofs), FSL_SAI_CSR_SR);
	usleep_range(1000, 2000);
	regmap_write(sai->regmap, FSL_SAI_TCSR(ofs), 0);
	regmap_write(sai->regmap, FSL_SAI_RCSR(ofs), 0);

	ret = regcache_sync(sai->regmap);
	if (ret)
		goto disable_rx_clk;

	if (sai->soc_data->mclk_with_tere && sai->mclk_direction_output)
		regmap_update_bits(sai->regmap, FSL_SAI_TCSR(ofs),
				   FSL_SAI_CSR_TERE, FSL_SAI_CSR_TERE);
	return 0;

disable_rx_clk:
	if (sai->mclk_streams & BIT(SNDRV_PCM_STREAM_CAPTURE))
		clk_disable_unprepare(sai->mclk_clk[sai->mclk_id[0]]);
disable_tx_clk:
	if (sai->mclk_streams & BIT(SNDRV_PCM_STREAM_PLAYBACK))
		clk_disable_unprepare(sai->mclk_clk[sai->mclk_id[1]]);
disable_bus_clk:
	clk_disable_unprepare(sai->bus_clk);

	return ret;
}

static const struct dev_pm_ops fsl_sai_pm_ops = {
	SET_RUNTIME_PM_OPS(fsl_sai_runtime_suspend,
			   fsl_sai_runtime_resume, NULL)
	SET_SYSTEM_SLEEP_PM_OPS(pm_runtime_force_suspend,
				pm_runtime_force_resume)
};

static struct platform_driver fsl_sai_driver = {
	.probe = fsl_sai_probe,
	.remove = fsl_sai_remove,
	.driver = {
		.name = "fsl-sai",
		.pm = &fsl_sai_pm_ops,
		.of_match_table = fsl_sai_ids,
	},
};
module_platform_driver(fsl_sai_driver);

MODULE_DESCRIPTION("Freescale Soc SAI Interface");
MODULE_AUTHOR("Xiubo Li, <Li.Xiubo@freescale.com>");
MODULE_ALIAS("platform:fsl-sai");
MODULE_LICENSE("GPL");<|MERGE_RESOLUTION|>--- conflicted
+++ resolved
@@ -515,15 +515,6 @@
 		regmap_update_bits(sai->regmap, reg,
 				   FSL_SAI_CR2_DIV_MASK | FSL_SAI_CR2_BYP,
 				   savediv / 2 - 1);
-<<<<<<< HEAD
-	}
-
-	if (sai->soc_data->max_register >= FSL_SAI_MCTL) {
-		/* SAI is in master mode at this point, so enable MCLK */
-		regmap_update_bits(sai->regmap, FSL_SAI_MCTL,
-				   FSL_SAI_MCTL_MCLK_EN, FSL_SAI_MCTL_MCLK_EN);
-=======
->>>>>>> 7732c16f
 	}
 
 	return 0;
