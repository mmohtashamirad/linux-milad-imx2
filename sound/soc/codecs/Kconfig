--- conflicted
+++ resolved
@@ -223,11 +223,8 @@
 	select SND_SOC_WM9712 if SND_SOC_AC97_BUS
 	select SND_SOC_WM9713 if SND_SOC_AC97_BUS
 	select SND_SOC_RPMSG_WM8960
-<<<<<<< HEAD
 	select SND_SOC_TAS5760 if I2C
-=======
 	select SND_SOC_RPMSG_CS42XX8
->>>>>>> cf8e9148
         help
           Normally ASoC codec drivers are only built if a machine driver which
           uses them is also built since they are only usable with a machine
