// SPDX-License-Identifier: GPL-2.0+
//
// Littlemill audio support
//
// Copyright 2011 Wolfson Microelectronics

#include <sound/soc.h>
#include <sound/soc-dapm.h>
#include <sound/jack.h>
#include <linux/gpio.h>
#include <linux/module.h>

#include "../codecs/wm8994.h"

static int sample_rate = 44100;

static int littlemill_set_bias_level(struct snd_soc_card *card,
					  struct snd_soc_dapm_context *dapm,
					  enum snd_soc_bias_level level)
{
	struct snd_soc_pcm_runtime *rtd;
	struct snd_soc_dai *aif1_dai;
	int ret;

	rtd = snd_soc_get_pcm_runtime(card, &card->dai_link[0]);
<<<<<<< HEAD
	aif1_dai = rtd->codec_dai;
=======
	aif1_dai = asoc_rtd_to_codec(rtd, 0);
>>>>>>> 04d5ce62

	if (dapm->dev != aif1_dai->dev)
		return 0;

	switch (level) {
	case SND_SOC_BIAS_PREPARE:
		/*
		 * If we've not already clocked things via hw_params()
		 * then do so now, otherwise these are noops.
		 */
		if (dapm->bias_level == SND_SOC_BIAS_STANDBY) {
			ret = snd_soc_dai_set_pll(aif1_dai, WM8994_FLL1,
						  WM8994_FLL_SRC_MCLK2, 32768,
						  sample_rate * 512);
			if (ret < 0) {
				pr_err("Failed to start FLL: %d\n", ret);
				return ret;
			}

			ret = snd_soc_dai_set_sysclk(aif1_dai,
						     WM8994_SYSCLK_FLL1,
						     sample_rate * 512,
						     SND_SOC_CLOCK_IN);
			if (ret < 0) {
				pr_err("Failed to set SYSCLK: %d\n", ret);
				return ret;
			}
		}
		break;

	default:
		break;
	}

	return 0;
}

static int littlemill_set_bias_level_post(struct snd_soc_card *card,
					       struct snd_soc_dapm_context *dapm,
					       enum snd_soc_bias_level level)
{
	struct snd_soc_pcm_runtime *rtd;
	struct snd_soc_dai *aif1_dai;
	int ret;

	rtd = snd_soc_get_pcm_runtime(card, &card->dai_link[0]);
<<<<<<< HEAD
	aif1_dai = rtd->codec_dai;
=======
	aif1_dai = asoc_rtd_to_codec(rtd, 0);
>>>>>>> 04d5ce62

	if (dapm->dev != aif1_dai->dev)
		return 0;

	switch (level) {
	case SND_SOC_BIAS_STANDBY:
		ret = snd_soc_dai_set_sysclk(aif1_dai, WM8994_SYSCLK_MCLK2,
					     32768, SND_SOC_CLOCK_IN);
		if (ret < 0) {
			pr_err("Failed to switch away from FLL1: %d\n", ret);
			return ret;
		}

		ret = snd_soc_dai_set_pll(aif1_dai, WM8994_FLL1,
					  0, 0, 0);
		if (ret < 0) {
			pr_err("Failed to stop FLL1: %d\n", ret);
			return ret;
		}
		break;

	default:
		break;
	}

	dapm->bias_level = level;

	return 0;
}

static int littlemill_hw_params(struct snd_pcm_substream *substream,
				struct snd_pcm_hw_params *params)
{
	struct snd_soc_pcm_runtime *rtd = substream->private_data;
	struct snd_soc_dai *codec_dai = asoc_rtd_to_codec(rtd, 0);
	int ret;

	sample_rate = params_rate(params);

	ret = snd_soc_dai_set_pll(codec_dai, WM8994_FLL1,
				  WM8994_FLL_SRC_MCLK2, 32768,
				  sample_rate * 512);
	if (ret < 0) {
		pr_err("Failed to start FLL: %d\n", ret);
		return ret;
	}

	ret = snd_soc_dai_set_sysclk(codec_dai,
				     WM8994_SYSCLK_FLL1,
				     sample_rate * 512,
				     SND_SOC_CLOCK_IN);
	if (ret < 0) {
		pr_err("Failed to set SYSCLK: %d\n", ret);
		return ret;
	}

	return 0;
}

static struct snd_soc_ops littlemill_ops = {
	.hw_params = littlemill_hw_params,
};

static const struct snd_soc_pcm_stream baseband_params = {
	.formats = SNDRV_PCM_FMTBIT_S32_LE,
	.rate_min = 8000,
	.rate_max = 8000,
	.channels_min = 2,
	.channels_max = 2,
};

SND_SOC_DAILINK_DEFS(cpu,
	DAILINK_COMP_ARRAY(COMP_CPU("samsung-i2s.0")),
	DAILINK_COMP_ARRAY(COMP_CODEC("wm8994-codec", "wm8994-aif1")),
	DAILINK_COMP_ARRAY(COMP_PLATFORM("samsung-i2s.0")));

SND_SOC_DAILINK_DEFS(baseband,
	DAILINK_COMP_ARRAY(COMP_CPU("wm8994-aif2")),
	DAILINK_COMP_ARRAY(COMP_CODEC("wm1250-ev1.1-0027",
				      "wm1250-ev1")));

static struct snd_soc_dai_link littlemill_dai[] = {
	{
		.name = "CPU",
		.stream_name = "CPU",
		.dai_fmt = SND_SOC_DAIFMT_I2S | SND_SOC_DAIFMT_NB_NF
				| SND_SOC_DAIFMT_CBM_CFM,
		.ops = &littlemill_ops,
		SND_SOC_DAILINK_REG(cpu),
	},
	{
		.name = "Baseband",
		.stream_name = "Baseband",
		.dai_fmt = SND_SOC_DAIFMT_I2S | SND_SOC_DAIFMT_NB_NF
				| SND_SOC_DAIFMT_CBM_CFM,
		.ignore_suspend = 1,
		.params = &baseband_params,
		SND_SOC_DAILINK_REG(baseband),
	},
};

static int bbclk_ev(struct snd_soc_dapm_widget *w,
		    struct snd_kcontrol *kcontrol, int event)
{
	struct snd_soc_card *card = w->dapm->card;
	struct snd_soc_pcm_runtime *rtd;
	struct snd_soc_dai *aif2_dai;
	int ret;

	rtd = snd_soc_get_pcm_runtime(card, &card->dai_link[1]);
<<<<<<< HEAD
	aif2_dai = rtd->cpu_dai;
=======
	aif2_dai = asoc_rtd_to_cpu(rtd, 0);
>>>>>>> 04d5ce62

	switch (event) {
	case SND_SOC_DAPM_PRE_PMU:
		ret = snd_soc_dai_set_pll(aif2_dai, WM8994_FLL2,
					  WM8994_FLL_SRC_BCLK, 64 * 8000,
					  8000 * 256);
		if (ret < 0) {
			pr_err("Failed to start FLL: %d\n", ret);
			return ret;
		}

		ret = snd_soc_dai_set_sysclk(aif2_dai, WM8994_SYSCLK_FLL2,
					     8000 * 256,
					     SND_SOC_CLOCK_IN);
		if (ret < 0) {
			pr_err("Failed to set SYSCLK: %d\n", ret);
			return ret;
		}
		break;
	case SND_SOC_DAPM_POST_PMD:
		ret = snd_soc_dai_set_sysclk(aif2_dai, WM8994_SYSCLK_MCLK2,
					     32768, SND_SOC_CLOCK_IN);
		if (ret < 0) {
			pr_err("Failed to switch away from FLL2: %d\n", ret);
			return ret;
		}

		ret = snd_soc_dai_set_pll(aif2_dai, WM8994_FLL2,
					  0, 0, 0);
		if (ret < 0) {
			pr_err("Failed to stop FLL2: %d\n", ret);
			return ret;
		}
		break;
	default:
		return -EINVAL;
	}

	return 0;
}

static const struct snd_kcontrol_new controls[] = {
	SOC_DAPM_PIN_SWITCH("WM1250 Input"),
	SOC_DAPM_PIN_SWITCH("WM1250 Output"),
};

static struct snd_soc_dapm_widget widgets[] = {
	SND_SOC_DAPM_HP("Headphone", NULL),

	SND_SOC_DAPM_MIC("AMIC", NULL),
	SND_SOC_DAPM_MIC("DMIC", NULL),

	SND_SOC_DAPM_SUPPLY_S("Baseband Clock", -1, SND_SOC_NOPM, 0, 0,
			      bbclk_ev,
			      SND_SOC_DAPM_PRE_PMU | SND_SOC_DAPM_POST_PMD),
};

static struct snd_soc_dapm_route audio_paths[] = {
	{ "Headphone", NULL, "HPOUT1L" },
	{ "Headphone", NULL, "HPOUT1R" },

	{ "AMIC", NULL, "MICBIAS1" },   /* Default for AMICBIAS jumper */
	{ "IN1LN", NULL, "AMIC" },

	{ "DMIC", NULL, "MICBIAS2" },   /* Default for DMICBIAS jumper */
	{ "DMIC1DAT", NULL, "DMIC" },
	{ "DMIC2DAT", NULL, "DMIC" },

	{ "AIF2CLK", NULL, "Baseband Clock" },
};

static struct snd_soc_jack littlemill_headset;

static int littlemill_late_probe(struct snd_soc_card *card)
{
	struct snd_soc_pcm_runtime *rtd;
	struct snd_soc_component *component;
	struct snd_soc_dai *aif1_dai;
	struct snd_soc_dai *aif2_dai;
	int ret;

	rtd = snd_soc_get_pcm_runtime(card, &card->dai_link[0]);
<<<<<<< HEAD
	component = rtd->codec_dai->component;
	aif1_dai = rtd->codec_dai;

	rtd = snd_soc_get_pcm_runtime(card, &card->dai_link[1]);
	aif2_dai = rtd->cpu_dai;
=======
	component = asoc_rtd_to_codec(rtd, 0)->component;
	aif1_dai = asoc_rtd_to_codec(rtd, 0);

	rtd = snd_soc_get_pcm_runtime(card, &card->dai_link[1]);
	aif2_dai = asoc_rtd_to_cpu(rtd, 0);
>>>>>>> 04d5ce62

	ret = snd_soc_dai_set_sysclk(aif1_dai, WM8994_SYSCLK_MCLK2,
				     32768, SND_SOC_CLOCK_IN);
	if (ret < 0)
		return ret;

	ret = snd_soc_dai_set_sysclk(aif2_dai, WM8994_SYSCLK_MCLK2,
				     32768, SND_SOC_CLOCK_IN);
	if (ret < 0)
		return ret;

	ret = snd_soc_card_jack_new(card, "Headset",
				    SND_JACK_HEADSET | SND_JACK_MECHANICAL |
				    SND_JACK_BTN_0 | SND_JACK_BTN_1 |
				    SND_JACK_BTN_2 | SND_JACK_BTN_3 |
				    SND_JACK_BTN_4 | SND_JACK_BTN_5,
				    &littlemill_headset, NULL, 0);
	if (ret)
		return ret;

	/* This will check device compatibility itself */
	wm8958_mic_detect(component, &littlemill_headset, NULL, NULL, NULL, NULL);

	/* As will this */
	wm8994_mic_detect(component, &littlemill_headset, 1);

	return 0;
}

static struct snd_soc_card littlemill = {
	.name = "Littlemill",
	.owner = THIS_MODULE,
	.dai_link = littlemill_dai,
	.num_links = ARRAY_SIZE(littlemill_dai),

	.set_bias_level = littlemill_set_bias_level,
	.set_bias_level_post = littlemill_set_bias_level_post,

	.controls = controls,
	.num_controls = ARRAY_SIZE(controls),
	.dapm_widgets = widgets,
	.num_dapm_widgets = ARRAY_SIZE(widgets),
	.dapm_routes = audio_paths,
	.num_dapm_routes = ARRAY_SIZE(audio_paths),

	.late_probe = littlemill_late_probe,
};

static int littlemill_probe(struct platform_device *pdev)
{
	struct snd_soc_card *card = &littlemill;
	int ret;

	card->dev = &pdev->dev;

	ret = devm_snd_soc_register_card(&pdev->dev, card);
	if (ret && ret != -EPROBE_DEFER)
		dev_err(&pdev->dev, "snd_soc_register_card() failed: %d\n",
			ret);

	return ret;
}

static struct platform_driver littlemill_driver = {
	.driver = {
		.name = "littlemill",
		.pm = &snd_soc_pm_ops,
	},
	.probe = littlemill_probe,
};

module_platform_driver(littlemill_driver);

MODULE_DESCRIPTION("Littlemill audio support");
MODULE_AUTHOR("Mark Brown <broonie@opensource.wolfsonmicro.com>");
MODULE_LICENSE("GPL");
MODULE_ALIAS("platform:littlemill");<|MERGE_RESOLUTION|>--- conflicted
+++ resolved
@@ -23,11 +23,7 @@
 	int ret;
 
 	rtd = snd_soc_get_pcm_runtime(card, &card->dai_link[0]);
-<<<<<<< HEAD
-	aif1_dai = rtd->codec_dai;
-=======
 	aif1_dai = asoc_rtd_to_codec(rtd, 0);
->>>>>>> 04d5ce62
 
 	if (dapm->dev != aif1_dai->dev)
 		return 0;
@@ -74,11 +70,7 @@
 	int ret;
 
 	rtd = snd_soc_get_pcm_runtime(card, &card->dai_link[0]);
-<<<<<<< HEAD
-	aif1_dai = rtd->codec_dai;
-=======
 	aif1_dai = asoc_rtd_to_codec(rtd, 0);
->>>>>>> 04d5ce62
 
 	if (dapm->dev != aif1_dai->dev)
 		return 0;
@@ -189,11 +181,7 @@
 	int ret;
 
 	rtd = snd_soc_get_pcm_runtime(card, &card->dai_link[1]);
-<<<<<<< HEAD
-	aif2_dai = rtd->cpu_dai;
-=======
 	aif2_dai = asoc_rtd_to_cpu(rtd, 0);
->>>>>>> 04d5ce62
 
 	switch (event) {
 	case SND_SOC_DAPM_PRE_PMU:
@@ -276,19 +264,11 @@
 	int ret;
 
 	rtd = snd_soc_get_pcm_runtime(card, &card->dai_link[0]);
-<<<<<<< HEAD
-	component = rtd->codec_dai->component;
-	aif1_dai = rtd->codec_dai;
-
-	rtd = snd_soc_get_pcm_runtime(card, &card->dai_link[1]);
-	aif2_dai = rtd->cpu_dai;
-=======
 	component = asoc_rtd_to_codec(rtd, 0)->component;
 	aif1_dai = asoc_rtd_to_codec(rtd, 0);
 
 	rtd = snd_soc_get_pcm_runtime(card, &card->dai_link[1]);
 	aif2_dai = asoc_rtd_to_cpu(rtd, 0);
->>>>>>> 04d5ce62
 
 	ret = snd_soc_dai_set_sysclk(aif1_dai, WM8994_SYSCLK_MCLK2,
 				     32768, SND_SOC_CLOCK_IN);
