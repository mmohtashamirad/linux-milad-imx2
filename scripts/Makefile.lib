--- conflicted
+++ resolved
@@ -334,11 +334,7 @@
       cmd_lzo = { cat $(real-prereqs) | $(KLZOP) -9; $(size_append); } > $@
 
 quiet_cmd_lz4 = LZ4     $@
-<<<<<<< HEAD
-      cmd_lz4 = { cat $(real-prereqs) | lz4c -c1 stdin stdout; \
-=======
-      cmd_lz4 = { cat $(real-prereqs) | $(LZ4) -l -c1 stdin stdout; \
->>>>>>> f76fd2c9
+      cmd_lz4 = { cat $(real-prereqs) | $(LZ4) -c1 stdin stdout; \
                   $(size_append); } > $@
 
 # U-Boot mkimage
