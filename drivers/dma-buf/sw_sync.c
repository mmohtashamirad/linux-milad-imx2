--- conflicted
+++ resolved
@@ -125,71 +125,6 @@
 	kref_put(&obj->kref, sync_timeline_free);
 }
 
-<<<<<<< HEAD
-/**
- * sync_timeline_signal() - signal a status change on a sync_timeline
- * @obj:	sync_timeline to signal
- * @inc:	num to increment on timeline->value
- *
- * A sync implementation should call this any time one of it's fences
- * has signaled or has an error condition.
- */
-void sync_timeline_signal(struct sync_timeline *obj, unsigned int inc)
-{
-	unsigned long flags;
-	struct sync_pt *pt, *next;
-
-	trace_sync_timeline(obj);
-
-	spin_lock_irqsave(&obj->child_list_lock, flags);
-
-	obj->value += inc;
-
-	list_for_each_entry_safe(pt, next, &obj->active_list_head,
-				 active_list) {
-		if (fence_is_signaled_locked(&pt->base))
-			list_del_init(&pt->active_list);
-	}
-
-	spin_unlock_irqrestore(&obj->child_list_lock, flags);
-}
-
-/**
- * sync_pt_create() - creates a sync pt
- * @parent:	fence's parent sync_timeline
- * @size:	size to allocate for this pt
- * @inc:	value of the fence
- *
- * Creates a new sync_pt as a child of @parent.  @size bytes will be
- * allocated allowing for implementation specific data to be kept after
- * the generic sync_timeline struct. Returns the sync_pt object or
- * NULL in case of error.
- */
-struct sync_pt *sync_pt_create(struct sync_timeline *obj, int size,
-			     unsigned int value)
-{
-	unsigned long flags;
-	struct sync_pt *pt;
-
-	if (size < sizeof(*pt))
-		return NULL;
-
-	pt = kzalloc(size, GFP_KERNEL);
-	if (!pt)
-		return NULL;
-
-	spin_lock_irqsave(&obj->child_list_lock, flags);
-	sync_timeline_get(obj);
-	fence_init(&pt->base, &timeline_fence_ops, &obj->child_list_lock,
-		   obj->context, value);
-	list_add_tail(&pt->child_list, &obj->child_list_head);
-	INIT_LIST_HEAD(&pt->active_list);
-	spin_unlock_irqrestore(&obj->child_list_lock, flags);
-	return pt;
-}
-
-=======
->>>>>>> 3f1d77ca
 static const char *timeline_fence_get_driver_name(struct fence *fence)
 {
 	return "sw_sync";
@@ -275,7 +210,7 @@
  * A sync implementation should call this any time one of it's fences
  * has signaled or has an error condition.
  */
-static void sync_timeline_signal(struct sync_timeline *obj, unsigned int inc)
+void sync_timeline_signal(struct sync_timeline *obj, unsigned int inc)
 {
 	struct sync_pt *pt, *next;
 
@@ -316,7 +251,7 @@
  * the generic sync_timeline struct. Returns the sync_pt object or
  * NULL in case of error.
  */
-static struct sync_pt *sync_pt_create(struct sync_timeline *obj,
+struct sync_pt *sync_pt_create(struct sync_timeline *obj,
 				      unsigned int value)
 {
 	struct sync_pt *pt;
