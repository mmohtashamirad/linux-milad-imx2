// SPDX-License-Identifier: GPL-2.0
/*
 * DMABUF CMA heap exporter
 *
 * Copyright (C) 2012, 2019, 2020 Linaro Ltd.
 * Author: <benjamin.gaignard@linaro.org> for ST-Ericsson.
 *
 * Also utilizing parts of Andrew Davis' SRAM heap:
 * Copyright (C) 2019 Texas Instruments Incorporated - http://www.ti.com/
 *	Andrew F. Davis <afd@ti.com>
 */
#include <linux/cma.h>
#include <linux/dma-buf.h>
#include <linux/dma-heap.h>
#include <linux/dma-map-ops.h>
#include <linux/err.h>
#include <linux/highmem.h>
#include <linux/io.h>
#include <linux/mm.h>
#include <linux/module.h>
#include <linux/scatterlist.h>
#include <linux/slab.h>
#include <linux/vmalloc.h>


struct cma_heap {
	struct dma_heap *heap;
	struct cma *cma;
};

struct cma_heap_buffer {
	struct cma_heap *heap;
	struct list_head attachments;
	struct mutex lock;
	unsigned long len;
	struct page *cma_pages;
	struct page **pages;
	pgoff_t pagecount;
	int vmap_cnt;
	void *vaddr;
	bool uncached;
};

struct dma_heap_attachment {
	struct device *dev;
	struct sg_table table;
	struct list_head list;
	bool mapped;
	bool uncached;
};

static int cma_heap_attach(struct dma_buf *dmabuf,
			   struct dma_buf_attachment *attachment)
{
	struct cma_heap_buffer *buffer = dmabuf->priv;
	struct dma_heap_attachment *a;
	int ret;

	a = kzalloc(sizeof(*a), GFP_KERNEL);
	if (!a)
		return -ENOMEM;

	ret = sg_alloc_table_from_pages(&a->table, buffer->pages,
					buffer->pagecount, 0,
					buffer->pagecount << PAGE_SHIFT,
					GFP_KERNEL);
	if (ret) {
		kfree(a);
		return ret;
	}

	a->dev = attachment->dev;
	INIT_LIST_HEAD(&a->list);
	a->mapped = false;
	a->uncached = buffer->uncached;

	attachment->priv = a;

	mutex_lock(&buffer->lock);
	list_add(&a->list, &buffer->attachments);
	mutex_unlock(&buffer->lock);

	return 0;
}

static void cma_heap_detach(struct dma_buf *dmabuf,
			    struct dma_buf_attachment *attachment)
{
	struct cma_heap_buffer *buffer = dmabuf->priv;
	struct dma_heap_attachment *a = attachment->priv;

	mutex_lock(&buffer->lock);
	list_del(&a->list);
	mutex_unlock(&buffer->lock);

	sg_free_table(&a->table);
	kfree(a);
}

static struct sg_table *cma_heap_map_dma_buf(struct dma_buf_attachment *attachment,
					     enum dma_data_direction direction)
{
	struct dma_heap_attachment *a = attachment->priv;
	struct sg_table *table = &a->table;
<<<<<<< HEAD
	int attr = 0;
	int ret;

	if (a->uncached)
		attr = DMA_ATTR_SKIP_CPU_SYNC;

	ret = dma_map_sgtable(attachment->dev, table, direction, attr);
=======
	int attrs = attachment->dma_map_attrs;
	int ret;

	ret = dma_map_sgtable(attachment->dev, table, direction, attrs);
>>>>>>> 49d7088c
	if (ret)
		return ERR_PTR(-ENOMEM);
	a->mapped = true;
	return table;
}

static void cma_heap_unmap_dma_buf(struct dma_buf_attachment *attachment,
				   struct sg_table *table,
				   enum dma_data_direction direction)
{
	struct dma_heap_attachment *a = attachment->priv;
<<<<<<< HEAD
	int attr = 0;

	if (a->uncached)
		attr = DMA_ATTR_SKIP_CPU_SYNC;

	a->mapped = false;
	dma_unmap_sgtable(attachment->dev, table, direction, attr);
=======
	int attrs = attachment->dma_map_attrs;

	a->mapped = false;
	dma_unmap_sgtable(attachment->dev, table, direction, attrs);
>>>>>>> 49d7088c
}

static int cma_heap_dma_buf_begin_cpu_access(struct dma_buf *dmabuf,
					     enum dma_data_direction direction)
{
	struct cma_heap_buffer *buffer = dmabuf->priv;
	struct dma_heap_attachment *a;

	mutex_lock(&buffer->lock);

	if (buffer->vmap_cnt)
		invalidate_kernel_vmap_range(buffer->vaddr, buffer->len);

	if (!buffer->uncached) {
		list_for_each_entry(a, &buffer->attachments, list) {
			if (!a->mapped)
				continue;
			dma_sync_sgtable_for_cpu(a->dev, &a->table, direction);
		}
	}
	mutex_unlock(&buffer->lock);

	return 0;
}

static int cma_heap_dma_buf_end_cpu_access(struct dma_buf *dmabuf,
					   enum dma_data_direction direction)
{
	struct cma_heap_buffer *buffer = dmabuf->priv;
	struct dma_heap_attachment *a;

	mutex_lock(&buffer->lock);

	if (buffer->vmap_cnt)
		flush_kernel_vmap_range(buffer->vaddr, buffer->len);

	if (!buffer->uncached) {
		list_for_each_entry(a, &buffer->attachments, list) {
			if (!a->mapped)
				continue;
			dma_sync_sgtable_for_device(a->dev, &a->table, direction);
		}
	}
	mutex_unlock(&buffer->lock);

	return 0;
}

static vm_fault_t cma_heap_vm_fault(struct vm_fault *vmf)
{
	struct vm_area_struct *vma = vmf->vma;
	struct cma_heap_buffer *buffer = vma->vm_private_data;

	if (vmf->pgoff > buffer->pagecount)
		return VM_FAULT_SIGBUS;

	vmf->page = buffer->pages[vmf->pgoff];
	get_page(vmf->page);

	return 0;
}

static const struct vm_operations_struct dma_heap_vm_ops = {
	.fault = cma_heap_vm_fault,
};

static int cma_heap_mmap(struct dma_buf *dmabuf, struct vm_area_struct *vma)
{
	struct cma_heap_buffer *buffer = dmabuf->priv;

	if ((vma->vm_flags & (VM_SHARED | VM_MAYSHARE)) == 0)
		return -EINVAL;

	if (buffer->uncached)
		vma->vm_page_prot = pgprot_writecombine(vma->vm_page_prot);

	vma->vm_ops = &dma_heap_vm_ops;
	vma->vm_private_data = buffer;

	return 0;
}

static void *cma_heap_do_vmap(struct cma_heap_buffer *buffer)
{
	pgprot_t pgprot = PAGE_KERNEL;
	void *vaddr;

	if (buffer->uncached)
		pgprot = pgprot_writecombine(PAGE_KERNEL);

	vaddr = vmap(buffer->pages, buffer->pagecount, VM_MAP, pgprot);
	if (!vaddr)
		return ERR_PTR(-ENOMEM);

	return vaddr;
}

static int cma_heap_vmap(struct dma_buf *dmabuf, struct iosys_map *map)
{
	struct cma_heap_buffer *buffer = dmabuf->priv;
	void *vaddr;
	int ret = 0;

	mutex_lock(&buffer->lock);
	if (buffer->vmap_cnt) {
		buffer->vmap_cnt++;
		iosys_map_set_vaddr(map, buffer->vaddr);
		goto out;
	}

	vaddr = cma_heap_do_vmap(buffer);
	if (IS_ERR(vaddr)) {
		ret = PTR_ERR(vaddr);
		goto out;
	}
	buffer->vaddr = vaddr;
	buffer->vmap_cnt++;
	iosys_map_set_vaddr(map, buffer->vaddr);
out:
	mutex_unlock(&buffer->lock);

	return ret;
}

static void cma_heap_vunmap(struct dma_buf *dmabuf, struct iosys_map *map)
{
	struct cma_heap_buffer *buffer = dmabuf->priv;

	mutex_lock(&buffer->lock);
	if (!--buffer->vmap_cnt) {
		vunmap(buffer->vaddr);
		buffer->vaddr = NULL;
	}
	mutex_unlock(&buffer->lock);
	iosys_map_clear(map);
}

static void cma_heap_dma_buf_release(struct dma_buf *dmabuf)
{
	struct cma_heap_buffer *buffer = dmabuf->priv;
	struct cma_heap *cma_heap = buffer->heap;

	if (buffer->vmap_cnt > 0) {
		WARN(1, "%s: buffer still mapped in the kernel\n", __func__);
		vunmap(buffer->vaddr);
		buffer->vaddr = NULL;
	}

	/* free page list */
	kfree(buffer->pages);
	/* release memory */
	cma_release(cma_heap->cma, buffer->cma_pages, buffer->pagecount);
	kfree(buffer);
}

static const struct dma_buf_ops cma_heap_buf_ops = {
	.attach = cma_heap_attach,
	.detach = cma_heap_detach,
	.map_dma_buf = cma_heap_map_dma_buf,
	.unmap_dma_buf = cma_heap_unmap_dma_buf,
	.begin_cpu_access = cma_heap_dma_buf_begin_cpu_access,
	.end_cpu_access = cma_heap_dma_buf_end_cpu_access,
	.mmap = cma_heap_mmap,
	.vmap = cma_heap_vmap,
	.vunmap = cma_heap_vunmap,
	.release = cma_heap_dma_buf_release,
};

static struct dma_buf *cma_heap_do_allocate(struct dma_heap *heap,
					 unsigned long len,
					 unsigned long fd_flags,
					 unsigned long heap_flags,
					 bool uncached)
{
	struct cma_heap *cma_heap = dma_heap_get_drvdata(heap);
	struct cma_heap_buffer *buffer;
	DEFINE_DMA_BUF_EXPORT_INFO(exp_info);
	size_t size = PAGE_ALIGN(len);
	pgoff_t pagecount = size >> PAGE_SHIFT;
	unsigned long align = get_order(size);
	struct page *cma_pages;
	struct sg_table table;
	struct dma_buf *dmabuf;
	int ret = -ENOMEM, ret_sg_table;
	pgoff_t pg;

	buffer = kzalloc(sizeof(*buffer), GFP_KERNEL);
	if (!buffer)
		return ERR_PTR(-ENOMEM);

	INIT_LIST_HEAD(&buffer->attachments);
	mutex_init(&buffer->lock);
	buffer->len = size;
	buffer->uncached = uncached;

	if (align > CONFIG_CMA_ALIGNMENT)
		align = CONFIG_CMA_ALIGNMENT;

	cma_pages = cma_alloc(cma_heap->cma, pagecount, align, false);
	if (!cma_pages)
		goto free_buffer;

	/* Clear the cma pages */
	if (PageHighMem(cma_pages)) {
		unsigned long nr_clear_pages = pagecount;
		struct page *page = cma_pages;

		while (nr_clear_pages > 0) {
			void *vaddr = kmap_atomic(page);

			memset(vaddr, 0, PAGE_SIZE);
			kunmap_atomic(vaddr);
			/*
			 * Avoid wasting time zeroing memory if the process
			 * has been killed by by SIGKILL
			 */
			if (fatal_signal_pending(current))
				goto free_cma;
			page++;
			nr_clear_pages--;
		}
	} else {
		memset(page_address(cma_pages), 0, size);
	}

	buffer->pages = kmalloc_array(pagecount, sizeof(*buffer->pages), GFP_KERNEL);
	if (!buffer->pages) {
		ret = -ENOMEM;
		goto free_cma;
	}

	for (pg = 0; pg < pagecount; pg++)
		buffer->pages[pg] = &cma_pages[pg];

	buffer->cma_pages = cma_pages;
	buffer->heap = cma_heap;
	buffer->pagecount = pagecount;

	if (buffer->uncached) {
		ret_sg_table = sg_alloc_table(&table, 1, GFP_KERNEL);
		if (ret_sg_table) {
			ret = -ENOMEM;
			goto free_pages;
		}

		sg_set_page(table.sgl, cma_pages, size, 0);

		dma_map_sgtable(dma_heap_get_dev(heap), &table, DMA_BIDIRECTIONAL, 0);
		dma_unmap_sgtable(dma_heap_get_dev(heap), &table, DMA_BIDIRECTIONAL, 0);
		sg_free_table(&table);
	}

	/* create the dmabuf */
	exp_info.exp_name = dma_heap_get_name(heap);
	exp_info.ops = &cma_heap_buf_ops;
	exp_info.size = buffer->len;
	exp_info.flags = fd_flags;
	exp_info.priv = buffer;
	dmabuf = dma_buf_export(&exp_info);
	if (IS_ERR(dmabuf)) {
		ret = PTR_ERR(dmabuf);
		goto free_pages;
	}
	return dmabuf;

free_pages:
	kfree(buffer->pages);
free_cma:
	cma_release(cma_heap->cma, cma_pages, pagecount);
free_buffer:
	kfree(buffer);

	return ERR_PTR(ret);
}

static struct dma_buf *cma_heap_allocate(struct dma_heap *heap,
				  unsigned long len,
				  unsigned long fd_flags,
				  unsigned long heap_flags)
{
	return cma_heap_do_allocate(heap, len, fd_flags, heap_flags, false);
}

static struct dma_buf *cma_uncached_heap_allocate(struct dma_heap *heap,
				  unsigned long len,
				  unsigned long fd_flags,
				  unsigned long heap_flags)
{
	return cma_heap_do_allocate(heap, len, fd_flags, heap_flags, true);
}

/* Dummy function to be used until we can call coerce_mask_and_coherent */
static struct dma_buf *cma_uncached_heap_not_initialized(struct dma_heap *heap,
						unsigned long len,
						unsigned long fd_flags,
						unsigned long heap_flags)
{
	return ERR_PTR(-EBUSY);
}

static const struct dma_heap_ops cma_heap_ops = {
	.allocate = cma_heap_allocate,
};

static struct dma_heap_ops cma_uncached_heap_ops = {
	.allocate = cma_uncached_heap_not_initialized,
};

static int __add_cma_heap(struct cma *cma, void *data)
{
	struct cma_heap *cma_heap;
	struct dma_heap_export_info exp_info;
	const char *postfixed = "-uncached";
	char *cma_name;

	cma_heap = kzalloc(sizeof(*cma_heap), GFP_KERNEL);
	if (!cma_heap)
		return -ENOMEM;
	cma_heap->cma = cma;

	exp_info.name = cma_get_name(cma);
	exp_info.ops = &cma_heap_ops;
	exp_info.priv = cma_heap;

	cma_heap->heap = dma_heap_add(&exp_info);
	if (IS_ERR(cma_heap->heap)) {
		int ret = PTR_ERR(cma_heap->heap);

		kfree(cma_heap);
		return ret;
	}

	cma_heap = kzalloc(sizeof(*cma_heap), GFP_KERNEL);
	if (!cma_heap)
		return -ENOMEM;
	cma_heap->cma = cma;

	cma_name = kzalloc(strlen(cma_get_name(cma)) + strlen(postfixed) + 1, GFP_KERNEL);
	if (!cma_name) {
		kfree(cma_heap);
		return -ENOMEM;
	}

	exp_info.name = strcat(strcpy(cma_name, cma_get_name(cma)), postfixed);
	exp_info.ops = &cma_uncached_heap_ops;
	exp_info.priv = cma_heap;

	cma_heap->heap = dma_heap_add(&exp_info);
	if (IS_ERR(cma_heap->heap)) {
		int ret = PTR_ERR(cma_heap->heap);

		kfree(cma_heap);
		kfree(cma_name);
		return ret;
	}

	dma_coerce_mask_and_coherent(dma_heap_get_dev(cma_heap->heap), DMA_BIT_MASK(64));
	mb(); /* make sure we only set allocate after dma_mask is set */
	cma_uncached_heap_ops.allocate = cma_uncached_heap_allocate;

	return 0;
}

static int add_default_cma_heap(void)
{
	struct cma *default_cma = dev_get_cma_area(NULL);
	int ret = 0;

	if (default_cma)
		ret = __add_cma_heap(default_cma, NULL);

	return ret;
}
module_init(add_default_cma_heap);
MODULE_DESCRIPTION("DMA-BUF CMA Heap");
MODULE_LICENSE("GPL v2");
MODULE_IMPORT_NS(DMA_BUF);<|MERGE_RESOLUTION|>--- conflicted
+++ resolved
@@ -102,20 +102,13 @@
 {
 	struct dma_heap_attachment *a = attachment->priv;
 	struct sg_table *table = &a->table;
-<<<<<<< HEAD
-	int attr = 0;
+	int attr = attachment->dma_map_attrs;
 	int ret;
 
 	if (a->uncached)
 		attr = DMA_ATTR_SKIP_CPU_SYNC;
 
 	ret = dma_map_sgtable(attachment->dev, table, direction, attr);
-=======
-	int attrs = attachment->dma_map_attrs;
-	int ret;
-
-	ret = dma_map_sgtable(attachment->dev, table, direction, attrs);
->>>>>>> 49d7088c
 	if (ret)
 		return ERR_PTR(-ENOMEM);
 	a->mapped = true;
@@ -127,20 +120,13 @@
 				   enum dma_data_direction direction)
 {
 	struct dma_heap_attachment *a = attachment->priv;
-<<<<<<< HEAD
-	int attr = 0;
+	int attr = attachment->dma_map_attrs;
 
 	if (a->uncached)
 		attr = DMA_ATTR_SKIP_CPU_SYNC;
 
 	a->mapped = false;
 	dma_unmap_sgtable(attachment->dev, table, direction, attr);
-=======
-	int attrs = attachment->dma_map_attrs;
-
-	a->mapped = false;
-	dma_unmap_sgtable(attachment->dev, table, direction, attrs);
->>>>>>> 49d7088c
 }
 
 static int cma_heap_dma_buf_begin_cpu_access(struct dma_buf *dmabuf,
