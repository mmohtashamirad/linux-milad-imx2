--- conflicted
+++ resolved
@@ -1219,10 +1219,6 @@
 		}
 	}
 
-<<<<<<< HEAD
-	goto clk_scaling_unprepare;
-
-=======
 	/* Enable Write Booster if we have scaled up else disable it */
 	up_write(&hba->clk_scaling_lock);
 	ufshcd_wb_ctrl(hba, scale_up);
@@ -1230,7 +1226,6 @@
 
 	goto clk_scaling_unprepare;
 
->>>>>>> 22e35a1d
 scale_up_gear:
 	if (!scale_up)
 		ufshcd_scale_gear(hba, true);
@@ -2579,10 +2574,7 @@
 
 	err = ufshcd_prepare_lrbp_crypto(hba, cmd, lrbp);
 	if (err) {
-<<<<<<< HEAD
-=======
 		ufshcd_release(hba);
->>>>>>> 22e35a1d
 		lrbp->cmd = NULL;
 		clear_bit_unlock(tag, &hba->lrb_in_use);
 		goto out;
@@ -4108,20 +4100,6 @@
 void ufshcd_auto_hibern8_update(struct ufs_hba *hba, u32 ahit)
 {
 	unsigned long flags;
-<<<<<<< HEAD
-
-	if (!(hba->capabilities & MASK_AUTO_HIBERN8_SUPPORT))
-		return;
-
-	spin_lock_irqsave(hba->host->host_lock, flags);
-	if (hba->ahit == ahit)
-		goto out_unlock;
-	hba->ahit = ahit;
-	if (!pm_runtime_suspended(hba->dev))
-		ufshcd_writel(hba, hba->ahit, REG_AUTO_HIBERNATE_IDLE_TIMER);
-out_unlock:
-	spin_unlock_irqrestore(hba->host->host_lock, flags);
-=======
 	bool update = false;
 
 	if (!ufshcd_is_auto_hibern8_supported(hba))
@@ -4141,7 +4119,6 @@
 		ufshcd_release(hba);
 		pm_runtime_put(hba->dev);
 	}
->>>>>>> 22e35a1d
 }
 EXPORT_SYMBOL_GPL(ufshcd_auto_hibern8_update);
 
@@ -6992,8 +6969,6 @@
 	return ret;
 }
 
-<<<<<<< HEAD
-=======
 static void ufshcd_wb_probe(struct ufs_hba *hba, u8 *desc_buf)
 {
 	hba->dev_info.d_ext_ufs_feature_sup =
@@ -7021,7 +6996,6 @@
 		hba->caps &= ~UFSHCD_CAP_WB_EN;
 }
 
->>>>>>> 22e35a1d
 static int ufs_get_device_desc(struct ufs_hba *hba)
 {
 	int err;
@@ -7400,16 +7374,8 @@
 			__func__, ret);
 		goto out;
 	}
-<<<<<<< HEAD
-
 	ufs_fixup_device_setup(hba);
 
-	/* Clear any previous UFS device information */
-	memset(&hba->dev_info, 0, sizeof(hba->dev_info));
-=======
-	ufs_fixup_device_setup(hba);
-
->>>>>>> 22e35a1d
 	if (!ufshcd_query_flag_retry(hba, UPIU_QUERY_OPCODE_READ_FLAG,
 			QUERY_FLAG_IDN_PWR_ON_WPE, &flag))
 		hba->dev_info.f_power_on_wp_en = flag;
