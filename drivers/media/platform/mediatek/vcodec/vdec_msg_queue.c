--- conflicted
+++ resolved
@@ -71,7 +71,6 @@
 int vdec_msg_queue_qbuf(struct vdec_msg_queue_ctx *msg_ctx, struct vdec_lat_buf *buf)
 {
 	struct list_head *head;
-	int status;
 
 	head = vdec_get_buf_list(msg_ctx->hardware_index, buf);
 	if (!head) {
@@ -87,18 +86,9 @@
 	if (msg_ctx->hardware_index != MTK_VDEC_CORE) {
 		wake_up_all(&msg_ctx->ready_to_use);
 	} else {
-<<<<<<< HEAD
-		if (buf->ctx->msg_queue.core_work_cnt <
-			atomic_read(&buf->ctx->msg_queue.core_list_cnt)) {
-			status = queue_work(buf->ctx->dev->core_workqueue,
-					    &buf->ctx->msg_queue.core_work);
-			if (status)
-				buf->ctx->msg_queue.core_work_cnt++;
-=======
 		if (!(buf->ctx->msg_queue.status & CONTEXT_LIST_QUEUED)) {
 			queue_work(buf->ctx->dev->core_workqueue, &buf->ctx->msg_queue.core_work);
 			buf->ctx->msg_queue.status |= CONTEXT_LIST_QUEUED;
->>>>>>> 7732c16f
 		}
 	}
 
@@ -268,7 +258,6 @@
 		container_of(msg_queue, struct mtk_vcodec_ctx, msg_queue);
 	struct mtk_vcodec_dev *dev = ctx->dev;
 	struct vdec_lat_buf *lat_buf;
-	int status;
 
 	spin_lock(&ctx->dev->msg_queue_core_ctx.ready_lock);
 	ctx->msg_queue.status &= ~CONTEXT_LIST_QUEUED;
@@ -289,26 +278,13 @@
 	vdec_msg_queue_qbuf(&ctx->msg_queue.lat_ctx, lat_buf);
 
 	wake_up_all(&ctx->msg_queue.core_dec_done);
-<<<<<<< HEAD
-	spin_lock(&dev->msg_queue_core_ctx.ready_lock);
-	lat_buf->ctx->msg_queue.core_work_cnt--;
-
-	if (lat_buf->ctx->msg_queue.core_work_cnt <
-		atomic_read(&lat_buf->ctx->msg_queue.core_list_cnt)) {
-		status = queue_work(lat_buf->ctx->dev->core_workqueue,
-				    &lat_buf->ctx->msg_queue.core_work);
-		if (status)
-			lat_buf->ctx->msg_queue.core_work_cnt++;
-=======
 	if (!(ctx->msg_queue.status & CONTEXT_LIST_QUEUED) &&
 	    atomic_read(&msg_queue->core_list_cnt)) {
 		spin_lock(&ctx->dev->msg_queue_core_ctx.ready_lock);
 		ctx->msg_queue.status |= CONTEXT_LIST_QUEUED;
 		spin_unlock(&ctx->dev->msg_queue_core_ctx.ready_lock);
 		queue_work(ctx->dev->core_workqueue, &msg_queue->core_work);
->>>>>>> 7732c16f
-	}
-	spin_unlock(&dev->msg_queue_core_ctx.ready_lock);
+	}
 }
 
 int vdec_msg_queue_init(struct vdec_msg_queue *msg_queue,
@@ -323,20 +299,13 @@
 		return 0;
 
 	msg_queue->ctx = ctx;
-<<<<<<< HEAD
-	msg_queue->core_work_cnt = 0;
-=======
->>>>>>> 7732c16f
 	vdec_msg_queue_init_ctx(&msg_queue->lat_ctx, MTK_VDEC_LAT0);
 	INIT_WORK(&msg_queue->core_work, vdec_msg_queue_core_work);
 
 	atomic_set(&msg_queue->lat_list_cnt, 0);
 	atomic_set(&msg_queue->core_list_cnt, 0);
 	init_waitqueue_head(&msg_queue->core_dec_done);
-<<<<<<< HEAD
-=======
 	msg_queue->status = CONTEXT_LIST_EMPTY;
->>>>>>> 7732c16f
 
 	msg_queue->wdma_addr.size =
 		vde_msg_queue_get_trans_size(ctx->picinfo.buf_w,
