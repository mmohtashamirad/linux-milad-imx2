--- conflicted
+++ resolved
@@ -160,18 +160,14 @@
 /* Helper functions */
 
 static int saa7191_s_routing(struct v4l2_subdev *sd,
-<<<<<<< HEAD
-				const struct v4l2_routing *route)
-=======
 			     u32 input, u32 output, u32 config)
->>>>>>> 93cfb3c9
 {
 	struct saa7191 *decoder = to_saa7191(sd);
 	u8 luma = saa7191_read_reg(sd, SAA7191_REG_LUMA);
 	u8 iock = saa7191_read_reg(sd, SAA7191_REG_IOCK);
 	int err;
 
-	switch (route->input) {
+	switch (input) {
 	case SAA7191_INPUT_COMPOSITE: /* Set Composite input */
 		iock &= ~(SAA7191_IOCK_CHRS | SAA7191_IOCK_GPSW1
 			  | SAA7191_IOCK_GPSW2);
@@ -194,7 +190,7 @@
 	if (err)
 		return -EIO;
 
-	decoder->input = route->input;
+	decoder->input = input;
 
 	return 0;
 }
@@ -586,10 +582,6 @@
 	.g_chip_ident = saa7191_g_chip_ident,
 	.g_ctrl = saa7191_g_ctrl,
 	.s_ctrl = saa7191_s_ctrl,
-<<<<<<< HEAD
-};
-
-static const struct v4l2_subdev_tuner_ops saa7191_tuner_ops = {
 	.s_std = saa7191_s_std,
 };
 
@@ -602,7 +594,6 @@
 static const struct v4l2_subdev_ops saa7191_ops = {
 	.core = &saa7191_core_ops,
 	.video = &saa7191_video_ops,
-	.tuner = &saa7191_tuner_ops,
 };
 
 static int saa7191_probe(struct i2c_client *client,
@@ -634,51 +625,6 @@
 	decoder->input = SAA7191_INPUT_COMPOSITE;
 	decoder->norm = V4L2_STD_PAL;
 
-=======
-	.s_std = saa7191_s_std,
-};
-
-static const struct v4l2_subdev_video_ops saa7191_video_ops = {
-	.s_routing = saa7191_s_routing,
-	.querystd = saa7191_querystd,
-	.g_input_status = saa7191_g_input_status,
-};
-
-static const struct v4l2_subdev_ops saa7191_ops = {
-	.core = &saa7191_core_ops,
-	.video = &saa7191_video_ops,
-};
-
-static int saa7191_probe(struct i2c_client *client,
-			  const struct i2c_device_id *id)
-{
-	int err = 0;
-	struct saa7191 *decoder;
-	struct v4l2_subdev *sd;
-
-	v4l_info(client, "chip found @ 0x%x (%s)\n",
-			client->addr << 1, client->adapter->name);
-
-	decoder = kzalloc(sizeof(*decoder), GFP_KERNEL);
-	if (!decoder)
-		return -ENOMEM;
-
-	sd = &decoder->sd;
-	v4l2_i2c_subdev_init(sd, client, &saa7191_ops);
-
-	err = saa7191_write_block(sd, sizeof(initseq), initseq);
-	if (err) {
-		printk(KERN_ERR "SAA7191 initialization failed\n");
-		kfree(decoder);
-		return err;
-	}
-
-	printk(KERN_INFO "SAA7191 initialized\n");
-
-	decoder->input = SAA7191_INPUT_COMPOSITE;
-	decoder->norm = V4L2_STD_PAL;
-
->>>>>>> 93cfb3c9
 	err = saa7191_autodetect_norm(sd);
 	if (err && (err != -EBUSY))
 		printk(KERN_ERR "SAA7191: Signal auto-detection failed\n");
