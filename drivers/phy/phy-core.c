--- conflicted
+++ resolved
@@ -571,23 +571,15 @@
 	if (!phy)
 		return -EINVAL;
 
-<<<<<<< HEAD
 #ifndef CONFIG_IMX_GKI_FIX
-	if (!phy->ops->check_cdr_lock)
-=======
 	if (!phy->ops->get_status)
->>>>>>> 7db012d4
 		return -EOPNOTSUPP;
 #endif
 
 	mutex_lock(&phy->mutex);
-<<<<<<< HEAD
 #ifndef CONFIG_IMX_GKI_FIX
-	ret = phy->ops->check_cdr_lock(phy, cdr_locked);
+	ret = phy->ops->get_status(phy, type, opts);
 #endif
-=======
-	ret = phy->ops->get_status(phy, type, opts);
->>>>>>> 7db012d4
 	mutex_unlock(&phy->mutex);
 
 	return ret;
