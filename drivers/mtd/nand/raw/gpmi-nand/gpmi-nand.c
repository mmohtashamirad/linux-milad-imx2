// SPDX-License-Identifier: GPL- .0+
/*
 * Freescale GPMI NAND Flash Driver
 *
 * Copyright (C) 2010-2015 Freescale Semiconductor, Inc.
 * Copyright (C) 2008 Embedded Alley Solutions, Inc.
 */
#include <linux/clk.h>
#include <linux/delay.h>
#include <linux/slab.h>
#include <linux/sched/task_stack.h>
#include <linux/interrupt.h>
#include <linux/module.h>
#include <linux/mtd/partitions.h>
#include <linux/of.h>
#include <linux/of_device.h>
#include <linux/busfreq-imx.h>
#include <linux/pm_runtime.h>
#include <linux/debugfs.h>
#include <linux/pinctrl/consumer.h>
#include <linux/dma/mxs-dma.h>
#include "gpmi-nand.h"
#include "gpmi-regs.h"
#include "bch-regs.h"

/* export the bch geometry to dbgfs */
static struct debugfs_blob_wrapper dbg_bch_geo;

/* Resource names for the GPMI NAND driver. */
#define GPMI_NAND_GPMI_REGS_ADDR_RES_NAME  "gpmi-nand"
#define GPMI_NAND_BCH_REGS_ADDR_RES_NAME   "bch"
#define GPMI_NAND_BCH_INTERRUPT_RES_NAME   "bch"

/* Converts time to clock cycles */
#define TO_CYCLES(duration, period) DIV_ROUND_UP_ULL(duration, period)

#define MXS_SET_ADDR		0x4
#define MXS_CLR_ADDR		0x8
/*
 * Clear the bit and poll it cleared.  This is usually called with
 * a reset address and mask being either SFTRST(bit 31) or CLKGATE
 * (bit 30).
 */
static int clear_poll_bit(void __iomem *addr, u32 mask)
{
	int timeout = 0x400;

	/* clear the bit */
	writel(mask, addr + MXS_CLR_ADDR);

	/*
	 * SFTRST needs 3 GPMI clocks to settle, the reference manual
	 * recommends to wait 1us.
	 */
	udelay(1);

	/* poll the bit becoming clear */
	while ((readl(addr) & mask) && --timeout)
		/* nothing */;

	return !timeout;
}

#define MODULE_CLKGATE		(1 << 30)
#define MODULE_SFTRST		(1 << 31)
/*
 * The current mxs_reset_block() will do two things:
 *  [1] enable the module.
 *  [2] reset the module.
 *
 * In most of the cases, it's ok.
 * But in MX23, there is a hardware bug in the BCH block (see erratum #2847).
 * If you try to soft reset the BCH block, it becomes unusable until
 * the next hard reset. This case occurs in the NAND boot mode. When the board
 * boots by NAND, the ROM of the chip will initialize the BCH blocks itself.
 * So If the driver tries to reset the BCH again, the BCH will not work anymore.
 * You will see a DMA timeout in this case. The bug has been fixed
 * in the following chips, such as MX28.
 *
 * To avoid this bug, just add a new parameter `just_enable` for
 * the mxs_reset_block(), and rewrite it here.
 */
static int gpmi_reset_block(void __iomem *reset_addr, bool just_enable)
{
	int ret;
	int timeout = 0x400;

	/* clear and poll SFTRST */
	ret = clear_poll_bit(reset_addr, MODULE_SFTRST);
	if (unlikely(ret))
		goto error;

	/* clear CLKGATE */
	writel(MODULE_CLKGATE, reset_addr + MXS_CLR_ADDR);

	if (!just_enable) {
		/* set SFTRST to reset the block */
		writel(MODULE_SFTRST, reset_addr + MXS_SET_ADDR);
		udelay(1);

		/* poll CLKGATE becoming set */
		while ((!(readl(reset_addr) & MODULE_CLKGATE)) && --timeout)
			/* nothing */;
		if (unlikely(!timeout))
			goto error;
	}

	/* clear and poll SFTRST */
	ret = clear_poll_bit(reset_addr, MODULE_SFTRST);
	if (unlikely(ret))
		goto error;

	/* clear and poll CLKGATE */
	ret = clear_poll_bit(reset_addr, MODULE_CLKGATE);
	if (unlikely(ret))
		goto error;

	return 0;

error:
	pr_err("%s(%px): module reset timeout\n", __func__, reset_addr);
	return -ETIMEDOUT;
}

static int __gpmi_enable_clk(struct gpmi_nand_data *this, bool v)
{
	struct clk *clk;
	int ret;
	int i;

	for (i = 0; i < GPMI_CLK_MAX; i++) {
		clk = this->resources.clock[i];
		if (!clk)
			break;

		if (v) {
			ret = clk_prepare_enable(clk);
			if (ret)
				goto err_clk;
		} else {
			clk_disable_unprepare(clk);
		}
	}
	return 0;

err_clk:
	for (; i > 0; i--)
		clk_disable_unprepare(this->resources.clock[i - 1]);
	return ret;
}

static int gpmi_init(struct gpmi_nand_data *this)
{
	struct resources *r = &this->resources;
	int ret = 0;

	ret = pm_runtime_get_sync(this->dev);
	if (ret < 0) {
		pm_runtime_put_noidle(this->dev);
		return ret;
	}

	ret = gpmi_reset_block(r->gpmi_regs, false);
	if (ret)
		goto err_out;

	/*
	 * Reset BCH here, too. We got failures otherwise :(
	 * See later BCH reset for explanation of MX23 and MX28 handling
	 */
	ret = gpmi_reset_block(r->bch_regs, GPMI_IS_MXS(this));
	if (ret)
		goto err_out;

	/* Choose NAND mode. */
	writel(BM_GPMI_CTRL1_GPMI_MODE, r->gpmi_regs + HW_GPMI_CTRL1_CLR);

	/* Set the IRQ polarity. */
	writel(BM_GPMI_CTRL1_ATA_IRQRDY_POLARITY,
				r->gpmi_regs + HW_GPMI_CTRL1_SET);

	/* Disable Write-Protection. */
	writel(BM_GPMI_CTRL1_DEV_RESET, r->gpmi_regs + HW_GPMI_CTRL1_SET);

	/* Select BCH ECC. */
	writel(BM_GPMI_CTRL1_BCH_MODE, r->gpmi_regs + HW_GPMI_CTRL1_SET);

	/*
	 * Decouple the chip select from dma channel. We use dma0 for all
	 * the chips, force all NAND RDY_BUSY inputs to be sourced from
	 * RDY_BUSY0.
	 */
	writel(BM_GPMI_CTRL1_DECOUPLE_CS | BM_GPMI_CTRL1_GANGED_RDYBUSY,
	       r->gpmi_regs + HW_GPMI_CTRL1_SET);

err_out:
	pm_runtime_mark_last_busy(this->dev);
	pm_runtime_put_autosuspend(this->dev);
	return ret;
}

/* This function is very useful. It is called only when the bug occur. */
static void gpmi_dump_info(struct gpmi_nand_data *this)
{
	struct resources *r = &this->resources;
	struct bch_geometry *geo = &this->bch_geometry;
	u32 reg;
	int i;

	dev_err(this->dev, "Show GPMI registers :\n");
	for (i = 0; i <= HW_GPMI_DEBUG / 0x10 + 1; i++) {
		reg = readl(r->gpmi_regs + i * 0x10);
		dev_err(this->dev, "offset 0x%.3x : 0x%.8x\n", i * 0x10, reg);
	}

	/* start to print out the BCH info */
	dev_err(this->dev, "Show BCH registers :\n");
	for (i = 0; i <= HW_BCH_VERSION / 0x10 + 1; i++) {
		reg = readl(r->bch_regs + i * 0x10);
		dev_err(this->dev, "offset 0x%.3x : 0x%.8x\n", i * 0x10, reg);
	}
	dev_err(this->dev, "BCH Geometry :\n"
		"GF length              : %u\n"
		"ECC Strength           : %u\n"
		"Page Size in Bytes     : %u\n"
		"Metadata Size in Bytes : %u\n"
		"ECC Chunk0 Size in Bytes: %u\n"
		"ECC Chunkn Size in Bytes: %u\n"
		"ECC Chunk Count        : %u\n"
		"Payload Size in Bytes  : %u\n"
		"Auxiliary Size in Bytes: %u\n"
		"Auxiliary Status Offset: %u\n"
		"Block Mark Byte Offset : %u\n"
		"Block Mark Bit Offset  : %u\n",
		geo->gf_len,
		geo->ecc_strength,
		geo->page_size,
		geo->metadata_size,
		geo->ecc_chunk0_size,
		geo->ecc_chunkn_size,
		geo->ecc_chunk_count,
		geo->payload_size,
		geo->auxiliary_size,
		geo->auxiliary_status_offset,
		geo->block_mark_byte_offset,
		geo->block_mark_bit_offset);
}

static inline bool gpmi_check_ecc(struct gpmi_nand_data *this)
{
	struct bch_geometry *geo = &this->bch_geometry;

	/* Do the sanity check. */
	if (GPMI_IS_MXS(this)) {
		/* The mx23/mx28 only support the GF13. */
		if (geo->gf_len == 14)
			return false;
	}
	return geo->ecc_strength <= this->devdata->bch_max_ecc_strength;
}

static inline bool bbm_in_data_chunk(struct gpmi_nand_data *this,
			unsigned int *chunk_num)
{
	struct bch_geometry *geo = &this->bch_geometry;
	struct nand_chip *chip = &this->nand;
	struct mtd_info *mtd = nand_to_mtd(chip);
	unsigned int i, j;

	if (geo->ecc_chunk0_size != geo->ecc_chunkn_size) {
		dev_err(this->dev, "The size of chunk0 must equal to chunkn\n");
		return false;
	}

	i = (mtd->writesize * 8 - geo->metadata_size * 8) /
		(geo->gf_len * geo->ecc_strength +
			geo->ecc_chunkn_size * 8);

	j = (mtd->writesize * 8 - geo->metadata_size * 8) -
		(geo->gf_len * geo->ecc_strength +
			geo->ecc_chunkn_size * 8) * i;

	if (j < geo->ecc_chunkn_size * 8) {
		*chunk_num = i+1;
		dev_dbg(this->dev, "Set ecc to %d and bbm in chunk %d\n",
				geo->ecc_strength, *chunk_num);
		return true;
	}

	return false;
}

/*
 * If we can get the ECC information from the nand chip, we do not
 * need to calculate them ourselves.
 *
 * We may have available oob space in this case.
 */
static int set_geometry_by_ecc_info(struct gpmi_nand_data *this,
				    unsigned int ecc_strength,
				    unsigned int ecc_step)
{
	struct bch_geometry *geo = &this->bch_geometry;
	struct nand_chip *chip = &this->nand;
	struct mtd_info *mtd = nand_to_mtd(chip);
	unsigned int block_mark_bit_offset;

	switch (ecc_step) {
	case SZ_512:
		geo->gf_len = 13;
		break;
	case SZ_1K:
		geo->gf_len = 14;
		break;
	default:
		dev_err(this->dev,
			"unsupported nand chip. ecc bits : %d, ecc size : %d\n",
			nanddev_get_ecc_requirements(&chip->base)->strength,
			nanddev_get_ecc_requirements(&chip->base)->step_size);
		return -EINVAL;
	}
	geo->ecc_chunk0_size = ecc_step;
	geo->ecc_chunkn_size = ecc_step;
	geo->ecc_strength = round_up(ecc_strength, 2);
	if (!gpmi_check_ecc(this))
		return -EINVAL;

	/* Keep the C >= O */
	if (geo->ecc_chunkn_size < mtd->oobsize) {
		dev_err(this->dev,
			"unsupported nand chip. ecc size: %d, oob size : %d\n",
			ecc_step, mtd->oobsize);
		return -EINVAL;
	}

	/* The default value, see comment in the legacy_set_geometry(). */
	geo->metadata_size = 10;

	geo->ecc_chunk_count = mtd->writesize / geo->ecc_chunkn_size;

	/*
	 * Now, the NAND chip with 2K page(data chunk is 512byte) shows below:
	 *
	 *    |                          P                            |
	 *    |<----------------------------------------------------->|
	 *    |                                                       |
	 *    |                                        (Block Mark)   |
	 *    |                      P'                      |      | |     |
	 *    |<-------------------------------------------->|  D   | |  O' |
	 *    |                                              |<---->| |<--->|
	 *    V                                              V      V V     V
	 *    +---+----------+-+----------+-+----------+-+----------+-+-----+
	 *    | M |   data   |E|   data   |E|   data   |E|   data   |E|     |
	 *    +---+----------+-+----------+-+----------+-+----------+-+-----+
	 *                                                   ^              ^
	 *                                                   |      O       |
	 *                                                   |<------------>|
	 *                                                   |              |
	 *
	 *	P : the page size for BCH module.
	 *	E : The ECC strength.
	 *	G : the length of Galois Field.
	 *	N : The chunk count of per page.
	 *	M : the metasize of per page.
	 *	C : the ecc chunk size, aka the "data" above.
	 *	P': the nand chip's page size.
	 *	O : the nand chip's oob size.
	 *	O': the free oob.
	 *
	 *	The formula for P is :
	 *
	 *	            E * G * N
	 *	       P = ------------ + P' + M
	 *                      8
	 *
	 * The position of block mark moves forward in the ECC-based view
	 * of page, and the delta is:
	 *
	 *                   E * G * (N - 1)
	 *             D = (---------------- + M)
	 *                          8
	 *
	 * Please see the comment in legacy_set_geometry().
	 * With the condition C >= O , we still can get same result.
	 * So the bit position of the physical block mark within the ECC-based
	 * view of the page is :
	 *             (P' - D) * 8
	 */
	geo->page_size = mtd->writesize + geo->metadata_size +
		(geo->gf_len * geo->ecc_strength * geo->ecc_chunk_count) / 8;

	geo->payload_size = mtd->writesize;

	geo->auxiliary_status_offset = ALIGN(geo->metadata_size, 4);
	geo->auxiliary_size = ALIGN(geo->metadata_size, 4)
				+ ALIGN(geo->ecc_chunk_count, 4);

	if (!this->swap_block_mark)
		return 0;

	/* For bit swap. */
	block_mark_bit_offset = mtd->writesize * 8 -
		(geo->ecc_strength * geo->gf_len * (geo->ecc_chunk_count - 1)
				+ geo->metadata_size * 8);

	geo->block_mark_byte_offset = block_mark_bit_offset / 8;
	geo->block_mark_bit_offset  = block_mark_bit_offset % 8;
	return 0;
}

/*
 *  Calculate the ECC strength by hand:
 *	E : The ECC strength.
 *	G : the length of Galois Field.
 *	N : The chunk count of per page.
 *	O : the oobsize of the NAND chip.
 *	M : the metasize of per page.
 *
 *	The formula is :
 *		E * G * N
 *	      ------------ <= (O - M)
 *                  8
 *
 *      So, we get E by:
 *                    (O - M) * 8
 *              E <= -------------
 *                       G * N
 */
static inline int get_ecc_strength(struct gpmi_nand_data *this)
{
	struct bch_geometry *geo = &this->bch_geometry;
	struct mtd_info	*mtd = nand_to_mtd(&this->nand);
	int ecc_strength;

	ecc_strength = ((mtd->oobsize - geo->metadata_size) * 8)
			/ (geo->gf_len * geo->ecc_chunk_count);

	/* We need the minor even number. */
	return round_down(ecc_strength, 2);
}

static int set_geometry_for_large_oob(struct gpmi_nand_data *this)
{
	struct bch_geometry *geo = &this->bch_geometry;
	struct nand_chip *chip = &this->nand;
	struct mtd_info *mtd = nand_to_mtd(chip);
	const struct nand_ecc_props *requirements =
		nanddev_get_ecc_requirements(&chip->base);
	unsigned int block_mark_bit_offset;
	unsigned int max_ecc;
	unsigned int bbm_chunk;
	unsigned int i;

	/* sanity check for the minimum ecc nand required */
	if (!(requirements->strength > 0 &&
	      requirements->step_size > 0))
		return -EINVAL;
	geo->ecc_strength = requirements->strength;

	/* check if platform can support this nand */
	if (!gpmi_check_ecc(this)) {
		dev_err(this->dev,
				"unsupported NAND chip,\
				minimum ecc required %d\n"
				, geo->ecc_strength);
		return -EINVAL;
	}

	/* calculate the maximum ecc platform can support*/
	geo->metadata_size = 10;
	geo->gf_len = 14;
	geo->ecc_chunk0_size = 1024;
	geo->ecc_chunkn_size = 1024;
	geo->ecc_chunk_count = mtd->writesize / geo->ecc_chunkn_size;
	max_ecc = min(get_ecc_strength(this),
			this->devdata->bch_max_ecc_strength);

	/* search a supported ecc strength that makes bbm */
	/* located in data chunk  */
	geo->ecc_strength = requirements->strength;
	while (!(geo->ecc_strength > max_ecc)) {
		if (bbm_in_data_chunk(this, &bbm_chunk))
			goto geo_setting;
		geo->ecc_strength += 2;
	}

	/* if none of them works, keep using the minimum ecc */
	/* nand required but changing ecc page layout  */
	geo->ecc_strength = requirements->strength;
	/* add extra ecc for meta data */
	geo->ecc_chunk0_size = 0;
	geo->ecc_chunk_count = (mtd->writesize / geo->ecc_chunkn_size) + 1;
	geo->ecc_for_meta = 1;
	/* check if oob can afford this extra ecc chunk */
	if (mtd->oobsize * 8 < geo->metadata_size * 8 +
			geo->gf_len * geo->ecc_strength
			* geo->ecc_chunk_count) {
		dev_err(this->dev, "unsupported NAND chip with new layout\n");
		return -EINVAL;
	}

	/* calculate in which chunk bbm located */
	bbm_chunk = (mtd->writesize * 8 - geo->metadata_size * 8 -
		geo->gf_len * geo->ecc_strength) /
		(geo->gf_len * geo->ecc_strength +
				geo->ecc_chunkn_size * 8) + 1;

geo_setting:

	geo->page_size = mtd->writesize + geo->metadata_size +
		(geo->gf_len * geo->ecc_strength * geo->ecc_chunk_count) / 8;
	geo->payload_size = mtd->writesize;

	/*
	 * The auxiliary buffer contains the metadata and the ECC status. The
	 * metadata is padded to the nearest 32-bit boundary. The ECC status
	 * contains one byte for every ECC chunk, and is also padded to the
	 * nearest 32-bit boundary.
	 */
	geo->auxiliary_status_offset = ALIGN(geo->metadata_size, 4);
	geo->auxiliary_size = ALIGN(geo->metadata_size, 4)
				+ ALIGN(geo->ecc_chunk_count, 4);

	if (!this->swap_block_mark)
		return 0;

	/* calculate the number of ecc chunk behind the bbm */
	i = (mtd->writesize / geo->ecc_chunkn_size) - bbm_chunk + 1;

	block_mark_bit_offset = mtd->writesize * 8 -
		(geo->ecc_strength * geo->gf_len * (geo->ecc_chunk_count - i)
				+ geo->metadata_size * 8);

	geo->block_mark_byte_offset = block_mark_bit_offset / 8;
	geo->block_mark_bit_offset  = block_mark_bit_offset % 8;

	dev_dbg(this->dev, "BCH Geometry :\n"
		"GF length              : %u\n"
		"ECC Strength           : %u\n"
		"Page Size in Bytes     : %u\n"
		"Metadata Size in Bytes : %u\n"
		"ECC Chunk0 Size in Bytes: %u\n"
		"ECC Chunkn Size in Bytes: %u\n"
		"ECC Chunk Count        : %u\n"
		"Payload Size in Bytes  : %u\n"
		"Auxiliary Size in Bytes: %u\n"
		"Auxiliary Status Offset: %u\n"
		"Block Mark Byte Offset : %u\n"
		"Block Mark Bit Offset  : %u\n"
		"Block Mark in chunk	: %u\n"
		"Ecc for Meta data	: %u\n",
		geo->gf_len,
		geo->ecc_strength,
		geo->page_size,
		geo->metadata_size,
		geo->ecc_chunk0_size,
		geo->ecc_chunkn_size,
		geo->ecc_chunk_count,
		geo->payload_size,
		geo->auxiliary_size,
		geo->auxiliary_status_offset,
		geo->block_mark_byte_offset,
		geo->block_mark_bit_offset,
		bbm_chunk,
		geo->ecc_for_meta);

	return 0;
}

static int legacy_set_geometry(struct gpmi_nand_data *this)
{
	struct bch_geometry *geo = &this->bch_geometry;
	struct mtd_info *mtd = nand_to_mtd(&this->nand);
	unsigned int metadata_size;
	unsigned int status_size;
	unsigned int block_mark_bit_offset;

	/*
	 * The size of the metadata can be changed, though we set it to 10
	 * bytes now. But it can't be too large, because we have to save
	 * enough space for BCH.
	 */
	geo->metadata_size = 10;

	/* The default for the length of Galois Field. */
	geo->gf_len = 13;

	/* The default for chunk size. */
	geo->ecc_chunk0_size = 512;
	geo->ecc_chunkn_size = 512;
	while (geo->ecc_chunkn_size < mtd->oobsize) {
		geo->ecc_chunk0_size *= 2; /* keep C >= O */
		geo->ecc_chunkn_size *= 2; /* keep C >= O */
		geo->gf_len = 14;
	}

	geo->ecc_chunk_count = mtd->writesize / geo->ecc_chunkn_size;

	/* We use the same ECC strength for all chunks. */
	geo->ecc_strength = get_ecc_strength(this);
	if (!gpmi_check_ecc(this)) {
		dev_err(this->dev,
			"ecc strength: %d cannot be supported by the controller (%d)\n"
			"try to use minimum ecc strength that NAND chip required\n",
			geo->ecc_strength,
			this->devdata->bch_max_ecc_strength);
		return -EINVAL;
	}

	geo->page_size = mtd->writesize + geo->metadata_size +
		(geo->gf_len * geo->ecc_strength * geo->ecc_chunk_count) / 8;
	geo->payload_size = mtd->writesize;

	/*
	 * The auxiliary buffer contains the metadata and the ECC status. The
	 * metadata is padded to the nearest 32-bit boundary. The ECC status
	 * contains one byte for every ECC chunk, and is also padded to the
	 * nearest 32-bit boundary.
	 */
	metadata_size = ALIGN(geo->metadata_size, 4);
	status_size   = ALIGN(geo->ecc_chunk_count, 4);

	geo->auxiliary_size = metadata_size + status_size;
	geo->auxiliary_status_offset = metadata_size;

	if (!this->swap_block_mark)
		return 0;

	/*
	 * We need to compute the byte and bit offsets of
	 * the physical block mark within the ECC-based view of the page.
	 *
	 * NAND chip with 2K page shows below:
	 *                                             (Block Mark)
	 *                                                   |      |
	 *                                                   |  D   |
	 *                                                   |<---->|
	 *                                                   V      V
	 *    +---+----------+-+----------+-+----------+-+----------+-+
	 *    | M |   data   |E|   data   |E|   data   |E|   data   |E|
	 *    +---+----------+-+----------+-+----------+-+----------+-+
	 *
	 * The position of block mark moves forward in the ECC-based view
	 * of page, and the delta is:
	 *
	 *                   E * G * (N - 1)
	 *             D = (---------------- + M)
	 *                          8
	 *
	 * With the formula to compute the ECC strength, and the condition
	 *       : C >= O         (C is the ecc chunk size)
	 *
	 * It's easy to deduce to the following result:
	 *
	 *         E * G       (O - M)      C - M         C - M
	 *      ----------- <= ------- <=  --------  <  ---------
	 *           8            N           N          (N - 1)
	 *
	 *  So, we get:
	 *
	 *                   E * G * (N - 1)
	 *             D = (---------------- + M) < C
	 *                          8
	 *
	 *  The above inequality means the position of block mark
	 *  within the ECC-based view of the page is still in the data chunk,
	 *  and it's NOT in the ECC bits of the chunk.
	 *
	 *  Use the following to compute the bit position of the
	 *  physical block mark within the ECC-based view of the page:
	 *          (page_size - D) * 8
	 *
	 *  --Huang Shijie
	 */
	block_mark_bit_offset = mtd->writesize * 8 -
		(geo->ecc_strength * geo->gf_len * (geo->ecc_chunk_count - 1)
				+ geo->metadata_size * 8);

	geo->block_mark_byte_offset = block_mark_bit_offset / 8;
	geo->block_mark_bit_offset  = block_mark_bit_offset % 8;
	return 0;
}

static int common_nfc_set_geometry(struct gpmi_nand_data *this)
{
	struct nand_chip *chip = &this->nand;
	struct mtd_info *mtd = nand_to_mtd(&this->nand);
	const struct nand_ecc_props *requirements =
		nanddev_get_ecc_requirements(&chip->base);

	if (requirements->strength > 0 && requirements->step_size > 0) {
		if (mtd->oobsize > 1024
		    || requirements->step_size < mtd->oobsize)
			return set_geometry_for_large_oob(this);
		else
			return set_geometry_by_ecc_info(this,
						requirements->strength,
						requirements->step_size);
	}

	if ((of_property_read_bool(this->dev->of_node, "fsl,use-minimum-ecc"))
				|| legacy_set_geometry(this)) {
		if (!(requirements->strength > 0 && requirements->step_size > 0))
			return -EINVAL;

		return set_geometry_by_ecc_info(this,
						requirements->strength,
						requirements->step_size);
	}

	return 0;
}

int bch_create_debugfs(struct gpmi_nand_data *this)
{
	struct bch_geometry *bch_geo = &this->bch_geometry;
	struct dentry *dbg_root;

	dbg_root = debugfs_create_dir("gpmi-nand", NULL);
	if (!dbg_root) {
		dev_err(this->dev, "failed to create debug directory\n");
		return -EINVAL;
	}

	dbg_bch_geo.data = (void *)bch_geo;
	dbg_bch_geo.size = sizeof(struct bch_geometry);
	if (!debugfs_create_blob("bch_geometry", S_IRUGO,
				dbg_root, &dbg_bch_geo)) {
		dev_err(this->dev, "failed to create debug bch geometry\n");
		return -EINVAL;
	}

	/* create raw mode flag */
	if (!debugfs_create_file("raw_mode", S_IRUGO,
				dbg_root, NULL, NULL)) {
		dev_err(this->dev, "failed to create raw mode flag\n");
		return -EINVAL;
	}

	return 0;
}

/* Configures the geometry for BCH.  */
static int bch_set_geometry(struct gpmi_nand_data *this)
{
	struct resources *r = &this->resources;
	int ret = 0;

	ret = common_nfc_set_geometry(this);
	if (ret)
		return ret;

	ret = pm_runtime_get_sync(this->dev);
	if (ret < 0) {
		pm_runtime_put_autosuspend(this->dev);
		return ret;
	}

	/*
	* Due to erratum #2847 of the MX23, the BCH cannot be soft reset on this
	* chip, otherwise it will lock up. So we skip resetting BCH on the MX23.
	* and MX28.
	*/
	ret = gpmi_reset_block(r->bch_regs, GPMI_IS_MXS(this));
	if (ret)
		goto err_out;

	/* Set *all* chip selects to use layout 0. */
	writel(0, r->bch_regs + HW_BCH_LAYOUTSELECT);

err_out:
	pm_runtime_mark_last_busy(this->dev);
	pm_runtime_put_autosuspend(this->dev);

	return ret;
}

/*
 * <1> Firstly, we should know what's the GPMI-clock means.
 *     The GPMI-clock is the internal clock in the gpmi nand controller.
 *     If you set 100MHz to gpmi nand controller, the GPMI-clock's period
 *     is 10ns. Mark the GPMI-clock's period as GPMI-clock-period.
 *
 * <2> Secondly, we should know what's the frequency on the nand chip pins.
 *     The frequency on the nand chip pins is derived from the GPMI-clock.
 *     We can get it from the following equation:
 *
 *         F = G / (DS + DH)
 *
 *         F  : the frequency on the nand chip pins.
 *         G  : the GPMI clock, such as 100MHz.
 *         DS : GPMI_HW_GPMI_TIMING0:DATA_SETUP
 *         DH : GPMI_HW_GPMI_TIMING0:DATA_HOLD
 *
 * <3> Thirdly, when the frequency on the nand chip pins is above 33MHz,
 *     the nand EDO(extended Data Out) timing could be applied.
 *     The GPMI implements a feedback read strobe to sample the read data.
 *     The feedback read strobe can be delayed to support the nand EDO timing
 *     where the read strobe may deasserts before the read data is valid, and
 *     read data is valid for some time after read strobe.
 *
 *     The following figure illustrates some aspects of a NAND Flash read:
 *
 *                   |<---tREA---->|
 *                   |             |
 *                   |         |   |
 *                   |<--tRP-->|   |
 *                   |         |   |
 *                  __          ___|__________________________________
 *     RDN            \________/   |
 *                                 |
 *                                 /---------\
 *     Read Data    --------------<           >---------
 *                                 \---------/
 *                                |     |
 *                                |<-D->|
 *     FeedbackRDN  ________             ____________
 *                          \___________/
 *
 *          D stands for delay, set in the HW_GPMI_CTRL1:RDN_DELAY.
 *
 *
 * <4> Now, we begin to describe how to compute the right RDN_DELAY.
 *
 *  4.1) From the aspect of the nand chip pins:
 *        Delay = (tREA + C - tRP)               {1}
 *
 *        tREA : the maximum read access time.
 *        C    : a constant to adjust the delay. default is 4000ps.
 *        tRP  : the read pulse width, which is exactly:
 *                   tRP = (GPMI-clock-period) * DATA_SETUP
 *
 *  4.2) From the aspect of the GPMI nand controller:
 *         Delay = RDN_DELAY * 0.125 * RP        {2}
 *
 *         RP   : the DLL reference period.
 *            if (GPMI-clock-period > DLL_THRETHOLD)
 *                   RP = GPMI-clock-period / 2;
 *            else
 *                   RP = GPMI-clock-period;
 *
 *            Set the HW_GPMI_CTRL1:HALF_PERIOD if GPMI-clock-period
 *            is greater DLL_THRETHOLD. In other SOCs, the DLL_THRETHOLD
 *            is 16000ps, but in mx6q, we use 12000ps.
 *
 *  4.3) since {1} equals {2}, we get:
 *
 *                     (tREA + 4000 - tRP) * 8
 *         RDN_DELAY = -----------------------     {3}
 *                           RP
 */
static void gpmi_nfc_compute_timings(struct gpmi_nand_data *this,
				     const struct nand_sdr_timings *sdr)
{
	struct gpmi_nfc_hardware_timing *hw = &this->hw;
	unsigned int dll_threshold_ps = this->devdata->max_chain_delay;
	unsigned int period_ps, reference_period_ps;
	unsigned int data_setup_cycles, data_hold_cycles, addr_setup_cycles;
	unsigned int tRP_ps;
	bool use_half_period;
	int sample_delay_ps, sample_delay_factor;
	u16 busy_timeout_cycles;
	u8 wrn_dly_sel;

	if (sdr->tRC_min >= 30000) {
		/* ONFI non-EDO modes [0-3] */
		hw->clk_rate = 22000000;
		wrn_dly_sel = BV_GPMI_CTRL1_WRN_DLY_SEL_4_TO_8NS;
	} else if (sdr->tRC_min >= 25000) {
		/* ONFI EDO mode 4 */
		hw->clk_rate = 80000000;
		wrn_dly_sel = BV_GPMI_CTRL1_WRN_DLY_SEL_NO_DELAY;
	} else {
		/* ONFI EDO mode 5 */
		hw->clk_rate = 100000000;
		wrn_dly_sel = BV_GPMI_CTRL1_WRN_DLY_SEL_NO_DELAY;
	}

	/* SDR core timings are given in picoseconds */
	period_ps = div_u64((u64)NSEC_PER_SEC * 1000, hw->clk_rate);

	addr_setup_cycles = TO_CYCLES(sdr->tALS_min, period_ps);
	data_setup_cycles = TO_CYCLES(sdr->tDS_min, period_ps);
	data_hold_cycles = TO_CYCLES(sdr->tDH_min, period_ps);
	busy_timeout_cycles = TO_CYCLES(sdr->tWB_max + sdr->tR_max, period_ps);

	hw->timing0 = BF_GPMI_TIMING0_ADDRESS_SETUP(addr_setup_cycles) |
		      BF_GPMI_TIMING0_DATA_HOLD(data_hold_cycles) |
		      BF_GPMI_TIMING0_DATA_SETUP(data_setup_cycles);
	hw->timing1 = BF_GPMI_TIMING1_BUSY_TIMEOUT(busy_timeout_cycles * 4096);

	/*
	 * Derive NFC ideal delay from {3}:
	 *
	 *                     (tREA + 4000 - tRP) * 8
	 *         RDN_DELAY = -----------------------
	 *                                RP
	 */
	if (period_ps > dll_threshold_ps) {
		use_half_period = true;
		reference_period_ps = period_ps / 2;
	} else {
		use_half_period = false;
		reference_period_ps = period_ps;
	}

	tRP_ps = data_setup_cycles * period_ps;
	sample_delay_ps = (sdr->tREA_max + 4000 - tRP_ps) * 8;
	if (sample_delay_ps > 0)
		sample_delay_factor = sample_delay_ps / reference_period_ps;
	else
		sample_delay_factor = 0;

	hw->ctrl1n = BF_GPMI_CTRL1_WRN_DLY_SEL(wrn_dly_sel);
	if (sample_delay_factor)
		hw->ctrl1n |= BF_GPMI_CTRL1_RDN_DELAY(sample_delay_factor) |
			      BM_GPMI_CTRL1_DLL_ENABLE |
			      (use_half_period ? BM_GPMI_CTRL1_HALF_PERIOD : 0);
}

static int gpmi_nfc_apply_timings(struct gpmi_nand_data *this)
{
	struct gpmi_nfc_hardware_timing *hw = &this->hw;
	struct resources *r = &this->resources;
	void __iomem *gpmi_regs = r->gpmi_regs;
	unsigned int dll_wait_time_us;
	int ret;
<<<<<<< HEAD
=======

	/* Clock dividers do NOT guarantee a clean clock signal on its output
	 * during the change of the divide factor on i.MX6Q/UL/SX. On i.MX7/8,
	 * all clock dividers provide these guarantee.
	 */
	if (GPMI_IS_MX6Q(this) || GPMI_IS_MX6SX(this))
		clk_disable_unprepare(r->clock[0]);
>>>>>>> e16cdba0

	if (GPMI_IS_MX6SX(this) && hw->clk_rate > 88000000)
		hw->clk_rate = 88000000;

	ret = clk_set_rate(r->clock[0], hw->clk_rate);
	if (ret) {
		dev_err(this->dev, "cannot set clock rate to %lu Hz: %d\n", hw->clk_rate, ret);
		return ret;
	}

	if (GPMI_IS_MX6Q(this) || GPMI_IS_MX6SX(this)) {
		ret = clk_prepare_enable(r->clock[0]);
		if (ret)
			return ret;
	}

	writel(hw->timing0, gpmi_regs + HW_GPMI_TIMING0);
	writel(hw->timing1, gpmi_regs + HW_GPMI_TIMING1);

	/*
	 * Clear several CTRL1 fields, DLL must be disabled when setting
	 * RDN_DELAY or HALF_PERIOD.
	 */
	writel(BM_GPMI_CTRL1_CLEAR_MASK, gpmi_regs + HW_GPMI_CTRL1_CLR);
	writel(hw->ctrl1n, gpmi_regs + HW_GPMI_CTRL1_SET);

	/* Wait 64 clock cycles before using the GPMI after enabling the DLL */
	dll_wait_time_us = USEC_PER_SEC / hw->clk_rate * 64;
	if (!dll_wait_time_us)
		dll_wait_time_us = 1;

	/* Wait for the DLL to settle. */
	udelay(dll_wait_time_us);

	return 0;
}

static int gpmi_setup_interface(struct nand_chip *chip, int chipnr,
				const struct nand_interface_config *conf)
{
	struct gpmi_nand_data *this = nand_get_controller_data(chip);
	const struct nand_sdr_timings *sdr;

	/* Retrieve required NAND timings */
	sdr = nand_get_sdr_timings(conf);
	if (IS_ERR(sdr))
		return PTR_ERR(sdr);

	/* Only MX6 GPMI controller can reach EDO timings */
	if (sdr->tRC_min <= 25000 && !(GPMI_IS_MX6(this) || GPMI_IS_MX8(this)))
		return -ENOTSUPP;

	/* Stop here if this call was just a check */
	if (chipnr < 0)
		return 0;

	/* Do the actual derivation of the controller timings */
	gpmi_nfc_compute_timings(this, sdr);

	this->hw.must_apply_timings = true;

	return 0;
}

/* Clears a BCH interrupt. */
static void gpmi_clear_bch(struct gpmi_nand_data *this)
{
	struct resources *r = &this->resources;
	writel(BM_BCH_CTRL_COMPLETE_IRQ, r->bch_regs + HW_BCH_CTRL_CLR);
}

static struct dma_chan *get_dma_chan(struct gpmi_nand_data *this)
{
	/* We use the DMA channel 0 to access all the nand chips. */
	return this->dma_chans[0];
}

/* This will be called after the DMA operation is finished. */
static void dma_irq_callback(void *param)
{
	struct gpmi_nand_data *this = param;
	struct completion *dma_c = &this->dma_done;

	complete(dma_c);
}

static irqreturn_t bch_irq(int irq, void *cookie)
{
	struct gpmi_nand_data *this = cookie;

	gpmi_clear_bch(this);
	complete(&this->bch_done);
	return IRQ_HANDLED;
}

static int gpmi_raw_len_to_len(struct gpmi_nand_data *this, int raw_len)
{
	/*
	 * raw_len is the length to read/write including bch data which
	 * we are passed in exec_op. Calculate the data length from it.
	 */
	if (this->bch)
		return ALIGN_DOWN(raw_len, this->bch_geometry.ecc_chunkn_size);
	else
		return raw_len;
}

/* Can we use the upper's buffer directly for DMA? */
static bool prepare_data_dma(struct gpmi_nand_data *this, const void *buf,
			     int raw_len, struct scatterlist *sgl,
			     enum dma_data_direction dr)
{
	int ret;
	int len = gpmi_raw_len_to_len(this, raw_len);

	/* first try to map the upper buffer directly */
	if (virt_addr_valid(buf) && !object_is_on_stack(buf)) {
		sg_init_one(sgl, buf, len);
		ret = dma_map_sg(this->dev, sgl, 1, dr);
		if (ret == 0)
			goto map_fail;

		return true;
	}

map_fail:
	/* We have to use our own DMA buffer. */
	sg_init_one(sgl, this->data_buffer_dma, len);

	if (dr == DMA_TO_DEVICE && buf != this->data_buffer_dma)
		memcpy(this->data_buffer_dma, buf, len);

	dma_map_sg(this->dev, sgl, 1, dr);

	return false;
}

/* add our owner bbt descriptor */
static uint8_t scan_ff_pattern[] = { 0xff };
static struct nand_bbt_descr gpmi_bbt_descr = {
	.options	= 0,
	.offs		= 0,
	.len		= 1,
	.pattern	= scan_ff_pattern
};

/*
 * We may change the layout if we can get the ECC info from the datasheet,
 * else we will use all the (page + OOB).
 */
static int gpmi_ooblayout_ecc(struct mtd_info *mtd, int section,
			      struct mtd_oob_region *oobregion)
{
	struct nand_chip *chip = mtd_to_nand(mtd);
	struct gpmi_nand_data *this = nand_get_controller_data(chip);
	struct bch_geometry *geo = &this->bch_geometry;

	if (section)
		return -ERANGE;

	oobregion->offset = 0;
	oobregion->length = geo->page_size - mtd->writesize;

	return 0;
}

static int gpmi_ooblayout_free(struct mtd_info *mtd, int section,
			       struct mtd_oob_region *oobregion)
{
	struct nand_chip *chip = mtd_to_nand(mtd);
	struct gpmi_nand_data *this = nand_get_controller_data(chip);
	struct bch_geometry *geo = &this->bch_geometry;

	if (section)
		return -ERANGE;

	/* The available oob size we have. */
	if (geo->page_size < mtd->writesize + mtd->oobsize) {
		oobregion->offset = geo->page_size - mtd->writesize;
		oobregion->length = mtd->oobsize - oobregion->offset;
	}

	return 0;
}

static const char * const gpmi_clks_for_mx2x[] = {
	"gpmi_io",
};

static const struct mtd_ooblayout_ops gpmi_ooblayout_ops = {
	.ecc = gpmi_ooblayout_ecc,
	.free = gpmi_ooblayout_free,
};

static const struct gpmi_devdata gpmi_devdata_imx23 = {
	.type = IS_MX23,
	.bch_max_ecc_strength = 20,
	.max_chain_delay = 16000,
	.clks = gpmi_clks_for_mx2x,
	.clks_count = ARRAY_SIZE(gpmi_clks_for_mx2x),
};

static const struct gpmi_devdata gpmi_devdata_imx28 = {
	.type = IS_MX28,
	.bch_max_ecc_strength = 20,
	.max_chain_delay = 16000,
	.clks = gpmi_clks_for_mx2x,
	.clks_count = ARRAY_SIZE(gpmi_clks_for_mx2x),
};

static const char * const gpmi_clks_for_mx6[] = {
	"gpmi_io", "gpmi_apb", "gpmi_bch", "gpmi_bch_apb", "per1_bch",
};

static const struct gpmi_devdata gpmi_devdata_imx6q = {
	.type = IS_MX6Q,
	.bch_max_ecc_strength = 40,
	.max_chain_delay = 12000,
	.clks = gpmi_clks_for_mx6,
	.clks_count = ARRAY_SIZE(gpmi_clks_for_mx6),
};

static const struct gpmi_devdata gpmi_devdata_imx6qp = {
	.type = IS_MX6QP,
	.bch_max_ecc_strength = 40,
	.max_chain_delay = 12000,
	.clks = gpmi_clks_for_mx6,
	.clks_count = ARRAY_SIZE(gpmi_clks_for_mx6),
};

static const struct gpmi_devdata gpmi_devdata_imx6sx = {
	.type = IS_MX6SX,
	.bch_max_ecc_strength = 62,
	.max_chain_delay = 12000,
	.clks = gpmi_clks_for_mx6,
	.clks_count = ARRAY_SIZE(gpmi_clks_for_mx6),
};

static const struct gpmi_devdata gpmi_devdata_imx6ul = {
	.type = IS_MX6UL,
	.bch_max_ecc_strength = 40,
	.max_chain_delay = 12000,
	.clks = gpmi_clks_for_mx6,
	.clks_count = ARRAY_SIZE(gpmi_clks_for_mx6),
};

static const struct gpmi_devdata gpmi_devdata_imx6ull = {
	.type = IS_MX6ULL,
	.bch_max_ecc_strength = 40,
	.max_chain_delay = 12000,
	.clks = gpmi_clks_for_mx6,
	.clks_count = ARRAY_SIZE(gpmi_clks_for_mx6),
};

static const char * const gpmi_clks_for_mx7d[] = {
	"gpmi_io", "gpmi_bch_apb",
};

static const struct gpmi_devdata gpmi_devdata_imx7d = {
	.type = IS_MX7D,
	.bch_max_ecc_strength = 62,
	.max_chain_delay = 12000,
	.clks = gpmi_clks_for_mx7d,
	.clks_count = ARRAY_SIZE(gpmi_clks_for_mx7d),
};
static const char * gpmi_clks_for_mx8qxp[GPMI_CLK_MAX] = {
	"gpmi_clk", "gpmi_apb_clk", "bch_clk", "bch_apb_clk",
};

static const struct gpmi_devdata gpmi_devdata_imx8qxp = {
	.type = IS_MX8QXP,
	.bch_max_ecc_strength = 62,
	.max_chain_delay = 12000,
	.clks = gpmi_clks_for_mx8qxp,
	.clks_count = ARRAY_SIZE(gpmi_clks_for_mx8qxp),
};

static int acquire_register_block(struct gpmi_nand_data *this,
				  const char *res_name)
{
	struct platform_device *pdev = this->pdev;
	struct resources *res = &this->resources;
	struct resource *r;
	void __iomem *p;

	r = platform_get_resource_byname(pdev, IORESOURCE_MEM, res_name);
	p = devm_ioremap_resource(&pdev->dev, r);
	if (IS_ERR(p))
		return PTR_ERR(p);

	if (!strcmp(res_name, GPMI_NAND_GPMI_REGS_ADDR_RES_NAME))
		res->gpmi_regs = p;
	else if (!strcmp(res_name, GPMI_NAND_BCH_REGS_ADDR_RES_NAME))
		res->bch_regs = p;
	else
		dev_err(this->dev, "unknown resource name : %s\n", res_name);

	return 0;
}

static int acquire_bch_irq(struct gpmi_nand_data *this, irq_handler_t irq_h)
{
	struct platform_device *pdev = this->pdev;
	const char *res_name = GPMI_NAND_BCH_INTERRUPT_RES_NAME;
	struct resource *r;
	int err;

	r = platform_get_resource_byname(pdev, IORESOURCE_IRQ, res_name);
	if (!r) {
		dev_err(this->dev, "Can't get resource for %s\n", res_name);
		return -ENODEV;
	}

	err = devm_request_irq(this->dev, r->start, irq_h, 0, res_name, this);
	if (err)
		dev_err(this->dev, "error requesting BCH IRQ\n");

	return err;
}

static void release_dma_channels(struct gpmi_nand_data *this)
{
	unsigned int i;
	for (i = 0; i < DMA_CHANS; i++)
		if (this->dma_chans[i]) {
			dma_release_channel(this->dma_chans[i]);
			this->dma_chans[i] = NULL;
		}
}

static int acquire_dma_channels(struct gpmi_nand_data *this)
{
	struct platform_device *pdev = this->pdev;
	struct dma_chan *dma_chan;
	int ret = 0;

	/* request dma channel */
	dma_chan = dma_request_chan(&pdev->dev, "rx-tx");
	if (IS_ERR(dma_chan)) {
		ret = dev_err_probe(this->dev, PTR_ERR(dma_chan),
				    "DMA channel request failed\n");
		release_dma_channels(this);
	} else {
		this->dma_chans[0] = dma_chan;
	}

	return ret;
}

static int gpmi_get_clks(struct gpmi_nand_data *this)
{
	struct resources *r = &this->resources;
	struct clk *clk;
	int err, i;

	for (i = 0; i < this->devdata->clks_count; i++) {
		clk = devm_clk_get(this->dev, this->devdata->clks[i]);
		if (IS_ERR(clk)) {
			err = PTR_ERR(clk);
			goto err_clock;
		}

		r->clock[i] = clk;
	}

	if (GPMI_IS_MX6(this) || GPMI_IS_MX8(this))
		/*
		 * Set the default value for the gpmi clock.
		 *
		 * If you want to use the ONFI nand which is in the
		 * Synchronous Mode, you should change the clock as you need.
		 */
		clk_set_rate(r->clock[0], 22000000);

	return 0;

err_clock:
	dev_dbg(this->dev, "failed in finding the clocks.\n");
	return err;
}

static int acquire_resources(struct gpmi_nand_data *this)
{
	int ret;

	ret = acquire_register_block(this, GPMI_NAND_GPMI_REGS_ADDR_RES_NAME);
	if (ret)
		goto exit_regs;

	ret = acquire_register_block(this, GPMI_NAND_BCH_REGS_ADDR_RES_NAME);
	if (ret)
		goto exit_regs;

	ret = acquire_bch_irq(this, bch_irq);
	if (ret)
		goto exit_regs;

	ret = gpmi_get_clks(this);
	if (ret)
		goto exit_clock;
	return 0;

exit_clock:
	release_dma_channels(this);
exit_regs:
	return ret;
}

static void release_resources(struct gpmi_nand_data *this)
{
	release_dma_channels(this);
}

static void gpmi_free_dma_buffer(struct gpmi_nand_data *this)
{
	struct device *dev = this->dev;
	struct bch_geometry *geo = &this->bch_geometry;

	if (this->auxiliary_virt && virt_addr_valid(this->auxiliary_virt))
		dma_free_coherent(dev, geo->auxiliary_size,
					this->auxiliary_virt,
					this->auxiliary_phys);
	kfree(this->data_buffer_dma);
	kfree(this->raw_buffer);

	this->data_buffer_dma	= NULL;
	this->raw_buffer	= NULL;
}

/* Allocate the DMA buffers */
static int gpmi_alloc_dma_buffer(struct gpmi_nand_data *this)
{
	struct bch_geometry *geo = &this->bch_geometry;
	struct device *dev = this->dev;
	struct mtd_info *mtd = nand_to_mtd(&this->nand);

	/*
	 * [2] Allocate a read/write data buffer.
	 *     The gpmi_alloc_dma_buffer can be called twice.
	 *     We allocate a PAGE_SIZE length buffer if gpmi_alloc_dma_buffer
	 *     is called before the NAND identification; and we allocate a
	 *     buffer of the real NAND page size when the gpmi_alloc_dma_buffer
	 *     is called after.
	 */
	this->data_buffer_dma = kzalloc(mtd->writesize ?: PAGE_SIZE,
					GFP_DMA | GFP_KERNEL);
	if (this->data_buffer_dma == NULL)
		goto error_alloc;

	this->auxiliary_virt = dma_alloc_coherent(dev, geo->auxiliary_size,
					&this->auxiliary_phys, GFP_DMA);
	if (!this->auxiliary_virt)
		goto error_alloc;

	this->raw_buffer = kzalloc((mtd->writesize ?: PAGE_SIZE) + mtd->oobsize, GFP_KERNEL);
	if (!this->raw_buffer)
		goto error_alloc;

	return 0;

error_alloc:
	gpmi_free_dma_buffer(this);
	return -ENOMEM;
}

/*
 * Handles block mark swapping.
 * It can be called in swapping the block mark, or swapping it back,
 * because the the operations are the same.
 */
static void block_mark_swapping(struct gpmi_nand_data *this,
				void *payload, void *auxiliary)
{
	struct bch_geometry *nfc_geo = &this->bch_geometry;
	unsigned char *p;
	unsigned char *a;
	unsigned int  bit;
	unsigned char mask;
	unsigned char from_data;
	unsigned char from_oob;

	if (!this->swap_block_mark)
		return;

	/*
	 * If control arrives here, we're swapping. Make some convenience
	 * variables.
	 */
	bit = nfc_geo->block_mark_bit_offset;
	p   = payload + nfc_geo->block_mark_byte_offset;
	a   = auxiliary;

	/*
	 * Get the byte from the data area that overlays the block mark. Since
	 * the ECC engine applies its own view to the bits in the page, the
	 * physical block mark won't (in general) appear on a byte boundary in
	 * the data.
	 */
	from_data = (p[0] >> bit) | (p[1] << (8 - bit));

	/* Get the byte from the OOB. */
	from_oob = a[0];

	/* Swap them. */
	a[0] = from_data;

	mask = (0x1 << bit) - 1;
	p[0] = (p[0] & mask) | (from_oob << bit);

	mask = ~0 << bit;
	p[1] = (p[1] & mask) | (from_oob >> (8 - bit));
}

static int gpmi_count_bitflips(struct nand_chip *chip, void *buf, int first,
			       int last, int meta)
{
	struct gpmi_nand_data *this = nand_get_controller_data(chip);
	struct bch_geometry *nfc_geo = &this->bch_geometry;
	struct mtd_info *mtd = nand_to_mtd(chip);
	int i;
	unsigned char *status;
	unsigned int max_bitflips = 0;

	/* Loop over status bytes, accumulating ECC status. */
	status = this->auxiliary_virt + ALIGN(meta, 4);

	for (i = first; i < last; i++, status++) {
		if ((*status == STATUS_GOOD) || (*status == STATUS_ERASED))
			continue;

		if (*status == STATUS_UNCORRECTABLE) {
			int eccbits = nfc_geo->ecc_strength * nfc_geo->gf_len;
			u8 *eccbuf = this->raw_buffer;
			int offset, bitoffset;
			int eccbytes;
			int flips;

			/* Read ECC bytes into our internal raw_buffer */
			offset = nfc_geo->metadata_size * 8;
			offset += ((8 * nfc_geo->ecc_chunkn_size) + eccbits) * (i + 1);
			offset -= eccbits;
			bitoffset = offset % 8;
			eccbytes = DIV_ROUND_UP(offset + eccbits, 8);
			offset /= 8;
			eccbytes -= offset;
			nand_change_read_column_op(chip, offset, eccbuf,
						   eccbytes, false);

			/*
			 * ECC data are not byte aligned and we may have
			 * in-band data in the first and last byte of
			 * eccbuf. Set non-eccbits to one so that
			 * nand_check_erased_ecc_chunk() does not count them
			 * as bitflips.
			 */
			if (bitoffset)
				eccbuf[0] |= GENMASK(bitoffset - 1, 0);

			bitoffset = (bitoffset + eccbits) % 8;
			if (bitoffset)
				eccbuf[eccbytes - 1] |= GENMASK(7, bitoffset);

			/*
			 * The ECC hardware has an uncorrectable ECC status
			 * code in case we have bitflips in an erased page. As
			 * nothing was written into this subpage the ECC is
			 * obviously wrong and we can not trust it. We assume
			 * at this point that we are reading an erased page and
			 * try to correct the bitflips in buffer up to
			 * ecc_strength bitflips. If this is a page with random
			 * data, we exceed this number of bitflips and have a
			 * ECC failure. Otherwise we use the corrected buffer.
			 */
			if (i == 0) {
				/* The first block includes metadata */
				flips = nand_check_erased_ecc_chunk(
						buf + i * nfc_geo->ecc_chunkn_size,
						nfc_geo->ecc_chunkn_size,
						eccbuf, eccbytes,
						this->auxiliary_virt,
						nfc_geo->metadata_size,
						nfc_geo->ecc_strength);
			} else {
				flips = nand_check_erased_ecc_chunk(
						buf + i * nfc_geo->ecc_chunkn_size,
						nfc_geo->ecc_chunkn_size,
						eccbuf, eccbytes,
						NULL, 0,
						nfc_geo->ecc_strength);
			}

			if (flips > 0) {
				max_bitflips = max_t(unsigned int, max_bitflips,
						     flips);
				mtd->ecc_stats.corrected += flips;
				continue;
			}

			mtd->ecc_stats.failed++;
			continue;
		}

		mtd->ecc_stats.corrected += *status;
		max_bitflips = max_t(unsigned int, max_bitflips, *status);
	}

	return max_bitflips;
}

static void gpmi_bch_layout_std(struct gpmi_nand_data *this)
{
	struct bch_geometry *geo = &this->bch_geometry;
	unsigned int ecc_strength = geo->ecc_strength >> 1;
	unsigned int gf_len = geo->gf_len;
	unsigned int block0_size = geo->ecc_chunk0_size;
	unsigned int blockn_size = geo->ecc_chunkn_size;

	this->bch_flashlayout0 =
		BF_BCH_FLASH0LAYOUT0_NBLOCKS(geo->ecc_chunk_count - 1) |
		BF_BCH_FLASH0LAYOUT0_META_SIZE(geo->metadata_size) |
		BF_BCH_FLASH0LAYOUT0_ECC0(ecc_strength, this) |
		BF_BCH_FLASH0LAYOUT0_GF(gf_len, this) |
		BF_BCH_FLASH0LAYOUT0_DATA0_SIZE(block0_size, this);

	this->bch_flashlayout1 =
		BF_BCH_FLASH0LAYOUT1_PAGE_SIZE(geo->page_size) |
		BF_BCH_FLASH0LAYOUT1_ECCN(ecc_strength, this) |
		BF_BCH_FLASH0LAYOUT1_GF(gf_len, this) |
		BF_BCH_FLASH0LAYOUT1_DATAN_SIZE(blockn_size, this);
}

static int gpmi_ecc_read_page(struct nand_chip *chip, uint8_t *buf,
			      int oob_required, int page)
{
	struct gpmi_nand_data *this = nand_get_controller_data(chip);
	struct mtd_info *mtd = nand_to_mtd(chip);
	struct bch_geometry *geo = &this->bch_geometry;
	unsigned int max_bitflips;
	int ret;

	gpmi_bch_layout_std(this);
	this->bch = true;

	ret = nand_read_page_op(chip, page, 0, buf, geo->page_size);
	if (ret)
		return ret;

	max_bitflips = gpmi_count_bitflips(chip, buf, 0,
					   geo->ecc_chunk_count,
					   geo->auxiliary_status_offset);

	/* handle the block mark swapping */
	block_mark_swapping(this, buf, this->auxiliary_virt);

	if (oob_required) {
		/*
		 * It's time to deliver the OOB bytes. See gpmi_ecc_read_oob()
		 * for details about our policy for delivering the OOB.
		 *
		 * We fill the caller's buffer with set bits, and then copy the
		 * block mark to th caller's buffer. Note that, if block mark
		 * swapping was necessary, it has already been done, so we can
		 * rely on the first byte of the auxiliary buffer to contain
		 * the block mark.
		 */
		memset(chip->oob_poi, ~0, mtd->oobsize);
		chip->oob_poi[0] = ((uint8_t *)this->auxiliary_virt)[0];
	}

	return max_bitflips;
}

/* Fake a virtual small page for the subpage read */
static int gpmi_ecc_read_subpage(struct nand_chip *chip, uint32_t offs,
				 uint32_t len, uint8_t *buf, int page)
{
	struct gpmi_nand_data *this = nand_get_controller_data(chip);
	struct bch_geometry *geo = &this->bch_geometry;
	int size = chip->ecc.size; /* ECC chunk size */
	int meta, n, page_size;
	unsigned int max_bitflips;
	unsigned int ecc_strength;
	int first, last, marker_pos;
	int ecc_parity_size;
	int col = 0;
	int ret;

	/* The size of ECC parity */
	ecc_parity_size = geo->gf_len * geo->ecc_strength / 8;

	/* Align it with the chunk size */
	first = offs / size;
	last = (offs + len - 1) / size;

	if (this->swap_block_mark) {
		/*
		 * Find the chunk which contains the Block Marker.
		 * If this chunk is in the range of [first, last],
		 * we have to read out the whole page.
		 * Why? since we had swapped the data at the position of Block
		 * Marker to the metadata which is bound with the chunk 0.
		 */
		marker_pos = geo->block_mark_byte_offset / size;
		if (last >= marker_pos && first <= marker_pos) {
			dev_dbg(this->dev,
				"page:%d, first:%d, last:%d, marker at:%d\n",
				page, first, last, marker_pos);
			return gpmi_ecc_read_page(chip, buf, 0, page);
		}
	}

	/*
	 * if there is an ECC dedicate for meta:
	 * - need to add an extra ECC size when calculating col and page_size,
	 *   if the meta size is NOT zero.
	 * - chunk0 size need to set to the same size as other chunks,
	 *   if the meta size is zero.
	 */

	meta = geo->metadata_size;
	if (first) {
		if (geo->ecc_for_meta)
			col = meta + ecc_parity_size
				+ (size + ecc_parity_size) * first;
		else
			col = meta + (size + ecc_parity_size) * first;

		meta = 0;
		buf = buf + first * size;
	}

	ecc_parity_size = geo->gf_len * geo->ecc_strength / 8;

	n = last - first + 1;

	if (geo->ecc_for_meta && meta)
		page_size = meta + ecc_parity_size
			+ (size + ecc_parity_size) * n;
	else
		page_size = meta + (size + ecc_parity_size) * n;

	ecc_strength = geo->ecc_strength >> 1;

	this->bch_flashlayout0 = BF_BCH_FLASH0LAYOUT0_NBLOCKS(
		(geo->ecc_for_meta ? n: n - 1)) |
		BF_BCH_FLASH0LAYOUT0_META_SIZE(meta) |
		BF_BCH_FLASH0LAYOUT0_ECC0(ecc_strength, this) |
		BF_BCH_FLASH0LAYOUT0_GF(geo->gf_len, this) |
		BF_BCH_FLASH0LAYOUT0_DATA0_SIZE((geo->ecc_for_meta ?
		0: geo->ecc_chunk0_size), this);

	this->bch_flashlayout1 = BF_BCH_FLASH0LAYOUT1_PAGE_SIZE(page_size) |
		BF_BCH_FLASH0LAYOUT1_ECCN(ecc_strength, this) |
		BF_BCH_FLASH0LAYOUT1_GF(geo->gf_len, this) |
		BF_BCH_FLASH0LAYOUT1_DATAN_SIZE(geo->ecc_chunkn_size, this);

	this->bch = true;

	ret = nand_read_page_op(chip, page, col, buf, page_size);
	if (ret)
		return ret;

	dev_dbg(this->dev, "page:%d(%d:%d)%d, chunk:(%d:%d), BCH PG size:%d\n",
		page, offs, len, col, first, n, page_size);

	max_bitflips = gpmi_count_bitflips(chip, buf, first, last, meta);

	return max_bitflips;
}

static int gpmi_ecc_write_page(struct nand_chip *chip, const uint8_t *buf,
			       int oob_required, int page)
{
	struct mtd_info *mtd = nand_to_mtd(chip);
	struct gpmi_nand_data *this = nand_get_controller_data(chip);
	struct bch_geometry *nfc_geo = &this->bch_geometry;
	int ret;

	dev_dbg(this->dev, "ecc write page.\n");

	gpmi_bch_layout_std(this);
	this->bch = true;

	memcpy(this->auxiliary_virt, chip->oob_poi, nfc_geo->auxiliary_size);

	if (this->swap_block_mark) {
		/*
		 * When doing bad block marker swapping we must always copy the
		 * input buffer as we can't modify the const buffer.
		 */
		memcpy(this->data_buffer_dma, buf, mtd->writesize);
		buf = this->data_buffer_dma;
		block_mark_swapping(this, this->data_buffer_dma,
				    this->auxiliary_virt);
	}

	ret = nand_prog_page_op(chip, page, 0, buf, nfc_geo->page_size);

	return ret;
}

/*
 * There are several places in this driver where we have to handle the OOB and
 * block marks. This is the function where things are the most complicated, so
 * this is where we try to explain it all. All the other places refer back to
 * here.
 *
 * These are the rules, in order of decreasing importance:
 *
 * 1) Nothing the caller does can be allowed to imperil the block mark.
 *
 * 2) In read operations, the first byte of the OOB we return must reflect the
 *    true state of the block mark, no matter where that block mark appears in
 *    the physical page.
 *
 * 3) ECC-based read operations return an OOB full of set bits (since we never
 *    allow ECC-based writes to the OOB, it doesn't matter what ECC-based reads
 *    return).
 *
 * 4) "Raw" read operations return a direct view of the physical bytes in the
 *    page, using the conventional definition of which bytes are data and which
 *    are OOB. This gives the caller a way to see the actual, physical bytes
 *    in the page, without the distortions applied by our ECC engine.
 *
 *
 * What we do for this specific read operation depends on two questions:
 *
 * 1) Are we doing a "raw" read, or an ECC-based read?
 *
 * 2) Are we using block mark swapping or transcription?
 *
 * There are four cases, illustrated by the following Karnaugh map:
 *
 *                    |           Raw           |         ECC-based       |
 *       -------------+-------------------------+-------------------------+
 *                    | Read the conventional   |                         |
 *                    | OOB at the end of the   |                         |
 *       Swapping     | page and return it. It  |                         |
 *                    | contains exactly what   |                         |
 *                    | we want.                | Read the block mark and |
 *       -------------+-------------------------+ return it in a buffer   |
 *                    | Read the conventional   | full of set bits.       |
 *                    | OOB at the end of the   |                         |
 *                    | page and also the block |                         |
 *       Transcribing | mark in the metadata.   |                         |
 *                    | Copy the block mark     |                         |
 *                    | into the first byte of  |                         |
 *                    | the OOB.                |                         |
 *       -------------+-------------------------+-------------------------+
 *
 * Note that we break rule #4 in the Transcribing/Raw case because we're not
 * giving an accurate view of the actual, physical bytes in the page (we're
 * overwriting the block mark). That's OK because it's more important to follow
 * rule #2.
 *
 * It turns out that knowing whether we want an "ECC-based" or "raw" read is not
 * easy. When reading a page, for example, the NAND Flash MTD code calls our
 * ecc.read_page or ecc.read_page_raw function. Thus, the fact that MTD wants an
 * ECC-based or raw view of the page is implicit in which function it calls
 * (there is a similar pair of ECC-based/raw functions for writing).
 */
static int gpmi_ecc_read_oob(struct nand_chip *chip, int page)
{
	struct mtd_info *mtd = nand_to_mtd(chip);
	struct gpmi_nand_data *this = nand_get_controller_data(chip);
	int ret;

	/* clear the OOB buffer */
	memset(chip->oob_poi, ~0, mtd->oobsize);

	/* Read out the conventional OOB. */
	ret = nand_read_page_op(chip, page, mtd->writesize, chip->oob_poi,
				mtd->oobsize);
	if (ret)
		return ret;

	/*
	 * Now, we want to make sure the block mark is correct. In the
	 * non-transcribing case (!GPMI_IS_MX23()), we already have it.
	 * Otherwise, we need to explicitly read it.
	 */
	if (GPMI_IS_MX23(this)) {
		/* Read the block mark into the first byte of the OOB buffer. */
		ret = nand_read_page_op(chip, page, 0, chip->oob_poi, 1);
		if (ret)
			return ret;
	}

	return 0;
}

static int gpmi_ecc_write_oob(struct nand_chip *chip, int page)
{
	struct mtd_info *mtd = nand_to_mtd(chip);
	struct mtd_oob_region of = { };

	/* Do we have available oob area? */
	mtd_ooblayout_free(mtd, 0, &of);
	if (!of.length)
		return -EPERM;

	if (!nand_is_slc(chip))
		return -EPERM;

	return nand_prog_page_op(chip, page, mtd->writesize + of.offset,
				 chip->oob_poi + of.offset, of.length);
}

/*
 * This function reads a NAND page without involving the ECC engine (no HW
 * ECC correction).
 * The tricky part in the GPMI/BCH controller is that it stores ECC bits
 * inline (interleaved with payload DATA), and do not align data chunk on
 * byte boundaries.
 * We thus need to take care moving the payload data and ECC bits stored in the
 * page into the provided buffers, which is why we're using nand_extract_bits().
 *
 * See set_geometry_by_ecc_info inline comments to have a full description
 * of the layout used by the GPMI controller.
 */
static int gpmi_ecc_read_page_raw(struct nand_chip *chip, uint8_t *buf,
				  int oob_required, int page)
{
	struct mtd_info *mtd = nand_to_mtd(chip);
	struct gpmi_nand_data *this = nand_get_controller_data(chip);
	struct bch_geometry *nfc_geo = &this->bch_geometry;
	int eccsize = nfc_geo->ecc_chunkn_size;
	int eccbits = nfc_geo->ecc_strength * nfc_geo->gf_len;
	u8 *tmp_buf = this->raw_buffer;
	size_t src_bit_off;
	size_t oob_bit_off;
	size_t oob_byte_off;
	uint8_t *oob = chip->oob_poi;
	int step;
	int ret;

	ret = nand_read_page_op(chip, page, 0, tmp_buf,
				mtd->writesize + mtd->oobsize);
	if (ret)
		return ret;

	/*
	 * If required, swap the bad block marker and the data stored in the
	 * metadata section, so that we don't wrongly consider a block as bad.
	 *
	 * See the layout description for a detailed explanation on why this
	 * is needed.
	 */
	if (this->swap_block_mark)
		swap(tmp_buf[0], tmp_buf[mtd->writesize]);

	/*
	 * Copy the metadata section into the oob buffer (this section is
	 * guaranteed to be aligned on a byte boundary).
	 */
	if (oob_required)
		memcpy(oob, tmp_buf, nfc_geo->metadata_size);

	oob_bit_off = nfc_geo->metadata_size * 8;
	src_bit_off = oob_bit_off;

	/* Extract interleaved payload data and ECC bits */
	for (step = 0; step < nfc_geo->ecc_chunk_count; step++) {
		if (buf)
			nand_extract_bits(buf, step * eccsize * 8, tmp_buf,
					  src_bit_off, eccsize * 8);
		src_bit_off += eccsize * 8;

		/* Align last ECC block to align a byte boundary */
		if (step == nfc_geo->ecc_chunk_count - 1 &&
		    (oob_bit_off + eccbits) % 8)
			eccbits += 8 - ((oob_bit_off + eccbits) % 8);

		if (oob_required)
			nand_extract_bits(oob, oob_bit_off, tmp_buf,
					  src_bit_off, eccbits);

		src_bit_off += eccbits;
		oob_bit_off += eccbits;
	}

	if (oob_required) {
		oob_byte_off = oob_bit_off / 8;

		if (oob_byte_off < mtd->oobsize)
			memcpy(oob + oob_byte_off,
			       tmp_buf + mtd->writesize + oob_byte_off,
			       mtd->oobsize - oob_byte_off);
	}

	return 0;
}

/*
 * This function writes a NAND page without involving the ECC engine (no HW
 * ECC generation).
 * The tricky part in the GPMI/BCH controller is that it stores ECC bits
 * inline (interleaved with payload DATA), and do not align data chunk on
 * byte boundaries.
 * We thus need to take care moving the OOB area at the right place in the
 * final page, which is why we're using nand_extract_bits().
 *
 * See set_geometry_by_ecc_info inline comments to have a full description
 * of the layout used by the GPMI controller.
 */
static int gpmi_ecc_write_page_raw(struct nand_chip *chip, const uint8_t *buf,
				   int oob_required, int page)
{
	struct mtd_info *mtd = nand_to_mtd(chip);
	struct gpmi_nand_data *this = nand_get_controller_data(chip);
	struct bch_geometry *nfc_geo = &this->bch_geometry;
	int eccsize = nfc_geo->ecc_chunkn_size;
	int eccbits = nfc_geo->ecc_strength * nfc_geo->gf_len;
	u8 *tmp_buf = this->raw_buffer;
	uint8_t *oob = chip->oob_poi;
	size_t dst_bit_off;
	size_t oob_bit_off;
	size_t oob_byte_off;
	int step;

	/*
	 * Initialize all bits to 1 in case we don't have a buffer for the
	 * payload or oob data in order to leave unspecified bits of data
	 * to their initial state.
	 */
	if (!buf || !oob_required)
		memset(tmp_buf, 0xff, mtd->writesize + mtd->oobsize);

	/*
	 * First copy the metadata section (stored in oob buffer) at the
	 * beginning of the page, as imposed by the GPMI layout.
	 */
	memcpy(tmp_buf, oob, nfc_geo->metadata_size);
	oob_bit_off = nfc_geo->metadata_size * 8;
	dst_bit_off = oob_bit_off;

	/* Interleave payload data and ECC bits */
	for (step = 0; step < nfc_geo->ecc_chunk_count; step++) {
		if (buf)
			nand_extract_bits(tmp_buf, dst_bit_off, buf,
					  step * eccsize * 8, eccsize * 8);
		dst_bit_off += eccsize * 8;

		/* Align last ECC block to align a byte boundary */
		if (step == nfc_geo->ecc_chunk_count - 1 &&
		    (oob_bit_off + eccbits) % 8)
			eccbits += 8 - ((oob_bit_off + eccbits) % 8);

		if (oob_required)
			nand_extract_bits(tmp_buf, dst_bit_off, oob,
					  oob_bit_off, eccbits);

		dst_bit_off += eccbits;
		oob_bit_off += eccbits;
	}

	oob_byte_off = oob_bit_off / 8;

	if (oob_required && oob_byte_off < mtd->oobsize)
		memcpy(tmp_buf + mtd->writesize + oob_byte_off,
		       oob + oob_byte_off, mtd->oobsize - oob_byte_off);

	/*
	 * If required, swap the bad block marker and the first byte of the
	 * metadata section, so that we don't modify the bad block marker.
	 *
	 * See the layout description for a detailed explanation on why this
	 * is needed.
	 */
	if (this->swap_block_mark)
		swap(tmp_buf[0], tmp_buf[mtd->writesize]);

	return nand_prog_page_op(chip, page, 0, tmp_buf,
				 mtd->writesize + mtd->oobsize);
}

static int gpmi_ecc_read_oob_raw(struct nand_chip *chip, int page)
{
	return gpmi_ecc_read_page_raw(chip, NULL, 1, page);
}

static int gpmi_ecc_write_oob_raw(struct nand_chip *chip, int page)
{
	return gpmi_ecc_write_page_raw(chip, NULL, 1, page);
}

static int gpmi_block_markbad(struct nand_chip *chip, loff_t ofs)
{
	struct mtd_info *mtd = nand_to_mtd(chip);
	struct gpmi_nand_data *this = nand_get_controller_data(chip);
	int ret = 0;
	uint8_t *block_mark;
	int column, page, chipnr;

	chipnr = (int)(ofs >> chip->chip_shift);
	nand_select_target(chip, chipnr);

	column = !GPMI_IS_MX23(this) ? mtd->writesize : 0;

	/* Write the block mark. */
	block_mark = this->data_buffer_dma;
	block_mark[0] = 0; /* bad block marker */

	/* Shift to get page */
	page = (int)(ofs >> chip->page_shift);

	ret = nand_prog_page_op(chip, page, column, block_mark, 1);

	nand_deselect_target(chip);

	return ret;
}

static int nand_boot_set_geometry(struct gpmi_nand_data *this)
{
	struct boot_rom_geometry *geometry = &this->rom_geometry;

	/*
	 * Set the boot block stride size.
	 *
	 * In principle, we should be reading this from the OTP bits, since
	 * that's where the ROM is going to get it. In fact, we don't have any
	 * way to read the OTP bits, so we go with the default and hope for the
	 * best.
	 */
	geometry->stride_size_in_pages = 64;

	/*
	 * Set the search area stride exponent.
	 *
	 * In principle, we should be reading this from the OTP bits, since
	 * that's where the ROM is going to get it. In fact, we don't have any
	 * way to read the OTP bits, so we go with the default and hope for the
	 * best.
	 */
	geometry->search_area_stride_exponent = 2;
	return 0;
}

static const char  *fingerprint = "STMP";
static int mx23_check_transcription_stamp(struct gpmi_nand_data *this)
{
	struct boot_rom_geometry *rom_geo = &this->rom_geometry;
	struct device *dev = this->dev;
	struct nand_chip *chip = &this->nand;
	unsigned int search_area_size_in_strides;
	unsigned int stride;
	unsigned int page;
	u8 *buffer = nand_get_data_buf(chip);
	int found_an_ncb_fingerprint = false;
	int ret;

	/* Compute the number of strides in a search area. */
	search_area_size_in_strides = 1 << rom_geo->search_area_stride_exponent;

	nand_select_target(chip, 0);

	/*
	 * Loop through the first search area, looking for the NCB fingerprint.
	 */
	dev_dbg(dev, "Scanning for an NCB fingerprint...\n");

	for (stride = 0; stride < search_area_size_in_strides; stride++) {
		/* Compute the page addresses. */
		page = stride * rom_geo->stride_size_in_pages;

		dev_dbg(dev, "Looking for a fingerprint in page 0x%x\n", page);

		/*
		 * Read the NCB fingerprint. The fingerprint is four bytes long
		 * and starts in the 12th byte of the page.
		 */
		ret = nand_read_page_op(chip, page, 12, buffer,
					strlen(fingerprint));
		if (ret)
			continue;

		/* Look for the fingerprint. */
		if (!memcmp(buffer, fingerprint, strlen(fingerprint))) {
			found_an_ncb_fingerprint = true;
			break;
		}

	}

	nand_deselect_target(chip);

	if (found_an_ncb_fingerprint)
		dev_dbg(dev, "\tFound a fingerprint\n");
	else
		dev_dbg(dev, "\tNo fingerprint found\n");
	return found_an_ncb_fingerprint;
}

/* Writes a transcription stamp. */
static int mx23_write_transcription_stamp(struct gpmi_nand_data *this)
{
	struct device *dev = this->dev;
	struct boot_rom_geometry *rom_geo = &this->rom_geometry;
	struct nand_chip *chip = &this->nand;
	struct mtd_info *mtd = nand_to_mtd(chip);
	unsigned int block_size_in_pages;
	unsigned int search_area_size_in_strides;
	unsigned int search_area_size_in_pages;
	unsigned int search_area_size_in_blocks;
	unsigned int block;
	unsigned int stride;
	unsigned int page;
	u8 *buffer = nand_get_data_buf(chip);
	int status;

	/* Compute the search area geometry. */
	block_size_in_pages = mtd->erasesize / mtd->writesize;
	search_area_size_in_strides = 1 << rom_geo->search_area_stride_exponent;
	search_area_size_in_pages = search_area_size_in_strides *
					rom_geo->stride_size_in_pages;
	search_area_size_in_blocks =
		  (search_area_size_in_pages + (block_size_in_pages - 1)) /
				    block_size_in_pages;

	dev_dbg(dev, "Search Area Geometry :\n");
	dev_dbg(dev, "\tin Blocks : %u\n", search_area_size_in_blocks);
	dev_dbg(dev, "\tin Strides: %u\n", search_area_size_in_strides);
	dev_dbg(dev, "\tin Pages  : %u\n", search_area_size_in_pages);

	nand_select_target(chip, 0);

	/* Loop over blocks in the first search area, erasing them. */
	dev_dbg(dev, "Erasing the search area...\n");

	for (block = 0; block < search_area_size_in_blocks; block++) {
		/* Erase this block. */
		dev_dbg(dev, "\tErasing block 0x%x\n", block);
		status = nand_erase_op(chip, block);
		if (status)
			dev_err(dev, "[%s] Erase failed.\n", __func__);
	}

	/* Write the NCB fingerprint into the page buffer. */
	memset(buffer, ~0, mtd->writesize);
	memcpy(buffer + 12, fingerprint, strlen(fingerprint));

	/* Loop through the first search area, writing NCB fingerprints. */
	dev_dbg(dev, "Writing NCB fingerprints...\n");
	for (stride = 0; stride < search_area_size_in_strides; stride++) {
		/* Compute the page addresses. */
		page = stride * rom_geo->stride_size_in_pages;

		/* Write the first page of the current stride. */
		dev_dbg(dev, "Writing an NCB fingerprint in page 0x%x\n", page);

		status = chip->ecc.write_page_raw(chip, buffer, 0, page);
		if (status)
			dev_err(dev, "[%s] Write failed.\n", __func__);
	}

	nand_deselect_target(chip);

	return 0;
}

static int mx23_boot_init(struct gpmi_nand_data  *this)
{
	struct device *dev = this->dev;
	struct nand_chip *chip = &this->nand;
	struct mtd_info *mtd = nand_to_mtd(chip);
	unsigned int block_count;
	unsigned int block;
	int     chipnr;
	int     page;
	loff_t  byte;
	uint8_t block_mark;
	int     ret = 0;

	/*
	 * If control arrives here, we can't use block mark swapping, which
	 * means we're forced to use transcription. First, scan for the
	 * transcription stamp. If we find it, then we don't have to do
	 * anything -- the block marks are already transcribed.
	 */
	if (mx23_check_transcription_stamp(this))
		return 0;

	/*
	 * If control arrives here, we couldn't find a transcription stamp, so
	 * so we presume the block marks are in the conventional location.
	 */
	dev_dbg(dev, "Transcribing bad block marks...\n");

	/* Compute the number of blocks in the entire medium. */
	block_count = nanddev_eraseblocks_per_target(&chip->base);

	/*
	 * Loop over all the blocks in the medium, transcribing block marks as
	 * we go.
	 */
	for (block = 0; block < block_count; block++) {
		/*
		 * Compute the chip, page and byte addresses for this block's
		 * conventional mark.
		 */
		chipnr = block >> (chip->chip_shift - chip->phys_erase_shift);
		page = block << (chip->phys_erase_shift - chip->page_shift);
		byte = (loff_t)block <<  chip->phys_erase_shift;

		/* Send the command to read the conventional block mark. */
		nand_select_target(chip, chipnr);
		ret = nand_read_page_op(chip, page, mtd->writesize, &block_mark,
					1);
		nand_deselect_target(chip);

		if (ret)
			continue;

		/*
		 * Check if the block is marked bad. If so, we need to mark it
		 * again, but this time the result will be a mark in the
		 * location where we transcribe block marks.
		 */
		if (block_mark != 0xff) {
			dev_dbg(dev, "Transcribing mark in block %u\n", block);
			ret = chip->legacy.block_markbad(chip, byte);
			if (ret)
				dev_err(dev,
					"Failed to mark block bad with ret %d\n",
					ret);
		}
	}

	/* Write the stamp that indicates we've transcribed the block marks. */
	mx23_write_transcription_stamp(this);
	return 0;
}

static int nand_boot_init(struct gpmi_nand_data  *this)
{
	nand_boot_set_geometry(this);

	/* This is ROM arch-specific initilization before the BBT scanning. */
	if (GPMI_IS_MX23(this))
		return mx23_boot_init(this);
	return 0;
}

static int gpmi_set_geometry(struct gpmi_nand_data *this)
{
	int ret;

	/* Free the temporary DMA memory for reading ID. */
	gpmi_free_dma_buffer(this);

	/* Set up the NFC geometry which is used by BCH. */
	ret = bch_set_geometry(this);
	if (ret) {
		dev_err(this->dev, "Error setting BCH geometry : %d\n", ret);
		return ret;
	}

	/* Alloc the new DMA buffers according to the pagesize and oobsize */
	return gpmi_alloc_dma_buffer(this);
}

static int gpmi_init_last(struct gpmi_nand_data *this)
{
	struct nand_chip *chip = &this->nand;
	struct mtd_info *mtd = nand_to_mtd(chip);
	struct nand_ecc_ctrl *ecc = &chip->ecc;
	struct bch_geometry *bch_geo = &this->bch_geometry;
	int ret;

	/* Set up the medium geometry */
	ret = gpmi_set_geometry(this);
	if (ret)
		return ret;

	/* Save the geometry to debugfs*/
	ret = bch_create_debugfs(this);
	if (ret)
		return ret;

	/* Init the nand_ecc_ctrl{} */
	ecc->read_page	= gpmi_ecc_read_page;
	ecc->write_page	= gpmi_ecc_write_page;
	ecc->read_oob	= gpmi_ecc_read_oob;
	ecc->write_oob	= gpmi_ecc_write_oob;
	ecc->read_page_raw = gpmi_ecc_read_page_raw;
	ecc->write_page_raw = gpmi_ecc_write_page_raw;
	ecc->read_oob_raw = gpmi_ecc_read_oob_raw;
	ecc->write_oob_raw = gpmi_ecc_write_oob_raw;
	ecc->engine_type = NAND_ECC_ENGINE_TYPE_ON_HOST;
	ecc->size	= bch_geo->ecc_chunkn_size;
	ecc->strength	= bch_geo->ecc_strength;
	mtd_set_ooblayout(mtd, &gpmi_ooblayout_ops);

	/*
	 * We only enable the subpage read when:
	 *  (1) the chip is imx6, and
	 *  (2) the size of the ECC parity is byte aligned.
	 */
	if ((GPMI_IS_MX6(this) || GPMI_IS_MX8(this))  &&
		((bch_geo->gf_len * bch_geo->ecc_strength) % 8) == 0) {
		ecc->read_subpage = gpmi_ecc_read_subpage;
		chip->options |= NAND_SUBPAGE_READ;
	}

	return 0;
}

static int gpmi_nand_attach_chip(struct nand_chip *chip)
{
	struct gpmi_nand_data *this = nand_get_controller_data(chip);
	int ret;

	if (chip->bbt_options & NAND_BBT_USE_FLASH) {
		chip->bbt_options |= NAND_BBT_NO_OOB;

		if (of_property_read_bool(this->dev->of_node,
					  "fsl,no-blockmark-swap"))
			this->swap_block_mark = false;
	}
	dev_dbg(this->dev, "Blockmark swapping %sabled\n",
		this->swap_block_mark ? "en" : "dis");

	ret = gpmi_init_last(this);
	if (ret)
		return ret;

	chip->options |= NAND_SKIP_BBTSCAN;

	return 0;
}

static struct gpmi_transfer *get_next_transfer(struct gpmi_nand_data *this)
{
	struct gpmi_transfer *transfer = &this->transfers[this->ntransfers];

	this->ntransfers++;

	if (this->ntransfers == GPMI_MAX_TRANSFERS)
		return NULL;

	return transfer;
}

static struct dma_async_tx_descriptor *gpmi_chain_command(
	struct gpmi_nand_data *this, u8 cmd, const u8 *addr, int naddr)
{
	struct dma_chan *channel = get_dma_chan(this);
	struct dma_async_tx_descriptor *desc;
	struct gpmi_transfer *transfer;
	int chip = this->nand.cur_cs;
	u32 pio[3];

	/* [1] send out the PIO words */
	pio[0] = BF_GPMI_CTRL0_COMMAND_MODE(BV_GPMI_CTRL0_COMMAND_MODE__WRITE)
		| BM_GPMI_CTRL0_WORD_LENGTH
		| BF_GPMI_CTRL0_CS(chip, this)
		| BF_GPMI_CTRL0_LOCK_CS(LOCK_CS_ENABLE, this)
		| BF_GPMI_CTRL0_ADDRESS(BV_GPMI_CTRL0_ADDRESS__NAND_CLE)
		| BM_GPMI_CTRL0_ADDRESS_INCREMENT
		| BF_GPMI_CTRL0_XFER_COUNT(naddr + 1);
	pio[1] = 0;
	pio[2] = 0;
	desc = mxs_dmaengine_prep_pio(channel, pio, ARRAY_SIZE(pio),
				      DMA_TRANS_NONE, 0);
	if (!desc)
		return NULL;

	transfer = get_next_transfer(this);
	if (!transfer)
		return NULL;

	transfer->cmdbuf[0] = cmd;
	if (naddr)
		memcpy(&transfer->cmdbuf[1], addr, naddr);

	sg_init_one(&transfer->sgl, transfer->cmdbuf, naddr + 1);
	dma_map_sg(this->dev, &transfer->sgl, 1, DMA_TO_DEVICE);

	transfer->direction = DMA_TO_DEVICE;

	desc = dmaengine_prep_slave_sg(channel, &transfer->sgl, 1, DMA_MEM_TO_DEV,
				       MXS_DMA_CTRL_WAIT4END);
	return desc;
}

static struct dma_async_tx_descriptor *gpmi_chain_wait_ready(
	struct gpmi_nand_data *this)
{
	struct dma_chan *channel = get_dma_chan(this);
	u32 pio[2];

	pio[0] =  BF_GPMI_CTRL0_COMMAND_MODE(BV_GPMI_CTRL0_COMMAND_MODE__WAIT_FOR_READY)
		| BM_GPMI_CTRL0_WORD_LENGTH
		| BF_GPMI_CTRL0_CS(this->nand.cur_cs, this)
		| BF_GPMI_CTRL0_LOCK_CS(LOCK_CS_ENABLE, this)
		| BF_GPMI_CTRL0_ADDRESS(BV_GPMI_CTRL0_ADDRESS__NAND_DATA)
		| BF_GPMI_CTRL0_XFER_COUNT(0);
	pio[1] = 0;

	return mxs_dmaengine_prep_pio(channel, pio, 2, DMA_TRANS_NONE,
				MXS_DMA_CTRL_WAIT4END | MXS_DMA_CTRL_WAIT4RDY);
}

static struct dma_async_tx_descriptor *gpmi_chain_data_read(
	struct gpmi_nand_data *this, void *buf, int raw_len, bool *direct)
{
	struct dma_async_tx_descriptor *desc;
	struct dma_chan *channel = get_dma_chan(this);
	struct gpmi_transfer *transfer;
	u32 pio[6] = {};

	transfer = get_next_transfer(this);
	if (!transfer)
		return NULL;

	transfer->direction = DMA_FROM_DEVICE;

	*direct = prepare_data_dma(this, buf, raw_len, &transfer->sgl,
				   DMA_FROM_DEVICE);

	pio[0] =  BF_GPMI_CTRL0_COMMAND_MODE(BV_GPMI_CTRL0_COMMAND_MODE__READ)
		| BM_GPMI_CTRL0_WORD_LENGTH
		| BF_GPMI_CTRL0_CS(this->nand.cur_cs, this)
		| BF_GPMI_CTRL0_LOCK_CS(LOCK_CS_ENABLE, this)
		| BF_GPMI_CTRL0_ADDRESS(BV_GPMI_CTRL0_ADDRESS__NAND_DATA)
		| BF_GPMI_CTRL0_XFER_COUNT(raw_len);

	if (this->bch) {
		pio[2] =  BM_GPMI_ECCCTRL_ENABLE_ECC
			| BF_GPMI_ECCCTRL_ECC_CMD(BV_GPMI_ECCCTRL_ECC_CMD__BCH_DECODE)
			| BF_GPMI_ECCCTRL_BUFFER_MASK(BV_GPMI_ECCCTRL_BUFFER_MASK__BCH_PAGE
				| BV_GPMI_ECCCTRL_BUFFER_MASK__BCH_AUXONLY);
		pio[3] = raw_len;
		pio[4] = transfer->sgl.dma_address;
		pio[5] = this->auxiliary_phys;
	}

	desc = mxs_dmaengine_prep_pio(channel, pio, ARRAY_SIZE(pio),
				      DMA_TRANS_NONE, 0);
	if (!desc)
		return NULL;

	if (!this->bch)
		desc = dmaengine_prep_slave_sg(channel, &transfer->sgl, 1,
					     DMA_DEV_TO_MEM,
					     MXS_DMA_CTRL_WAIT4END);

	return desc;
}

static struct dma_async_tx_descriptor *gpmi_chain_data_write(
	struct gpmi_nand_data *this, const void *buf, int raw_len)
{
	struct dma_chan *channel = get_dma_chan(this);
	struct dma_async_tx_descriptor *desc;
	struct gpmi_transfer *transfer;
	u32 pio[6] = {};

	transfer = get_next_transfer(this);
	if (!transfer)
		return NULL;

	transfer->direction = DMA_TO_DEVICE;

	prepare_data_dma(this, buf, raw_len, &transfer->sgl, DMA_TO_DEVICE);

	pio[0] = BF_GPMI_CTRL0_COMMAND_MODE(BV_GPMI_CTRL0_COMMAND_MODE__WRITE)
		| BM_GPMI_CTRL0_WORD_LENGTH
		| BF_GPMI_CTRL0_CS(this->nand.cur_cs, this)
		| BF_GPMI_CTRL0_LOCK_CS(LOCK_CS_ENABLE, this)
		| BF_GPMI_CTRL0_ADDRESS(BV_GPMI_CTRL0_ADDRESS__NAND_DATA)
		| BF_GPMI_CTRL0_XFER_COUNT(raw_len);

	if (this->bch) {
		pio[2] = BM_GPMI_ECCCTRL_ENABLE_ECC
			| BF_GPMI_ECCCTRL_ECC_CMD(BV_GPMI_ECCCTRL_ECC_CMD__BCH_ENCODE)
			| BF_GPMI_ECCCTRL_BUFFER_MASK(BV_GPMI_ECCCTRL_BUFFER_MASK__BCH_PAGE |
					BV_GPMI_ECCCTRL_BUFFER_MASK__BCH_AUXONLY);
		pio[3] = raw_len;
		pio[4] = transfer->sgl.dma_address;
		pio[5] = this->auxiliary_phys;
	}

	desc = mxs_dmaengine_prep_pio(channel, pio, ARRAY_SIZE(pio),
				      DMA_TRANS_NONE,
				      (this->bch ? MXS_DMA_CTRL_WAIT4END : 0));
	if (!desc)
		return NULL;

	if (!this->bch)
		desc = dmaengine_prep_slave_sg(channel, &transfer->sgl, 1,
					       DMA_MEM_TO_DEV,
					       MXS_DMA_CTRL_WAIT4END);

	return desc;
}

static int gpmi_nfc_exec_op(struct nand_chip *chip,
			     const struct nand_operation *op,
			     bool check_only)
{
	const struct nand_op_instr *instr;
	struct gpmi_nand_data *this = nand_get_controller_data(chip);
	struct dma_async_tx_descriptor *desc = NULL;
	int i, ret, buf_len = 0, nbufs = 0;
	u8 cmd = 0;
	void *buf_read = NULL;
	const void *buf_write = NULL;
	bool direct = false;
	struct completion *dma_completion, *bch_completion;
	unsigned long to;

	if (check_only)
		return 0;

	this->ntransfers = 0;
	for (i = 0; i < GPMI_MAX_TRANSFERS; i++)
		this->transfers[i].direction = DMA_NONE;

	ret = pm_runtime_get_sync(this->dev);
	if (ret < 0) {
		pm_runtime_put_noidle(this->dev);
		return ret;
	}

	/*
	 * This driver currently supports only one NAND chip. Plus, dies share
	 * the same configuration. So once timings have been applied on the
	 * controller side, they will not change anymore. When the time will
	 * come, the check on must_apply_timings will have to be dropped.
	 */
	if (this->hw.must_apply_timings) {
		this->hw.must_apply_timings = false;
		ret = gpmi_nfc_apply_timings(this);
		if (ret)
			goto out_pm;
	}

	dev_dbg(this->dev, "%s: %d instructions\n", __func__, op->ninstrs);

	for (i = 0; i < op->ninstrs; i++) {
		instr = &op->instrs[i];

		nand_op_trace("  ", instr);

		switch (instr->type) {
		case NAND_OP_WAITRDY_INSTR:
			desc = gpmi_chain_wait_ready(this);
			break;
		case NAND_OP_CMD_INSTR:
			cmd = instr->ctx.cmd.opcode;

			/*
			 * When this command has an address cycle chain it
			 * together with the address cycle
			 */
			if (i + 1 != op->ninstrs &&
			    op->instrs[i + 1].type == NAND_OP_ADDR_INSTR)
				continue;

			desc = gpmi_chain_command(this, cmd, NULL, 0);

			break;
		case NAND_OP_ADDR_INSTR:
			desc = gpmi_chain_command(this, cmd, instr->ctx.addr.addrs,
						  instr->ctx.addr.naddrs);
			break;
		case NAND_OP_DATA_OUT_INSTR:
			buf_write = instr->ctx.data.buf.out;
			buf_len = instr->ctx.data.len;
			nbufs++;

			desc = gpmi_chain_data_write(this, buf_write, buf_len);

			break;
		case NAND_OP_DATA_IN_INSTR:
			if (!instr->ctx.data.len)
				break;
			buf_read = instr->ctx.data.buf.in;
			buf_len = instr->ctx.data.len;
			nbufs++;

			desc = gpmi_chain_data_read(this, buf_read, buf_len,
						   &direct);
			break;
		}
	}

	if (!desc) {
		ret = -ENXIO;
		goto unmap;
	}

	dev_dbg(this->dev, "%s setup done\n", __func__);

	if (nbufs > 1) {
		dev_err(this->dev, "Multiple data instructions not supported\n");
		ret = -EINVAL;
		goto unmap;
	}

	if (this->bch) {
		writel(this->bch_flashlayout0,
		       this->resources.bch_regs + HW_BCH_FLASH0LAYOUT0);
		writel(this->bch_flashlayout1,
		       this->resources.bch_regs + HW_BCH_FLASH0LAYOUT1);
	}

	desc->callback = dma_irq_callback;
	desc->callback_param = this;
	dma_completion = &this->dma_done;
	bch_completion = NULL;

	init_completion(dma_completion);

	if (this->bch && buf_read) {
		writel(BM_BCH_CTRL_COMPLETE_IRQ_EN,
		       this->resources.bch_regs + HW_BCH_CTRL_SET);
		bch_completion = &this->bch_done;
		init_completion(bch_completion);
	}

	dmaengine_submit(desc);
	dma_async_issue_pending(get_dma_chan(this));

	to = wait_for_completion_timeout(dma_completion, msecs_to_jiffies(1000));
	if (!to) {
		dev_err(this->dev, "DMA timeout, last DMA\n");
		gpmi_dump_info(this);
		ret = -ETIMEDOUT;
		goto unmap;
	}

	if (this->bch && buf_read) {
		to = wait_for_completion_timeout(bch_completion, msecs_to_jiffies(1000));
		if (!to) {
			dev_err(this->dev, "BCH timeout, last DMA\n");
			gpmi_dump_info(this);
			ret = -ETIMEDOUT;
			goto unmap;
		}
	}

	writel(BM_BCH_CTRL_COMPLETE_IRQ_EN,
	       this->resources.bch_regs + HW_BCH_CTRL_CLR);
	gpmi_clear_bch(this);

	ret = 0;

unmap:
	for (i = 0; i < this->ntransfers; i++) {
		struct gpmi_transfer *transfer = &this->transfers[i];

		if (transfer->direction != DMA_NONE)
			dma_unmap_sg(this->dev, &transfer->sgl, 1,
				     transfer->direction);
	}

	if (!ret && buf_read && !direct)
		memcpy(buf_read, this->data_buffer_dma,
		       gpmi_raw_len_to_len(this, buf_len));

	this->bch = false;

out_pm:
	pm_runtime_mark_last_busy(this->dev);
	pm_runtime_put_autosuspend(this->dev);

	return ret;
}

static const struct nand_controller_ops gpmi_nand_controller_ops = {
	.attach_chip = gpmi_nand_attach_chip,
	.setup_interface = gpmi_setup_interface,
	.exec_op = gpmi_nfc_exec_op,
};

static int gpmi_nand_init(struct gpmi_nand_data *this)
{
	struct nand_chip *chip = &this->nand;
	struct mtd_info  *mtd = nand_to_mtd(chip);
	u32 max_cs;
	int ret;

	/* init the MTD data structures */
	mtd->name		= "gpmi-nand";
	mtd->dev.parent		= this->dev;

	/* init the nand_chip{}, we don't support a 16-bit NAND Flash bus. */
	nand_set_controller_data(chip, this);
	nand_set_flash_node(chip, this->pdev->dev.of_node);
	chip->legacy.block_markbad = gpmi_block_markbad;
	chip->badblock_pattern	= &gpmi_bbt_descr;
	chip->options		|= NAND_NO_SUBPAGE_WRITE;

	/* Set up swap_block_mark, must be set before the gpmi_set_geometry() */
	this->swap_block_mark = !GPMI_IS_MX23(this);

	/*
	 * Allocate a temporary DMA buffer for reading ID in the
	 * nand_scan_ident().
	 */
	this->bch_geometry.payload_size = 1024;
	this->bch_geometry.auxiliary_size = 128;
	ret = gpmi_alloc_dma_buffer(this);
	if (ret)
		return ret;

	nand_controller_init(&this->base);
	this->base.ops = &gpmi_nand_controller_ops;
	chip->controller = &this->base;

	max_cs = (GPMI_IS_MX6(this) || GPMI_IS_MX8(this)) ? 2 : 1;

	/* override the max_cs if board has other limitations */
	of_property_read_u32(this->pdev->dev.of_node, "fsl,max-nand-cs", &max_cs);

	ret = nand_scan(chip, max_cs);
	if (ret)
		goto err_out;

	ret = nand_boot_init(this);
	if (ret)
		goto err_nand_cleanup;
	ret = nand_create_bbt(chip);
	if (ret)
		goto err_nand_cleanup;

	ret = mtd_device_register(mtd, NULL, 0);
	if (ret)
		goto err_nand_cleanup;
	return 0;

err_nand_cleanup:
	nand_cleanup(chip);
err_out:
	gpmi_free_dma_buffer(this);
	return ret;
}

static const struct of_device_id gpmi_nand_id_table[] = {
	{ .compatible = "fsl,imx23-gpmi-nand", .data = &gpmi_devdata_imx23, },
	{ .compatible = "fsl,imx28-gpmi-nand", .data = &gpmi_devdata_imx28, },
	{ .compatible = "fsl,imx6q-gpmi-nand", .data = &gpmi_devdata_imx6q, },
	{ .compatible = "fsl,imx6qp-gpmi-nand", .data = &gpmi_devdata_imx6qp, },
	{ .compatible = "fsl,imx6sx-gpmi-nand", .data = &gpmi_devdata_imx6sx, },
	{ .compatible = "fsl,imx7d-gpmi-nand", .data = &gpmi_devdata_imx7d, },
	{ .compatible = "fsl,imx6ul-gpmi-nand", .data = &gpmi_devdata_imx6ul, },
	{ .compatible = "fsl,imx6ull-gpmi-nand", .data = &gpmi_devdata_imx6ull, },
	{ .compatible = "fsl,imx8qxp-gpmi-nand", .data = &gpmi_devdata_imx8qxp, },
	{}
};
MODULE_DEVICE_TABLE(of, gpmi_nand_id_table);

static int gpmi_nand_probe(struct platform_device *pdev)
{
	struct gpmi_nand_data *this;
	int ret;

	this = devm_kzalloc(&pdev->dev, sizeof(*this), GFP_KERNEL);
	if (!this)
		return -ENOMEM;

	this->devdata = of_device_get_match_data(&pdev->dev);
	platform_set_drvdata(pdev, this);
	this->pdev  = pdev;
	this->dev   = &pdev->dev;

	ret = acquire_resources(this);
	if (ret)
		goto exit_acquire_resources;

	pm_runtime_enable(&pdev->dev);
	pm_runtime_set_autosuspend_delay(&pdev->dev, 500);
	pm_runtime_use_autosuspend(&pdev->dev);

	ret = gpmi_init(this);
	if (ret)
		goto exit_nfc_init;

	ret = gpmi_nand_init(this);
	if (ret)
		goto exit_nfc_init;

	dev_info(this->dev, "driver registered.\n");

	return 0;

exit_nfc_init:
	pm_runtime_dont_use_autosuspend(&pdev->dev);
	pm_runtime_disable(&pdev->dev);
	release_resources(this);
exit_acquire_resources:

	return ret;
}

static int gpmi_nand_remove(struct platform_device *pdev)
{
	struct gpmi_nand_data *this = platform_get_drvdata(pdev);
	struct nand_chip *chip = &this->nand;
	int ret;

	pm_runtime_disable(&pdev->dev);

	ret = mtd_device_unregister(nand_to_mtd(chip));
	WARN_ON(ret);
	nand_cleanup(chip);
	gpmi_free_dma_buffer(this);
	release_resources(this);
	return 0;
}

#ifdef CONFIG_PM_SLEEP
static int gpmi_pm_suspend(struct device *dev)
{
	int ret;

	pinctrl_pm_select_sleep_state(dev);
	ret = pm_runtime_force_suspend(dev);

	return ret;
}

static int gpmi_pm_resume(struct device *dev)
{
	struct gpmi_nand_data *this = dev_get_drvdata(dev);
	int ret;

	ret = pm_runtime_force_resume(dev);
	if (ret) {
		dev_err(this->dev, "Error in resume %d\n", ret);
		return ret;
	}

	pinctrl_pm_select_default_state(dev);

	/* re-init the GPMI registers */
	ret = gpmi_init(this);
	if (ret) {
		dev_err(this->dev, "Error setting GPMI : %d\n", ret);
		return ret;
	}

	/* Set flag to get timing setup restored for next exec_op */
	if (this->hw.clk_rate)
		this->hw.must_apply_timings = true;

	/* re-init the BCH registers */
	ret = bch_set_geometry(this);
	if (ret) {
		dev_err(this->dev, "Error setting BCH : %d\n", ret);
		return ret;
	}

	/* re-apply the timing setting */
	this->hw.must_apply_timings = true;

	return 0;
}
#endif /* CONFIG_PM_SLEEP */

#define gpmi_enable_clk(x)	__gpmi_enable_clk(x, true)
#define gpmi_disable_clk(x)	__gpmi_enable_clk(x, false)

static int gpmi_runtime_suspend(struct device *dev)
{
	struct gpmi_nand_data *this = dev_get_drvdata(dev);

	gpmi_disable_clk(this);
	release_bus_freq(BUS_FREQ_HIGH);
	release_dma_channels(this);

	return 0;
}

static int gpmi_runtime_resume(struct device *dev)
{
	struct gpmi_nand_data *this = dev_get_drvdata(dev);
	int ret;

	ret = gpmi_enable_clk(this);
	if (ret)
		return ret;

	request_bus_freq(BUS_FREQ_HIGH);

	ret = acquire_dma_channels(this);
	if (ret < 0)
		return ret;

	return 0;

}

static const struct dev_pm_ops gpmi_pm_ops = {
	SET_SYSTEM_SLEEP_PM_OPS(gpmi_pm_suspend, gpmi_pm_resume)
	SET_RUNTIME_PM_OPS(gpmi_runtime_suspend, gpmi_runtime_resume, NULL)
};

static struct platform_driver gpmi_nand_driver = {
	.driver = {
		.name = "gpmi-nand",
		.pm = &gpmi_pm_ops,
		.of_match_table = gpmi_nand_id_table,
	},
	.probe   = gpmi_nand_probe,
	.remove  = gpmi_nand_remove,
};
module_platform_driver(gpmi_nand_driver);

MODULE_AUTHOR("Freescale Semiconductor, Inc.");
MODULE_DESCRIPTION("i.MX GPMI NAND Flash Controller Driver");
MODULE_LICENSE("GPL");<|MERGE_RESOLUTION|>--- conflicted
+++ resolved
@@ -925,8 +925,6 @@
 	void __iomem *gpmi_regs = r->gpmi_regs;
 	unsigned int dll_wait_time_us;
 	int ret;
-<<<<<<< HEAD
-=======
 
 	/* Clock dividers do NOT guarantee a clean clock signal on its output
 	 * during the change of the divide factor on i.MX6Q/UL/SX. On i.MX7/8,
@@ -934,7 +932,6 @@
 	 */
 	if (GPMI_IS_MX6Q(this) || GPMI_IS_MX6SX(this))
 		clk_disable_unprepare(r->clock[0]);
->>>>>>> e16cdba0
 
 	if (GPMI_IS_MX6SX(this) && hw->clk_rate > 88000000)
 		hw->clk_rate = 88000000;
