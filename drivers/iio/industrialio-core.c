--- conflicted
+++ resolved
@@ -742,17 +742,10 @@
 
 	if (indio_dev->info->read_label)
 		return indio_dev->info->read_label(indio_dev, this_attr->c, buf);
-<<<<<<< HEAD
 
 	if (this_attr->c->extend_name)
 		return sprintf(buf, "%s\n", this_attr->c->extend_name);
 
-=======
-
-	if (this_attr->c->extend_name)
-		return sprintf(buf, "%s\n", this_attr->c->extend_name);
-
->>>>>>> df0cc57e
 	return -EINVAL;
 }
 
@@ -1672,9 +1665,6 @@
 		kfree(iio_dev_opaque);
 		return NULL;
 	}
-<<<<<<< HEAD
-	dev_set_name(&indio_dev->dev, "iio:device%d", iio_dev_opaque->id);
-=======
 
 	if (dev_set_name(&indio_dev->dev, "iio:device%d", iio_dev_opaque->id)) {
 		ida_simple_remove(&iio_ida, iio_dev_opaque->id);
@@ -1682,7 +1672,6 @@
 		return NULL;
 	}
 
->>>>>>> df0cc57e
 	INIT_LIST_HEAD(&iio_dev_opaque->buffer_list);
 	INIT_LIST_HEAD(&iio_dev_opaque->ioctl_handlers);
 
@@ -1992,15 +1981,9 @@
 void iio_device_unregister(struct iio_dev *indio_dev)
 {
 	struct iio_dev_opaque *iio_dev_opaque = to_iio_dev_opaque(indio_dev);
-<<<<<<< HEAD
 
 	cdev_device_del(&iio_dev_opaque->chrdev, &indio_dev->dev);
 
-=======
-
-	cdev_device_del(&iio_dev_opaque->chrdev, &indio_dev->dev);
-
->>>>>>> df0cc57e
 	mutex_lock(&iio_dev_opaque->info_exist_lock);
 
 	iio_device_unregister_debugfs(indio_dev);
