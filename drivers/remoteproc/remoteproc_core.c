--- conflicted
+++ resolved
@@ -1890,12 +1890,8 @@
 	if (!rproc->recovery_disabled)
 		rproc_trigger_recovery(rproc);
 
-<<<<<<< HEAD
+out:
 	trace_android_vh_rproc_recovery(rproc);
-
-=======
-out:
->>>>>>> 2cb8e624
 	pm_relax(rproc->dev.parent);
 }
 
