--- conflicted
+++ resolved
@@ -43,19 +43,6 @@
 #define SNVS_LPPGDR_INIT	0x41736166
 #define CNTR_TO_SECS_SH		15
 
-<<<<<<< HEAD
-static void trusty_snvs_update_lpcr(struct device *dev, u32 target, u32 enable) {
-		trusty_fast_call32(dev, SMC_SNVS_LPCR_OP, target, enable, 0);
-}
-
-static u32 trusty_snvs_read(struct device *dev, u32 target) {
-		return trusty_fast_call32(dev, SMC_SNVS_REGS_OP, target + SNVS_LPREGISTER_OFFSET, OPT_READ, 0);
-}
-
-static void trusty_snvs_write(struct device *dev, u32 target, u32 value) {
-		trusty_fast_call32(dev, SMC_SNVS_REGS_OP, target + SNVS_LPREGISTER_OFFSET, OPT_WRITE, value);
-}
-=======
 /* The maximum RTC clock cycles that are allowed to pass between two
  * consecutive clock counter register reads. If the values are corrupted a
  * bigger difference is expected. The RTC frequency is 32kHz. With 320 cycles
@@ -63,7 +50,18 @@
  * longer than expected we do a retry.
  */
 #define MAX_RTC_READ_DIFF_CYCLES	320
->>>>>>> b4ecddcc
+
+static void trusty_snvs_update_lpcr(struct device *dev, u32 target, u32 enable) {
+		trusty_fast_call32(dev, SMC_SNVS_LPCR_OP, target, enable, 0);
+}
+
+static u32 trusty_snvs_read(struct device *dev, u32 target) {
+		return trusty_fast_call32(dev, SMC_SNVS_REGS_OP, target + SNVS_LPREGISTER_OFFSET, OPT_READ, 0);
+}
+
+static void trusty_snvs_write(struct device *dev, u32 target, u32 value) {
+		trusty_fast_call32(dev, SMC_SNVS_REGS_OP, target + SNVS_LPREGISTER_OFFSET, OPT_WRITE, value);
+}
 
 struct snvs_rtc_data {
 	struct rtc_device *rtc;
@@ -129,17 +127,12 @@
 
 	do {
 		count2 = count1;
-<<<<<<< HEAD
 		if (data->trusty_dev)
 			count1 = trusty_snvs_read(data->trusty_dev, SNVS_LPSRTCLR);
 		else
 			regmap_read(data->regmap, data->offset + SNVS_LPSRTCLR, &count1);
-	} while (count1 != count2 && --timeout);
-=======
-		regmap_read(data->regmap, data->offset + SNVS_LPSRTCLR, &count1);
 		diff = count1 - count2;
 	} while (((diff < 0) || (diff > MAX_RTC_READ_DIFF_CYCLES)) && --timeout);
->>>>>>> b4ecddcc
 	if (!timeout) {
 		dev_err(&data->rtc->dev, "Timeout trying to get valid LPSRT Counter read\n");
 		return -ETIMEDOUT;
