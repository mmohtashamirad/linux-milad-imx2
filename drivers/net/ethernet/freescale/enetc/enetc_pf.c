--- conflicted
+++ resolved
@@ -1090,8 +1090,6 @@
 	return err;
 }
 
-<<<<<<< HEAD
-=======
 static void enetc_init_unused_port(struct enetc_si *si)
 {
 	struct device *dev = &si->pdev->dev;
@@ -1112,7 +1110,6 @@
 	enetc_free_cbdr(dev, &si->cbd_ring);
 }
 
->>>>>>> 2bf9d1b4
 static int enetc_pf_probe(struct pci_dev *pdev,
 			  const struct pci_device_id *ent)
 {
@@ -1182,15 +1179,12 @@
 		goto err_init_port_rss;
 	}
 
-<<<<<<< HEAD
-=======
 	err = enetc_configure_si(priv);
 	if (err) {
 		dev_err(&pdev->dev, "Failed to configure SI\n");
 		goto err_config_si;
 	}
 
->>>>>>> 2bf9d1b4
 	err = enetc_alloc_msix(priv);
 	if (err) {
 		dev_err(&pdev->dev, "MSIX alloc failed\n");
@@ -1221,10 +1215,7 @@
 	enetc_mdiobus_destroy(pf);
 err_mdiobus_create:
 	enetc_free_msix(priv);
-<<<<<<< HEAD
-=======
 err_config_si:
->>>>>>> 2bf9d1b4
 err_init_port_rss:
 err_init_port_rfs:
 err_alloc_msix:
