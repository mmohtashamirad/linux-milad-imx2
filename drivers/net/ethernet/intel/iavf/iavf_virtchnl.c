// SPDX-License-Identifier: GPL-2.0
/* Copyright(c) 2013 - 2018 Intel Corporation. */

#include "iavf.h"
#include "iavf_prototype.h"
#include "iavf_client.h"

/* busy wait delay in msec */
#define IAVF_BUSY_WAIT_DELAY 10
#define IAVF_BUSY_WAIT_COUNT 50

/**
 * iavf_send_pf_msg
 * @adapter: adapter structure
 * @op: virtual channel opcode
 * @msg: pointer to message buffer
 * @len: message length
 *
 * Send message to PF and print status if failure.
 **/
static int iavf_send_pf_msg(struct iavf_adapter *adapter,
			    enum virtchnl_ops op, u8 *msg, u16 len)
{
	struct iavf_hw *hw = &adapter->hw;
	enum iavf_status err;

	if (adapter->flags & IAVF_FLAG_PF_COMMS_FAILED)
		return 0; /* nothing to see here, move along */

	err = iavf_aq_send_msg_to_pf(hw, op, 0, msg, len, NULL);
	if (err)
		dev_dbg(&adapter->pdev->dev, "Unable to send opcode %d to PF, err %s, aq_err %s\n",
			op, iavf_stat_str(hw, err),
			iavf_aq_str(hw, hw->aq.asq_last_status));
	return err;
}

/**
 * iavf_send_api_ver
 * @adapter: adapter structure
 *
 * Send API version admin queue message to the PF. The reply is not checked
 * in this function. Returns 0 if the message was successfully
 * sent, or one of the IAVF_ADMIN_QUEUE_ERROR_ statuses if not.
 **/
int iavf_send_api_ver(struct iavf_adapter *adapter)
{
	struct virtchnl_version_info vvi;

	vvi.major = VIRTCHNL_VERSION_MAJOR;
	vvi.minor = VIRTCHNL_VERSION_MINOR;

	return iavf_send_pf_msg(adapter, VIRTCHNL_OP_VERSION, (u8 *)&vvi,
				sizeof(vvi));
}

/**
 * iavf_verify_api_ver
 * @adapter: adapter structure
 *
 * Compare API versions with the PF. Must be called after admin queue is
 * initialized. Returns 0 if API versions match, -EIO if they do not,
 * IAVF_ERR_ADMIN_QUEUE_NO_WORK if the admin queue is empty, and any errors
 * from the firmware are propagated.
 **/
int iavf_verify_api_ver(struct iavf_adapter *adapter)
{
	struct virtchnl_version_info *pf_vvi;
	struct iavf_hw *hw = &adapter->hw;
	struct iavf_arq_event_info event;
	enum virtchnl_ops op;
	enum iavf_status err;

	event.buf_len = IAVF_MAX_AQ_BUF_SIZE;
	event.msg_buf = kzalloc(event.buf_len, GFP_KERNEL);
	if (!event.msg_buf) {
		err = -ENOMEM;
		goto out;
	}

	while (1) {
		err = iavf_clean_arq_element(hw, &event, NULL);
		/* When the AQ is empty, iavf_clean_arq_element will return
		 * nonzero and this loop will terminate.
		 */
		if (err)
			goto out_alloc;
		op =
		    (enum virtchnl_ops)le32_to_cpu(event.desc.cookie_high);
		if (op == VIRTCHNL_OP_VERSION)
			break;
	}


	err = (enum iavf_status)le32_to_cpu(event.desc.cookie_low);
	if (err)
		goto out_alloc;

	if (op != VIRTCHNL_OP_VERSION) {
		dev_info(&adapter->pdev->dev, "Invalid reply type %d from PF\n",
			op);
		err = -EIO;
		goto out_alloc;
	}

	pf_vvi = (struct virtchnl_version_info *)event.msg_buf;
	adapter->pf_version = *pf_vvi;

	if ((pf_vvi->major > VIRTCHNL_VERSION_MAJOR) ||
	    ((pf_vvi->major == VIRTCHNL_VERSION_MAJOR) &&
	     (pf_vvi->minor > VIRTCHNL_VERSION_MINOR)))
		err = -EIO;

out_alloc:
	kfree(event.msg_buf);
out:
	return err;
}

/**
 * iavf_send_vf_config_msg
 * @adapter: adapter structure
 *
 * Send VF configuration request admin queue message to the PF. The reply
 * is not checked in this function. Returns 0 if the message was
 * successfully sent, or one of the IAVF_ADMIN_QUEUE_ERROR_ statuses if not.
 **/
int iavf_send_vf_config_msg(struct iavf_adapter *adapter)
{
	u32 caps;

	caps = VIRTCHNL_VF_OFFLOAD_L2 |
	       VIRTCHNL_VF_OFFLOAD_RSS_PF |
	       VIRTCHNL_VF_OFFLOAD_RSS_AQ |
	       VIRTCHNL_VF_OFFLOAD_RSS_REG |
	       VIRTCHNL_VF_OFFLOAD_VLAN |
	       VIRTCHNL_VF_OFFLOAD_WB_ON_ITR |
	       VIRTCHNL_VF_OFFLOAD_RSS_PCTYPE_V2 |
	       VIRTCHNL_VF_OFFLOAD_ENCAP |
	       VIRTCHNL_VF_OFFLOAD_ENCAP_CSUM |
	       VIRTCHNL_VF_OFFLOAD_REQ_QUEUES |
	       VIRTCHNL_VF_OFFLOAD_ADQ |
	       VIRTCHNL_VF_OFFLOAD_USO |
	       VIRTCHNL_VF_OFFLOAD_FDIR_PF |
	       VIRTCHNL_VF_OFFLOAD_ADV_RSS_PF |
	       VIRTCHNL_VF_CAP_ADV_LINK_SPEED;

	adapter->current_op = VIRTCHNL_OP_GET_VF_RESOURCES;
	adapter->aq_required &= ~IAVF_FLAG_AQ_GET_CONFIG;
	if (PF_IS_V11(adapter))
		return iavf_send_pf_msg(adapter, VIRTCHNL_OP_GET_VF_RESOURCES,
					(u8 *)&caps, sizeof(caps));
	else
		return iavf_send_pf_msg(adapter, VIRTCHNL_OP_GET_VF_RESOURCES,
					NULL, 0);
}

/**
 * iavf_validate_num_queues
 * @adapter: adapter structure
 *
 * Validate that the number of queues the PF has sent in
 * VIRTCHNL_OP_GET_VF_RESOURCES is not larger than the VF can handle.
 **/
static void iavf_validate_num_queues(struct iavf_adapter *adapter)
{
	if (adapter->vf_res->num_queue_pairs > IAVF_MAX_REQ_QUEUES) {
		struct virtchnl_vsi_resource *vsi_res;
		int i;

		dev_info(&adapter->pdev->dev, "Received %d queues, but can only have a max of %d\n",
			 adapter->vf_res->num_queue_pairs,
			 IAVF_MAX_REQ_QUEUES);
		dev_info(&adapter->pdev->dev, "Fixing by reducing queues to %d\n",
			 IAVF_MAX_REQ_QUEUES);
		adapter->vf_res->num_queue_pairs = IAVF_MAX_REQ_QUEUES;
		for (i = 0; i < adapter->vf_res->num_vsis; i++) {
			vsi_res = &adapter->vf_res->vsi_res[i];
			vsi_res->num_queue_pairs = IAVF_MAX_REQ_QUEUES;
		}
	}
}

/**
 * iavf_get_vf_config
 * @adapter: private adapter structure
 *
 * Get VF configuration from PF and populate hw structure. Must be called after
 * admin queue is initialized. Busy waits until response is received from PF,
 * with maximum timeout. Response from PF is returned in the buffer for further
 * processing by the caller.
 **/
int iavf_get_vf_config(struct iavf_adapter *adapter)
{
	struct iavf_hw *hw = &adapter->hw;
	struct iavf_arq_event_info event;
	enum virtchnl_ops op;
	enum iavf_status err;
	u16 len;

	len =  sizeof(struct virtchnl_vf_resource) +
		IAVF_MAX_VF_VSI * sizeof(struct virtchnl_vsi_resource);
	event.buf_len = len;
	event.msg_buf = kzalloc(event.buf_len, GFP_KERNEL);
	if (!event.msg_buf) {
		err = -ENOMEM;
		goto out;
	}

	while (1) {
		/* When the AQ is empty, iavf_clean_arq_element will return
		 * nonzero and this loop will terminate.
		 */
		err = iavf_clean_arq_element(hw, &event, NULL);
		if (err)
			goto out_alloc;
		op =
		    (enum virtchnl_ops)le32_to_cpu(event.desc.cookie_high);
		if (op == VIRTCHNL_OP_GET_VF_RESOURCES)
			break;
	}

	err = (enum iavf_status)le32_to_cpu(event.desc.cookie_low);
	memcpy(adapter->vf_res, event.msg_buf, min(event.msg_len, len));

	/* some PFs send more queues than we should have so validate that
	 * we aren't getting too many queues
	 */
	if (!err)
		iavf_validate_num_queues(adapter);
	iavf_vf_parse_hw_config(hw, adapter->vf_res);
out_alloc:
	kfree(event.msg_buf);
out:
	return err;
}

/**
 * iavf_configure_queues
 * @adapter: adapter structure
 *
 * Request that the PF set up our (previously allocated) queues.
 **/
void iavf_configure_queues(struct iavf_adapter *adapter)
{
	struct virtchnl_vsi_queue_config_info *vqci;
	struct virtchnl_queue_pair_info *vqpi;
	int pairs = adapter->num_active_queues;
	int i, max_frame = IAVF_MAX_RXBUFFER;
	size_t len;

	if (adapter->current_op != VIRTCHNL_OP_UNKNOWN) {
		/* bail because we already have a command pending */
		dev_err(&adapter->pdev->dev, "Cannot configure queues, command %d pending\n",
			adapter->current_op);
		return;
	}
	adapter->current_op = VIRTCHNL_OP_CONFIG_VSI_QUEUES;
	len = struct_size(vqci, qpair, pairs);
	vqci = kzalloc(len, GFP_KERNEL);
	if (!vqci)
		return;

	/* Limit maximum frame size when jumbo frames is not enabled */
	if (!(adapter->flags & IAVF_FLAG_LEGACY_RX) &&
	    (adapter->netdev->mtu <= ETH_DATA_LEN))
		max_frame = IAVF_RXBUFFER_1536 - NET_IP_ALIGN;

	vqci->vsi_id = adapter->vsi_res->vsi_id;
	vqci->num_queue_pairs = pairs;
	vqpi = vqci->qpair;
	/* Size check is not needed here - HW max is 16 queue pairs, and we
	 * can fit info for 31 of them into the AQ buffer before it overflows.
	 */
	for (i = 0; i < pairs; i++) {
		vqpi->txq.vsi_id = vqci->vsi_id;
		vqpi->txq.queue_id = i;
		vqpi->txq.ring_len = adapter->tx_rings[i].count;
		vqpi->txq.dma_ring_addr = adapter->tx_rings[i].dma;
		vqpi->rxq.vsi_id = vqci->vsi_id;
		vqpi->rxq.queue_id = i;
		vqpi->rxq.ring_len = adapter->rx_rings[i].count;
		vqpi->rxq.dma_ring_addr = adapter->rx_rings[i].dma;
		vqpi->rxq.max_pkt_size = max_frame;
		vqpi->rxq.databuffer_size =
			ALIGN(adapter->rx_rings[i].rx_buf_len,
			      BIT_ULL(IAVF_RXQ_CTX_DBUFF_SHIFT));
		vqpi++;
	}

	adapter->aq_required &= ~IAVF_FLAG_AQ_CONFIGURE_QUEUES;
	iavf_send_pf_msg(adapter, VIRTCHNL_OP_CONFIG_VSI_QUEUES,
			 (u8 *)vqci, len);
	kfree(vqci);
}

/**
 * iavf_enable_queues
 * @adapter: adapter structure
 *
 * Request that the PF enable all of our queues.
 **/
void iavf_enable_queues(struct iavf_adapter *adapter)
{
	struct virtchnl_queue_select vqs;

	if (adapter->current_op != VIRTCHNL_OP_UNKNOWN) {
		/* bail because we already have a command pending */
		dev_err(&adapter->pdev->dev, "Cannot enable queues, command %d pending\n",
			adapter->current_op);
		return;
	}
	adapter->current_op = VIRTCHNL_OP_ENABLE_QUEUES;
	vqs.vsi_id = adapter->vsi_res->vsi_id;
	vqs.tx_queues = BIT(adapter->num_active_queues) - 1;
	vqs.rx_queues = vqs.tx_queues;
	adapter->aq_required &= ~IAVF_FLAG_AQ_ENABLE_QUEUES;
	iavf_send_pf_msg(adapter, VIRTCHNL_OP_ENABLE_QUEUES,
			 (u8 *)&vqs, sizeof(vqs));
}

/**
 * iavf_disable_queues
 * @adapter: adapter structure
 *
 * Request that the PF disable all of our queues.
 **/
void iavf_disable_queues(struct iavf_adapter *adapter)
{
	struct virtchnl_queue_select vqs;

	if (adapter->current_op != VIRTCHNL_OP_UNKNOWN) {
		/* bail because we already have a command pending */
		dev_err(&adapter->pdev->dev, "Cannot disable queues, command %d pending\n",
			adapter->current_op);
		return;
	}
	adapter->current_op = VIRTCHNL_OP_DISABLE_QUEUES;
	vqs.vsi_id = adapter->vsi_res->vsi_id;
	vqs.tx_queues = BIT(adapter->num_active_queues) - 1;
	vqs.rx_queues = vqs.tx_queues;
	adapter->aq_required &= ~IAVF_FLAG_AQ_DISABLE_QUEUES;
	iavf_send_pf_msg(adapter, VIRTCHNL_OP_DISABLE_QUEUES,
			 (u8 *)&vqs, sizeof(vqs));
}

/**
 * iavf_map_queues
 * @adapter: adapter structure
 *
 * Request that the PF map queues to interrupt vectors. Misc causes, including
 * admin queue, are always mapped to vector 0.
 **/
void iavf_map_queues(struct iavf_adapter *adapter)
{
	struct virtchnl_irq_map_info *vimi;
	struct virtchnl_vector_map *vecmap;
	struct iavf_q_vector *q_vector;
	int v_idx, q_vectors;
	size_t len;

	if (adapter->current_op != VIRTCHNL_OP_UNKNOWN) {
		/* bail because we already have a command pending */
		dev_err(&adapter->pdev->dev, "Cannot map queues to vectors, command %d pending\n",
			adapter->current_op);
		return;
	}
	adapter->current_op = VIRTCHNL_OP_CONFIG_IRQ_MAP;

	q_vectors = adapter->num_msix_vectors - NONQ_VECS;

	len = struct_size(vimi, vecmap, adapter->num_msix_vectors);
	vimi = kzalloc(len, GFP_KERNEL);
	if (!vimi)
		return;

	vimi->num_vectors = adapter->num_msix_vectors;
	/* Queue vectors first */
	for (v_idx = 0; v_idx < q_vectors; v_idx++) {
		q_vector = &adapter->q_vectors[v_idx];
		vecmap = &vimi->vecmap[v_idx];

		vecmap->vsi_id = adapter->vsi_res->vsi_id;
		vecmap->vector_id = v_idx + NONQ_VECS;
		vecmap->txq_map = q_vector->ring_mask;
		vecmap->rxq_map = q_vector->ring_mask;
		vecmap->rxitr_idx = IAVF_RX_ITR;
		vecmap->txitr_idx = IAVF_TX_ITR;
	}
	/* Misc vector last - this is only for AdminQ messages */
	vecmap = &vimi->vecmap[v_idx];
	vecmap->vsi_id = adapter->vsi_res->vsi_id;
	vecmap->vector_id = 0;
	vecmap->txq_map = 0;
	vecmap->rxq_map = 0;

	adapter->aq_required &= ~IAVF_FLAG_AQ_MAP_VECTORS;
	iavf_send_pf_msg(adapter, VIRTCHNL_OP_CONFIG_IRQ_MAP,
			 (u8 *)vimi, len);
	kfree(vimi);
}

/**
 * iavf_add_ether_addrs
 * @adapter: adapter structure
 *
 * Request that the PF add one or more addresses to our filters.
 **/
void iavf_add_ether_addrs(struct iavf_adapter *adapter)
{
	struct virtchnl_ether_addr_list *veal;
	struct iavf_mac_filter *f;
	int i = 0, count = 0;
	bool more = false;
	size_t len;

	if (adapter->current_op != VIRTCHNL_OP_UNKNOWN) {
		/* bail because we already have a command pending */
		dev_err(&adapter->pdev->dev, "Cannot add filters, command %d pending\n",
			adapter->current_op);
		return;
	}

	spin_lock_bh(&adapter->mac_vlan_list_lock);

	list_for_each_entry(f, &adapter->mac_filter_list, list) {
		if (f->add)
			count++;
	}
	if (!count) {
		adapter->aq_required &= ~IAVF_FLAG_AQ_ADD_MAC_FILTER;
		spin_unlock_bh(&adapter->mac_vlan_list_lock);
		return;
	}
	adapter->current_op = VIRTCHNL_OP_ADD_ETH_ADDR;

	len = struct_size(veal, list, count);
	if (len > IAVF_MAX_AQ_BUF_SIZE) {
		dev_warn(&adapter->pdev->dev, "Too many add MAC changes in one request\n");
		count = (IAVF_MAX_AQ_BUF_SIZE -
			 sizeof(struct virtchnl_ether_addr_list)) /
			sizeof(struct virtchnl_ether_addr);
		len = struct_size(veal, list, count);
		more = true;
	}

	veal = kzalloc(len, GFP_ATOMIC);
	if (!veal) {
		spin_unlock_bh(&adapter->mac_vlan_list_lock);
		return;
	}

	veal->vsi_id = adapter->vsi_res->vsi_id;
	veal->num_elements = count;
	list_for_each_entry(f, &adapter->mac_filter_list, list) {
		if (f->add) {
			ether_addr_copy(veal->list[i].addr, f->macaddr);
			i++;
			f->add = false;
			if (i == count)
				break;
		}
	}
	if (!more)
		adapter->aq_required &= ~IAVF_FLAG_AQ_ADD_MAC_FILTER;

	spin_unlock_bh(&adapter->mac_vlan_list_lock);

	iavf_send_pf_msg(adapter, VIRTCHNL_OP_ADD_ETH_ADDR, (u8 *)veal, len);
	kfree(veal);
}

/**
 * iavf_del_ether_addrs
 * @adapter: adapter structure
 *
 * Request that the PF remove one or more addresses from our filters.
 **/
void iavf_del_ether_addrs(struct iavf_adapter *adapter)
{
	struct virtchnl_ether_addr_list *veal;
	struct iavf_mac_filter *f, *ftmp;
	int i = 0, count = 0;
	bool more = false;
	size_t len;

	if (adapter->current_op != VIRTCHNL_OP_UNKNOWN) {
		/* bail because we already have a command pending */
		dev_err(&adapter->pdev->dev, "Cannot remove filters, command %d pending\n",
			adapter->current_op);
		return;
	}

	spin_lock_bh(&adapter->mac_vlan_list_lock);

	list_for_each_entry(f, &adapter->mac_filter_list, list) {
		if (f->remove)
			count++;
	}
	if (!count) {
		adapter->aq_required &= ~IAVF_FLAG_AQ_DEL_MAC_FILTER;
		spin_unlock_bh(&adapter->mac_vlan_list_lock);
		return;
	}
	adapter->current_op = VIRTCHNL_OP_DEL_ETH_ADDR;

	len = struct_size(veal, list, count);
	if (len > IAVF_MAX_AQ_BUF_SIZE) {
		dev_warn(&adapter->pdev->dev, "Too many delete MAC changes in one request\n");
		count = (IAVF_MAX_AQ_BUF_SIZE -
			 sizeof(struct virtchnl_ether_addr_list)) /
			sizeof(struct virtchnl_ether_addr);
		len = struct_size(veal, list, count);
		more = true;
	}
	veal = kzalloc(len, GFP_ATOMIC);
	if (!veal) {
		spin_unlock_bh(&adapter->mac_vlan_list_lock);
		return;
	}

	veal->vsi_id = adapter->vsi_res->vsi_id;
	veal->num_elements = count;
	list_for_each_entry_safe(f, ftmp, &adapter->mac_filter_list, list) {
		if (f->remove) {
			ether_addr_copy(veal->list[i].addr, f->macaddr);
			i++;
			list_del(&f->list);
			kfree(f);
			if (i == count)
				break;
		}
	}
	if (!more)
		adapter->aq_required &= ~IAVF_FLAG_AQ_DEL_MAC_FILTER;

	spin_unlock_bh(&adapter->mac_vlan_list_lock);

	iavf_send_pf_msg(adapter, VIRTCHNL_OP_DEL_ETH_ADDR, (u8 *)veal, len);
	kfree(veal);
}

/**
 * iavf_mac_add_ok
 * @adapter: adapter structure
 *
 * Submit list of filters based on PF response.
 **/
static void iavf_mac_add_ok(struct iavf_adapter *adapter)
{
	struct iavf_mac_filter *f, *ftmp;

	spin_lock_bh(&adapter->mac_vlan_list_lock);
	list_for_each_entry_safe(f, ftmp, &adapter->mac_filter_list, list) {
		f->is_new_mac = false;
	}
	spin_unlock_bh(&adapter->mac_vlan_list_lock);
}

/**
 * iavf_mac_add_reject
 * @adapter: adapter structure
 *
 * Remove filters from list based on PF response.
 **/
static void iavf_mac_add_reject(struct iavf_adapter *adapter)
{
	struct net_device *netdev = adapter->netdev;
	struct iavf_mac_filter *f, *ftmp;

	spin_lock_bh(&adapter->mac_vlan_list_lock);
	list_for_each_entry_safe(f, ftmp, &adapter->mac_filter_list, list) {
		if (f->remove && ether_addr_equal(f->macaddr, netdev->dev_addr))
			f->remove = false;

		if (f->is_new_mac) {
			list_del(&f->list);
			kfree(f);
		}
	}
	spin_unlock_bh(&adapter->mac_vlan_list_lock);
}

/**
 * iavf_add_vlans
 * @adapter: adapter structure
 *
 * Request that the PF add one or more VLAN filters to our VSI.
 **/
void iavf_add_vlans(struct iavf_adapter *adapter)
{
	struct virtchnl_vlan_filter_list *vvfl;
	int len, i = 0, count = 0;
	struct iavf_vlan_filter *f;
	bool more = false;

	if (adapter->current_op != VIRTCHNL_OP_UNKNOWN) {
		/* bail because we already have a command pending */
		dev_err(&adapter->pdev->dev, "Cannot add VLANs, command %d pending\n",
			adapter->current_op);
		return;
	}

	spin_lock_bh(&adapter->mac_vlan_list_lock);

	list_for_each_entry(f, &adapter->vlan_filter_list, list) {
		if (f->add)
			count++;
	}
	if (!count || !VLAN_ALLOWED(adapter)) {
		adapter->aq_required &= ~IAVF_FLAG_AQ_ADD_VLAN_FILTER;
		spin_unlock_bh(&adapter->mac_vlan_list_lock);
		return;
	}
	adapter->current_op = VIRTCHNL_OP_ADD_VLAN;

	len = sizeof(struct virtchnl_vlan_filter_list) +
	      (count * sizeof(u16));
	if (len > IAVF_MAX_AQ_BUF_SIZE) {
		dev_warn(&adapter->pdev->dev, "Too many add VLAN changes in one request\n");
		count = (IAVF_MAX_AQ_BUF_SIZE -
			 sizeof(struct virtchnl_vlan_filter_list)) /
			sizeof(u16);
		len = sizeof(struct virtchnl_vlan_filter_list) +
		      (count * sizeof(u16));
		more = true;
	}
	vvfl = kzalloc(len, GFP_ATOMIC);
	if (!vvfl) {
		spin_unlock_bh(&adapter->mac_vlan_list_lock);
		return;
	}

	vvfl->vsi_id = adapter->vsi_res->vsi_id;
	vvfl->num_elements = count;
	list_for_each_entry(f, &adapter->vlan_filter_list, list) {
		if (f->add) {
			vvfl->vlan_id[i] = f->vlan;
			i++;
			f->add = false;
			if (i == count)
				break;
		}
	}
	if (!more)
		adapter->aq_required &= ~IAVF_FLAG_AQ_ADD_VLAN_FILTER;

	spin_unlock_bh(&adapter->mac_vlan_list_lock);

	iavf_send_pf_msg(adapter, VIRTCHNL_OP_ADD_VLAN, (u8 *)vvfl, len);
	kfree(vvfl);
}

/**
 * iavf_del_vlans
 * @adapter: adapter structure
 *
 * Request that the PF remove one or more VLAN filters from our VSI.
 **/
void iavf_del_vlans(struct iavf_adapter *adapter)
{
	struct virtchnl_vlan_filter_list *vvfl;
	struct iavf_vlan_filter *f, *ftmp;
	int len, i = 0, count = 0;
	bool more = false;

	if (adapter->current_op != VIRTCHNL_OP_UNKNOWN) {
		/* bail because we already have a command pending */
		dev_err(&adapter->pdev->dev, "Cannot remove VLANs, command %d pending\n",
			adapter->current_op);
		return;
	}

	spin_lock_bh(&adapter->mac_vlan_list_lock);

	list_for_each_entry_safe(f, ftmp, &adapter->vlan_filter_list, list) {
		/* since VLAN capabilities are not allowed, we dont want to send
		 * a VLAN delete request because it will most likely fail and
		 * create unnecessary errors/noise, so just free the VLAN
		 * filters marked for removal to enable bailing out before
		 * sending a virtchnl message
		 */
		if (f->remove && !VLAN_ALLOWED(adapter)) {
			list_del(&f->list);
			kfree(f);
		} else if (f->remove) {
			count++;
		}
	}
	if (!count) {
		adapter->aq_required &= ~IAVF_FLAG_AQ_DEL_VLAN_FILTER;
		spin_unlock_bh(&adapter->mac_vlan_list_lock);
		return;
	}
	adapter->current_op = VIRTCHNL_OP_DEL_VLAN;

	len = sizeof(struct virtchnl_vlan_filter_list) +
	      (count * sizeof(u16));
	if (len > IAVF_MAX_AQ_BUF_SIZE) {
		dev_warn(&adapter->pdev->dev, "Too many delete VLAN changes in one request\n");
		count = (IAVF_MAX_AQ_BUF_SIZE -
			 sizeof(struct virtchnl_vlan_filter_list)) /
			sizeof(u16);
		len = sizeof(struct virtchnl_vlan_filter_list) +
		      (count * sizeof(u16));
		more = true;
	}
	vvfl = kzalloc(len, GFP_ATOMIC);
	if (!vvfl) {
		spin_unlock_bh(&adapter->mac_vlan_list_lock);
		return;
	}

	vvfl->vsi_id = adapter->vsi_res->vsi_id;
	vvfl->num_elements = count;
	list_for_each_entry_safe(f, ftmp, &adapter->vlan_filter_list, list) {
		if (f->remove) {
			vvfl->vlan_id[i] = f->vlan;
			i++;
			list_del(&f->list);
			kfree(f);
			if (i == count)
				break;
		}
	}
	if (!more)
		adapter->aq_required &= ~IAVF_FLAG_AQ_DEL_VLAN_FILTER;

	spin_unlock_bh(&adapter->mac_vlan_list_lock);

	iavf_send_pf_msg(adapter, VIRTCHNL_OP_DEL_VLAN, (u8 *)vvfl, len);
	kfree(vvfl);
}

/**
 * iavf_set_promiscuous
 * @adapter: adapter structure
 * @flags: bitmask to control unicast/multicast promiscuous.
 *
 * Request that the PF enable promiscuous mode for our VSI.
 **/
void iavf_set_promiscuous(struct iavf_adapter *adapter, int flags)
{
	struct virtchnl_promisc_info vpi;
	int promisc_all;

	if (adapter->current_op != VIRTCHNL_OP_UNKNOWN) {
		/* bail because we already have a command pending */
		dev_err(&adapter->pdev->dev, "Cannot set promiscuous mode, command %d pending\n",
			adapter->current_op);
		return;
	}

	promisc_all = FLAG_VF_UNICAST_PROMISC |
		      FLAG_VF_MULTICAST_PROMISC;
	if ((flags & promisc_all) == promisc_all) {
		adapter->flags |= IAVF_FLAG_PROMISC_ON;
		adapter->aq_required &= ~IAVF_FLAG_AQ_REQUEST_PROMISC;
		dev_info(&adapter->pdev->dev, "Entering promiscuous mode\n");
	}

	if (flags & FLAG_VF_MULTICAST_PROMISC) {
		adapter->flags |= IAVF_FLAG_ALLMULTI_ON;
		adapter->aq_required &= ~IAVF_FLAG_AQ_REQUEST_ALLMULTI;
		dev_info(&adapter->pdev->dev, "Entering multicast promiscuous mode\n");
	}

	if (!flags) {
		adapter->flags &= ~(IAVF_FLAG_PROMISC_ON |
				    IAVF_FLAG_ALLMULTI_ON);
		adapter->aq_required &= ~(IAVF_FLAG_AQ_RELEASE_PROMISC |
					  IAVF_FLAG_AQ_RELEASE_ALLMULTI);
		dev_info(&adapter->pdev->dev, "Leaving promiscuous mode\n");
	}

	adapter->current_op = VIRTCHNL_OP_CONFIG_PROMISCUOUS_MODE;
	vpi.vsi_id = adapter->vsi_res->vsi_id;
	vpi.flags = flags;
	iavf_send_pf_msg(adapter, VIRTCHNL_OP_CONFIG_PROMISCUOUS_MODE,
			 (u8 *)&vpi, sizeof(vpi));
}

/**
 * iavf_request_stats
 * @adapter: adapter structure
 *
 * Request VSI statistics from PF.
 **/
void iavf_request_stats(struct iavf_adapter *adapter)
{
	struct virtchnl_queue_select vqs;

	if (adapter->current_op != VIRTCHNL_OP_UNKNOWN) {
		/* no error message, this isn't crucial */
		return;
	}

	adapter->aq_required &= ~IAVF_FLAG_AQ_REQUEST_STATS;
	adapter->current_op = VIRTCHNL_OP_GET_STATS;
	vqs.vsi_id = adapter->vsi_res->vsi_id;
	/* queue maps are ignored for this message - only the vsi is used */
	if (iavf_send_pf_msg(adapter, VIRTCHNL_OP_GET_STATS, (u8 *)&vqs,
			     sizeof(vqs)))
		/* if the request failed, don't lock out others */
		adapter->current_op = VIRTCHNL_OP_UNKNOWN;
}

/**
 * iavf_get_hena
 * @adapter: adapter structure
 *
 * Request hash enable capabilities from PF
 **/
void iavf_get_hena(struct iavf_adapter *adapter)
{
	if (adapter->current_op != VIRTCHNL_OP_UNKNOWN) {
		/* bail because we already have a command pending */
		dev_err(&adapter->pdev->dev, "Cannot get RSS hash capabilities, command %d pending\n",
			adapter->current_op);
		return;
	}
	adapter->current_op = VIRTCHNL_OP_GET_RSS_HENA_CAPS;
	adapter->aq_required &= ~IAVF_FLAG_AQ_GET_HENA;
	iavf_send_pf_msg(adapter, VIRTCHNL_OP_GET_RSS_HENA_CAPS, NULL, 0);
}

/**
 * iavf_set_hena
 * @adapter: adapter structure
 *
 * Request the PF to set our RSS hash capabilities
 **/
void iavf_set_hena(struct iavf_adapter *adapter)
{
	struct virtchnl_rss_hena vrh;

	if (adapter->current_op != VIRTCHNL_OP_UNKNOWN) {
		/* bail because we already have a command pending */
		dev_err(&adapter->pdev->dev, "Cannot set RSS hash enable, command %d pending\n",
			adapter->current_op);
		return;
	}
	vrh.hena = adapter->hena;
	adapter->current_op = VIRTCHNL_OP_SET_RSS_HENA;
	adapter->aq_required &= ~IAVF_FLAG_AQ_SET_HENA;
	iavf_send_pf_msg(adapter, VIRTCHNL_OP_SET_RSS_HENA, (u8 *)&vrh,
			 sizeof(vrh));
}

/**
 * iavf_set_rss_key
 * @adapter: adapter structure
 *
 * Request the PF to set our RSS hash key
 **/
void iavf_set_rss_key(struct iavf_adapter *adapter)
{
	struct virtchnl_rss_key *vrk;
	int len;

	if (adapter->current_op != VIRTCHNL_OP_UNKNOWN) {
		/* bail because we already have a command pending */
		dev_err(&adapter->pdev->dev, "Cannot set RSS key, command %d pending\n",
			adapter->current_op);
		return;
	}
	len = sizeof(struct virtchnl_rss_key) +
	      (adapter->rss_key_size * sizeof(u8)) - 1;
	vrk = kzalloc(len, GFP_KERNEL);
	if (!vrk)
		return;
	vrk->vsi_id = adapter->vsi.id;
	vrk->key_len = adapter->rss_key_size;
	memcpy(vrk->key, adapter->rss_key, adapter->rss_key_size);

	adapter->current_op = VIRTCHNL_OP_CONFIG_RSS_KEY;
	adapter->aq_required &= ~IAVF_FLAG_AQ_SET_RSS_KEY;
	iavf_send_pf_msg(adapter, VIRTCHNL_OP_CONFIG_RSS_KEY, (u8 *)vrk, len);
	kfree(vrk);
}

/**
 * iavf_set_rss_lut
 * @adapter: adapter structure
 *
 * Request the PF to set our RSS lookup table
 **/
void iavf_set_rss_lut(struct iavf_adapter *adapter)
{
	struct virtchnl_rss_lut *vrl;
	int len;

	if (adapter->current_op != VIRTCHNL_OP_UNKNOWN) {
		/* bail because we already have a command pending */
		dev_err(&adapter->pdev->dev, "Cannot set RSS LUT, command %d pending\n",
			adapter->current_op);
		return;
	}
	len = sizeof(struct virtchnl_rss_lut) +
	      (adapter->rss_lut_size * sizeof(u8)) - 1;
	vrl = kzalloc(len, GFP_KERNEL);
	if (!vrl)
		return;
	vrl->vsi_id = adapter->vsi.id;
	vrl->lut_entries = adapter->rss_lut_size;
	memcpy(vrl->lut, adapter->rss_lut, adapter->rss_lut_size);
	adapter->current_op = VIRTCHNL_OP_CONFIG_RSS_LUT;
	adapter->aq_required &= ~IAVF_FLAG_AQ_SET_RSS_LUT;
	iavf_send_pf_msg(adapter, VIRTCHNL_OP_CONFIG_RSS_LUT, (u8 *)vrl, len);
	kfree(vrl);
}

/**
 * iavf_enable_vlan_stripping
 * @adapter: adapter structure
 *
 * Request VLAN header stripping to be enabled
 **/
void iavf_enable_vlan_stripping(struct iavf_adapter *adapter)
{
	if (adapter->current_op != VIRTCHNL_OP_UNKNOWN) {
		/* bail because we already have a command pending */
		dev_err(&adapter->pdev->dev, "Cannot enable stripping, command %d pending\n",
			adapter->current_op);
		return;
	}
	adapter->current_op = VIRTCHNL_OP_ENABLE_VLAN_STRIPPING;
	adapter->aq_required &= ~IAVF_FLAG_AQ_ENABLE_VLAN_STRIPPING;
	iavf_send_pf_msg(adapter, VIRTCHNL_OP_ENABLE_VLAN_STRIPPING, NULL, 0);
}

/**
 * iavf_disable_vlan_stripping
 * @adapter: adapter structure
 *
 * Request VLAN header stripping to be disabled
 **/
void iavf_disable_vlan_stripping(struct iavf_adapter *adapter)
{
	if (adapter->current_op != VIRTCHNL_OP_UNKNOWN) {
		/* bail because we already have a command pending */
		dev_err(&adapter->pdev->dev, "Cannot disable stripping, command %d pending\n",
			adapter->current_op);
		return;
	}
	adapter->current_op = VIRTCHNL_OP_DISABLE_VLAN_STRIPPING;
	adapter->aq_required &= ~IAVF_FLAG_AQ_DISABLE_VLAN_STRIPPING;
	iavf_send_pf_msg(adapter, VIRTCHNL_OP_DISABLE_VLAN_STRIPPING, NULL, 0);
}

#define IAVF_MAX_SPEED_STRLEN	13

/**
 * iavf_print_link_message - print link up or down
 * @adapter: adapter structure
 *
 * Log a message telling the world of our wonderous link status
 */
static void iavf_print_link_message(struct iavf_adapter *adapter)
{
	struct net_device *netdev = adapter->netdev;
	int link_speed_mbps;
	char *speed;

	if (!adapter->link_up) {
		netdev_info(netdev, "NIC Link is Down\n");
		return;
	}

	speed = kzalloc(IAVF_MAX_SPEED_STRLEN, GFP_KERNEL);
	if (!speed)
		return;

	if (ADV_LINK_SUPPORT(adapter)) {
		link_speed_mbps = adapter->link_speed_mbps;
		goto print_link_msg;
	}

	switch (adapter->link_speed) {
	case VIRTCHNL_LINK_SPEED_40GB:
		link_speed_mbps = SPEED_40000;
		break;
	case VIRTCHNL_LINK_SPEED_25GB:
		link_speed_mbps = SPEED_25000;
		break;
	case VIRTCHNL_LINK_SPEED_20GB:
		link_speed_mbps = SPEED_20000;
		break;
	case VIRTCHNL_LINK_SPEED_10GB:
		link_speed_mbps = SPEED_10000;
		break;
	case VIRTCHNL_LINK_SPEED_5GB:
		link_speed_mbps = SPEED_5000;
		break;
	case VIRTCHNL_LINK_SPEED_2_5GB:
		link_speed_mbps = SPEED_2500;
		break;
	case VIRTCHNL_LINK_SPEED_1GB:
		link_speed_mbps = SPEED_1000;
		break;
	case VIRTCHNL_LINK_SPEED_100MB:
		link_speed_mbps = SPEED_100;
		break;
	default:
		link_speed_mbps = SPEED_UNKNOWN;
		break;
	}

print_link_msg:
	if (link_speed_mbps > SPEED_1000) {
		if (link_speed_mbps == SPEED_2500)
			snprintf(speed, IAVF_MAX_SPEED_STRLEN, "2.5 Gbps");
		else
			/* convert to Gbps inline */
			snprintf(speed, IAVF_MAX_SPEED_STRLEN, "%d %s",
				 link_speed_mbps / 1000, "Gbps");
	} else if (link_speed_mbps == SPEED_UNKNOWN) {
		snprintf(speed, IAVF_MAX_SPEED_STRLEN, "%s", "Unknown Mbps");
	} else {
		snprintf(speed, IAVF_MAX_SPEED_STRLEN, "%u %s",
			 link_speed_mbps, "Mbps");
	}

	netdev_info(netdev, "NIC Link is Up Speed is %s Full Duplex\n", speed);
	kfree(speed);
}

/**
 * iavf_get_vpe_link_status
 * @adapter: adapter structure
 * @vpe: virtchnl_pf_event structure
 *
 * Helper function for determining the link status
 **/
static bool
iavf_get_vpe_link_status(struct iavf_adapter *adapter,
			 struct virtchnl_pf_event *vpe)
{
	if (ADV_LINK_SUPPORT(adapter))
		return vpe->event_data.link_event_adv.link_status;
	else
		return vpe->event_data.link_event.link_status;
}

/**
 * iavf_set_adapter_link_speed_from_vpe
 * @adapter: adapter structure for which we are setting the link speed
 * @vpe: virtchnl_pf_event structure that contains the link speed we are setting
 *
 * Helper function for setting iavf_adapter link speed
 **/
static void
iavf_set_adapter_link_speed_from_vpe(struct iavf_adapter *adapter,
				     struct virtchnl_pf_event *vpe)
{
	if (ADV_LINK_SUPPORT(adapter))
		adapter->link_speed_mbps =
			vpe->event_data.link_event_adv.link_speed;
	else
		adapter->link_speed = vpe->event_data.link_event.link_speed;
}

/**
 * iavf_enable_channels
 * @adapter: adapter structure
 *
 * Request that the PF enable channels as specified by
 * the user via tc tool.
 **/
void iavf_enable_channels(struct iavf_adapter *adapter)
{
	struct virtchnl_tc_info *vti = NULL;
	size_t len;
	int i;

	if (adapter->current_op != VIRTCHNL_OP_UNKNOWN) {
		/* bail because we already have a command pending */
		dev_err(&adapter->pdev->dev, "Cannot configure mqprio, command %d pending\n",
			adapter->current_op);
		return;
	}

	len = struct_size(vti, list, adapter->num_tc - 1);
	vti = kzalloc(len, GFP_KERNEL);
	if (!vti)
		return;
	vti->num_tc = adapter->num_tc;
	for (i = 0; i < vti->num_tc; i++) {
		vti->list[i].count = adapter->ch_config.ch_info[i].count;
		vti->list[i].offset = adapter->ch_config.ch_info[i].offset;
		vti->list[i].pad = 0;
		vti->list[i].max_tx_rate =
				adapter->ch_config.ch_info[i].max_tx_rate;
	}

	adapter->ch_config.state = __IAVF_TC_RUNNING;
	adapter->flags |= IAVF_FLAG_REINIT_ITR_NEEDED;
	adapter->current_op = VIRTCHNL_OP_ENABLE_CHANNELS;
	adapter->aq_required &= ~IAVF_FLAG_AQ_ENABLE_CHANNELS;
	iavf_send_pf_msg(adapter, VIRTCHNL_OP_ENABLE_CHANNELS, (u8 *)vti, len);
	kfree(vti);
}

/**
 * iavf_disable_channels
 * @adapter: adapter structure
 *
 * Request that the PF disable channels that are configured
 **/
void iavf_disable_channels(struct iavf_adapter *adapter)
{
	if (adapter->current_op != VIRTCHNL_OP_UNKNOWN) {
		/* bail because we already have a command pending */
		dev_err(&adapter->pdev->dev, "Cannot configure mqprio, command %d pending\n",
			adapter->current_op);
		return;
	}

	adapter->ch_config.state = __IAVF_TC_INVALID;
	adapter->flags |= IAVF_FLAG_REINIT_ITR_NEEDED;
	adapter->current_op = VIRTCHNL_OP_DISABLE_CHANNELS;
	adapter->aq_required &= ~IAVF_FLAG_AQ_DISABLE_CHANNELS;
	iavf_send_pf_msg(adapter, VIRTCHNL_OP_DISABLE_CHANNELS, NULL, 0);
}

/**
 * iavf_print_cloud_filter
 * @adapter: adapter structure
 * @f: cloud filter to print
 *
 * Print the cloud filter
 **/
static void iavf_print_cloud_filter(struct iavf_adapter *adapter,
				    struct virtchnl_filter *f)
{
	switch (f->flow_type) {
	case VIRTCHNL_TCP_V4_FLOW:
		dev_info(&adapter->pdev->dev, "dst_mac: %pM src_mac: %pM vlan_id: %hu dst_ip: %pI4 src_ip %pI4 dst_port %hu src_port %hu\n",
			 &f->data.tcp_spec.dst_mac,
			 &f->data.tcp_spec.src_mac,
			 ntohs(f->data.tcp_spec.vlan_id),
			 &f->data.tcp_spec.dst_ip[0],
			 &f->data.tcp_spec.src_ip[0],
			 ntohs(f->data.tcp_spec.dst_port),
			 ntohs(f->data.tcp_spec.src_port));
		break;
	case VIRTCHNL_TCP_V6_FLOW:
		dev_info(&adapter->pdev->dev, "dst_mac: %pM src_mac: %pM vlan_id: %hu dst_ip: %pI6 src_ip %pI6 dst_port %hu src_port %hu\n",
			 &f->data.tcp_spec.dst_mac,
			 &f->data.tcp_spec.src_mac,
			 ntohs(f->data.tcp_spec.vlan_id),
			 &f->data.tcp_spec.dst_ip,
			 &f->data.tcp_spec.src_ip,
			 ntohs(f->data.tcp_spec.dst_port),
			 ntohs(f->data.tcp_spec.src_port));
		break;
	}
}

/**
 * iavf_add_cloud_filter
 * @adapter: adapter structure
 *
 * Request that the PF add cloud filters as specified
 * by the user via tc tool.
 **/
void iavf_add_cloud_filter(struct iavf_adapter *adapter)
{
	struct iavf_cloud_filter *cf;
	struct virtchnl_filter *f;
	int len = 0, count = 0;

	if (adapter->current_op != VIRTCHNL_OP_UNKNOWN) {
		/* bail because we already have a command pending */
		dev_err(&adapter->pdev->dev, "Cannot add cloud filter, command %d pending\n",
			adapter->current_op);
		return;
	}
	list_for_each_entry(cf, &adapter->cloud_filter_list, list) {
		if (cf->add) {
			count++;
			break;
		}
	}
	if (!count) {
		adapter->aq_required &= ~IAVF_FLAG_AQ_ADD_CLOUD_FILTER;
		return;
	}
	adapter->current_op = VIRTCHNL_OP_ADD_CLOUD_FILTER;

	len = sizeof(struct virtchnl_filter);
	f = kzalloc(len, GFP_KERNEL);
	if (!f)
		return;

	list_for_each_entry(cf, &adapter->cloud_filter_list, list) {
		if (cf->add) {
			memcpy(f, &cf->f, sizeof(struct virtchnl_filter));
			cf->add = false;
			cf->state = __IAVF_CF_ADD_PENDING;
			iavf_send_pf_msg(adapter, VIRTCHNL_OP_ADD_CLOUD_FILTER,
					 (u8 *)f, len);
		}
	}
	kfree(f);
}

/**
 * iavf_del_cloud_filter
 * @adapter: adapter structure
 *
 * Request that the PF delete cloud filters as specified
 * by the user via tc tool.
 **/
void iavf_del_cloud_filter(struct iavf_adapter *adapter)
{
	struct iavf_cloud_filter *cf, *cftmp;
	struct virtchnl_filter *f;
	int len = 0, count = 0;

	if (adapter->current_op != VIRTCHNL_OP_UNKNOWN) {
		/* bail because we already have a command pending */
		dev_err(&adapter->pdev->dev, "Cannot remove cloud filter, command %d pending\n",
			adapter->current_op);
		return;
	}
	list_for_each_entry(cf, &adapter->cloud_filter_list, list) {
		if (cf->del) {
			count++;
			break;
		}
	}
	if (!count) {
		adapter->aq_required &= ~IAVF_FLAG_AQ_DEL_CLOUD_FILTER;
		return;
	}
	adapter->current_op = VIRTCHNL_OP_DEL_CLOUD_FILTER;

	len = sizeof(struct virtchnl_filter);
	f = kzalloc(len, GFP_KERNEL);
	if (!f)
		return;

	list_for_each_entry_safe(cf, cftmp, &adapter->cloud_filter_list, list) {
		if (cf->del) {
			memcpy(f, &cf->f, sizeof(struct virtchnl_filter));
			cf->del = false;
			cf->state = __IAVF_CF_DEL_PENDING;
			iavf_send_pf_msg(adapter, VIRTCHNL_OP_DEL_CLOUD_FILTER,
					 (u8 *)f, len);
		}
	}
	kfree(f);
}

/**
 * iavf_add_fdir_filter
 * @adapter: the VF adapter structure
 *
 * Request that the PF add Flow Director filters as specified
 * by the user via ethtool.
 **/
void iavf_add_fdir_filter(struct iavf_adapter *adapter)
{
	struct iavf_fdir_fltr *fdir;
	struct virtchnl_fdir_add *f;
	bool process_fltr = false;
	int len;

	if (adapter->current_op != VIRTCHNL_OP_UNKNOWN) {
		/* bail because we already have a command pending */
		dev_err(&adapter->pdev->dev, "Cannot add Flow Director filter, command %d pending\n",
			adapter->current_op);
		return;
	}

	len = sizeof(struct virtchnl_fdir_add);
	f = kzalloc(len, GFP_KERNEL);
	if (!f)
		return;

	spin_lock_bh(&adapter->fdir_fltr_lock);
	list_for_each_entry(fdir, &adapter->fdir_list_head, list) {
		if (fdir->state == IAVF_FDIR_FLTR_ADD_REQUEST) {
			process_fltr = true;
			fdir->state = IAVF_FDIR_FLTR_ADD_PENDING;
			memcpy(f, &fdir->vc_add_msg, len);
			break;
		}
	}
	spin_unlock_bh(&adapter->fdir_fltr_lock);

	if (!process_fltr) {
		/* prevent iavf_add_fdir_filter() from being called when there
		 * are no filters to add
		 */
		adapter->aq_required &= ~IAVF_FLAG_AQ_ADD_FDIR_FILTER;
		kfree(f);
		return;
	}
	adapter->current_op = VIRTCHNL_OP_ADD_FDIR_FILTER;
	iavf_send_pf_msg(adapter, VIRTCHNL_OP_ADD_FDIR_FILTER, (u8 *)f, len);
	kfree(f);
}

/**
 * iavf_del_fdir_filter
 * @adapter: the VF adapter structure
 *
 * Request that the PF delete Flow Director filters as specified
 * by the user via ethtool.
 **/
void iavf_del_fdir_filter(struct iavf_adapter *adapter)
{
	struct iavf_fdir_fltr *fdir;
	struct virtchnl_fdir_del f;
	bool process_fltr = false;
	int len;

	if (adapter->current_op != VIRTCHNL_OP_UNKNOWN) {
		/* bail because we already have a command pending */
		dev_err(&adapter->pdev->dev, "Cannot remove Flow Director filter, command %d pending\n",
			adapter->current_op);
		return;
	}

	len = sizeof(struct virtchnl_fdir_del);

	spin_lock_bh(&adapter->fdir_fltr_lock);
	list_for_each_entry(fdir, &adapter->fdir_list_head, list) {
		if (fdir->state == IAVF_FDIR_FLTR_DEL_REQUEST) {
			process_fltr = true;
			memset(&f, 0, len);
			f.vsi_id = fdir->vc_add_msg.vsi_id;
			f.flow_id = fdir->flow_id;
			fdir->state = IAVF_FDIR_FLTR_DEL_PENDING;
			break;
		}
	}
	spin_unlock_bh(&adapter->fdir_fltr_lock);

	if (!process_fltr) {
		adapter->aq_required &= ~IAVF_FLAG_AQ_DEL_FDIR_FILTER;
		return;
	}

	adapter->current_op = VIRTCHNL_OP_DEL_FDIR_FILTER;
	iavf_send_pf_msg(adapter, VIRTCHNL_OP_DEL_FDIR_FILTER, (u8 *)&f, len);
}

/**
 * iavf_add_adv_rss_cfg
 * @adapter: the VF adapter structure
 *
 * Request that the PF add RSS configuration as specified
 * by the user via ethtool.
 **/
void iavf_add_adv_rss_cfg(struct iavf_adapter *adapter)
{
	struct virtchnl_rss_cfg *rss_cfg;
	struct iavf_adv_rss *rss;
	bool process_rss = false;
	int len;

	if (adapter->current_op != VIRTCHNL_OP_UNKNOWN) {
		/* bail because we already have a command pending */
		dev_err(&adapter->pdev->dev, "Cannot add RSS configuration, command %d pending\n",
			adapter->current_op);
		return;
	}

	len = sizeof(struct virtchnl_rss_cfg);
	rss_cfg = kzalloc(len, GFP_KERNEL);
	if (!rss_cfg)
		return;

	spin_lock_bh(&adapter->adv_rss_lock);
	list_for_each_entry(rss, &adapter->adv_rss_list_head, list) {
		if (rss->state == IAVF_ADV_RSS_ADD_REQUEST) {
			process_rss = true;
			rss->state = IAVF_ADV_RSS_ADD_PENDING;
			memcpy(rss_cfg, &rss->cfg_msg, len);
			iavf_print_adv_rss_cfg(adapter, rss,
					       "Input set change for",
					       "is pending");
			break;
		}
	}
	spin_unlock_bh(&adapter->adv_rss_lock);

	if (process_rss) {
		adapter->current_op = VIRTCHNL_OP_ADD_RSS_CFG;
		iavf_send_pf_msg(adapter, VIRTCHNL_OP_ADD_RSS_CFG,
				 (u8 *)rss_cfg, len);
	} else {
		adapter->aq_required &= ~IAVF_FLAG_AQ_ADD_ADV_RSS_CFG;
	}

	kfree(rss_cfg);
}

/**
 * iavf_del_adv_rss_cfg
 * @adapter: the VF adapter structure
 *
 * Request that the PF delete RSS configuration as specified
 * by the user via ethtool.
 **/
void iavf_del_adv_rss_cfg(struct iavf_adapter *adapter)
{
	struct virtchnl_rss_cfg *rss_cfg;
	struct iavf_adv_rss *rss;
	bool process_rss = false;
	int len;

	if (adapter->current_op != VIRTCHNL_OP_UNKNOWN) {
		/* bail because we already have a command pending */
		dev_err(&adapter->pdev->dev, "Cannot remove RSS configuration, command %d pending\n",
			adapter->current_op);
		return;
	}

	len = sizeof(struct virtchnl_rss_cfg);
	rss_cfg = kzalloc(len, GFP_KERNEL);
	if (!rss_cfg)
		return;

	spin_lock_bh(&adapter->adv_rss_lock);
	list_for_each_entry(rss, &adapter->adv_rss_list_head, list) {
		if (rss->state == IAVF_ADV_RSS_DEL_REQUEST) {
			process_rss = true;
			rss->state = IAVF_ADV_RSS_DEL_PENDING;
			memcpy(rss_cfg, &rss->cfg_msg, len);
			break;
		}
	}
	spin_unlock_bh(&adapter->adv_rss_lock);

	if (process_rss) {
		adapter->current_op = VIRTCHNL_OP_DEL_RSS_CFG;
		iavf_send_pf_msg(adapter, VIRTCHNL_OP_DEL_RSS_CFG,
				 (u8 *)rss_cfg, len);
	} else {
		adapter->aq_required &= ~IAVF_FLAG_AQ_DEL_ADV_RSS_CFG;
	}

	kfree(rss_cfg);
}

/**
 * iavf_request_reset
 * @adapter: adapter structure
 *
 * Request that the PF reset this VF. No response is expected.
 **/
void iavf_request_reset(struct iavf_adapter *adapter)
{
	/* Don't check CURRENT_OP - this is always higher priority */
	iavf_send_pf_msg(adapter, VIRTCHNL_OP_RESET_VF, NULL, 0);
	adapter->current_op = VIRTCHNL_OP_UNKNOWN;
}

/**
 * iavf_netdev_features_vlan_strip_set - update vlan strip status
 * @netdev: ptr to netdev being adjusted
 * @enable: enable or disable vlan strip
 *
 * Helper function to change vlan strip status in netdev->features.
 */
static void iavf_netdev_features_vlan_strip_set(struct net_device *netdev,
						const bool enable)
{
	if (enable)
		netdev->features |= NETIF_F_HW_VLAN_CTAG_RX;
	else
		netdev->features &= ~NETIF_F_HW_VLAN_CTAG_RX;
}

/**
 * iavf_virtchnl_completion
 * @adapter: adapter structure
 * @v_opcode: opcode sent by PF
 * @v_retval: retval sent by PF
 * @msg: message sent by PF
 * @msglen: message length
 *
 * Asynchronous completion function for admin queue messages. Rather than busy
 * wait, we fire off our requests and assume that no errors will be returned.
 * This function handles the reply messages.
 **/
void iavf_virtchnl_completion(struct iavf_adapter *adapter,
			      enum virtchnl_ops v_opcode,
			      enum iavf_status v_retval, u8 *msg, u16 msglen)
{
	struct net_device *netdev = adapter->netdev;

	if (v_opcode == VIRTCHNL_OP_EVENT) {
		struct virtchnl_pf_event *vpe =
			(struct virtchnl_pf_event *)msg;
		bool link_up = iavf_get_vpe_link_status(adapter, vpe);

		switch (vpe->event) {
		case VIRTCHNL_EVENT_LINK_CHANGE:
			iavf_set_adapter_link_speed_from_vpe(adapter, vpe);

			/* we've already got the right link status, bail */
			if (adapter->link_up == link_up)
				break;

			if (link_up) {
				/* If we get link up message and start queues
				 * before our queues are configured it will
				 * trigger a TX hang. In that case, just ignore
				 * the link status message,we'll get another one
				 * after we enable queues and actually prepared
				 * to send traffic.
				 */
				if (adapter->state != __IAVF_RUNNING)
					break;

				/* For ADq enabled VF, we reconfigure VSIs and
				 * re-allocate queues. Hence wait till all
				 * queues are enabled.
				 */
				if (adapter->flags &
				    IAVF_FLAG_QUEUES_DISABLED)
					break;
			}

			adapter->link_up = link_up;
			if (link_up) {
				netif_tx_start_all_queues(netdev);
				netif_carrier_on(netdev);
			} else {
				netif_tx_stop_all_queues(netdev);
				netif_carrier_off(netdev);
			}
			iavf_print_link_message(adapter);
			break;
		case VIRTCHNL_EVENT_RESET_IMPENDING:
			dev_info(&adapter->pdev->dev, "Reset warning received from the PF\n");
			if (!(adapter->flags & IAVF_FLAG_RESET_PENDING)) {
				adapter->flags |= IAVF_FLAG_RESET_PENDING;
				dev_info(&adapter->pdev->dev, "Scheduling reset task\n");
				queue_work(iavf_wq, &adapter->reset_task);
			}
			break;
		default:
			dev_err(&adapter->pdev->dev, "Unknown event %d from PF\n",
				vpe->event);
			break;
		}
		return;
	}
	if (v_retval) {
		switch (v_opcode) {
		case VIRTCHNL_OP_ADD_VLAN:
			dev_err(&adapter->pdev->dev, "Failed to add VLAN filter, error %s\n",
				iavf_stat_str(&adapter->hw, v_retval));
			break;
		case VIRTCHNL_OP_ADD_ETH_ADDR:
			dev_err(&adapter->pdev->dev, "Failed to add MAC filter, error %s\n",
				iavf_stat_str(&adapter->hw, v_retval));
			iavf_mac_add_reject(adapter);
			/* restore administratively set MAC address */
			ether_addr_copy(adapter->hw.mac.addr, netdev->dev_addr);
			break;
		case VIRTCHNL_OP_DEL_VLAN:
			dev_err(&adapter->pdev->dev, "Failed to delete VLAN filter, error %s\n",
				iavf_stat_str(&adapter->hw, v_retval));
			break;
		case VIRTCHNL_OP_DEL_ETH_ADDR:
			dev_err(&adapter->pdev->dev, "Failed to delete MAC filter, error %s\n",
				iavf_stat_str(&adapter->hw, v_retval));
			break;
		case VIRTCHNL_OP_ENABLE_CHANNELS:
			dev_err(&adapter->pdev->dev, "Failed to configure queue channels, error %s\n",
				iavf_stat_str(&adapter->hw, v_retval));
			adapter->flags &= ~IAVF_FLAG_REINIT_ITR_NEEDED;
			adapter->ch_config.state = __IAVF_TC_INVALID;
			netdev_reset_tc(netdev);
			netif_tx_start_all_queues(netdev);
			break;
		case VIRTCHNL_OP_DISABLE_CHANNELS:
			dev_err(&adapter->pdev->dev, "Failed to disable queue channels, error %s\n",
				iavf_stat_str(&adapter->hw, v_retval));
			adapter->flags &= ~IAVF_FLAG_REINIT_ITR_NEEDED;
			adapter->ch_config.state = __IAVF_TC_RUNNING;
			netif_tx_start_all_queues(netdev);
			break;
		case VIRTCHNL_OP_ADD_CLOUD_FILTER: {
			struct iavf_cloud_filter *cf, *cftmp;

			list_for_each_entry_safe(cf, cftmp,
						 &adapter->cloud_filter_list,
						 list) {
				if (cf->state == __IAVF_CF_ADD_PENDING) {
					cf->state = __IAVF_CF_INVALID;
					dev_info(&adapter->pdev->dev, "Failed to add cloud filter, error %s\n",
						 iavf_stat_str(&adapter->hw,
							       v_retval));
					iavf_print_cloud_filter(adapter,
								&cf->f);
					list_del(&cf->list);
					kfree(cf);
					adapter->num_cloud_filters--;
				}
			}
			}
			break;
		case VIRTCHNL_OP_DEL_CLOUD_FILTER: {
			struct iavf_cloud_filter *cf;

			list_for_each_entry(cf, &adapter->cloud_filter_list,
					    list) {
				if (cf->state == __IAVF_CF_DEL_PENDING) {
					cf->state = __IAVF_CF_ACTIVE;
					dev_info(&adapter->pdev->dev, "Failed to del cloud filter, error %s\n",
						 iavf_stat_str(&adapter->hw,
							       v_retval));
					iavf_print_cloud_filter(adapter,
								&cf->f);
				}
			}
			}
			break;
		case VIRTCHNL_OP_ADD_FDIR_FILTER: {
			struct iavf_fdir_fltr *fdir, *fdir_tmp;

			spin_lock_bh(&adapter->fdir_fltr_lock);
			list_for_each_entry_safe(fdir, fdir_tmp,
						 &adapter->fdir_list_head,
						 list) {
				if (fdir->state == IAVF_FDIR_FLTR_ADD_PENDING) {
					dev_info(&adapter->pdev->dev, "Failed to add Flow Director filter, error %s\n",
						 iavf_stat_str(&adapter->hw,
							       v_retval));
					iavf_print_fdir_fltr(adapter, fdir);
					if (msglen)
						dev_err(&adapter->pdev->dev,
							"%s\n", msg);
					list_del(&fdir->list);
					kfree(fdir);
					adapter->fdir_active_fltr--;
				}
			}
			spin_unlock_bh(&adapter->fdir_fltr_lock);
			}
			break;
		case VIRTCHNL_OP_DEL_FDIR_FILTER: {
			struct iavf_fdir_fltr *fdir;

			spin_lock_bh(&adapter->fdir_fltr_lock);
			list_for_each_entry(fdir, &adapter->fdir_list_head,
					    list) {
				if (fdir->state == IAVF_FDIR_FLTR_DEL_PENDING) {
					fdir->state = IAVF_FDIR_FLTR_ACTIVE;
					dev_info(&adapter->pdev->dev, "Failed to del Flow Director filter, error %s\n",
						 iavf_stat_str(&adapter->hw,
							       v_retval));
					iavf_print_fdir_fltr(adapter, fdir);
				}
			}
			spin_unlock_bh(&adapter->fdir_fltr_lock);
			}
			break;
		case VIRTCHNL_OP_ADD_RSS_CFG: {
			struct iavf_adv_rss *rss, *rss_tmp;

			spin_lock_bh(&adapter->adv_rss_lock);
			list_for_each_entry_safe(rss, rss_tmp,
						 &adapter->adv_rss_list_head,
						 list) {
				if (rss->state == IAVF_ADV_RSS_ADD_PENDING) {
					iavf_print_adv_rss_cfg(adapter, rss,
							       "Failed to change the input set for",
							       NULL);
					list_del(&rss->list);
					kfree(rss);
				}
			}
			spin_unlock_bh(&adapter->adv_rss_lock);
			}
			break;
		case VIRTCHNL_OP_DEL_RSS_CFG: {
			struct iavf_adv_rss *rss;

			spin_lock_bh(&adapter->adv_rss_lock);
			list_for_each_entry(rss, &adapter->adv_rss_list_head,
					    list) {
				if (rss->state == IAVF_ADV_RSS_DEL_PENDING) {
					rss->state = IAVF_ADV_RSS_ACTIVE;
					dev_err(&adapter->pdev->dev, "Failed to delete RSS configuration, error %s\n",
						iavf_stat_str(&adapter->hw,
							      v_retval));
				}
			}
			spin_unlock_bh(&adapter->adv_rss_lock);
			}
			break;
		case VIRTCHNL_OP_ENABLE_VLAN_STRIPPING:
			dev_warn(&adapter->pdev->dev, "Changing VLAN Stripping is not allowed when Port VLAN is configured\n");
			/* Vlan stripping could not be enabled by ethtool.
			 * Disable it in netdev->features.
			 */
			iavf_netdev_features_vlan_strip_set(netdev, false);
			break;
		case VIRTCHNL_OP_DISABLE_VLAN_STRIPPING:
			dev_warn(&adapter->pdev->dev, "Changing VLAN Stripping is not allowed when Port VLAN is configured\n");
			/* Vlan stripping could not be disabled by ethtool.
			 * Enable it in netdev->features.
			 */
			iavf_netdev_features_vlan_strip_set(netdev, true);
			break;
		default:
			dev_err(&adapter->pdev->dev, "PF returned error %d (%s) to our request %d\n",
				v_retval, iavf_stat_str(&adapter->hw, v_retval),
				v_opcode);
		}
	}
	switch (v_opcode) {
	case VIRTCHNL_OP_ADD_ETH_ADDR:
		if (!v_retval)
			iavf_mac_add_ok(adapter);
		if (!ether_addr_equal(netdev->dev_addr, adapter->hw.mac.addr))
			ether_addr_copy(netdev->dev_addr, adapter->hw.mac.addr);
		break;
	case VIRTCHNL_OP_GET_STATS: {
		struct iavf_eth_stats *stats =
			(struct iavf_eth_stats *)msg;
		netdev->stats.rx_packets = stats->rx_unicast +
					   stats->rx_multicast +
					   stats->rx_broadcast;
		netdev->stats.tx_packets = stats->tx_unicast +
					   stats->tx_multicast +
					   stats->tx_broadcast;
		netdev->stats.rx_bytes = stats->rx_bytes;
		netdev->stats.tx_bytes = stats->tx_bytes;
		netdev->stats.tx_errors = stats->tx_errors;
		netdev->stats.rx_dropped = stats->rx_discards;
		netdev->stats.tx_dropped = stats->tx_discards;
		adapter->current_stats = *stats;
		}
		break;
	case VIRTCHNL_OP_GET_VF_RESOURCES: {
		u16 len = sizeof(struct virtchnl_vf_resource) +
			  IAVF_MAX_VF_VSI *
			  sizeof(struct virtchnl_vsi_resource);
		memcpy(adapter->vf_res, msg, min(msglen, len));
		iavf_validate_num_queues(adapter);
		iavf_vf_parse_hw_config(&adapter->hw, adapter->vf_res);
		if (is_zero_ether_addr(adapter->hw.mac.addr)) {
			/* restore current mac address */
			ether_addr_copy(adapter->hw.mac.addr, netdev->dev_addr);
		} else {
			/* refresh current mac address if changed */
			ether_addr_copy(netdev->dev_addr, adapter->hw.mac.addr);
			ether_addr_copy(netdev->perm_addr,
					adapter->hw.mac.addr);
		}
		spin_lock_bh(&adapter->mac_vlan_list_lock);
		iavf_add_filter(adapter, adapter->hw.mac.addr);

		if (VLAN_ALLOWED(adapter)) {
			if (!list_empty(&adapter->vlan_filter_list)) {
				struct iavf_vlan_filter *vlf;

				/* re-add all VLAN filters over virtchnl */
				list_for_each_entry(vlf,
						    &adapter->vlan_filter_list,
						    list)
					vlf->add = true;

				adapter->aq_required |=
					IAVF_FLAG_AQ_ADD_VLAN_FILTER;
			}
		}

		spin_unlock_bh(&adapter->mac_vlan_list_lock);
		iavf_process_config(adapter);
<<<<<<< HEAD

		/* unlock crit_lock before acquiring rtnl_lock as other
		 * processes holding rtnl_lock could be waiting for the same
		 * crit_lock
		 */
		mutex_unlock(&adapter->crit_lock);
		rtnl_lock();
		netdev_update_features(adapter->netdev);
		rtnl_unlock();
		if (iavf_lock_timeout(&adapter->crit_lock, 10000))
			dev_warn(&adapter->pdev->dev, "failed to acquire crit_lock in %s\n",
				 __FUNCTION__);

=======
		adapter->flags |= IAVF_FLAG_SETUP_NETDEV_FEATURES;
>>>>>>> e16cdba0
		}
		break;
	case VIRTCHNL_OP_ENABLE_QUEUES:
		/* enable transmits */
		iavf_irq_enable(adapter, true);
		adapter->flags &= ~IAVF_FLAG_QUEUES_DISABLED;
		break;
	case VIRTCHNL_OP_DISABLE_QUEUES:
		iavf_free_all_tx_resources(adapter);
		iavf_free_all_rx_resources(adapter);
		if (adapter->state == __IAVF_DOWN_PENDING) {
			iavf_change_state(adapter, __IAVF_DOWN);
			wake_up(&adapter->down_waitqueue);
		}
		break;
	case VIRTCHNL_OP_VERSION:
	case VIRTCHNL_OP_CONFIG_IRQ_MAP:
		/* Don't display an error if we get these out of sequence.
		 * If the firmware needed to get kicked, we'll get these and
		 * it's no problem.
		 */
		if (v_opcode != adapter->current_op)
			return;
		break;
	case VIRTCHNL_OP_IWARP:
		/* Gobble zero-length replies from the PF. They indicate that
		 * a previous message was received OK, and the client doesn't
		 * care about that.
		 */
		if (msglen && CLIENT_ENABLED(adapter))
			iavf_notify_client_message(&adapter->vsi, msg, msglen);
		break;

	case VIRTCHNL_OP_CONFIG_IWARP_IRQ_MAP:
		adapter->client_pending &=
				~(BIT(VIRTCHNL_OP_CONFIG_IWARP_IRQ_MAP));
		break;
	case VIRTCHNL_OP_GET_RSS_HENA_CAPS: {
		struct virtchnl_rss_hena *vrh = (struct virtchnl_rss_hena *)msg;

		if (msglen == sizeof(*vrh))
			adapter->hena = vrh->hena;
		else
			dev_warn(&adapter->pdev->dev,
				 "Invalid message %d from PF\n", v_opcode);
		}
		break;
	case VIRTCHNL_OP_REQUEST_QUEUES: {
		struct virtchnl_vf_res_request *vfres =
			(struct virtchnl_vf_res_request *)msg;

		if (vfres->num_queue_pairs != adapter->num_req_queues) {
			dev_info(&adapter->pdev->dev,
				 "Requested %d queues, PF can support %d\n",
				 adapter->num_req_queues,
				 vfres->num_queue_pairs);
			adapter->num_req_queues = 0;
			adapter->flags &= ~IAVF_FLAG_REINIT_ITR_NEEDED;
		}
		}
		break;
	case VIRTCHNL_OP_ADD_CLOUD_FILTER: {
		struct iavf_cloud_filter *cf;

		list_for_each_entry(cf, &adapter->cloud_filter_list, list) {
			if (cf->state == __IAVF_CF_ADD_PENDING)
				cf->state = __IAVF_CF_ACTIVE;
		}
		}
		break;
	case VIRTCHNL_OP_DEL_CLOUD_FILTER: {
		struct iavf_cloud_filter *cf, *cftmp;

		list_for_each_entry_safe(cf, cftmp, &adapter->cloud_filter_list,
					 list) {
			if (cf->state == __IAVF_CF_DEL_PENDING) {
				cf->state = __IAVF_CF_INVALID;
				list_del(&cf->list);
				kfree(cf);
				adapter->num_cloud_filters--;
			}
		}
		}
		break;
	case VIRTCHNL_OP_ADD_FDIR_FILTER: {
		struct virtchnl_fdir_add *add_fltr = (struct virtchnl_fdir_add *)msg;
		struct iavf_fdir_fltr *fdir, *fdir_tmp;

		spin_lock_bh(&adapter->fdir_fltr_lock);
		list_for_each_entry_safe(fdir, fdir_tmp,
					 &adapter->fdir_list_head,
					 list) {
			if (fdir->state == IAVF_FDIR_FLTR_ADD_PENDING) {
				if (add_fltr->status == VIRTCHNL_FDIR_SUCCESS) {
					dev_info(&adapter->pdev->dev, "Flow Director filter with location %u is added\n",
						 fdir->loc);
					fdir->state = IAVF_FDIR_FLTR_ACTIVE;
					fdir->flow_id = add_fltr->flow_id;
				} else {
					dev_info(&adapter->pdev->dev, "Failed to add Flow Director filter with status: %d\n",
						 add_fltr->status);
					iavf_print_fdir_fltr(adapter, fdir);
					list_del(&fdir->list);
					kfree(fdir);
					adapter->fdir_active_fltr--;
				}
			}
		}
		spin_unlock_bh(&adapter->fdir_fltr_lock);
		}
		break;
	case VIRTCHNL_OP_DEL_FDIR_FILTER: {
		struct virtchnl_fdir_del *del_fltr = (struct virtchnl_fdir_del *)msg;
		struct iavf_fdir_fltr *fdir, *fdir_tmp;

		spin_lock_bh(&adapter->fdir_fltr_lock);
		list_for_each_entry_safe(fdir, fdir_tmp, &adapter->fdir_list_head,
					 list) {
			if (fdir->state == IAVF_FDIR_FLTR_DEL_PENDING) {
				if (del_fltr->status == VIRTCHNL_FDIR_SUCCESS) {
					dev_info(&adapter->pdev->dev, "Flow Director filter with location %u is deleted\n",
						 fdir->loc);
					list_del(&fdir->list);
					kfree(fdir);
					adapter->fdir_active_fltr--;
				} else {
					fdir->state = IAVF_FDIR_FLTR_ACTIVE;
					dev_info(&adapter->pdev->dev, "Failed to delete Flow Director filter with status: %d\n",
						 del_fltr->status);
					iavf_print_fdir_fltr(adapter, fdir);
				}
			}
		}
		spin_unlock_bh(&adapter->fdir_fltr_lock);
		}
		break;
	case VIRTCHNL_OP_ADD_RSS_CFG: {
		struct iavf_adv_rss *rss;

		spin_lock_bh(&adapter->adv_rss_lock);
		list_for_each_entry(rss, &adapter->adv_rss_list_head, list) {
			if (rss->state == IAVF_ADV_RSS_ADD_PENDING) {
				iavf_print_adv_rss_cfg(adapter, rss,
						       "Input set change for",
						       "successful");
				rss->state = IAVF_ADV_RSS_ACTIVE;
			}
		}
		spin_unlock_bh(&adapter->adv_rss_lock);
		}
		break;
	case VIRTCHNL_OP_DEL_RSS_CFG: {
		struct iavf_adv_rss *rss, *rss_tmp;

		spin_lock_bh(&adapter->adv_rss_lock);
		list_for_each_entry_safe(rss, rss_tmp,
					 &adapter->adv_rss_list_head, list) {
			if (rss->state == IAVF_ADV_RSS_DEL_PENDING) {
				list_del(&rss->list);
				kfree(rss);
			}
		}
		spin_unlock_bh(&adapter->adv_rss_lock);
		}
		break;
	case VIRTCHNL_OP_ENABLE_VLAN_STRIPPING:
		/* PF enabled vlan strip on this VF.
		 * Update netdev->features if needed to be in sync with ethtool.
		 */
		if (!v_retval)
			iavf_netdev_features_vlan_strip_set(netdev, true);
		break;
	case VIRTCHNL_OP_DISABLE_VLAN_STRIPPING:
		/* PF disabled vlan strip on this VF.
		 * Update netdev->features if needed to be in sync with ethtool.
		 */
		if (!v_retval)
			iavf_netdev_features_vlan_strip_set(netdev, false);
		break;
	default:
		if (adapter->current_op && (v_opcode != adapter->current_op))
			dev_warn(&adapter->pdev->dev, "Expected response %d from PF, received %d\n",
				 adapter->current_op, v_opcode);
		break;
	} /* switch v_opcode */
	adapter->current_op = VIRTCHNL_OP_UNKNOWN;
}<|MERGE_RESOLUTION|>--- conflicted
+++ resolved
@@ -1778,23 +1778,7 @@
 
 		spin_unlock_bh(&adapter->mac_vlan_list_lock);
 		iavf_process_config(adapter);
-<<<<<<< HEAD
-
-		/* unlock crit_lock before acquiring rtnl_lock as other
-		 * processes holding rtnl_lock could be waiting for the same
-		 * crit_lock
-		 */
-		mutex_unlock(&adapter->crit_lock);
-		rtnl_lock();
-		netdev_update_features(adapter->netdev);
-		rtnl_unlock();
-		if (iavf_lock_timeout(&adapter->crit_lock, 10000))
-			dev_warn(&adapter->pdev->dev, "failed to acquire crit_lock in %s\n",
-				 __FUNCTION__);
-
-=======
 		adapter->flags |= IAVF_FLAG_SETUP_NETDEV_FEATURES;
->>>>>>> e16cdba0
 		}
 		break;
 	case VIRTCHNL_OP_ENABLE_QUEUES:
