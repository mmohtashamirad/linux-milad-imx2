/*
 * Virtual network driver for conversing with remote driver backends.
 *
 * Copyright (c) 2002-2005, K A Fraser
 * Copyright (c) 2005, XenSource Ltd
 *
 * This program is free software; you can redistribute it and/or
 * modify it under the terms of the GNU General Public License version 2
 * as published by the Free Software Foundation; or, when distributed
 * separately from the Linux kernel or incorporated into other
 * software packages, subject to the following license:
 *
 * Permission is hereby granted, free of charge, to any person obtaining a copy
 * of this source file (the "Software"), to deal in the Software without
 * restriction, including without limitation the rights to use, copy, modify,
 * merge, publish, distribute, sublicense, and/or sell copies of the Software,
 * and to permit persons to whom the Software is furnished to do so, subject to
 * the following conditions:
 *
 * The above copyright notice and this permission notice shall be included in
 * all copies or substantial portions of the Software.
 *
 * THE SOFTWARE IS PROVIDED "AS IS", WITHOUT WARRANTY OF ANY KIND, EXPRESS OR
 * IMPLIED, INCLUDING BUT NOT LIMITED TO THE WARRANTIES OF MERCHANTABILITY,
 * FITNESS FOR A PARTICULAR PURPOSE AND NONINFRINGEMENT. IN NO EVENT SHALL THE
 * AUTHORS OR COPYRIGHT HOLDERS BE LIABLE FOR ANY CLAIM, DAMAGES OR OTHER
 * LIABILITY, WHETHER IN AN ACTION OF CONTRACT, TORT OR OTHERWISE, ARISING
 * FROM, OUT OF OR IN CONNECTION WITH THE SOFTWARE OR THE USE OR OTHER DEALINGS
 * IN THE SOFTWARE.
 */

#define pr_fmt(fmt) KBUILD_MODNAME ": " fmt

#include <linux/module.h>
#include <linux/kernel.h>
#include <linux/netdevice.h>
#include <linux/etherdevice.h>
#include <linux/skbuff.h>
#include <linux/ethtool.h>
#include <linux/if_ether.h>
#include <net/tcp.h>
#include <linux/udp.h>
#include <linux/moduleparam.h>
#include <linux/mm.h>
#include <linux/slab.h>
#include <net/ip.h>
#include <linux/bpf.h>
#include <net/page_pool.h>
#include <linux/bpf_trace.h>

#include <xen/xen.h>
#include <xen/xenbus.h>
#include <xen/events.h>
#include <xen/page.h>
#include <xen/platform_pci.h>
#include <xen/grant_table.h>

#include <xen/interface/io/netif.h>
#include <xen/interface/memory.h>
#include <xen/interface/grant_table.h>

/* Module parameters */
#define MAX_QUEUES_DEFAULT 8
static unsigned int xennet_max_queues;
module_param_named(max_queues, xennet_max_queues, uint, 0644);
MODULE_PARM_DESC(max_queues,
		 "Maximum number of queues per virtual interface");

#define XENNET_TIMEOUT  (5 * HZ)

static const struct ethtool_ops xennet_ethtool_ops;

struct netfront_cb {
	int pull_to;
};

#define NETFRONT_SKB_CB(skb)	((struct netfront_cb *)((skb)->cb))

#define RX_COPY_THRESHOLD 256

#define GRANT_INVALID_REF	0

#define NET_TX_RING_SIZE __CONST_RING_SIZE(xen_netif_tx, XEN_PAGE_SIZE)
#define NET_RX_RING_SIZE __CONST_RING_SIZE(xen_netif_rx, XEN_PAGE_SIZE)

/* Minimum number of Rx slots (includes slot for GSO metadata). */
#define NET_RX_SLOTS_MIN (XEN_NETIF_NR_SLOTS_MIN + 1)

/* Queue name is interface name with "-qNNN" appended */
#define QUEUE_NAME_SIZE (IFNAMSIZ + 6)

/* IRQ name is queue name with "-tx" or "-rx" appended */
#define IRQ_NAME_SIZE (QUEUE_NAME_SIZE + 3)

static DECLARE_WAIT_QUEUE_HEAD(module_wq);

struct netfront_stats {
	u64			packets;
	u64			bytes;
	struct u64_stats_sync	syncp;
};

struct netfront_info;

struct netfront_queue {
	unsigned int id; /* Queue ID, 0-based */
	char name[QUEUE_NAME_SIZE]; /* DEVNAME-qN */
	struct netfront_info *info;

	struct bpf_prog __rcu *xdp_prog;

	struct napi_struct napi;

	/* Split event channels support, tx_* == rx_* when using
	 * single event channel.
	 */
	unsigned int tx_evtchn, rx_evtchn;
	unsigned int tx_irq, rx_irq;
	/* Only used when split event channels support is enabled */
	char tx_irq_name[IRQ_NAME_SIZE]; /* DEVNAME-qN-tx */
	char rx_irq_name[IRQ_NAME_SIZE]; /* DEVNAME-qN-rx */

	spinlock_t   tx_lock;
	struct xen_netif_tx_front_ring tx;
	int tx_ring_ref;

	/*
	 * {tx,rx}_skbs store outstanding skbuffs. Free tx_skb entries
	 * are linked from tx_skb_freelist through tx_link.
	 */
	struct sk_buff *tx_skbs[NET_TX_RING_SIZE];
	unsigned short tx_link[NET_TX_RING_SIZE];
#define TX_LINK_NONE 0xffff
#define TX_PENDING   0xfffe
	grant_ref_t gref_tx_head;
	grant_ref_t grant_tx_ref[NET_TX_RING_SIZE];
	struct page *grant_tx_page[NET_TX_RING_SIZE];
	unsigned tx_skb_freelist;
	unsigned int tx_pend_queue;

	spinlock_t   rx_lock ____cacheline_aligned_in_smp;
	struct xen_netif_rx_front_ring rx;
	int rx_ring_ref;

	struct timer_list rx_refill_timer;

	struct sk_buff *rx_skbs[NET_RX_RING_SIZE];
	grant_ref_t gref_rx_head;
	grant_ref_t grant_rx_ref[NET_RX_RING_SIZE];

	unsigned int rx_rsp_unconsumed;
	spinlock_t rx_cons_lock;

	struct page_pool *page_pool;
	struct xdp_rxq_info xdp_rxq;
};

struct netfront_info {
	struct list_head list;
	struct net_device *netdev;

	struct xenbus_device *xbdev;

	/* Multi-queue support */
	struct netfront_queue *queues;

	/* Statistics */
	struct netfront_stats __percpu *rx_stats;
	struct netfront_stats __percpu *tx_stats;

	/* XDP state */
	bool netback_has_xdp_headroom;
	bool netfront_xdp_enabled;

	/* Is device behaving sane? */
	bool broken;

	atomic_t rx_gso_checksum_fixup;
};

struct netfront_rx_info {
	struct xen_netif_rx_response rx;
	struct xen_netif_extra_info extras[XEN_NETIF_EXTRA_TYPE_MAX - 1];
};

/*
 * Access macros for acquiring freeing slots in tx_skbs[].
 */

static void add_id_to_list(unsigned *head, unsigned short *list,
			   unsigned short id)
{
	list[id] = *head;
	*head = id;
}

static unsigned short get_id_from_list(unsigned *head, unsigned short *list)
{
	unsigned int id = *head;

	if (id != TX_LINK_NONE) {
		*head = list[id];
		list[id] = TX_LINK_NONE;
	}
	return id;
}

static int xennet_rxidx(RING_IDX idx)
{
	return idx & (NET_RX_RING_SIZE - 1);
}

static struct sk_buff *xennet_get_rx_skb(struct netfront_queue *queue,
					 RING_IDX ri)
{
	int i = xennet_rxidx(ri);
	struct sk_buff *skb = queue->rx_skbs[i];
	queue->rx_skbs[i] = NULL;
	return skb;
}

static grant_ref_t xennet_get_rx_ref(struct netfront_queue *queue,
					    RING_IDX ri)
{
	int i = xennet_rxidx(ri);
	grant_ref_t ref = queue->grant_rx_ref[i];
	queue->grant_rx_ref[i] = GRANT_INVALID_REF;
	return ref;
}

#ifdef CONFIG_SYSFS
static const struct attribute_group xennet_dev_group;
#endif

static bool xennet_can_sg(struct net_device *dev)
{
	return dev->features & NETIF_F_SG;
}


static void rx_refill_timeout(struct timer_list *t)
{
	struct netfront_queue *queue = from_timer(queue, t, rx_refill_timer);
	napi_schedule(&queue->napi);
}

static int netfront_tx_slot_available(struct netfront_queue *queue)
{
	return (queue->tx.req_prod_pvt - queue->tx.rsp_cons) <
		(NET_TX_RING_SIZE - XEN_NETIF_NR_SLOTS_MIN - 1);
}

static void xennet_maybe_wake_tx(struct netfront_queue *queue)
{
	struct net_device *dev = queue->info->netdev;
	struct netdev_queue *dev_queue = netdev_get_tx_queue(dev, queue->id);

	if (unlikely(netif_tx_queue_stopped(dev_queue)) &&
	    netfront_tx_slot_available(queue) &&
	    likely(netif_running(dev)))
		netif_tx_wake_queue(netdev_get_tx_queue(dev, queue->id));
}


static struct sk_buff *xennet_alloc_one_rx_buffer(struct netfront_queue *queue)
{
	struct sk_buff *skb;
	struct page *page;

	skb = __netdev_alloc_skb(queue->info->netdev,
				 RX_COPY_THRESHOLD + NET_IP_ALIGN,
				 GFP_ATOMIC | __GFP_NOWARN);
	if (unlikely(!skb))
		return NULL;

	page = page_pool_dev_alloc_pages(queue->page_pool);
	if (unlikely(!page)) {
		kfree_skb(skb);
		return NULL;
	}
	skb_add_rx_frag(skb, 0, page, 0, 0, PAGE_SIZE);

	/* Align ip header to a 16 bytes boundary */
	skb_reserve(skb, NET_IP_ALIGN);
	skb->dev = queue->info->netdev;

	return skb;
}


static void xennet_alloc_rx_buffers(struct netfront_queue *queue)
{
	RING_IDX req_prod = queue->rx.req_prod_pvt;
	int notify;
	int err = 0;

	if (unlikely(!netif_carrier_ok(queue->info->netdev)))
		return;

	for (req_prod = queue->rx.req_prod_pvt;
	     req_prod - queue->rx.rsp_cons < NET_RX_RING_SIZE;
	     req_prod++) {
		struct sk_buff *skb;
		unsigned short id;
		grant_ref_t ref;
		struct page *page;
		struct xen_netif_rx_request *req;

		skb = xennet_alloc_one_rx_buffer(queue);
		if (!skb) {
			err = -ENOMEM;
			break;
		}

		id = xennet_rxidx(req_prod);

		BUG_ON(queue->rx_skbs[id]);
		queue->rx_skbs[id] = skb;

		ref = gnttab_claim_grant_reference(&queue->gref_rx_head);
		WARN_ON_ONCE(IS_ERR_VALUE((unsigned long)(int)ref));
		queue->grant_rx_ref[id] = ref;

		page = skb_frag_page(&skb_shinfo(skb)->frags[0]);

		req = RING_GET_REQUEST(&queue->rx, req_prod);
		gnttab_page_grant_foreign_access_ref_one(ref,
							 queue->info->xbdev->otherend_id,
							 page,
							 0);
		req->id = id;
		req->gref = ref;
	}

	queue->rx.req_prod_pvt = req_prod;

	/* Try again later if there are not enough requests or skb allocation
	 * failed.
	 * Enough requests is quantified as the sum of newly created slots and
	 * the unconsumed slots at the backend.
	 */
	if (req_prod - queue->rx.rsp_cons < NET_RX_SLOTS_MIN ||
	    unlikely(err)) {
		mod_timer(&queue->rx_refill_timer, jiffies + (HZ/10));
		return;
	}

	RING_PUSH_REQUESTS_AND_CHECK_NOTIFY(&queue->rx, notify);
	if (notify)
		notify_remote_via_irq(queue->rx_irq);
}

static int xennet_open(struct net_device *dev)
{
	struct netfront_info *np = netdev_priv(dev);
	unsigned int num_queues = dev->real_num_tx_queues;
	unsigned int i = 0;
	struct netfront_queue *queue = NULL;

	if (!np->queues || np->broken)
		return -ENODEV;

	for (i = 0; i < num_queues; ++i) {
		queue = &np->queues[i];
		napi_enable(&queue->napi);

		spin_lock_bh(&queue->rx_lock);
		if (netif_carrier_ok(dev)) {
			xennet_alloc_rx_buffers(queue);
			queue->rx.sring->rsp_event = queue->rx.rsp_cons + 1;
			if (RING_HAS_UNCONSUMED_RESPONSES(&queue->rx))
				napi_schedule(&queue->napi);
		}
		spin_unlock_bh(&queue->rx_lock);
	}

	netif_tx_start_all_queues(dev);

	return 0;
}

static bool xennet_tx_buf_gc(struct netfront_queue *queue)
{
	RING_IDX cons, prod;
	unsigned short id;
	struct sk_buff *skb;
	bool more_to_do;
	bool work_done = false;
	const struct device *dev = &queue->info->netdev->dev;

	BUG_ON(!netif_carrier_ok(queue->info->netdev));

	do {
		prod = queue->tx.sring->rsp_prod;
		if (RING_RESPONSE_PROD_OVERFLOW(&queue->tx, prod)) {
			dev_alert(dev, "Illegal number of responses %u\n",
				  prod - queue->tx.rsp_cons);
			goto err;
		}
		rmb(); /* Ensure we see responses up to 'rp'. */

		for (cons = queue->tx.rsp_cons; cons != prod; cons++) {
			struct xen_netif_tx_response txrsp;

			work_done = true;

			RING_COPY_RESPONSE(&queue->tx, cons, &txrsp);
			if (txrsp.status == XEN_NETIF_RSP_NULL)
				continue;

			id = txrsp.id;
			if (id >= RING_SIZE(&queue->tx)) {
				dev_alert(dev,
					  "Response has incorrect id (%u)\n",
					  id);
				goto err;
			}
			if (queue->tx_link[id] != TX_PENDING) {
				dev_alert(dev,
					  "Response for inactive request\n");
				goto err;
			}

			queue->tx_link[id] = TX_LINK_NONE;
			skb = queue->tx_skbs[id];
			queue->tx_skbs[id] = NULL;
			if (unlikely(!gnttab_end_foreign_access_ref(
				queue->grant_tx_ref[id], GNTMAP_readonly))) {
				dev_alert(dev,
					  "Grant still in use by backend domain\n");
				goto err;
			}
			gnttab_release_grant_reference(
				&queue->gref_tx_head, queue->grant_tx_ref[id]);
			queue->grant_tx_ref[id] = GRANT_INVALID_REF;
			queue->grant_tx_page[id] = NULL;
			add_id_to_list(&queue->tx_skb_freelist, queue->tx_link, id);
			dev_kfree_skb_irq(skb);
		}

		queue->tx.rsp_cons = prod;

		RING_FINAL_CHECK_FOR_RESPONSES(&queue->tx, more_to_do);
	} while (more_to_do);

	xennet_maybe_wake_tx(queue);

	return work_done;

 err:
	queue->info->broken = true;
	dev_alert(dev, "Disabled for further use\n");

	return work_done;
}

struct xennet_gnttab_make_txreq {
	struct netfront_queue *queue;
	struct sk_buff *skb;
	struct page *page;
	struct xen_netif_tx_request *tx;      /* Last request on ring page */
	struct xen_netif_tx_request tx_local; /* Last request local copy*/
	unsigned int size;
};

static void xennet_tx_setup_grant(unsigned long gfn, unsigned int offset,
				  unsigned int len, void *data)
{
	struct xennet_gnttab_make_txreq *info = data;
	unsigned int id;
	struct xen_netif_tx_request *tx;
	grant_ref_t ref;
	/* convenient aliases */
	struct page *page = info->page;
	struct netfront_queue *queue = info->queue;
	struct sk_buff *skb = info->skb;

	id = get_id_from_list(&queue->tx_skb_freelist, queue->tx_link);
	tx = RING_GET_REQUEST(&queue->tx, queue->tx.req_prod_pvt++);
	ref = gnttab_claim_grant_reference(&queue->gref_tx_head);
	WARN_ON_ONCE(IS_ERR_VALUE((unsigned long)(int)ref));

	gnttab_grant_foreign_access_ref(ref, queue->info->xbdev->otherend_id,
					gfn, GNTMAP_readonly);

	queue->tx_skbs[id] = skb;
	queue->grant_tx_page[id] = page;
	queue->grant_tx_ref[id] = ref;

	info->tx_local.id = id;
	info->tx_local.gref = ref;
	info->tx_local.offset = offset;
	info->tx_local.size = len;
	info->tx_local.flags = 0;

	*tx = info->tx_local;

	/*
	 * Put the request in the pending queue, it will be set to be pending
	 * when the producer index is about to be raised.
	 */
	add_id_to_list(&queue->tx_pend_queue, queue->tx_link, id);

	info->tx = tx;
	info->size += info->tx_local.size;
}

static struct xen_netif_tx_request *xennet_make_first_txreq(
	struct xennet_gnttab_make_txreq *info,
	unsigned int offset, unsigned int len)
{
	info->size = 0;

	gnttab_for_one_grant(info->page, offset, len, xennet_tx_setup_grant, info);

	return info->tx;
}

static void xennet_make_one_txreq(unsigned long gfn, unsigned int offset,
				  unsigned int len, void *data)
{
	struct xennet_gnttab_make_txreq *info = data;

	info->tx->flags |= XEN_NETTXF_more_data;
	skb_get(info->skb);
	xennet_tx_setup_grant(gfn, offset, len, data);
}

static void xennet_make_txreqs(
	struct xennet_gnttab_make_txreq *info,
	struct page *page,
	unsigned int offset, unsigned int len)
{
	/* Skip unused frames from start of page */
	page += offset >> PAGE_SHIFT;
	offset &= ~PAGE_MASK;

	while (len) {
		info->page = page;
		info->size = 0;

		gnttab_foreach_grant_in_range(page, offset, len,
					      xennet_make_one_txreq,
					      info);

		page++;
		offset = 0;
		len -= info->size;
	}
}

/*
 * Count how many ring slots are required to send this skb. Each frag
 * might be a compound page.
 */
static int xennet_count_skb_slots(struct sk_buff *skb)
{
	int i, frags = skb_shinfo(skb)->nr_frags;
	int slots;

	slots = gnttab_count_grant(offset_in_page(skb->data),
				   skb_headlen(skb));

	for (i = 0; i < frags; i++) {
		skb_frag_t *frag = skb_shinfo(skb)->frags + i;
		unsigned long size = skb_frag_size(frag);
		unsigned long offset = skb_frag_off(frag);

		/* Skip unused frames from start of page */
		offset &= ~PAGE_MASK;

		slots += gnttab_count_grant(offset, size);
	}

	return slots;
}

static u16 xennet_select_queue(struct net_device *dev, struct sk_buff *skb,
			       struct net_device *sb_dev)
{
	unsigned int num_queues = dev->real_num_tx_queues;
	u32 hash;
	u16 queue_idx;

	/* First, check if there is only one queue */
	if (num_queues == 1) {
		queue_idx = 0;
	} else {
		hash = skb_get_hash(skb);
		queue_idx = hash % num_queues;
	}

	return queue_idx;
}

static void xennet_mark_tx_pending(struct netfront_queue *queue)
{
	unsigned int i;

	while ((i = get_id_from_list(&queue->tx_pend_queue, queue->tx_link)) !=
	       TX_LINK_NONE)
		queue->tx_link[i] = TX_PENDING;
}

static int xennet_xdp_xmit_one(struct net_device *dev,
			       struct netfront_queue *queue,
			       struct xdp_frame *xdpf)
{
	struct netfront_info *np = netdev_priv(dev);
	struct netfront_stats *tx_stats = this_cpu_ptr(np->tx_stats);
	struct xennet_gnttab_make_txreq info = {
		.queue = queue,
		.skb = NULL,
		.page = virt_to_page(xdpf->data),
	};
	int notify;

	xennet_make_first_txreq(&info,
				offset_in_page(xdpf->data),
				xdpf->len);

	xennet_mark_tx_pending(queue);

	RING_PUSH_REQUESTS_AND_CHECK_NOTIFY(&queue->tx, notify);
	if (notify)
		notify_remote_via_irq(queue->tx_irq);

	u64_stats_update_begin(&tx_stats->syncp);
	tx_stats->bytes += xdpf->len;
	tx_stats->packets++;
	u64_stats_update_end(&tx_stats->syncp);

	xennet_tx_buf_gc(queue);

	return 0;
}

static int xennet_xdp_xmit(struct net_device *dev, int n,
			   struct xdp_frame **frames, u32 flags)
{
	unsigned int num_queues = dev->real_num_tx_queues;
	struct netfront_info *np = netdev_priv(dev);
	struct netfront_queue *queue = NULL;
	unsigned long irq_flags;
	int nxmit = 0;
	int i;

	if (unlikely(np->broken))
		return -ENODEV;
	if (unlikely(flags & ~XDP_XMIT_FLAGS_MASK))
		return -EINVAL;

	queue = &np->queues[smp_processor_id() % num_queues];

	spin_lock_irqsave(&queue->tx_lock, irq_flags);
	for (i = 0; i < n; i++) {
		struct xdp_frame *xdpf = frames[i];

		if (!xdpf)
			continue;
		if (xennet_xdp_xmit_one(dev, queue, xdpf))
			break;
		nxmit++;
	}
	spin_unlock_irqrestore(&queue->tx_lock, irq_flags);

	return nxmit;
}


#define MAX_XEN_SKB_FRAGS (65536 / XEN_PAGE_SIZE + 1)

static netdev_tx_t xennet_start_xmit(struct sk_buff *skb, struct net_device *dev)
{
	struct netfront_info *np = netdev_priv(dev);
	struct netfront_stats *tx_stats = this_cpu_ptr(np->tx_stats);
	struct xen_netif_tx_request *first_tx;
	unsigned int i;
	int notify;
	int slots;
	struct page *page;
	unsigned int offset;
	unsigned int len;
	unsigned long flags;
	struct netfront_queue *queue = NULL;
	struct xennet_gnttab_make_txreq info = { };
	unsigned int num_queues = dev->real_num_tx_queues;
	u16 queue_index;
	struct sk_buff *nskb;

	/* Drop the packet if no queues are set up */
	if (num_queues < 1)
		goto drop;
	if (unlikely(np->broken))
		goto drop;
	/* Determine which queue to transmit this SKB on */
	queue_index = skb_get_queue_mapping(skb);
	queue = &np->queues[queue_index];

	/* If skb->len is too big for wire format, drop skb and alert
	 * user about misconfiguration.
	 */
	if (unlikely(skb->len > XEN_NETIF_MAX_TX_SIZE)) {
		net_alert_ratelimited(
			"xennet: skb->len = %u, too big for wire format\n",
			skb->len);
		goto drop;
	}

	slots = xennet_count_skb_slots(skb);
	if (unlikely(slots > MAX_XEN_SKB_FRAGS + 1)) {
		net_dbg_ratelimited("xennet: skb rides the rocket: %d slots, %d bytes\n",
				    slots, skb->len);
		if (skb_linearize(skb))
			goto drop;
	}

	page = virt_to_page(skb->data);
	offset = offset_in_page(skb->data);

	/* The first req should be at least ETH_HLEN size or the packet will be
	 * dropped by netback.
	 */
	if (unlikely(PAGE_SIZE - offset < ETH_HLEN)) {
		nskb = skb_copy(skb, GFP_ATOMIC);
		if (!nskb)
			goto drop;
		dev_consume_skb_any(skb);
		skb = nskb;
		page = virt_to_page(skb->data);
		offset = offset_in_page(skb->data);
	}

	len = skb_headlen(skb);

	spin_lock_irqsave(&queue->tx_lock, flags);

	if (unlikely(!netif_carrier_ok(dev) ||
		     (slots > 1 && !xennet_can_sg(dev)) ||
		     netif_needs_gso(skb, netif_skb_features(skb)))) {
		spin_unlock_irqrestore(&queue->tx_lock, flags);
		goto drop;
	}

	/* First request for the linear area. */
	info.queue = queue;
	info.skb = skb;
	info.page = page;
	first_tx = xennet_make_first_txreq(&info, offset, len);
	offset += info.tx_local.size;
	if (offset == PAGE_SIZE) {
		page++;
		offset = 0;
	}
	len -= info.tx_local.size;

	if (skb->ip_summed == CHECKSUM_PARTIAL)
		/* local packet? */
		first_tx->flags |= XEN_NETTXF_csum_blank |
				   XEN_NETTXF_data_validated;
	else if (skb->ip_summed == CHECKSUM_UNNECESSARY)
		/* remote but checksummed. */
		first_tx->flags |= XEN_NETTXF_data_validated;

	/* Optional extra info after the first request. */
	if (skb_shinfo(skb)->gso_size) {
		struct xen_netif_extra_info *gso;

		gso = (struct xen_netif_extra_info *)
			RING_GET_REQUEST(&queue->tx, queue->tx.req_prod_pvt++);

		first_tx->flags |= XEN_NETTXF_extra_info;

		gso->u.gso.size = skb_shinfo(skb)->gso_size;
		gso->u.gso.type = (skb_shinfo(skb)->gso_type & SKB_GSO_TCPV6) ?
			XEN_NETIF_GSO_TYPE_TCPV6 :
			XEN_NETIF_GSO_TYPE_TCPV4;
		gso->u.gso.pad = 0;
		gso->u.gso.features = 0;

		gso->type = XEN_NETIF_EXTRA_TYPE_GSO;
		gso->flags = 0;
	}

	/* Requests for the rest of the linear area. */
	xennet_make_txreqs(&info, page, offset, len);

	/* Requests for all the frags. */
	for (i = 0; i < skb_shinfo(skb)->nr_frags; i++) {
		skb_frag_t *frag = &skb_shinfo(skb)->frags[i];
		xennet_make_txreqs(&info, skb_frag_page(frag),
					skb_frag_off(frag),
					skb_frag_size(frag));
	}

	/* First request has the packet length. */
	first_tx->size = skb->len;

	/* timestamp packet in software */
	skb_tx_timestamp(skb);

	xennet_mark_tx_pending(queue);

	RING_PUSH_REQUESTS_AND_CHECK_NOTIFY(&queue->tx, notify);
	if (notify)
		notify_remote_via_irq(queue->tx_irq);

	u64_stats_update_begin(&tx_stats->syncp);
	tx_stats->bytes += skb->len;
	tx_stats->packets++;
	u64_stats_update_end(&tx_stats->syncp);

	/* Note: It is not safe to access skb after xennet_tx_buf_gc()! */
	xennet_tx_buf_gc(queue);

	if (!netfront_tx_slot_available(queue))
		netif_tx_stop_queue(netdev_get_tx_queue(dev, queue->id));

	spin_unlock_irqrestore(&queue->tx_lock, flags);

	return NETDEV_TX_OK;

 drop:
	dev->stats.tx_dropped++;
	dev_kfree_skb_any(skb);
	return NETDEV_TX_OK;
}

static int xennet_close(struct net_device *dev)
{
	struct netfront_info *np = netdev_priv(dev);
	unsigned int num_queues = dev->real_num_tx_queues;
	unsigned int i;
	struct netfront_queue *queue;
	netif_tx_stop_all_queues(np->netdev);
	for (i = 0; i < num_queues; ++i) {
		queue = &np->queues[i];
		napi_disable(&queue->napi);
	}
	return 0;
}

<<<<<<< HEAD
=======
static void xennet_destroy_queues(struct netfront_info *info)
{
	unsigned int i;

	for (i = 0; i < info->netdev->real_num_tx_queues; i++) {
		struct netfront_queue *queue = &info->queues[i];

		if (netif_running(info->netdev))
			napi_disable(&queue->napi);
		netif_napi_del(&queue->napi);
	}

	kfree(info->queues);
	info->queues = NULL;
}

static void xennet_uninit(struct net_device *dev)
{
	struct netfront_info *np = netdev_priv(dev);
	xennet_destroy_queues(np);
}

>>>>>>> e16cdba0
static void xennet_set_rx_rsp_cons(struct netfront_queue *queue, RING_IDX val)
{
	unsigned long flags;

	spin_lock_irqsave(&queue->rx_cons_lock, flags);
	queue->rx.rsp_cons = val;
	queue->rx_rsp_unconsumed = RING_HAS_UNCONSUMED_RESPONSES(&queue->rx);
	spin_unlock_irqrestore(&queue->rx_cons_lock, flags);
}

static void xennet_move_rx_slot(struct netfront_queue *queue, struct sk_buff *skb,
				grant_ref_t ref)
{
	int new = xennet_rxidx(queue->rx.req_prod_pvt);

	BUG_ON(queue->rx_skbs[new]);
	queue->rx_skbs[new] = skb;
	queue->grant_rx_ref[new] = ref;
	RING_GET_REQUEST(&queue->rx, queue->rx.req_prod_pvt)->id = new;
	RING_GET_REQUEST(&queue->rx, queue->rx.req_prod_pvt)->gref = ref;
	queue->rx.req_prod_pvt++;
}

static int xennet_get_extras(struct netfront_queue *queue,
			     struct xen_netif_extra_info *extras,
			     RING_IDX rp)

{
	struct xen_netif_extra_info extra;
	struct device *dev = &queue->info->netdev->dev;
	RING_IDX cons = queue->rx.rsp_cons;
	int err = 0;

	do {
		struct sk_buff *skb;
		grant_ref_t ref;

		if (unlikely(cons + 1 == rp)) {
			if (net_ratelimit())
				dev_warn(dev, "Missing extra info\n");
			err = -EBADR;
			break;
		}

		RING_COPY_RESPONSE(&queue->rx, ++cons, &extra);

		if (unlikely(!extra.type ||
			     extra.type >= XEN_NETIF_EXTRA_TYPE_MAX)) {
			if (net_ratelimit())
				dev_warn(dev, "Invalid extra type: %d\n",
					 extra.type);
			err = -EINVAL;
		} else {
			extras[extra.type - 1] = extra;
		}

		skb = xennet_get_rx_skb(queue, cons);
		ref = xennet_get_rx_ref(queue, cons);
		xennet_move_rx_slot(queue, skb, ref);
	} while (extra.flags & XEN_NETIF_EXTRA_FLAG_MORE);

	xennet_set_rx_rsp_cons(queue, cons);
	return err;
}

static u32 xennet_run_xdp(struct netfront_queue *queue, struct page *pdata,
		   struct xen_netif_rx_response *rx, struct bpf_prog *prog,
		   struct xdp_buff *xdp, bool *need_xdp_flush)
{
	struct xdp_frame *xdpf;
	u32 len = rx->status;
	u32 act;
	int err;

	xdp_init_buff(xdp, XEN_PAGE_SIZE - XDP_PACKET_HEADROOM,
		      &queue->xdp_rxq);
	xdp_prepare_buff(xdp, page_address(pdata), XDP_PACKET_HEADROOM,
			 len, false);

	act = bpf_prog_run_xdp(prog, xdp);
	switch (act) {
	case XDP_TX:
		get_page(pdata);
		xdpf = xdp_convert_buff_to_frame(xdp);
		err = xennet_xdp_xmit(queue->info->netdev, 1, &xdpf, 0);
		if (unlikely(!err))
			xdp_return_frame_rx_napi(xdpf);
		else if (unlikely(err < 0))
			trace_xdp_exception(queue->info->netdev, prog, act);
		break;
	case XDP_REDIRECT:
		get_page(pdata);
		err = xdp_do_redirect(queue->info->netdev, xdp, prog);
		*need_xdp_flush = true;
		if (unlikely(err))
			trace_xdp_exception(queue->info->netdev, prog, act);
		break;
	case XDP_PASS:
	case XDP_DROP:
		break;

	case XDP_ABORTED:
		trace_xdp_exception(queue->info->netdev, prog, act);
		break;

	default:
		bpf_warn_invalid_xdp_action(act);
	}

	return act;
}

static int xennet_get_responses(struct netfront_queue *queue,
				struct netfront_rx_info *rinfo, RING_IDX rp,
				struct sk_buff_head *list,
				bool *need_xdp_flush)
{
	struct xen_netif_rx_response *rx = &rinfo->rx, rx_local;
	int max = XEN_NETIF_NR_SLOTS_MIN + (rx->status <= RX_COPY_THRESHOLD);
	RING_IDX cons = queue->rx.rsp_cons;
	struct sk_buff *skb = xennet_get_rx_skb(queue, cons);
	struct xen_netif_extra_info *extras = rinfo->extras;
	grant_ref_t ref = xennet_get_rx_ref(queue, cons);
	struct device *dev = &queue->info->netdev->dev;
	struct bpf_prog *xdp_prog;
	struct xdp_buff xdp;
	int slots = 1;
	int err = 0;
	u32 verdict;

	if (rx->flags & XEN_NETRXF_extra_info) {
		err = xennet_get_extras(queue, extras, rp);
		if (!err) {
			if (extras[XEN_NETIF_EXTRA_TYPE_XDP - 1].type) {
				struct xen_netif_extra_info *xdp;

				xdp = &extras[XEN_NETIF_EXTRA_TYPE_XDP - 1];
				rx->offset = xdp->u.xdp.headroom;
			}
		}
		cons = queue->rx.rsp_cons;
	}

	for (;;) {
		if (unlikely(rx->status < 0 ||
			     rx->offset + rx->status > XEN_PAGE_SIZE)) {
			if (net_ratelimit())
				dev_warn(dev, "rx->offset: %u, size: %d\n",
					 rx->offset, rx->status);
			xennet_move_rx_slot(queue, skb, ref);
			err = -EINVAL;
			goto next;
		}

		/*
		 * This definitely indicates a bug, either in this driver or in
		 * the backend driver. In future this should flag the bad
		 * situation to the system controller to reboot the backend.
		 */
		if (ref == GRANT_INVALID_REF) {
			if (net_ratelimit())
				dev_warn(dev, "Bad rx response id %d.\n",
					 rx->id);
			err = -EINVAL;
			goto next;
		}

		if (!gnttab_end_foreign_access_ref(ref, 0)) {
			dev_alert(dev,
				  "Grant still in use by backend domain\n");
			queue->info->broken = true;
			dev_alert(dev, "Disabled for further use\n");
			return -EINVAL;
		}

		gnttab_release_grant_reference(&queue->gref_rx_head, ref);

		rcu_read_lock();
		xdp_prog = rcu_dereference(queue->xdp_prog);
		if (xdp_prog) {
			if (!(rx->flags & XEN_NETRXF_more_data)) {
				/* currently only a single page contains data */
				verdict = xennet_run_xdp(queue,
							 skb_frag_page(&skb_shinfo(skb)->frags[0]),
							 rx, xdp_prog, &xdp, need_xdp_flush);
				if (verdict != XDP_PASS)
					err = -EINVAL;
			} else {
				/* drop the frame */
				err = -EINVAL;
			}
		}
		rcu_read_unlock();
next:
		__skb_queue_tail(list, skb);
		if (!(rx->flags & XEN_NETRXF_more_data))
			break;

		if (cons + slots == rp) {
			if (net_ratelimit())
				dev_warn(dev, "Need more slots\n");
			err = -ENOENT;
			break;
		}

		RING_COPY_RESPONSE(&queue->rx, cons + slots, &rx_local);
		rx = &rx_local;
		skb = xennet_get_rx_skb(queue, cons + slots);
		ref = xennet_get_rx_ref(queue, cons + slots);
		slots++;
	}

	if (unlikely(slots > max)) {
		if (net_ratelimit())
			dev_warn(dev, "Too many slots\n");
		err = -E2BIG;
	}

	if (unlikely(err))
		xennet_set_rx_rsp_cons(queue, cons + slots);

	return err;
}

static int xennet_set_skb_gso(struct sk_buff *skb,
			      struct xen_netif_extra_info *gso)
{
	if (!gso->u.gso.size) {
		if (net_ratelimit())
			pr_warn("GSO size must not be zero\n");
		return -EINVAL;
	}

	if (gso->u.gso.type != XEN_NETIF_GSO_TYPE_TCPV4 &&
	    gso->u.gso.type != XEN_NETIF_GSO_TYPE_TCPV6) {
		if (net_ratelimit())
			pr_warn("Bad GSO type %d\n", gso->u.gso.type);
		return -EINVAL;
	}

	skb_shinfo(skb)->gso_size = gso->u.gso.size;
	skb_shinfo(skb)->gso_type =
		(gso->u.gso.type == XEN_NETIF_GSO_TYPE_TCPV4) ?
		SKB_GSO_TCPV4 :
		SKB_GSO_TCPV6;

	/* Header must be checked, and gso_segs computed. */
	skb_shinfo(skb)->gso_type |= SKB_GSO_DODGY;
	skb_shinfo(skb)->gso_segs = 0;

	return 0;
}

static int xennet_fill_frags(struct netfront_queue *queue,
			     struct sk_buff *skb,
			     struct sk_buff_head *list)
{
	RING_IDX cons = queue->rx.rsp_cons;
	struct sk_buff *nskb;

	while ((nskb = __skb_dequeue(list))) {
		struct xen_netif_rx_response rx;
		skb_frag_t *nfrag = &skb_shinfo(nskb)->frags[0];

		RING_COPY_RESPONSE(&queue->rx, ++cons, &rx);

		if (skb_shinfo(skb)->nr_frags == MAX_SKB_FRAGS) {
			unsigned int pull_to = NETFRONT_SKB_CB(skb)->pull_to;

			BUG_ON(pull_to < skb_headlen(skb));
			__pskb_pull_tail(skb, pull_to - skb_headlen(skb));
		}
		if (unlikely(skb_shinfo(skb)->nr_frags >= MAX_SKB_FRAGS)) {
			xennet_set_rx_rsp_cons(queue,
					       ++cons + skb_queue_len(list));
			kfree_skb(nskb);
			return -ENOENT;
		}

		skb_add_rx_frag(skb, skb_shinfo(skb)->nr_frags,
				skb_frag_page(nfrag),
				rx.offset, rx.status, PAGE_SIZE);

		skb_shinfo(nskb)->nr_frags = 0;
		kfree_skb(nskb);
	}

	xennet_set_rx_rsp_cons(queue, cons);

	return 0;
}

static int checksum_setup(struct net_device *dev, struct sk_buff *skb)
{
	bool recalculate_partial_csum = false;

	/*
	 * A GSO SKB must be CHECKSUM_PARTIAL. However some buggy
	 * peers can fail to set NETRXF_csum_blank when sending a GSO
	 * frame. In this case force the SKB to CHECKSUM_PARTIAL and
	 * recalculate the partial checksum.
	 */
	if (skb->ip_summed != CHECKSUM_PARTIAL && skb_is_gso(skb)) {
		struct netfront_info *np = netdev_priv(dev);
		atomic_inc(&np->rx_gso_checksum_fixup);
		skb->ip_summed = CHECKSUM_PARTIAL;
		recalculate_partial_csum = true;
	}

	/* A non-CHECKSUM_PARTIAL SKB does not require setup. */
	if (skb->ip_summed != CHECKSUM_PARTIAL)
		return 0;

	return skb_checksum_setup(skb, recalculate_partial_csum);
}

static int handle_incoming_queue(struct netfront_queue *queue,
				 struct sk_buff_head *rxq)
{
	struct netfront_stats *rx_stats = this_cpu_ptr(queue->info->rx_stats);
	int packets_dropped = 0;
	struct sk_buff *skb;

	while ((skb = __skb_dequeue(rxq)) != NULL) {
		int pull_to = NETFRONT_SKB_CB(skb)->pull_to;

		if (pull_to > skb_headlen(skb))
			__pskb_pull_tail(skb, pull_to - skb_headlen(skb));

		/* Ethernet work: Delayed to here as it peeks the header. */
		skb->protocol = eth_type_trans(skb, queue->info->netdev);
		skb_reset_network_header(skb);

		if (checksum_setup(queue->info->netdev, skb)) {
			kfree_skb(skb);
			packets_dropped++;
			queue->info->netdev->stats.rx_errors++;
			continue;
		}

		u64_stats_update_begin(&rx_stats->syncp);
		rx_stats->packets++;
		rx_stats->bytes += skb->len;
		u64_stats_update_end(&rx_stats->syncp);

		/* Pass it up. */
		napi_gro_receive(&queue->napi, skb);
	}

	return packets_dropped;
}

static int xennet_poll(struct napi_struct *napi, int budget)
{
	struct netfront_queue *queue = container_of(napi, struct netfront_queue, napi);
	struct net_device *dev = queue->info->netdev;
	struct sk_buff *skb;
	struct netfront_rx_info rinfo;
	struct xen_netif_rx_response *rx = &rinfo.rx;
	struct xen_netif_extra_info *extras = rinfo.extras;
	RING_IDX i, rp;
	int work_done;
	struct sk_buff_head rxq;
	struct sk_buff_head errq;
	struct sk_buff_head tmpq;
	int err;
	bool need_xdp_flush = false;

	spin_lock(&queue->rx_lock);

	skb_queue_head_init(&rxq);
	skb_queue_head_init(&errq);
	skb_queue_head_init(&tmpq);

	rp = queue->rx.sring->rsp_prod;
	if (RING_RESPONSE_PROD_OVERFLOW(&queue->rx, rp)) {
		dev_alert(&dev->dev, "Illegal number of responses %u\n",
			  rp - queue->rx.rsp_cons);
		queue->info->broken = true;
		spin_unlock(&queue->rx_lock);
		return 0;
	}
	rmb(); /* Ensure we see queued responses up to 'rp'. */

	i = queue->rx.rsp_cons;
	work_done = 0;
	while ((i != rp) && (work_done < budget)) {
		RING_COPY_RESPONSE(&queue->rx, i, rx);
		memset(extras, 0, sizeof(rinfo.extras));

		err = xennet_get_responses(queue, &rinfo, rp, &tmpq,
					   &need_xdp_flush);

		if (unlikely(err)) {
			if (queue->info->broken) {
				spin_unlock(&queue->rx_lock);
				return 0;
			}
err:
			while ((skb = __skb_dequeue(&tmpq)))
				__skb_queue_tail(&errq, skb);
			dev->stats.rx_errors++;
			i = queue->rx.rsp_cons;
			continue;
		}

		skb = __skb_dequeue(&tmpq);

		if (extras[XEN_NETIF_EXTRA_TYPE_GSO - 1].type) {
			struct xen_netif_extra_info *gso;
			gso = &extras[XEN_NETIF_EXTRA_TYPE_GSO - 1];

			if (unlikely(xennet_set_skb_gso(skb, gso))) {
				__skb_queue_head(&tmpq, skb);
				xennet_set_rx_rsp_cons(queue,
						       queue->rx.rsp_cons +
						       skb_queue_len(&tmpq));
				goto err;
			}
		}

		NETFRONT_SKB_CB(skb)->pull_to = rx->status;
		if (NETFRONT_SKB_CB(skb)->pull_to > RX_COPY_THRESHOLD)
			NETFRONT_SKB_CB(skb)->pull_to = RX_COPY_THRESHOLD;

		skb_frag_off_set(&skb_shinfo(skb)->frags[0], rx->offset);
		skb_frag_size_set(&skb_shinfo(skb)->frags[0], rx->status);
		skb->data_len = rx->status;
		skb->len += rx->status;

		if (unlikely(xennet_fill_frags(queue, skb, &tmpq)))
			goto err;

		if (rx->flags & XEN_NETRXF_csum_blank)
			skb->ip_summed = CHECKSUM_PARTIAL;
		else if (rx->flags & XEN_NETRXF_data_validated)
			skb->ip_summed = CHECKSUM_UNNECESSARY;

		__skb_queue_tail(&rxq, skb);

		i = queue->rx.rsp_cons + 1;
		xennet_set_rx_rsp_cons(queue, i);
		work_done++;
	}
	if (need_xdp_flush)
		xdp_do_flush();

	__skb_queue_purge(&errq);

	work_done -= handle_incoming_queue(queue, &rxq);

	xennet_alloc_rx_buffers(queue);

	if (work_done < budget) {
		int more_to_do = 0;

		napi_complete_done(napi, work_done);

		RING_FINAL_CHECK_FOR_RESPONSES(&queue->rx, more_to_do);
		if (more_to_do)
			napi_schedule(napi);
	}

	spin_unlock(&queue->rx_lock);

	return work_done;
}

static int xennet_change_mtu(struct net_device *dev, int mtu)
{
	int max = xennet_can_sg(dev) ? XEN_NETIF_MAX_TX_SIZE : ETH_DATA_LEN;

	if (mtu > max)
		return -EINVAL;
	dev->mtu = mtu;
	return 0;
}

static void xennet_get_stats64(struct net_device *dev,
			       struct rtnl_link_stats64 *tot)
{
	struct netfront_info *np = netdev_priv(dev);
	int cpu;

	for_each_possible_cpu(cpu) {
		struct netfront_stats *rx_stats = per_cpu_ptr(np->rx_stats, cpu);
		struct netfront_stats *tx_stats = per_cpu_ptr(np->tx_stats, cpu);
		u64 rx_packets, rx_bytes, tx_packets, tx_bytes;
		unsigned int start;

		do {
			start = u64_stats_fetch_begin_irq(&tx_stats->syncp);
			tx_packets = tx_stats->packets;
			tx_bytes = tx_stats->bytes;
		} while (u64_stats_fetch_retry_irq(&tx_stats->syncp, start));

		do {
			start = u64_stats_fetch_begin_irq(&rx_stats->syncp);
			rx_packets = rx_stats->packets;
			rx_bytes = rx_stats->bytes;
		} while (u64_stats_fetch_retry_irq(&rx_stats->syncp, start));

		tot->rx_packets += rx_packets;
		tot->tx_packets += tx_packets;
		tot->rx_bytes   += rx_bytes;
		tot->tx_bytes   += tx_bytes;
	}

	tot->rx_errors  = dev->stats.rx_errors;
	tot->tx_dropped = dev->stats.tx_dropped;
}

static void xennet_release_tx_bufs(struct netfront_queue *queue)
{
	struct sk_buff *skb;
	int i;

	for (i = 0; i < NET_TX_RING_SIZE; i++) {
		/* Skip over entries which are actually freelist references */
		if (!queue->tx_skbs[i])
			continue;

		skb = queue->tx_skbs[i];
		queue->tx_skbs[i] = NULL;
		get_page(queue->grant_tx_page[i]);
		gnttab_end_foreign_access(queue->grant_tx_ref[i],
					  GNTMAP_readonly,
					  (unsigned long)page_address(queue->grant_tx_page[i]));
		queue->grant_tx_page[i] = NULL;
		queue->grant_tx_ref[i] = GRANT_INVALID_REF;
		add_id_to_list(&queue->tx_skb_freelist, queue->tx_link, i);
		dev_kfree_skb_irq(skb);
	}
}

static void xennet_release_rx_bufs(struct netfront_queue *queue)
{
	int id, ref;

	spin_lock_bh(&queue->rx_lock);

	for (id = 0; id < NET_RX_RING_SIZE; id++) {
		struct sk_buff *skb;
		struct page *page;

		skb = queue->rx_skbs[id];
		if (!skb)
			continue;

		ref = queue->grant_rx_ref[id];
		if (ref == GRANT_INVALID_REF)
			continue;

		page = skb_frag_page(&skb_shinfo(skb)->frags[0]);

		/* gnttab_end_foreign_access() needs a page ref until
		 * foreign access is ended (which may be deferred).
		 */
		get_page(page);
		gnttab_end_foreign_access(ref, 0,
					  (unsigned long)page_address(page));
		queue->grant_rx_ref[id] = GRANT_INVALID_REF;

		kfree_skb(skb);
	}

	spin_unlock_bh(&queue->rx_lock);
}

static netdev_features_t xennet_fix_features(struct net_device *dev,
	netdev_features_t features)
{
	struct netfront_info *np = netdev_priv(dev);

	if (features & NETIF_F_SG &&
	    !xenbus_read_unsigned(np->xbdev->otherend, "feature-sg", 0))
		features &= ~NETIF_F_SG;

	if (features & NETIF_F_IPV6_CSUM &&
	    !xenbus_read_unsigned(np->xbdev->otherend,
				  "feature-ipv6-csum-offload", 0))
		features &= ~NETIF_F_IPV6_CSUM;

	if (features & NETIF_F_TSO &&
	    !xenbus_read_unsigned(np->xbdev->otherend, "feature-gso-tcpv4", 0))
		features &= ~NETIF_F_TSO;

	if (features & NETIF_F_TSO6 &&
	    !xenbus_read_unsigned(np->xbdev->otherend, "feature-gso-tcpv6", 0))
		features &= ~NETIF_F_TSO6;

	return features;
}

static int xennet_set_features(struct net_device *dev,
	netdev_features_t features)
{
	if (!(features & NETIF_F_SG) && dev->mtu > ETH_DATA_LEN) {
		netdev_info(dev, "Reducing MTU because no SG offload");
		dev->mtu = ETH_DATA_LEN;
	}

	return 0;
}

static bool xennet_handle_tx(struct netfront_queue *queue, unsigned int *eoi)
{
	unsigned long flags;

	if (unlikely(queue->info->broken))
		return false;

	spin_lock_irqsave(&queue->tx_lock, flags);
	if (xennet_tx_buf_gc(queue))
		*eoi = 0;
	spin_unlock_irqrestore(&queue->tx_lock, flags);

	return true;
}

static irqreturn_t xennet_tx_interrupt(int irq, void *dev_id)
{
	unsigned int eoiflag = XEN_EOI_FLAG_SPURIOUS;

	if (likely(xennet_handle_tx(dev_id, &eoiflag)))
		xen_irq_lateeoi(irq, eoiflag);

	return IRQ_HANDLED;
}

static bool xennet_handle_rx(struct netfront_queue *queue, unsigned int *eoi)
{
	unsigned int work_queued;
	unsigned long flags;
<<<<<<< HEAD

	if (unlikely(queue->info->broken))
		return false;

=======

	if (unlikely(queue->info->broken))
		return false;

>>>>>>> e16cdba0
	spin_lock_irqsave(&queue->rx_cons_lock, flags);
	work_queued = RING_HAS_UNCONSUMED_RESPONSES(&queue->rx);
	if (work_queued > queue->rx_rsp_unconsumed) {
		queue->rx_rsp_unconsumed = work_queued;
		*eoi = 0;
	} else if (unlikely(work_queued < queue->rx_rsp_unconsumed)) {
		const struct device *dev = &queue->info->netdev->dev;

		spin_unlock_irqrestore(&queue->rx_cons_lock, flags);
		dev_alert(dev, "RX producer index going backwards\n");
		dev_alert(dev, "Disabled for further use\n");
		queue->info->broken = true;
		return false;
	}
	spin_unlock_irqrestore(&queue->rx_cons_lock, flags);

	if (likely(netif_carrier_ok(queue->info->netdev) && work_queued))
		napi_schedule(&queue->napi);

	return true;
}

static irqreturn_t xennet_rx_interrupt(int irq, void *dev_id)
{
	unsigned int eoiflag = XEN_EOI_FLAG_SPURIOUS;

	if (likely(xennet_handle_rx(dev_id, &eoiflag)))
		xen_irq_lateeoi(irq, eoiflag);

	return IRQ_HANDLED;
}

static irqreturn_t xennet_interrupt(int irq, void *dev_id)
{
	unsigned int eoiflag = XEN_EOI_FLAG_SPURIOUS;

	if (xennet_handle_tx(dev_id, &eoiflag) &&
	    xennet_handle_rx(dev_id, &eoiflag))
		xen_irq_lateeoi(irq, eoiflag);

	return IRQ_HANDLED;
}

#ifdef CONFIG_NET_POLL_CONTROLLER
static void xennet_poll_controller(struct net_device *dev)
{
	/* Poll each queue */
	struct netfront_info *info = netdev_priv(dev);
	unsigned int num_queues = dev->real_num_tx_queues;
	unsigned int i;

	if (info->broken)
		return;

	for (i = 0; i < num_queues; ++i)
		xennet_interrupt(0, &info->queues[i]);
}
#endif

#define NETBACK_XDP_HEADROOM_DISABLE	0
#define NETBACK_XDP_HEADROOM_ENABLE	1

static int talk_to_netback_xdp(struct netfront_info *np, int xdp)
{
	int err;
	unsigned short headroom;

	headroom = xdp ? XDP_PACKET_HEADROOM : 0;
	err = xenbus_printf(XBT_NIL, np->xbdev->nodename,
			    "xdp-headroom", "%hu",
			    headroom);
	if (err)
		pr_warn("Error writing xdp-headroom\n");

	return err;
}

static int xennet_xdp_set(struct net_device *dev, struct bpf_prog *prog,
			  struct netlink_ext_ack *extack)
{
	unsigned long max_mtu = XEN_PAGE_SIZE - XDP_PACKET_HEADROOM;
	struct netfront_info *np = netdev_priv(dev);
	struct bpf_prog *old_prog;
	unsigned int i, err;

	if (dev->mtu > max_mtu) {
		netdev_warn(dev, "XDP requires MTU less than %lu\n", max_mtu);
		return -EINVAL;
	}

	if (!np->netback_has_xdp_headroom)
		return 0;

	xenbus_switch_state(np->xbdev, XenbusStateReconfiguring);

	err = talk_to_netback_xdp(np, prog ? NETBACK_XDP_HEADROOM_ENABLE :
				  NETBACK_XDP_HEADROOM_DISABLE);
	if (err)
		return err;

	/* avoid the race with XDP headroom adjustment */
	wait_event(module_wq,
		   xenbus_read_driver_state(np->xbdev->otherend) ==
		   XenbusStateReconfigured);
	np->netfront_xdp_enabled = true;

	old_prog = rtnl_dereference(np->queues[0].xdp_prog);

	if (prog)
		bpf_prog_add(prog, dev->real_num_tx_queues);

	for (i = 0; i < dev->real_num_tx_queues; ++i)
		rcu_assign_pointer(np->queues[i].xdp_prog, prog);

	if (old_prog)
		for (i = 0; i < dev->real_num_tx_queues; ++i)
			bpf_prog_put(old_prog);

	xenbus_switch_state(np->xbdev, XenbusStateConnected);

	return 0;
}

static int xennet_xdp(struct net_device *dev, struct netdev_bpf *xdp)
{
	struct netfront_info *np = netdev_priv(dev);

	if (np->broken)
		return -ENODEV;

	switch (xdp->command) {
	case XDP_SETUP_PROG:
		return xennet_xdp_set(dev, xdp->prog, xdp->extack);
	default:
		return -EINVAL;
	}
}

static const struct net_device_ops xennet_netdev_ops = {
	.ndo_uninit          = xennet_uninit,
	.ndo_open            = xennet_open,
	.ndo_stop            = xennet_close,
	.ndo_start_xmit      = xennet_start_xmit,
	.ndo_change_mtu	     = xennet_change_mtu,
	.ndo_get_stats64     = xennet_get_stats64,
	.ndo_set_mac_address = eth_mac_addr,
	.ndo_validate_addr   = eth_validate_addr,
	.ndo_fix_features    = xennet_fix_features,
	.ndo_set_features    = xennet_set_features,
	.ndo_select_queue    = xennet_select_queue,
	.ndo_bpf            = xennet_xdp,
	.ndo_xdp_xmit	    = xennet_xdp_xmit,
#ifdef CONFIG_NET_POLL_CONTROLLER
	.ndo_poll_controller = xennet_poll_controller,
#endif
};

static void xennet_free_netdev(struct net_device *netdev)
{
	struct netfront_info *np = netdev_priv(netdev);

	free_percpu(np->rx_stats);
	free_percpu(np->tx_stats);
	free_netdev(netdev);
}

static struct net_device *xennet_create_dev(struct xenbus_device *dev)
{
	int err;
	struct net_device *netdev;
	struct netfront_info *np;

	netdev = alloc_etherdev_mq(sizeof(struct netfront_info), xennet_max_queues);
	if (!netdev)
		return ERR_PTR(-ENOMEM);

	np                   = netdev_priv(netdev);
	np->xbdev            = dev;

	np->queues = NULL;

	err = -ENOMEM;
	np->rx_stats = netdev_alloc_pcpu_stats(struct netfront_stats);
	if (np->rx_stats == NULL)
		goto exit;
	np->tx_stats = netdev_alloc_pcpu_stats(struct netfront_stats);
	if (np->tx_stats == NULL)
		goto exit;

	netdev->netdev_ops	= &xennet_netdev_ops;

	netdev->features        = NETIF_F_IP_CSUM | NETIF_F_RXCSUM |
				  NETIF_F_GSO_ROBUST;
	netdev->hw_features	= NETIF_F_SG |
				  NETIF_F_IPV6_CSUM |
				  NETIF_F_TSO | NETIF_F_TSO6;

	/*
         * Assume that all hw features are available for now. This set
         * will be adjusted by the call to netdev_update_features() in
         * xennet_connect() which is the earliest point where we can
         * negotiate with the backend regarding supported features.
         */
	netdev->features |= netdev->hw_features;

	netdev->ethtool_ops = &xennet_ethtool_ops;
	netdev->min_mtu = ETH_MIN_MTU;
	netdev->max_mtu = XEN_NETIF_MAX_TX_SIZE;
	SET_NETDEV_DEV(netdev, &dev->dev);

	np->netdev = netdev;
	np->netfront_xdp_enabled = false;

	netif_carrier_off(netdev);

	do {
		xenbus_switch_state(dev, XenbusStateInitialising);
		err = wait_event_timeout(module_wq,
				 xenbus_read_driver_state(dev->otherend) !=
				 XenbusStateClosed &&
				 xenbus_read_driver_state(dev->otherend) !=
				 XenbusStateUnknown, XENNET_TIMEOUT);
	} while (!err);

	return netdev;

 exit:
	xennet_free_netdev(netdev);
	return ERR_PTR(err);
}

/*
 * Entry point to this code when a new device is created.  Allocate the basic
 * structures and the ring buffers for communication with the backend, and
 * inform the backend of the appropriate details for those.
 */
static int netfront_probe(struct xenbus_device *dev,
			  const struct xenbus_device_id *id)
{
	int err;
	struct net_device *netdev;
	struct netfront_info *info;

	netdev = xennet_create_dev(dev);
	if (IS_ERR(netdev)) {
		err = PTR_ERR(netdev);
		xenbus_dev_fatal(dev, err, "creating netdev");
		return err;
	}

	info = netdev_priv(netdev);
	dev_set_drvdata(&dev->dev, info);
#ifdef CONFIG_SYSFS
	info->netdev->sysfs_groups[0] = &xennet_dev_group;
#endif

	return 0;
}

static void xennet_end_access(int ref, void *page)
{
	/* This frees the page as a side-effect */
	if (ref != GRANT_INVALID_REF)
		gnttab_end_foreign_access(ref, 0, (unsigned long)page);
}

static void xennet_disconnect_backend(struct netfront_info *info)
{
	unsigned int i = 0;
	unsigned int num_queues = info->netdev->real_num_tx_queues;

	netif_carrier_off(info->netdev);

	for (i = 0; i < num_queues && info->queues; ++i) {
		struct netfront_queue *queue = &info->queues[i];

		del_timer_sync(&queue->rx_refill_timer);

		if (queue->tx_irq && (queue->tx_irq == queue->rx_irq))
			unbind_from_irqhandler(queue->tx_irq, queue);
		if (queue->tx_irq && (queue->tx_irq != queue->rx_irq)) {
			unbind_from_irqhandler(queue->tx_irq, queue);
			unbind_from_irqhandler(queue->rx_irq, queue);
		}
		queue->tx_evtchn = queue->rx_evtchn = 0;
		queue->tx_irq = queue->rx_irq = 0;

		if (netif_running(info->netdev))
			napi_synchronize(&queue->napi);

		xennet_release_tx_bufs(queue);
		xennet_release_rx_bufs(queue);
		gnttab_free_grant_references(queue->gref_tx_head);
		gnttab_free_grant_references(queue->gref_rx_head);

		/* End access and free the pages */
		xennet_end_access(queue->tx_ring_ref, queue->tx.sring);
		xennet_end_access(queue->rx_ring_ref, queue->rx.sring);

		queue->tx_ring_ref = GRANT_INVALID_REF;
		queue->rx_ring_ref = GRANT_INVALID_REF;
		queue->tx.sring = NULL;
		queue->rx.sring = NULL;

		page_pool_destroy(queue->page_pool);
	}
}

/*
 * We are reconnecting to the backend, due to a suspend/resume, or a backend
 * driver restart.  We tear down our netif structure and recreate it, but
 * leave the device-layer structures intact so that this is transparent to the
 * rest of the kernel.
 */
static int netfront_resume(struct xenbus_device *dev)
{
	struct netfront_info *info = dev_get_drvdata(&dev->dev);

	dev_dbg(&dev->dev, "%s\n", dev->nodename);

	netif_tx_lock_bh(info->netdev);
	netif_device_detach(info->netdev);
	netif_tx_unlock_bh(info->netdev);

	xennet_disconnect_backend(info);
	return 0;
}

static int xen_net_read_mac(struct xenbus_device *dev, u8 mac[])
{
	char *s, *e, *macstr;
	int i;

	macstr = s = xenbus_read(XBT_NIL, dev->nodename, "mac", NULL);
	if (IS_ERR(macstr))
		return PTR_ERR(macstr);

	for (i = 0; i < ETH_ALEN; i++) {
		mac[i] = simple_strtoul(s, &e, 16);
		if ((s == e) || (*e != ((i == ETH_ALEN-1) ? '\0' : ':'))) {
			kfree(macstr);
			return -ENOENT;
		}
		s = e+1;
	}

	kfree(macstr);
	return 0;
}

static int setup_netfront_single(struct netfront_queue *queue)
{
	int err;

	err = xenbus_alloc_evtchn(queue->info->xbdev, &queue->tx_evtchn);
	if (err < 0)
		goto fail;

	err = bind_evtchn_to_irqhandler_lateeoi(queue->tx_evtchn,
						xennet_interrupt, 0,
						queue->info->netdev->name,
						queue);
	if (err < 0)
		goto bind_fail;
	queue->rx_evtchn = queue->tx_evtchn;
	queue->rx_irq = queue->tx_irq = err;

	return 0;

bind_fail:
	xenbus_free_evtchn(queue->info->xbdev, queue->tx_evtchn);
	queue->tx_evtchn = 0;
fail:
	return err;
}

static int setup_netfront_split(struct netfront_queue *queue)
{
	int err;

	err = xenbus_alloc_evtchn(queue->info->xbdev, &queue->tx_evtchn);
	if (err < 0)
		goto fail;
	err = xenbus_alloc_evtchn(queue->info->xbdev, &queue->rx_evtchn);
	if (err < 0)
		goto alloc_rx_evtchn_fail;

	snprintf(queue->tx_irq_name, sizeof(queue->tx_irq_name),
		 "%s-tx", queue->name);
	err = bind_evtchn_to_irqhandler_lateeoi(queue->tx_evtchn,
						xennet_tx_interrupt, 0,
						queue->tx_irq_name, queue);
	if (err < 0)
		goto bind_tx_fail;
	queue->tx_irq = err;

	snprintf(queue->rx_irq_name, sizeof(queue->rx_irq_name),
		 "%s-rx", queue->name);
	err = bind_evtchn_to_irqhandler_lateeoi(queue->rx_evtchn,
						xennet_rx_interrupt, 0,
						queue->rx_irq_name, queue);
	if (err < 0)
		goto bind_rx_fail;
	queue->rx_irq = err;

	return 0;

bind_rx_fail:
	unbind_from_irqhandler(queue->tx_irq, queue);
	queue->tx_irq = 0;
bind_tx_fail:
	xenbus_free_evtchn(queue->info->xbdev, queue->rx_evtchn);
	queue->rx_evtchn = 0;
alloc_rx_evtchn_fail:
	xenbus_free_evtchn(queue->info->xbdev, queue->tx_evtchn);
	queue->tx_evtchn = 0;
fail:
	return err;
}

static int setup_netfront(struct xenbus_device *dev,
			struct netfront_queue *queue, unsigned int feature_split_evtchn)
{
	struct xen_netif_tx_sring *txs;
	struct xen_netif_rx_sring *rxs = NULL;
	grant_ref_t gref;
	int err;

	queue->tx_ring_ref = GRANT_INVALID_REF;
	queue->rx_ring_ref = GRANT_INVALID_REF;
	queue->rx.sring = NULL;
	queue->tx.sring = NULL;

	txs = (struct xen_netif_tx_sring *)get_zeroed_page(GFP_NOIO | __GFP_HIGH);
	if (!txs) {
		err = -ENOMEM;
		xenbus_dev_fatal(dev, err, "allocating tx ring page");
		goto fail;
	}
	SHARED_RING_INIT(txs);
	FRONT_RING_INIT(&queue->tx, txs, XEN_PAGE_SIZE);

	err = xenbus_grant_ring(dev, txs, 1, &gref);
	if (err < 0)
		goto fail;
	queue->tx_ring_ref = gref;

	rxs = (struct xen_netif_rx_sring *)get_zeroed_page(GFP_NOIO | __GFP_HIGH);
	if (!rxs) {
		err = -ENOMEM;
		xenbus_dev_fatal(dev, err, "allocating rx ring page");
		goto fail;
	}
	SHARED_RING_INIT(rxs);
	FRONT_RING_INIT(&queue->rx, rxs, XEN_PAGE_SIZE);

	err = xenbus_grant_ring(dev, rxs, 1, &gref);
	if (err < 0)
		goto fail;
	queue->rx_ring_ref = gref;

	if (feature_split_evtchn)
		err = setup_netfront_split(queue);
	/* setup single event channel if
	 *  a) feature-split-event-channels == 0
	 *  b) feature-split-event-channels == 1 but failed to setup
	 */
	if (!feature_split_evtchn || err)
		err = setup_netfront_single(queue);

	if (err)
		goto fail;

	return 0;

	/* If we fail to setup netfront, it is safe to just revoke access to
	 * granted pages because backend is not accessing it at this point.
	 */
 fail:
	if (queue->rx_ring_ref != GRANT_INVALID_REF) {
		gnttab_end_foreign_access(queue->rx_ring_ref, 0,
					  (unsigned long)rxs);
		queue->rx_ring_ref = GRANT_INVALID_REF;
	} else {
		free_page((unsigned long)rxs);
	}
	if (queue->tx_ring_ref != GRANT_INVALID_REF) {
		gnttab_end_foreign_access(queue->tx_ring_ref, 0,
					  (unsigned long)txs);
		queue->tx_ring_ref = GRANT_INVALID_REF;
	} else {
		free_page((unsigned long)txs);
	}
	return err;
}

/* Queue-specific initialisation
 * This used to be done in xennet_create_dev() but must now
 * be run per-queue.
 */
static int xennet_init_queue(struct netfront_queue *queue)
{
	unsigned short i;
	int err = 0;
	char *devid;

	spin_lock_init(&queue->tx_lock);
	spin_lock_init(&queue->rx_lock);
	spin_lock_init(&queue->rx_cons_lock);

	timer_setup(&queue->rx_refill_timer, rx_refill_timeout, 0);

	devid = strrchr(queue->info->xbdev->nodename, '/') + 1;
	snprintf(queue->name, sizeof(queue->name), "vif%s-q%u",
		 devid, queue->id);

	/* Initialise tx_skb_freelist as a free chain containing every entry. */
	queue->tx_skb_freelist = 0;
	queue->tx_pend_queue = TX_LINK_NONE;
	for (i = 0; i < NET_TX_RING_SIZE; i++) {
		queue->tx_link[i] = i + 1;
		queue->grant_tx_ref[i] = GRANT_INVALID_REF;
		queue->grant_tx_page[i] = NULL;
	}
	queue->tx_link[NET_TX_RING_SIZE - 1] = TX_LINK_NONE;

	/* Clear out rx_skbs */
	for (i = 0; i < NET_RX_RING_SIZE; i++) {
		queue->rx_skbs[i] = NULL;
		queue->grant_rx_ref[i] = GRANT_INVALID_REF;
	}

	/* A grant for every tx ring slot */
	if (gnttab_alloc_grant_references(NET_TX_RING_SIZE,
					  &queue->gref_tx_head) < 0) {
		pr_alert("can't alloc tx grant refs\n");
		err = -ENOMEM;
		goto exit;
	}

	/* A grant for every rx ring slot */
	if (gnttab_alloc_grant_references(NET_RX_RING_SIZE,
					  &queue->gref_rx_head) < 0) {
		pr_alert("can't alloc rx grant refs\n");
		err = -ENOMEM;
		goto exit_free_tx;
	}

	return 0;

 exit_free_tx:
	gnttab_free_grant_references(queue->gref_tx_head);
 exit:
	return err;
}

static int write_queue_xenstore_keys(struct netfront_queue *queue,
			   struct xenbus_transaction *xbt, int write_hierarchical)
{
	/* Write the queue-specific keys into XenStore in the traditional
	 * way for a single queue, or in a queue subkeys for multiple
	 * queues.
	 */
	struct xenbus_device *dev = queue->info->xbdev;
	int err;
	const char *message;
	char *path;
	size_t pathsize;

	/* Choose the correct place to write the keys */
	if (write_hierarchical) {
		pathsize = strlen(dev->nodename) + 10;
		path = kzalloc(pathsize, GFP_KERNEL);
		if (!path) {
			err = -ENOMEM;
			message = "out of memory while writing ring references";
			goto error;
		}
		snprintf(path, pathsize, "%s/queue-%u",
				dev->nodename, queue->id);
	} else {
		path = (char *)dev->nodename;
	}

	/* Write ring references */
	err = xenbus_printf(*xbt, path, "tx-ring-ref", "%u",
			queue->tx_ring_ref);
	if (err) {
		message = "writing tx-ring-ref";
		goto error;
	}

	err = xenbus_printf(*xbt, path, "rx-ring-ref", "%u",
			queue->rx_ring_ref);
	if (err) {
		message = "writing rx-ring-ref";
		goto error;
	}

	/* Write event channels; taking into account both shared
	 * and split event channel scenarios.
	 */
	if (queue->tx_evtchn == queue->rx_evtchn) {
		/* Shared event channel */
		err = xenbus_printf(*xbt, path,
				"event-channel", "%u", queue->tx_evtchn);
		if (err) {
			message = "writing event-channel";
			goto error;
		}
	} else {
		/* Split event channels */
		err = xenbus_printf(*xbt, path,
				"event-channel-tx", "%u", queue->tx_evtchn);
		if (err) {
			message = "writing event-channel-tx";
			goto error;
		}

		err = xenbus_printf(*xbt, path,
				"event-channel-rx", "%u", queue->rx_evtchn);
		if (err) {
			message = "writing event-channel-rx";
			goto error;
		}
	}

	if (write_hierarchical)
		kfree(path);
	return 0;

error:
	if (write_hierarchical)
		kfree(path);
	xenbus_dev_fatal(dev, err, "%s", message);
	return err;
}



static int xennet_create_page_pool(struct netfront_queue *queue)
{
	int err;
	struct page_pool_params pp_params = {
		.order = 0,
		.flags = 0,
		.pool_size = NET_RX_RING_SIZE,
		.nid = NUMA_NO_NODE,
		.dev = &queue->info->netdev->dev,
		.offset = XDP_PACKET_HEADROOM,
		.max_len = XEN_PAGE_SIZE - XDP_PACKET_HEADROOM,
	};

	queue->page_pool = page_pool_create(&pp_params);
	if (IS_ERR(queue->page_pool)) {
		err = PTR_ERR(queue->page_pool);
		queue->page_pool = NULL;
		return err;
	}

	err = xdp_rxq_info_reg(&queue->xdp_rxq, queue->info->netdev,
			       queue->id, 0);
	if (err) {
		netdev_err(queue->info->netdev, "xdp_rxq_info_reg failed\n");
		goto err_free_pp;
	}

	err = xdp_rxq_info_reg_mem_model(&queue->xdp_rxq,
					 MEM_TYPE_PAGE_POOL, queue->page_pool);
	if (err) {
		netdev_err(queue->info->netdev, "xdp_rxq_info_reg_mem_model failed\n");
		goto err_unregister_rxq;
	}
	return 0;

err_unregister_rxq:
	xdp_rxq_info_unreg(&queue->xdp_rxq);
err_free_pp:
	page_pool_destroy(queue->page_pool);
	queue->page_pool = NULL;
	return err;
}

static int xennet_create_queues(struct netfront_info *info,
				unsigned int *num_queues)
{
	unsigned int i;
	int ret;

	info->queues = kcalloc(*num_queues, sizeof(struct netfront_queue),
			       GFP_KERNEL);
	if (!info->queues)
		return -ENOMEM;

	for (i = 0; i < *num_queues; i++) {
		struct netfront_queue *queue = &info->queues[i];

		queue->id = i;
		queue->info = info;

		ret = xennet_init_queue(queue);
		if (ret < 0) {
			dev_warn(&info->xbdev->dev,
				 "only created %d queues\n", i);
			*num_queues = i;
			break;
		}

		/* use page pool recycling instead of buddy allocator */
		ret = xennet_create_page_pool(queue);
		if (ret < 0) {
			dev_err(&info->xbdev->dev, "can't allocate page pool\n");
			*num_queues = i;
			return ret;
		}

		netif_napi_add(queue->info->netdev, &queue->napi,
			       xennet_poll, 64);
		if (netif_running(info->netdev))
			napi_enable(&queue->napi);
	}

	netif_set_real_num_tx_queues(info->netdev, *num_queues);

	if (*num_queues == 0) {
		dev_err(&info->xbdev->dev, "no queues\n");
		return -EINVAL;
	}
	return 0;
}

/* Common code used when first setting up, and when resuming. */
static int talk_to_netback(struct xenbus_device *dev,
			   struct netfront_info *info)
{
	const char *message;
	struct xenbus_transaction xbt;
	int err;
	unsigned int feature_split_evtchn;
	unsigned int i = 0;
	unsigned int max_queues = 0;
	struct netfront_queue *queue = NULL;
	unsigned int num_queues = 1;

	info->netdev->irq = 0;

	/* Check if backend supports multiple queues */
	max_queues = xenbus_read_unsigned(info->xbdev->otherend,
					  "multi-queue-max-queues", 1);
	num_queues = min(max_queues, xennet_max_queues);

	/* Check feature-split-event-channels */
	feature_split_evtchn = xenbus_read_unsigned(info->xbdev->otherend,
					"feature-split-event-channels", 0);

	/* Read mac addr. */
	err = xen_net_read_mac(dev, info->netdev->dev_addr);
	if (err) {
		xenbus_dev_fatal(dev, err, "parsing %s/mac", dev->nodename);
		goto out_unlocked;
	}

	info->netback_has_xdp_headroom = xenbus_read_unsigned(info->xbdev->otherend,
							      "feature-xdp-headroom", 0);
	if (info->netback_has_xdp_headroom) {
		/* set the current xen-netfront xdp state */
		err = talk_to_netback_xdp(info, info->netfront_xdp_enabled ?
					  NETBACK_XDP_HEADROOM_ENABLE :
					  NETBACK_XDP_HEADROOM_DISABLE);
		if (err)
			goto out_unlocked;
	}

	rtnl_lock();
	if (info->queues)
		xennet_destroy_queues(info);

	/* For the case of a reconnect reset the "broken" indicator. */
	info->broken = false;

	err = xennet_create_queues(info, &num_queues);
	if (err < 0) {
		xenbus_dev_fatal(dev, err, "creating queues");
		kfree(info->queues);
		info->queues = NULL;
		goto out;
	}
	rtnl_unlock();

	/* Create shared ring, alloc event channel -- for each queue */
	for (i = 0; i < num_queues; ++i) {
		queue = &info->queues[i];
		err = setup_netfront(dev, queue, feature_split_evtchn);
		if (err)
			goto destroy_ring;
	}

again:
	err = xenbus_transaction_start(&xbt);
	if (err) {
		xenbus_dev_fatal(dev, err, "starting transaction");
		goto destroy_ring;
	}

	if (xenbus_exists(XBT_NIL,
			  info->xbdev->otherend, "multi-queue-max-queues")) {
		/* Write the number of queues */
		err = xenbus_printf(xbt, dev->nodename,
				    "multi-queue-num-queues", "%u", num_queues);
		if (err) {
			message = "writing multi-queue-num-queues";
			goto abort_transaction_no_dev_fatal;
		}
	}

	if (num_queues == 1) {
		err = write_queue_xenstore_keys(&info->queues[0], &xbt, 0); /* flat */
		if (err)
			goto abort_transaction_no_dev_fatal;
	} else {
		/* Write the keys for each queue */
		for (i = 0; i < num_queues; ++i) {
			queue = &info->queues[i];
			err = write_queue_xenstore_keys(queue, &xbt, 1); /* hierarchical */
			if (err)
				goto abort_transaction_no_dev_fatal;
		}
	}

	/* The remaining keys are not queue-specific */
	err = xenbus_printf(xbt, dev->nodename, "request-rx-copy", "%u",
			    1);
	if (err) {
		message = "writing request-rx-copy";
		goto abort_transaction;
	}

	err = xenbus_printf(xbt, dev->nodename, "feature-rx-notify", "%d", 1);
	if (err) {
		message = "writing feature-rx-notify";
		goto abort_transaction;
	}

	err = xenbus_printf(xbt, dev->nodename, "feature-sg", "%d", 1);
	if (err) {
		message = "writing feature-sg";
		goto abort_transaction;
	}

	err = xenbus_printf(xbt, dev->nodename, "feature-gso-tcpv4", "%d", 1);
	if (err) {
		message = "writing feature-gso-tcpv4";
		goto abort_transaction;
	}

	err = xenbus_write(xbt, dev->nodename, "feature-gso-tcpv6", "1");
	if (err) {
		message = "writing feature-gso-tcpv6";
		goto abort_transaction;
	}

	err = xenbus_write(xbt, dev->nodename, "feature-ipv6-csum-offload",
			   "1");
	if (err) {
		message = "writing feature-ipv6-csum-offload";
		goto abort_transaction;
	}

	err = xenbus_transaction_end(xbt, 0);
	if (err) {
		if (err == -EAGAIN)
			goto again;
		xenbus_dev_fatal(dev, err, "completing transaction");
		goto destroy_ring;
	}

	return 0;

 abort_transaction:
	xenbus_dev_fatal(dev, err, "%s", message);
abort_transaction_no_dev_fatal:
	xenbus_transaction_end(xbt, 1);
 destroy_ring:
	xennet_disconnect_backend(info);
	rtnl_lock();
	xennet_destroy_queues(info);
 out:
	rtnl_unlock();
out_unlocked:
	device_unregister(&dev->dev);
	return err;
}

static int xennet_connect(struct net_device *dev)
{
	struct netfront_info *np = netdev_priv(dev);
	unsigned int num_queues = 0;
	int err;
	unsigned int j = 0;
	struct netfront_queue *queue = NULL;

	if (!xenbus_read_unsigned(np->xbdev->otherend, "feature-rx-copy", 0)) {
		dev_info(&dev->dev,
			 "backend does not support copying receive path\n");
		return -ENODEV;
	}

	err = talk_to_netback(np->xbdev, np);
	if (err)
		return err;
	if (np->netback_has_xdp_headroom)
		pr_info("backend supports XDP headroom\n");

	/* talk_to_netback() sets the correct number of queues */
	num_queues = dev->real_num_tx_queues;

	if (dev->reg_state == NETREG_UNINITIALIZED) {
		err = register_netdev(dev);
		if (err) {
			pr_warn("%s: register_netdev err=%d\n", __func__, err);
			device_unregister(&np->xbdev->dev);
			return err;
		}
	}

	rtnl_lock();
	netdev_update_features(dev);
	rtnl_unlock();

	/*
	 * All public and private state should now be sane.  Get
	 * ready to start sending and receiving packets and give the driver
	 * domain a kick because we've probably just requeued some
	 * packets.
	 */
	netif_tx_lock_bh(np->netdev);
	netif_device_attach(np->netdev);
	netif_tx_unlock_bh(np->netdev);

	netif_carrier_on(np->netdev);
	for (j = 0; j < num_queues; ++j) {
		queue = &np->queues[j];

		notify_remote_via_irq(queue->tx_irq);
		if (queue->tx_irq != queue->rx_irq)
			notify_remote_via_irq(queue->rx_irq);

		spin_lock_irq(&queue->tx_lock);
		xennet_tx_buf_gc(queue);
		spin_unlock_irq(&queue->tx_lock);

		spin_lock_bh(&queue->rx_lock);
		xennet_alloc_rx_buffers(queue);
		spin_unlock_bh(&queue->rx_lock);
	}

	return 0;
}

/*
 * Callback received when the backend's state changes.
 */
static void netback_changed(struct xenbus_device *dev,
			    enum xenbus_state backend_state)
{
	struct netfront_info *np = dev_get_drvdata(&dev->dev);
	struct net_device *netdev = np->netdev;

	dev_dbg(&dev->dev, "%s\n", xenbus_strstate(backend_state));

	wake_up_all(&module_wq);

	switch (backend_state) {
	case XenbusStateInitialising:
	case XenbusStateInitialised:
	case XenbusStateReconfiguring:
	case XenbusStateReconfigured:
	case XenbusStateUnknown:
		break;

	case XenbusStateInitWait:
		if (dev->state != XenbusStateInitialising)
			break;
		if (xennet_connect(netdev) != 0)
			break;
		xenbus_switch_state(dev, XenbusStateConnected);
		break;

	case XenbusStateConnected:
		netdev_notify_peers(netdev);
		break;

	case XenbusStateClosed:
		if (dev->state == XenbusStateClosed)
			break;
		fallthrough;	/* Missed the backend's CLOSING state */
	case XenbusStateClosing:
		xenbus_frontend_closed(dev);
		break;
	}
}

static const struct xennet_stat {
	char name[ETH_GSTRING_LEN];
	u16 offset;
} xennet_stats[] = {
	{
		"rx_gso_checksum_fixup",
		offsetof(struct netfront_info, rx_gso_checksum_fixup)
	},
};

static int xennet_get_sset_count(struct net_device *dev, int string_set)
{
	switch (string_set) {
	case ETH_SS_STATS:
		return ARRAY_SIZE(xennet_stats);
	default:
		return -EINVAL;
	}
}

static void xennet_get_ethtool_stats(struct net_device *dev,
				     struct ethtool_stats *stats, u64 * data)
{
	void *np = netdev_priv(dev);
	int i;

	for (i = 0; i < ARRAY_SIZE(xennet_stats); i++)
		data[i] = atomic_read((atomic_t *)(np + xennet_stats[i].offset));
}

static void xennet_get_strings(struct net_device *dev, u32 stringset, u8 * data)
{
	int i;

	switch (stringset) {
	case ETH_SS_STATS:
		for (i = 0; i < ARRAY_SIZE(xennet_stats); i++)
			memcpy(data + i * ETH_GSTRING_LEN,
			       xennet_stats[i].name, ETH_GSTRING_LEN);
		break;
	}
}

static const struct ethtool_ops xennet_ethtool_ops =
{
	.get_link = ethtool_op_get_link,

	.get_sset_count = xennet_get_sset_count,
	.get_ethtool_stats = xennet_get_ethtool_stats,
	.get_strings = xennet_get_strings,
	.get_ts_info = ethtool_op_get_ts_info,
};

#ifdef CONFIG_SYSFS
static ssize_t show_rxbuf(struct device *dev,
			  struct device_attribute *attr, char *buf)
{
	return sprintf(buf, "%lu\n", NET_RX_RING_SIZE);
}

static ssize_t store_rxbuf(struct device *dev,
			   struct device_attribute *attr,
			   const char *buf, size_t len)
{
	char *endp;

	if (!capable(CAP_NET_ADMIN))
		return -EPERM;

	simple_strtoul(buf, &endp, 0);
	if (endp == buf)
		return -EBADMSG;

	/* rxbuf_min and rxbuf_max are no longer configurable. */

	return len;
}

static DEVICE_ATTR(rxbuf_min, 0644, show_rxbuf, store_rxbuf);
static DEVICE_ATTR(rxbuf_max, 0644, show_rxbuf, store_rxbuf);
static DEVICE_ATTR(rxbuf_cur, 0444, show_rxbuf, NULL);

static struct attribute *xennet_dev_attrs[] = {
	&dev_attr_rxbuf_min.attr,
	&dev_attr_rxbuf_max.attr,
	&dev_attr_rxbuf_cur.attr,
	NULL
};

static const struct attribute_group xennet_dev_group = {
	.attrs = xennet_dev_attrs
};
#endif /* CONFIG_SYSFS */

static void xennet_bus_close(struct xenbus_device *dev)
{
	int ret;

	if (xenbus_read_driver_state(dev->otherend) == XenbusStateClosed)
		return;
	do {
		xenbus_switch_state(dev, XenbusStateClosing);
		ret = wait_event_timeout(module_wq,
				   xenbus_read_driver_state(dev->otherend) ==
				   XenbusStateClosing ||
				   xenbus_read_driver_state(dev->otherend) ==
				   XenbusStateClosed ||
				   xenbus_read_driver_state(dev->otherend) ==
				   XenbusStateUnknown,
				   XENNET_TIMEOUT);
	} while (!ret);

	if (xenbus_read_driver_state(dev->otherend) == XenbusStateClosed)
		return;

	do {
		xenbus_switch_state(dev, XenbusStateClosed);
		ret = wait_event_timeout(module_wq,
				   xenbus_read_driver_state(dev->otherend) ==
				   XenbusStateClosed ||
				   xenbus_read_driver_state(dev->otherend) ==
				   XenbusStateUnknown,
				   XENNET_TIMEOUT);
	} while (!ret);
}

static int xennet_remove(struct xenbus_device *dev)
{
	struct netfront_info *info = dev_get_drvdata(&dev->dev);

	xennet_bus_close(dev);
	xennet_disconnect_backend(info);

	if (info->netdev->reg_state == NETREG_REGISTERED)
		unregister_netdev(info->netdev);

	if (info->queues) {
		rtnl_lock();
		xennet_destroy_queues(info);
		rtnl_unlock();
	}
	xennet_free_netdev(info->netdev);

	return 0;
}

static const struct xenbus_device_id netfront_ids[] = {
	{ "vif" },
	{ "" }
};

static struct xenbus_driver netfront_driver = {
	.ids = netfront_ids,
	.probe = netfront_probe,
	.remove = xennet_remove,
	.resume = netfront_resume,
	.otherend_changed = netback_changed,
};

static int __init netif_init(void)
{
	if (!xen_domain())
		return -ENODEV;

	if (!xen_has_pv_nic_devices())
		return -ENODEV;

	pr_info("Initialising Xen virtual ethernet driver\n");

	/* Allow as many queues as there are CPUs inut max. 8 if user has not
	 * specified a value.
	 */
	if (xennet_max_queues == 0)
		xennet_max_queues = min_t(unsigned int, MAX_QUEUES_DEFAULT,
					  num_online_cpus());

	return xenbus_register_frontend(&netfront_driver);
}
module_init(netif_init);


static void __exit netif_exit(void)
{
	xenbus_unregister_driver(&netfront_driver);
}
module_exit(netif_exit);

MODULE_DESCRIPTION("Xen virtual network device frontend");
MODULE_LICENSE("GPL");
MODULE_ALIAS("xen:vif");
MODULE_ALIAS("xennet");<|MERGE_RESOLUTION|>--- conflicted
+++ resolved
@@ -840,8 +840,6 @@
 	return 0;
 }
 
-<<<<<<< HEAD
-=======
 static void xennet_destroy_queues(struct netfront_info *info)
 {
 	unsigned int i;
@@ -864,7 +862,6 @@
 	xennet_destroy_queues(np);
 }
 
->>>>>>> e16cdba0
 static void xennet_set_rx_rsp_cons(struct netfront_queue *queue, RING_IDX val)
 {
 	unsigned long flags;
@@ -1499,17 +1496,10 @@
 {
 	unsigned int work_queued;
 	unsigned long flags;
-<<<<<<< HEAD
 
 	if (unlikely(queue->info->broken))
 		return false;
 
-=======
-
-	if (unlikely(queue->info->broken))
-		return false;
-
->>>>>>> e16cdba0
 	spin_lock_irqsave(&queue->rx_cons_lock, flags);
 	work_queued = RING_HAS_UNCONSUMED_RESPONSES(&queue->rx);
 	if (work_queued > queue->rx_rsp_unconsumed) {
