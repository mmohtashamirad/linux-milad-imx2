// SPDX-License-Identifier: GPL-2.0+
/*
 * drivers/net/phy/at803x.c
 *
 * Driver for Qualcomm Atheros AR803x PHY
 *
 * Author: Matus Ujhelyi <ujhelyi.m@gmail.com>
 */

#include <linux/phy.h>
#include <linux/module.h>
#include <linux/string.h>
#include <linux/netdevice.h>
#include <linux/etherdevice.h>
#include <linux/ethtool_netlink.h>
#include <linux/of_gpio.h>
#include <linux/bitfield.h>
#include <linux/gpio/consumer.h>
#include <linux/regulator/of_regulator.h>
#include <linux/regulator/driver.h>
#include <linux/regulator/consumer.h>
#include <dt-bindings/net/qca-ar803x.h>

#define AT803X_SPECIFIC_FUNCTION_CONTROL	0x10
#define AT803X_SFC_ASSERT_CRS			BIT(11)
#define AT803X_SFC_FORCE_LINK			BIT(10)
#define AT803X_SFC_MDI_CROSSOVER_MODE_M		GENMASK(6, 5)
#define AT803X_SFC_AUTOMATIC_CROSSOVER		0x3
#define AT803X_SFC_MANUAL_MDIX			0x1
#define AT803X_SFC_MANUAL_MDI			0x0
#define AT803X_SFC_SQE_TEST			BIT(2)
#define AT803X_SFC_POLARITY_REVERSAL		BIT(1)
#define AT803X_SFC_DISABLE_JABBER		BIT(0)

#define AT803X_SPECIFIC_STATUS			0x11
#define AT803X_SS_SPEED_MASK			(3 << 14)
#define AT803X_SS_SPEED_1000			(2 << 14)
#define AT803X_SS_SPEED_100			(1 << 14)
#define AT803X_SS_SPEED_10			(0 << 14)
#define AT803X_SS_DUPLEX			BIT(13)
#define AT803X_SS_SPEED_DUPLEX_RESOLVED		BIT(11)
#define AT803X_SS_MDIX				BIT(6)

#define AT803X_INTR_ENABLE			0x12
#define AT803X_INTR_ENABLE_AUTONEG_ERR		BIT(15)
#define AT803X_INTR_ENABLE_SPEED_CHANGED	BIT(14)
#define AT803X_INTR_ENABLE_DUPLEX_CHANGED	BIT(13)
#define AT803X_INTR_ENABLE_PAGE_RECEIVED	BIT(12)
#define AT803X_INTR_ENABLE_LINK_FAIL		BIT(11)
#define AT803X_INTR_ENABLE_LINK_SUCCESS		BIT(10)
#define AT803X_INTR_ENABLE_WIRESPEED_DOWNGRADE	BIT(5)
#define AT803X_INTR_ENABLE_POLARITY_CHANGED	BIT(1)
#define AT803X_INTR_ENABLE_WOL			BIT(0)

#define AT803X_INTR_STATUS			0x13

#define AT803X_SMART_SPEED			0x14
#define AT803X_SMART_SPEED_ENABLE		BIT(5)
#define AT803X_SMART_SPEED_RETRY_LIMIT_MASK	GENMASK(4, 2)
#define AT803X_SMART_SPEED_BYPASS_TIMER		BIT(1)
#define AT803X_CDT				0x16
#define AT803X_CDT_MDI_PAIR_MASK		GENMASK(9, 8)
#define AT803X_CDT_ENABLE_TEST			BIT(0)
#define AT803X_CDT_STATUS			0x1c
#define AT803X_CDT_STATUS_STAT_NORMAL		0
#define AT803X_CDT_STATUS_STAT_SHORT		1
#define AT803X_CDT_STATUS_STAT_OPEN		2
#define AT803X_CDT_STATUS_STAT_FAIL		3
#define AT803X_CDT_STATUS_STAT_MASK		GENMASK(9, 8)
#define AT803X_CDT_STATUS_DELTA_TIME_MASK	GENMASK(7, 0)
#define AT803X_LED_CONTROL			0x18

#define AT803X_DEVICE_ADDR			0x03
#define AT803X_LOC_MAC_ADDR_0_15_OFFSET		0x804C
#define AT803X_LOC_MAC_ADDR_16_31_OFFSET	0x804B
#define AT803X_LOC_MAC_ADDR_32_47_OFFSET	0x804A
#define AT803X_REG_CHIP_CONFIG			0x1f
#define AT803X_BT_BX_REG_SEL			0x8000

#define AT803X_DEBUG_ADDR			0x1D
#define AT803X_DEBUG_DATA			0x1E

#define AT803X_MODE_CFG_MASK			0x0F
#define AT803X_MODE_CFG_SGMII			0x01

#define AT803X_PSSR				0x11	/*PHY-Specific Status Register*/
#define AT803X_PSSR_MR_AN_COMPLETE		0x0200

#define AT803X_DEBUG_ANALOG_TEST_CTRL		0x00
#define QCA8327_DEBUG_MANU_CTRL_EN		BIT(2)
#define QCA8337_DEBUG_MANU_CTRL_EN		GENMASK(3, 2)
#define AT803X_DEBUG_RX_CLK_DLY_EN		BIT(15)

#define AT803X_DEBUG_SYSTEM_CTRL_MODE		0x05
#define AT803X_DEBUG_TX_CLK_DLY_EN		BIT(8)

#define AT803X_DEBUG_REG_HIB_CTRL		0x0b
#define   AT803X_DEBUG_HIB_CTRL_SEL_RST_80U	BIT(10)
#define   AT803X_DEBUG_HIB_CTRL_EN_ANY_CHANGE	BIT(13)

#define AT803X_DEBUG_REG_3C			0x3C

#define AT803X_DEBUG_REG_GREEN			0x3D
#define   AT803X_DEBUG_GATE_CLK_IN1000		BIT(6)

#define AT803X_DEBUG_REG_1F			0x1F
#define AT803X_DEBUG_PLL_ON			BIT(2)
#define AT803X_DEBUG_RGMII_1V8			BIT(3)

#define MDIO_AZ_DEBUG				0x800D

/* AT803x supports either the XTAL input pad, an internal PLL or the
 * DSP as clock reference for the clock output pad. The XTAL reference
 * is only used for 25 MHz output, all other frequencies need the PLL.
 * The DSP as a clock reference is used in synchronous ethernet
 * applications.
 *
 * By default the PLL is only enabled if there is a link. Otherwise
 * the PHY will go into low power state and disabled the PLL. You can
 * set the PLL_ON bit (see debug register 0x1f) to keep the PLL always
 * enabled.
 */
#define AT803X_MMD7_CLK25M			0x8016
#define AT803X_CLK_OUT_MASK			GENMASK(4, 2)
#define AT803X_CLK_OUT_25MHZ_XTAL		0
#define AT803X_CLK_OUT_25MHZ_DSP		1
#define AT803X_CLK_OUT_50MHZ_PLL		2
#define AT803X_CLK_OUT_50MHZ_DSP		3
#define AT803X_CLK_OUT_62_5MHZ_PLL		4
#define AT803X_CLK_OUT_62_5MHZ_DSP		5
#define AT803X_CLK_OUT_125MHZ_PLL		6
#define AT803X_CLK_OUT_125MHZ_DSP		7

/* The AR8035 has another mask which is compatible with the AR8031/AR8033 mask
 * but doesn't support choosing between XTAL/PLL and DSP.
 */
#define AT8035_CLK_OUT_MASK			GENMASK(4, 3)

#define AT803X_CLK_OUT_STRENGTH_MASK		GENMASK(8, 7)
#define AT803X_CLK_OUT_STRENGTH_FULL		0
#define AT803X_CLK_OUT_STRENGTH_HALF		1
#define AT803X_CLK_OUT_STRENGTH_QUARTER		2

#define AT803X_DEFAULT_DOWNSHIFT		5
#define AT803X_MIN_DOWNSHIFT			2
#define AT803X_MAX_DOWNSHIFT			9

#define AT803X_MMD3_SMARTEEE_CTL1		0x805b
#define AT803X_MMD3_SMARTEEE_CTL2		0x805c
#define AT803X_MMD3_SMARTEEE_CTL3		0x805d
#define AT803X_MMD3_SMARTEEE_CTL3_LPI_EN	BIT(8)

#define ATH9331_PHY_ID				0x004dd041
#define ATH8030_PHY_ID				0x004dd076
#define ATH8031_PHY_ID				0x004dd074
#define ATH8032_PHY_ID				0x004dd023
#define ATH8035_PHY_ID				0x004dd072
#define AT8030_PHY_ID_MASK			0xffffffef

#define QCA8327_A_PHY_ID			0x004dd033
#define QCA8327_B_PHY_ID			0x004dd034
#define QCA8337_PHY_ID				0x004dd036
#define QCA9561_PHY_ID				0x004dd042
#define QCA8K_PHY_ID_MASK			0xffffffff

#define QCA8K_DEVFLAGS_REVISION_MASK		GENMASK(2, 0)

#define AT803X_PAGE_FIBER			0
#define AT803X_PAGE_COPPER			1

/* don't turn off internal PLL */
#define AT803X_KEEP_PLL_ENABLED			BIT(0)
#define AT803X_DISABLE_SMARTEEE			BIT(1)

MODULE_DESCRIPTION("Qualcomm Atheros AR803x PHY driver");
MODULE_AUTHOR("Matus Ujhelyi");
MODULE_LICENSE("GPL");

enum stat_access_type {
	PHY,
	MMD
};

struct at803x_hw_stat {
	const char *string;
	u8 reg;
	u32 mask;
	enum stat_access_type access_type;
};

static struct at803x_hw_stat at803x_hw_stats[] = {
	{ "phy_idle_errors", 0xa, GENMASK(7, 0), PHY},
	{ "phy_receive_errors", 0x15, GENMASK(15, 0), PHY},
	{ "eee_wake_errors", 0x16, GENMASK(15, 0), MMD},
};

struct at803x_priv {
	int flags;
	u16 clk_25m_reg;
	u16 clk_25m_mask;
	u8 smarteee_lpi_tw_1g;
	u8 smarteee_lpi_tw_100m;
	struct regulator_dev *vddio_rdev;
	struct regulator_dev *vddh_rdev;
	struct regulator *vddio;
	u64 stats[ARRAY_SIZE(at803x_hw_stats)];
};

struct at803x_context {
	u16 bmcr;
	u16 advertise;
	u16 control1000;
	u16 int_enable;
	u16 smart_speed;
	u16 led_control;
};

static int at803x_debug_reg_write(struct phy_device *phydev, u16 reg, u16 data)
{
	int ret;

	ret = phy_write(phydev, AT803X_DEBUG_ADDR, reg);
	if (ret < 0)
		return ret;

	return phy_write(phydev, AT803X_DEBUG_DATA, data);
}

static int at803x_debug_reg_read(struct phy_device *phydev, u16 reg)
{
	int ret;

	ret = phy_write(phydev, AT803X_DEBUG_ADDR, reg);
	if (ret < 0)
		return ret;

	return phy_read(phydev, AT803X_DEBUG_DATA);
}

static int at803x_debug_reg_mask(struct phy_device *phydev, u16 reg,
				 u16 clear, u16 set)
{
	u16 val;
	int ret;

	ret = at803x_debug_reg_read(phydev, reg);
	if (ret < 0)
		return ret;

	val = ret & 0xffff;
	val &= ~clear;
	val |= set;

	return phy_write(phydev, AT803X_DEBUG_DATA, val);
}

static int at803x_write_page(struct phy_device *phydev, int page)
{
	int mask;
	int set;

	if (page == AT803X_PAGE_COPPER) {
		set = AT803X_BT_BX_REG_SEL;
		mask = 0;
	} else {
		set = 0;
		mask = AT803X_BT_BX_REG_SEL;
	}

	return __phy_modify(phydev, AT803X_REG_CHIP_CONFIG, mask, set);
}

static int at803x_read_page(struct phy_device *phydev)
{
	int ccr = __phy_read(phydev, AT803X_REG_CHIP_CONFIG);

	if (ccr < 0)
		return ccr;

	if (ccr & AT803X_BT_BX_REG_SEL)
		return AT803X_PAGE_COPPER;

	return AT803X_PAGE_FIBER;
}

static int at803x_enable_rx_delay(struct phy_device *phydev)
{
	return at803x_debug_reg_mask(phydev, AT803X_DEBUG_ANALOG_TEST_CTRL, 0,
				     AT803X_DEBUG_RX_CLK_DLY_EN);
}

static int at803x_enable_tx_delay(struct phy_device *phydev)
{
	return at803x_debug_reg_mask(phydev, AT803X_DEBUG_SYSTEM_CTRL_MODE, 0,
				     AT803X_DEBUG_TX_CLK_DLY_EN);
}

static int at803x_disable_rx_delay(struct phy_device *phydev)
{
	return at803x_debug_reg_mask(phydev, AT803X_DEBUG_ANALOG_TEST_CTRL,
				     AT803X_DEBUG_RX_CLK_DLY_EN, 0);
}

static int at803x_disable_tx_delay(struct phy_device *phydev)
{
	return at803x_debug_reg_mask(phydev, AT803X_DEBUG_SYSTEM_CTRL_MODE,
				     AT803X_DEBUG_TX_CLK_DLY_EN, 0);
}

/* save relevant PHY registers to private copy */
static void at803x_context_save(struct phy_device *phydev,
				struct at803x_context *context)
{
	context->bmcr = phy_read(phydev, MII_BMCR);
	context->advertise = phy_read(phydev, MII_ADVERTISE);
	context->control1000 = phy_read(phydev, MII_CTRL1000);
	context->int_enable = phy_read(phydev, AT803X_INTR_ENABLE);
	context->smart_speed = phy_read(phydev, AT803X_SMART_SPEED);
	context->led_control = phy_read(phydev, AT803X_LED_CONTROL);
}

/* restore relevant PHY registers from private copy */
static void at803x_context_restore(struct phy_device *phydev,
				   const struct at803x_context *context)
{
	phy_write(phydev, MII_BMCR, context->bmcr);
	phy_write(phydev, MII_ADVERTISE, context->advertise);
	phy_write(phydev, MII_CTRL1000, context->control1000);
	phy_write(phydev, AT803X_INTR_ENABLE, context->int_enable);
	phy_write(phydev, AT803X_SMART_SPEED, context->smart_speed);
	phy_write(phydev, AT803X_LED_CONTROL, context->led_control);
}

static int at803x_set_wol(struct phy_device *phydev,
			  struct ethtool_wolinfo *wol)
{
	struct net_device *ndev = phydev->attached_dev;
	const u8 *mac;
	int ret;
	u32 value;
	unsigned int i, offsets[] = {
		AT803X_LOC_MAC_ADDR_32_47_OFFSET,
		AT803X_LOC_MAC_ADDR_16_31_OFFSET,
		AT803X_LOC_MAC_ADDR_0_15_OFFSET,
	};

	if (!ndev)
		return -ENODEV;

	if (wol->wolopts & WAKE_MAGIC) {
		mac = (const u8 *) ndev->dev_addr;

		if (!is_valid_ether_addr(mac))
			return -EINVAL;

		for (i = 0; i < 3; i++)
			phy_write_mmd(phydev, AT803X_DEVICE_ADDR, offsets[i],
				      mac[(i * 2) + 1] | (mac[(i * 2)] << 8));

		value = phy_read(phydev, AT803X_INTR_ENABLE);
		value |= AT803X_INTR_ENABLE_WOL;
		ret = phy_write(phydev, AT803X_INTR_ENABLE, value);
		if (ret)
			return ret;
		value = phy_read(phydev, AT803X_INTR_STATUS);
	} else {
		value = phy_read(phydev, AT803X_INTR_ENABLE);
		value &= (~AT803X_INTR_ENABLE_WOL);
		ret = phy_write(phydev, AT803X_INTR_ENABLE, value);
		if (ret)
			return ret;
		value = phy_read(phydev, AT803X_INTR_STATUS);
	}

	return ret;
}

static void at803x_get_wol(struct phy_device *phydev,
			   struct ethtool_wolinfo *wol)
{
	u32 value;

	wol->supported = WAKE_MAGIC;
	wol->wolopts = 0;

	value = phy_read(phydev, AT803X_INTR_ENABLE);
	if (value & AT803X_INTR_ENABLE_WOL)
		wol->wolopts |= WAKE_MAGIC;
}

static int at803x_get_sset_count(struct phy_device *phydev)
{
	return ARRAY_SIZE(at803x_hw_stats);
}

static void at803x_get_strings(struct phy_device *phydev, u8 *data)
{
	int i;

	for (i = 0; i < ARRAY_SIZE(at803x_hw_stats); i++) {
		strscpy(data + i * ETH_GSTRING_LEN,
			at803x_hw_stats[i].string, ETH_GSTRING_LEN);
	}
}

static u64 at803x_get_stat(struct phy_device *phydev, int i)
{
	struct at803x_hw_stat stat = at803x_hw_stats[i];
	struct at803x_priv *priv = phydev->priv;
	int val;
	u64 ret;

	if (stat.access_type == MMD)
		val = phy_read_mmd(phydev, MDIO_MMD_PCS, stat.reg);
	else
		val = phy_read(phydev, stat.reg);

	if (val < 0) {
		ret = U64_MAX;
	} else {
		val = val & stat.mask;
		priv->stats[i] += val;
		ret = priv->stats[i];
	}

	return ret;
}

static void at803x_get_stats(struct phy_device *phydev,
			     struct ethtool_stats *stats, u64 *data)
{
	int i;

	for (i = 0; i < ARRAY_SIZE(at803x_hw_stats); i++)
		data[i] = at803x_get_stat(phydev, i);
}

static int at803x_suspend(struct phy_device *phydev)
{
	int value;
	int wol_enabled;

	value = phy_read(phydev, AT803X_INTR_ENABLE);
	wol_enabled = value & AT803X_INTR_ENABLE_WOL;

	if (wol_enabled)
		value = BMCR_ISOLATE;
	else
		value = BMCR_PDOWN;

	phy_modify(phydev, MII_BMCR, 0, value);

	return 0;
}

static int at803x_resume(struct phy_device *phydev)
{
	return phy_modify(phydev, MII_BMCR, BMCR_PDOWN | BMCR_ISOLATE, 0);
}

static int at803x_rgmii_reg_set_voltage_sel(struct regulator_dev *rdev,
					    unsigned int selector)
{
	struct phy_device *phydev = rdev_get_drvdata(rdev);

	if (selector)
		return at803x_debug_reg_mask(phydev, AT803X_DEBUG_REG_1F,
					     0, AT803X_DEBUG_RGMII_1V8);
	else
		return at803x_debug_reg_mask(phydev, AT803X_DEBUG_REG_1F,
					     AT803X_DEBUG_RGMII_1V8, 0);
}

static int at803x_rgmii_reg_get_voltage_sel(struct regulator_dev *rdev)
{
	struct phy_device *phydev = rdev_get_drvdata(rdev);
	int val;

	val = at803x_debug_reg_read(phydev, AT803X_DEBUG_REG_1F);
	if (val < 0)
		return val;

	return (val & AT803X_DEBUG_RGMII_1V8) ? 1 : 0;
}

static const struct regulator_ops vddio_regulator_ops = {
	.list_voltage = regulator_list_voltage_table,
	.set_voltage_sel = at803x_rgmii_reg_set_voltage_sel,
	.get_voltage_sel = at803x_rgmii_reg_get_voltage_sel,
};

static const unsigned int vddio_voltage_table[] = {
	1500000,
	1800000,
};

static const struct regulator_desc vddio_desc = {
	.name = "vddio",
	.of_match = of_match_ptr("vddio-regulator"),
	.n_voltages = ARRAY_SIZE(vddio_voltage_table),
	.volt_table = vddio_voltage_table,
	.ops = &vddio_regulator_ops,
	.type = REGULATOR_VOLTAGE,
	.owner = THIS_MODULE,
};

static const struct regulator_ops vddh_regulator_ops = {
};

static const struct regulator_desc vddh_desc = {
	.name = "vddh",
	.of_match = of_match_ptr("vddh-regulator"),
	.n_voltages = 1,
	.fixed_uV = 2500000,
	.ops = &vddh_regulator_ops,
	.type = REGULATOR_VOLTAGE,
	.owner = THIS_MODULE,
};

static int at8031_register_regulators(struct phy_device *phydev)
{
	struct at803x_priv *priv = phydev->priv;
	struct device *dev = &phydev->mdio.dev;
	struct regulator_config config = { };

	config.dev = dev;
	config.driver_data = phydev;

	priv->vddio_rdev = devm_regulator_register(dev, &vddio_desc, &config);
	if (IS_ERR(priv->vddio_rdev)) {
		phydev_err(phydev, "failed to register VDDIO regulator\n");
		return PTR_ERR(priv->vddio_rdev);
	}

	priv->vddh_rdev = devm_regulator_register(dev, &vddh_desc, &config);
	if (IS_ERR(priv->vddh_rdev)) {
		phydev_err(phydev, "failed to register VDDH regulator\n");
		return PTR_ERR(priv->vddh_rdev);
	}

	return 0;
}

static int at803x_parse_dt(struct phy_device *phydev)
{
	struct device_node *node = phydev->mdio.dev.of_node;
	struct at803x_priv *priv = phydev->priv;
	u32 freq, strength, tw;
	unsigned int sel;
	int ret;

	if (!IS_ENABLED(CONFIG_OF_MDIO))
		return 0;

	if (of_property_read_bool(node, "qca,disable-smarteee"))
		priv->flags |= AT803X_DISABLE_SMARTEEE;

	if (!of_property_read_u32(node, "qca,smarteee-tw-us-1g", &tw)) {
		if (!tw || tw > 255) {
			phydev_err(phydev, "invalid qca,smarteee-tw-us-1g\n");
			return -EINVAL;
		}
		priv->smarteee_lpi_tw_1g = tw;
	}

	if (!of_property_read_u32(node, "qca,smarteee-tw-us-100m", &tw)) {
		if (!tw || tw > 255) {
			phydev_err(phydev, "invalid qca,smarteee-tw-us-100m\n");
			return -EINVAL;
		}
		priv->smarteee_lpi_tw_100m = tw;
	}

	ret = of_property_read_u32(node, "qca,clk-out-frequency", &freq);
	if (!ret) {
		switch (freq) {
		case 25000000:
			sel = AT803X_CLK_OUT_25MHZ_XTAL;
			break;
		case 50000000:
			sel = AT803X_CLK_OUT_50MHZ_PLL;
			break;
		case 62500000:
			sel = AT803X_CLK_OUT_62_5MHZ_PLL;
			break;
		case 125000000:
			sel = AT803X_CLK_OUT_125MHZ_PLL;
			break;
		default:
			phydev_err(phydev, "invalid qca,clk-out-frequency\n");
			return -EINVAL;
		}

		priv->clk_25m_reg |= FIELD_PREP(AT803X_CLK_OUT_MASK, sel);
		priv->clk_25m_mask |= AT803X_CLK_OUT_MASK;

		/* Fixup for the AR8030/AR8035. This chip has another mask and
		 * doesn't support the DSP reference. Eg. the lowest bit of the
		 * mask. The upper two bits select the same frequencies. Mask
		 * the lowest bit here.
		 *
		 * Warning:
		 *   There was no datasheet for the AR8030 available so this is
		 *   just a guess. But the AR8035 is listed as pin compatible
		 *   to the AR8030 so there might be a good chance it works on
		 *   the AR8030 too.
		 */
		if (phydev->drv->phy_id == ATH8030_PHY_ID ||
		    phydev->drv->phy_id == ATH8035_PHY_ID) {
			priv->clk_25m_reg &= AT8035_CLK_OUT_MASK;
			priv->clk_25m_mask &= AT8035_CLK_OUT_MASK;
		}
	}

	ret = of_property_read_u32(node, "qca,clk-out-strength", &strength);
	if (!ret) {
		priv->clk_25m_mask |= AT803X_CLK_OUT_STRENGTH_MASK;
		switch (strength) {
		case AR803X_STRENGTH_FULL:
			priv->clk_25m_reg |= AT803X_CLK_OUT_STRENGTH_FULL;
			break;
		case AR803X_STRENGTH_HALF:
			priv->clk_25m_reg |= AT803X_CLK_OUT_STRENGTH_HALF;
			break;
		case AR803X_STRENGTH_QUARTER:
			priv->clk_25m_reg |= AT803X_CLK_OUT_STRENGTH_QUARTER;
			break;
		default:
			phydev_err(phydev, "invalid qca,clk-out-strength\n");
			return -EINVAL;
		}
	}

	/* Only supported on AR8031/AR8033, the AR8030/AR8035 use strapping
	 * options.
	 */
	if (phydev->drv->phy_id == ATH8031_PHY_ID) {
		if (of_property_read_bool(node, "qca,keep-pll-enabled"))
			priv->flags |= AT803X_KEEP_PLL_ENABLED;

		ret = at8031_register_regulators(phydev);
		if (ret < 0)
			return ret;

		priv->vddio = devm_regulator_get_optional(&phydev->mdio.dev,
							  "vddio");
		if (IS_ERR(priv->vddio)) {
			phydev_err(phydev, "failed to get VDDIO regulator\n");
			return PTR_ERR(priv->vddio);
		}
	}

	return 0;
}

static int at803x_probe(struct phy_device *phydev)
{
	struct device *dev = &phydev->mdio.dev;
	struct at803x_priv *priv;
	int ret;

	priv = devm_kzalloc(dev, sizeof(*priv), GFP_KERNEL);
	if (!priv)
		return -ENOMEM;

	phydev->priv = priv;

	ret = at803x_parse_dt(phydev);
	if (ret)
		return ret;

	if (priv->vddio) {
		ret = regulator_enable(priv->vddio);
		if (ret < 0)
			return ret;
	}

	/* Some bootloaders leave the fiber page selected.
	 * Switch to the copper page, as otherwise we read
	 * the PHY capabilities from the fiber side.
	 */
	if (phydev->drv->phy_id == ATH8031_PHY_ID) {
		phy_lock_mdio_bus(phydev);
		ret = at803x_write_page(phydev, AT803X_PAGE_COPPER);
		phy_unlock_mdio_bus(phydev);
		if (ret)
			goto err;
	}

	return 0;

err:
	if (priv->vddio)
		regulator_disable(priv->vddio);

	return ret;
}

static void at803x_remove(struct phy_device *phydev)
{
	struct at803x_priv *priv = phydev->priv;

	if (priv->vddio)
		regulator_disable(priv->vddio);
}

static int at803x_get_features(struct phy_device *phydev)
{
	int err;

	err = genphy_read_abilities(phydev);
	if (err)
		return err;

	if (phydev->drv->phy_id != ATH8031_PHY_ID)
		return 0;

	/* AR8031/AR8033 have different status registers
	 * for copper and fiber operation. However, the
	 * extended status register is the same for both
	 * operation modes.
	 *
	 * As a result of that, ESTATUS_1000_XFULL is set
	 * to 1 even when operating in copper TP mode.
	 *
	 * Remove this mode from the supported link modes,
	 * as this driver currently only supports copper
	 * operation.
	 */
	linkmode_clear_bit(ETHTOOL_LINK_MODE_1000baseX_Full_BIT,
			   phydev->supported);
	return 0;
}

static int at803x_smarteee_config(struct phy_device *phydev)
{
	struct at803x_priv *priv = phydev->priv;
	u16 mask = 0, val = 0;
	int ret;

	if (priv->flags & AT803X_DISABLE_SMARTEEE)
		return phy_modify_mmd(phydev, MDIO_MMD_PCS,
				      AT803X_MMD3_SMARTEEE_CTL3,
				      AT803X_MMD3_SMARTEEE_CTL3_LPI_EN, 0);

	if (priv->smarteee_lpi_tw_1g) {
		mask |= 0xff00;
		val |= priv->smarteee_lpi_tw_1g << 8;
	}
	if (priv->smarteee_lpi_tw_100m) {
		mask |= 0x00ff;
		val |= priv->smarteee_lpi_tw_100m;
	}
	if (!mask)
		return 0;

	ret = phy_modify_mmd(phydev, MDIO_MMD_PCS, AT803X_MMD3_SMARTEEE_CTL1,
			     mask, val);
	if (ret)
		return ret;

	return phy_modify_mmd(phydev, MDIO_MMD_PCS, AT803X_MMD3_SMARTEEE_CTL3,
			      AT803X_MMD3_SMARTEEE_CTL3_LPI_EN,
			      AT803X_MMD3_SMARTEEE_CTL3_LPI_EN);
}

static int at803x_clk_out_config(struct phy_device *phydev)
{
	struct at803x_priv *priv = phydev->priv;

	if (!priv->clk_25m_mask)
		return 0;

	return phy_modify_mmd(phydev, MDIO_MMD_AN, AT803X_MMD7_CLK25M,
			      priv->clk_25m_mask, priv->clk_25m_reg);
}

static int at8031_pll_config(struct phy_device *phydev)
{
	struct at803x_priv *priv = phydev->priv;

	/* The default after hardware reset is PLL OFF. After a soft reset, the
	 * values are retained.
	 */
	if (priv->flags & AT803X_KEEP_PLL_ENABLED)
		return at803x_debug_reg_mask(phydev, AT803X_DEBUG_REG_1F,
					     0, AT803X_DEBUG_PLL_ON);
	else
		return at803x_debug_reg_mask(phydev, AT803X_DEBUG_REG_1F,
					     AT803X_DEBUG_PLL_ON, 0);
}

static int at803x_config_init(struct phy_device *phydev)
{
	int ret;

	/* The RX and TX delay default is:
	 *   after HW reset: RX delay enabled and TX delay disabled
	 *   after SW reset: RX delay enabled, while TX delay retains the
	 *   value before reset.
	 */
	if (phydev->interface == PHY_INTERFACE_MODE_RGMII_ID ||
	    phydev->interface == PHY_INTERFACE_MODE_RGMII_RXID)
		ret = at803x_enable_rx_delay(phydev);
	else
		ret = at803x_disable_rx_delay(phydev);
	if (ret < 0)
		return ret;

	if (phydev->interface == PHY_INTERFACE_MODE_RGMII_ID ||
	    phydev->interface == PHY_INTERFACE_MODE_RGMII_TXID)
		ret = at803x_enable_tx_delay(phydev);
	else
		ret = at803x_disable_tx_delay(phydev);
	if (ret < 0)
		return ret;

	ret = at803x_smarteee_config(phydev);
	if (ret < 0)
		return ret;

	ret = at803x_clk_out_config(phydev);
	if (ret < 0)
		return ret;

	if (phydev->drv->phy_id == ATH8031_PHY_ID) {
		ret = at8031_pll_config(phydev);
		if (ret < 0)
			return ret;
	}

	/* Ar803x extended next page bit is enabled by default. Cisco
	 * multigig switches read this bit and attempt to negotiate 10Gbps
	 * rates even if the next page bit is disabled. This is incorrect
	 * behaviour but we still need to accommodate it. XNP is only needed
	 * for 10Gbps support, so disable XNP.
	 */
	return phy_modify(phydev, MII_ADVERTISE, MDIO_AN_CTRL1_XNP, 0);
}

static int at803x_ack_interrupt(struct phy_device *phydev)
{
	int err;

	err = phy_read(phydev, AT803X_INTR_STATUS);

	return (err < 0) ? err : 0;
}

static int at803x_config_intr(struct phy_device *phydev)
{
	int err;
	int value;

	value = phy_read(phydev, AT803X_INTR_ENABLE);

	if (phydev->interrupts == PHY_INTERRUPT_ENABLED) {
		/* Clear any pending interrupts */
		err = at803x_ack_interrupt(phydev);
		if (err)
			return err;

		value |= AT803X_INTR_ENABLE_AUTONEG_ERR;
		value |= AT803X_INTR_ENABLE_SPEED_CHANGED;
		value |= AT803X_INTR_ENABLE_DUPLEX_CHANGED;
		value |= AT803X_INTR_ENABLE_LINK_FAIL;
		value |= AT803X_INTR_ENABLE_LINK_SUCCESS;

		err = phy_write(phydev, AT803X_INTR_ENABLE, value);
	} else {
		err = phy_write(phydev, AT803X_INTR_ENABLE, 0);
		if (err)
			return err;

		/* Clear any pending interrupts */
		err = at803x_ack_interrupt(phydev);
	}

	return err;
}

static irqreturn_t at803x_handle_interrupt(struct phy_device *phydev)
{
	int irq_status, int_enabled;

	irq_status = phy_read(phydev, AT803X_INTR_STATUS);
	if (irq_status < 0) {
		phy_error(phydev);
		return IRQ_NONE;
	}

	/* Read the current enabled interrupts */
	int_enabled = phy_read(phydev, AT803X_INTR_ENABLE);
	if (int_enabled < 0) {
		phy_error(phydev);
		return IRQ_NONE;
	}

	/* See if this was one of our enabled interrupts */
	if (!(irq_status & int_enabled))
		return IRQ_NONE;

	phy_trigger_machine(phydev);

	return IRQ_HANDLED;
}

static void at803x_link_change_notify(struct phy_device *phydev)
{
	/*
	 * Conduct a hardware reset for AT8030 every time a link loss is
	 * signalled. This is necessary to circumvent a hardware bug that
	 * occurs when the cable is unplugged while TX packets are pending
	 * in the FIFO. In such cases, the FIFO enters an error mode it
	 * cannot recover from by software.
	 */
	if (phydev->state == PHY_NOLINK && phydev->mdio.reset_gpio) {
		struct at803x_context context;

		at803x_context_save(phydev, &context);

		phy_device_reset(phydev, 1);
		msleep(1);
		phy_device_reset(phydev, 0);
		msleep(1);

		at803x_context_restore(phydev, &context);

		phydev_dbg(phydev, "%s(): phy was reset\n", __func__);
	}
}

static int at803x_read_status(struct phy_device *phydev)
{
	int ss, err, old_link = phydev->link;

	/* Update the link, but return if there was an error */
	err = genphy_update_link(phydev);
	if (err)
		return err;

	/* why bother the PHY if nothing can have changed */
	if (phydev->autoneg == AUTONEG_ENABLE && old_link && phydev->link)
		return 0;

	phydev->speed = SPEED_UNKNOWN;
	phydev->duplex = DUPLEX_UNKNOWN;
	phydev->pause = 0;
	phydev->asym_pause = 0;

	err = genphy_read_lpa(phydev);
	if (err < 0)
		return err;

	/* Read the AT8035 PHY-Specific Status register, which indicates the
	 * speed and duplex that the PHY is actually using, irrespective of
	 * whether we are in autoneg mode or not.
	 */
	ss = phy_read(phydev, AT803X_SPECIFIC_STATUS);
	if (ss < 0)
		return ss;

	if (ss & AT803X_SS_SPEED_DUPLEX_RESOLVED) {
		int sfc;

		sfc = phy_read(phydev, AT803X_SPECIFIC_FUNCTION_CONTROL);
		if (sfc < 0)
			return sfc;

		switch (ss & AT803X_SS_SPEED_MASK) {
		case AT803X_SS_SPEED_10:
			phydev->speed = SPEED_10;
			break;
		case AT803X_SS_SPEED_100:
			phydev->speed = SPEED_100;
			break;
		case AT803X_SS_SPEED_1000:
			phydev->speed = SPEED_1000;
			break;
		}
		if (ss & AT803X_SS_DUPLEX)
			phydev->duplex = DUPLEX_FULL;
		else
			phydev->duplex = DUPLEX_HALF;

		if (ss & AT803X_SS_MDIX)
			phydev->mdix = ETH_TP_MDI_X;
		else
			phydev->mdix = ETH_TP_MDI;

		switch (FIELD_GET(AT803X_SFC_MDI_CROSSOVER_MODE_M, sfc)) {
		case AT803X_SFC_MANUAL_MDI:
			phydev->mdix_ctrl = ETH_TP_MDI;
			break;
		case AT803X_SFC_MANUAL_MDIX:
			phydev->mdix_ctrl = ETH_TP_MDI_X;
			break;
		case AT803X_SFC_AUTOMATIC_CROSSOVER:
			phydev->mdix_ctrl = ETH_TP_MDI_AUTO;
			break;
		}
	}

	if (phydev->autoneg == AUTONEG_ENABLE && phydev->autoneg_complete)
		phy_resolve_aneg_pause(phydev);

	return 0;
}

static int at803x_config_mdix(struct phy_device *phydev, u8 ctrl)
{
	u16 val;

	switch (ctrl) {
	case ETH_TP_MDI:
		val = AT803X_SFC_MANUAL_MDI;
		break;
	case ETH_TP_MDI_X:
		val = AT803X_SFC_MANUAL_MDIX;
		break;
	case ETH_TP_MDI_AUTO:
		val = AT803X_SFC_AUTOMATIC_CROSSOVER;
		break;
	default:
		return 0;
	}

	return phy_modify_changed(phydev, AT803X_SPECIFIC_FUNCTION_CONTROL,
			  AT803X_SFC_MDI_CROSSOVER_MODE_M,
			  FIELD_PREP(AT803X_SFC_MDI_CROSSOVER_MODE_M, val));
}

static int at803x_config_aneg(struct phy_device *phydev)
{
	int ret;

	ret = at803x_config_mdix(phydev, phydev->mdix_ctrl);
	if (ret < 0)
		return ret;

	/* Changes of the midx bits are disruptive to the normal operation;
	 * therefore any changes to these registers must be followed by a
	 * software reset to take effect.
	 */
	if (ret == 1) {
		ret = genphy_soft_reset(phydev);
		if (ret < 0)
			return ret;
	}

	return genphy_config_aneg(phydev);
}

static int at803x_get_downshift(struct phy_device *phydev, u8 *d)
{
	int val;

	val = phy_read(phydev, AT803X_SMART_SPEED);
	if (val < 0)
		return val;

	if (val & AT803X_SMART_SPEED_ENABLE)
		*d = FIELD_GET(AT803X_SMART_SPEED_RETRY_LIMIT_MASK, val) + 2;
	else
		*d = DOWNSHIFT_DEV_DISABLE;

	return 0;
}

static int at803x_set_downshift(struct phy_device *phydev, u8 cnt)
{
	u16 mask, set;
	int ret;

	switch (cnt) {
	case DOWNSHIFT_DEV_DEFAULT_COUNT:
		cnt = AT803X_DEFAULT_DOWNSHIFT;
		fallthrough;
	case AT803X_MIN_DOWNSHIFT ... AT803X_MAX_DOWNSHIFT:
		set = AT803X_SMART_SPEED_ENABLE |
		      AT803X_SMART_SPEED_BYPASS_TIMER |
		      FIELD_PREP(AT803X_SMART_SPEED_RETRY_LIMIT_MASK, cnt - 2);
		mask = AT803X_SMART_SPEED_RETRY_LIMIT_MASK;
		break;
	case DOWNSHIFT_DEV_DISABLE:
		set = 0;
		mask = AT803X_SMART_SPEED_ENABLE |
		       AT803X_SMART_SPEED_BYPASS_TIMER;
		break;
	default:
		return -EINVAL;
	}

	ret = phy_modify_changed(phydev, AT803X_SMART_SPEED, mask, set);

	/* After changing the smart speed settings, we need to perform a
	 * software reset, use phy_init_hw() to make sure we set the
	 * reapply any values which might got lost during software reset.
	 */
	if (ret == 1)
		ret = phy_init_hw(phydev);

	return ret;
}

static int at803x_get_tunable(struct phy_device *phydev,
			      struct ethtool_tunable *tuna, void *data)
{
	switch (tuna->id) {
	case ETHTOOL_PHY_DOWNSHIFT:
		return at803x_get_downshift(phydev, data);
	default:
		return -EOPNOTSUPP;
	}
}

static int at803x_set_tunable(struct phy_device *phydev,
			      struct ethtool_tunable *tuna, const void *data)
{
	switch (tuna->id) {
	case ETHTOOL_PHY_DOWNSHIFT:
		return at803x_set_downshift(phydev, *(const u8 *)data);
	default:
		return -EOPNOTSUPP;
	}
}

static int at803x_cable_test_result_trans(u16 status)
{
	switch (FIELD_GET(AT803X_CDT_STATUS_STAT_MASK, status)) {
	case AT803X_CDT_STATUS_STAT_NORMAL:
		return ETHTOOL_A_CABLE_RESULT_CODE_OK;
	case AT803X_CDT_STATUS_STAT_SHORT:
		return ETHTOOL_A_CABLE_RESULT_CODE_SAME_SHORT;
	case AT803X_CDT_STATUS_STAT_OPEN:
		return ETHTOOL_A_CABLE_RESULT_CODE_OPEN;
	case AT803X_CDT_STATUS_STAT_FAIL:
	default:
		return ETHTOOL_A_CABLE_RESULT_CODE_UNSPEC;
	}
}

static bool at803x_cdt_test_failed(u16 status)
{
	return FIELD_GET(AT803X_CDT_STATUS_STAT_MASK, status) ==
		AT803X_CDT_STATUS_STAT_FAIL;
}

static bool at803x_cdt_fault_length_valid(u16 status)
{
	switch (FIELD_GET(AT803X_CDT_STATUS_STAT_MASK, status)) {
	case AT803X_CDT_STATUS_STAT_OPEN:
	case AT803X_CDT_STATUS_STAT_SHORT:
		return true;
	}
	return false;
}

static int at803x_cdt_fault_length(u16 status)
{
	int dt;

	/* According to the datasheet the distance to the fault is
	 * DELTA_TIME * 0.824 meters.
	 *
	 * The author suspect the correct formula is:
	 *
	 *   fault_distance = DELTA_TIME * (c * VF) / 125MHz / 2
	 *
	 * where c is the speed of light, VF is the velocity factor of
	 * the twisted pair cable, 125MHz the counter frequency and
	 * we need to divide by 2 because the hardware will measure the
	 * round trip time to the fault and back to the PHY.
	 *
	 * With a VF of 0.69 we get the factor 0.824 mentioned in the
	 * datasheet.
	 */
	dt = FIELD_GET(AT803X_CDT_STATUS_DELTA_TIME_MASK, status);

	return (dt * 824) / 10;
}

static int at803x_cdt_start(struct phy_device *phydev, int pair)
{
	u16 cdt;

	cdt = FIELD_PREP(AT803X_CDT_MDI_PAIR_MASK, pair) |
	      AT803X_CDT_ENABLE_TEST;

	return phy_write(phydev, AT803X_CDT, cdt);
}

static int at803x_cdt_wait_for_completion(struct phy_device *phydev)
{
	int val, ret;

	/* One test run takes about 25ms */
	ret = phy_read_poll_timeout(phydev, AT803X_CDT, val,
				    !(val & AT803X_CDT_ENABLE_TEST),
				    30000, 100000, true);

	return ret < 0 ? ret : 0;
}

static int at803x_cable_test_one_pair(struct phy_device *phydev, int pair)
{
	static const int ethtool_pair[] = {
		ETHTOOL_A_CABLE_PAIR_A,
		ETHTOOL_A_CABLE_PAIR_B,
		ETHTOOL_A_CABLE_PAIR_C,
		ETHTOOL_A_CABLE_PAIR_D,
	};
	int ret, val;

	ret = at803x_cdt_start(phydev, pair);
	if (ret)
		return ret;

	ret = at803x_cdt_wait_for_completion(phydev);
	if (ret)
		return ret;

	val = phy_read(phydev, AT803X_CDT_STATUS);
	if (val < 0)
		return val;

	if (at803x_cdt_test_failed(val))
		return 0;

	ethnl_cable_test_result(phydev, ethtool_pair[pair],
				at803x_cable_test_result_trans(val));

	if (at803x_cdt_fault_length_valid(val))
		ethnl_cable_test_fault_length(phydev, ethtool_pair[pair],
					      at803x_cdt_fault_length(val));

	return 1;
}

static int at803x_cable_test_get_status(struct phy_device *phydev,
					bool *finished)
{
	unsigned long pair_mask;
	int retries = 20;
	int pair, ret;

	if (phydev->phy_id == ATH9331_PHY_ID ||
	    phydev->phy_id == ATH8032_PHY_ID ||
	    phydev->phy_id == QCA9561_PHY_ID)
		pair_mask = 0x3;
	else
		pair_mask = 0xf;

	*finished = false;

	/* According to the datasheet the CDT can be performed when
	 * there is no link partner or when the link partner is
	 * auto-negotiating. Starting the test will restart the AN
	 * automatically. It seems that doing this repeatedly we will
	 * get a slot where our link partner won't disturb our
	 * measurement.
	 */
	while (pair_mask && retries--) {
		for_each_set_bit(pair, &pair_mask, 4) {
			ret = at803x_cable_test_one_pair(phydev, pair);
			if (ret < 0)
				return ret;
			if (ret)
				clear_bit(pair, &pair_mask);
		}
		if (pair_mask)
			msleep(250);
	}

	*finished = true;

	return 0;
}

static int at803x_cable_test_start(struct phy_device *phydev)
{
	/* Enable auto-negotiation, but advertise no capabilities, no link
	 * will be established. A restart of the auto-negotiation is not
	 * required, because the cable test will automatically break the link.
	 */
	phy_write(phydev, MII_BMCR, BMCR_ANENABLE);
	phy_write(phydev, MII_ADVERTISE, ADVERTISE_CSMA);
	if (phydev->phy_id != ATH9331_PHY_ID &&
	    phydev->phy_id != ATH8032_PHY_ID &&
	    phydev->phy_id != QCA9561_PHY_ID)
		phy_write(phydev, MII_CTRL1000, 0);

	/* we do all the (time consuming) work later */
	return 0;
}

static int qca83xx_config_init(struct phy_device *phydev)
{
	u8 switch_revision;

	switch_revision = phydev->dev_flags & QCA8K_DEVFLAGS_REVISION_MASK;

	switch (switch_revision) {
	case 1:
		/* For 100M waveform */
		at803x_debug_reg_write(phydev, AT803X_DEBUG_ANALOG_TEST_CTRL, 0x02ea);
		/* Turn on Gigabit clock */
		at803x_debug_reg_write(phydev, AT803X_DEBUG_REG_GREEN, 0x68a0);
		break;

	case 2:
		phy_write_mmd(phydev, MDIO_MMD_AN, MDIO_AN_EEE_ADV, 0x0);
		fallthrough;
	case 4:
		phy_write_mmd(phydev, MDIO_MMD_PCS, MDIO_AZ_DEBUG, 0x803f);
		at803x_debug_reg_write(phydev, AT803X_DEBUG_REG_GREEN, 0x6860);
		at803x_debug_reg_write(phydev, AT803X_DEBUG_SYSTEM_CTRL_MODE, 0x2c46);
		at803x_debug_reg_write(phydev, AT803X_DEBUG_REG_3C, 0x6000);
		break;
	}

	/* QCA8327 require DAC amplitude adjustment for 100m set to +6%.
	 * Disable on init and enable only with 100m speed following
	 * qca original source code.
	 */
	if (phydev->drv->phy_id == QCA8327_A_PHY_ID ||
	    phydev->drv->phy_id == QCA8327_B_PHY_ID)
		at803x_debug_reg_mask(phydev, AT803X_DEBUG_ANALOG_TEST_CTRL,
				      QCA8327_DEBUG_MANU_CTRL_EN, 0);

	/* Following original QCA sourcecode set port to prefer master */
	phy_set_bits(phydev, MII_CTRL1000, CTL1000_PREFER_MASTER);

	return 0;
}

static void qca83xx_link_change_notify(struct phy_device *phydev)
{
	/* QCA8337 doesn't require DAC Amplitude adjustement */
	if (phydev->drv->phy_id == QCA8337_PHY_ID)
		return;

	/* Set DAC Amplitude adjustment to +6% for 100m on link running */
	if (phydev->state == PHY_RUNNING) {
		if (phydev->speed == SPEED_100)
			at803x_debug_reg_mask(phydev, AT803X_DEBUG_ANALOG_TEST_CTRL,
					      QCA8327_DEBUG_MANU_CTRL_EN,
					      QCA8327_DEBUG_MANU_CTRL_EN);
	} else {
		/* Reset DAC Amplitude adjustment */
		at803x_debug_reg_mask(phydev, AT803X_DEBUG_ANALOG_TEST_CTRL,
				      QCA8327_DEBUG_MANU_CTRL_EN, 0);
	}
}

static int qca83xx_resume(struct phy_device *phydev)
{
	int ret, val;

	/* Skip reset if not suspended */
	if (!phydev->suspended)
		return 0;

	/* Reinit the port, reset values set by suspend */
	qca83xx_config_init(phydev);

	/* Reset the port on port resume */
	phy_set_bits(phydev, MII_BMCR, BMCR_RESET | BMCR_ANENABLE);

	/* On resume from suspend the switch execute a reset and
	 * restart auto-negotiation. Wait for reset to complete.
	 */
	ret = phy_read_poll_timeout(phydev, MII_BMCR, val, !(val & BMCR_RESET),
				    50000, 600000, true);
	if (ret)
		return ret;

	msleep(1);

	return 0;
}

static int qca83xx_suspend(struct phy_device *phydev)
{
	u16 mask = 0;

	/* Only QCA8337 support actual suspend.
	 * QCA8327 cause port unreliability when phy suspend
	 * is set.
	 */
	if (phydev->drv->phy_id == QCA8337_PHY_ID) {
		genphy_suspend(phydev);
	} else {
		mask |= ~(BMCR_SPEED1000 | BMCR_FULLDPLX);
		phy_modify(phydev, MII_BMCR, mask, 0);
	}

	at803x_debug_reg_mask(phydev, AT803X_DEBUG_REG_GREEN,
			      AT803X_DEBUG_GATE_CLK_IN1000, 0);

	at803x_debug_reg_mask(phydev, AT803X_DEBUG_REG_HIB_CTRL,
			      AT803X_DEBUG_HIB_CTRL_EN_ANY_CHANGE |
			      AT803X_DEBUG_HIB_CTRL_SEL_RST_80U, 0);

	return 0;
}

static struct phy_driver at803x_driver[] = {
{
	/* Qualcomm Atheros AR8035 */
	PHY_ID_MATCH_EXACT(ATH8035_PHY_ID),
	.name			= "Qualcomm Atheros AR8035",
	.flags			= PHY_POLL_CABLE_TEST,
	.probe			= at803x_probe,
	.remove			= at803x_remove,
	.config_aneg		= at803x_config_aneg,
	.config_init		= at803x_config_init,
	.soft_reset		= genphy_soft_reset,
	.set_wol		= at803x_set_wol,
	.get_wol		= at803x_get_wol,
	.suspend		= at803x_suspend,
	.resume			= at803x_resume,
	/* PHY_GBIT_FEATURES */
	.read_status		= at803x_read_status,
	.config_intr		= at803x_config_intr,
	.handle_interrupt	= at803x_handle_interrupt,
	.get_tunable		= at803x_get_tunable,
	.set_tunable		= at803x_set_tunable,
	.cable_test_start	= at803x_cable_test_start,
	.cable_test_get_status	= at803x_cable_test_get_status,
}, {
	/* Qualcomm Atheros AR8030 */
	.phy_id			= ATH8030_PHY_ID,
	.name			= "Qualcomm Atheros AR8030",
	.phy_id_mask		= AT8030_PHY_ID_MASK,
	.probe			= at803x_probe,
	.remove			= at803x_remove,
	.config_init		= at803x_config_init,
	.link_change_notify	= at803x_link_change_notify,
	.set_wol		= at803x_set_wol,
	.get_wol		= at803x_get_wol,
	.suspend		= at803x_suspend,
	.resume			= at803x_resume,
	/* PHY_BASIC_FEATURES */
	.config_intr		= at803x_config_intr,
	.handle_interrupt	= at803x_handle_interrupt,
}, {
	/* Qualcomm Atheros AR8031/AR8033 */
	PHY_ID_MATCH_EXACT(ATH8031_PHY_ID),
	.name			= "Qualcomm Atheros AR8031/AR8033",
	.flags			= PHY_POLL_CABLE_TEST,
	.probe			= at803x_probe,
	.remove			= at803x_remove,
	.config_init		= at803x_config_init,
	.config_aneg		= at803x_config_aneg,
	.soft_reset		= genphy_soft_reset,
	.set_wol		= at803x_set_wol,
	.get_wol		= at803x_get_wol,
	.suspend		= at803x_suspend,
	.resume			= at803x_resume,
	.read_page		= at803x_read_page,
	.write_page		= at803x_write_page,
	.get_features		= at803x_get_features,
	.read_status		= at803x_read_status,
	.config_intr		= &at803x_config_intr,
	.handle_interrupt	= at803x_handle_interrupt,
	.get_tunable		= at803x_get_tunable,
	.set_tunable		= at803x_set_tunable,
	.cable_test_start	= at803x_cable_test_start,
	.cable_test_get_status	= at803x_cable_test_get_status,
}, {
	/* Qualcomm Atheros AR8032 */
	PHY_ID_MATCH_EXACT(ATH8032_PHY_ID),
	.name			= "Qualcomm Atheros AR8032",
	.probe			= at803x_probe,
	.remove			= at803x_remove,
	.flags			= PHY_POLL_CABLE_TEST,
	.config_init		= at803x_config_init,
	.link_change_notify	= at803x_link_change_notify,
	.set_wol		= at803x_set_wol,
	.get_wol		= at803x_get_wol,
	.suspend		= at803x_suspend,
	.resume			= at803x_resume,
	/* PHY_BASIC_FEATURES */
	.config_intr		= at803x_config_intr,
	.handle_interrupt	= at803x_handle_interrupt,
	.cable_test_start	= at803x_cable_test_start,
	.cable_test_get_status	= at803x_cable_test_get_status,
}, {
	/* ATHEROS AR9331 */
	PHY_ID_MATCH_EXACT(ATH9331_PHY_ID),
	.name			= "Qualcomm Atheros AR9331 built-in PHY",
	.suspend		= at803x_suspend,
	.resume			= at803x_resume,
	.flags			= PHY_POLL_CABLE_TEST,
	/* PHY_BASIC_FEATURES */
	.config_intr		= &at803x_config_intr,
	.handle_interrupt	= at803x_handle_interrupt,
	.cable_test_start	= at803x_cable_test_start,
	.cable_test_get_status	= at803x_cable_test_get_status,
	.read_status		= at803x_read_status,
	.soft_reset		= genphy_soft_reset,
	.config_aneg		= at803x_config_aneg,
}, {
	/* Qualcomm Atheros QCA9561 */
	PHY_ID_MATCH_EXACT(QCA9561_PHY_ID),
	.name			= "Qualcomm Atheros QCA9561 built-in PHY",
	.suspend		= at803x_suspend,
	.resume			= at803x_resume,
	.flags			= PHY_POLL_CABLE_TEST,
	/* PHY_BASIC_FEATURES */
	.config_intr		= &at803x_config_intr,
	.handle_interrupt	= at803x_handle_interrupt,
	.cable_test_start	= at803x_cable_test_start,
	.cable_test_get_status	= at803x_cable_test_get_status,
	.read_status		= at803x_read_status,
	.soft_reset		= genphy_soft_reset,
	.config_aneg		= at803x_config_aneg,
}, {
	/* QCA8337 */
	.phy_id			= QCA8337_PHY_ID,
	.phy_id_mask		= QCA8K_PHY_ID_MASK,
	.name			= "Qualcomm Atheros 8337 internal PHY",
	/* PHY_GBIT_FEATURES */
<<<<<<< HEAD
=======
	.link_change_notify	= qca83xx_link_change_notify,
>>>>>>> 24f7cf9b
	.probe			= at803x_probe,
	.flags			= PHY_IS_INTERNAL,
	.config_init		= qca83xx_config_init,
	.soft_reset		= genphy_soft_reset,
	.get_sset_count		= at803x_get_sset_count,
	.get_strings		= at803x_get_strings,
	.get_stats		= at803x_get_stats,
<<<<<<< HEAD
	.suspend		= genphy_suspend,
	.resume			= genphy_resume,
=======
	.suspend		= qca83xx_suspend,
	.resume			= qca83xx_resume,
>>>>>>> 24f7cf9b
}, {
	/* QCA8327-A from switch QCA8327-AL1A */
	.phy_id			= QCA8327_A_PHY_ID,
	.phy_id_mask		= QCA8K_PHY_ID_MASK,
	.name			= "Qualcomm Atheros 8327-A internal PHY",
	/* PHY_GBIT_FEATURES */
<<<<<<< HEAD
=======
	.link_change_notify	= qca83xx_link_change_notify,
>>>>>>> 24f7cf9b
	.probe			= at803x_probe,
	.flags			= PHY_IS_INTERNAL,
	.config_init		= qca83xx_config_init,
	.soft_reset		= genphy_soft_reset,
	.get_sset_count		= at803x_get_sset_count,
	.get_strings		= at803x_get_strings,
	.get_stats		= at803x_get_stats,
<<<<<<< HEAD
	.suspend		= genphy_suspend,
	.resume			= genphy_resume,
=======
	.suspend		= qca83xx_suspend,
	.resume			= qca83xx_resume,
>>>>>>> 24f7cf9b
}, {
	/* QCA8327-B from switch QCA8327-BL1A */
	.phy_id			= QCA8327_B_PHY_ID,
	.phy_id_mask		= QCA8K_PHY_ID_MASK,
	.name			= "Qualcomm Atheros 8327-B internal PHY",
	/* PHY_GBIT_FEATURES */
<<<<<<< HEAD
=======
	.link_change_notify	= qca83xx_link_change_notify,
>>>>>>> 24f7cf9b
	.probe			= at803x_probe,
	.flags			= PHY_IS_INTERNAL,
	.config_init		= qca83xx_config_init,
	.soft_reset		= genphy_soft_reset,
	.get_sset_count		= at803x_get_sset_count,
	.get_strings		= at803x_get_strings,
	.get_stats		= at803x_get_stats,
<<<<<<< HEAD
	.suspend		= genphy_suspend,
	.resume			= genphy_resume,
=======
	.suspend		= qca83xx_suspend,
	.resume			= qca83xx_resume,
>>>>>>> 24f7cf9b
}, };

module_phy_driver(at803x_driver);

static struct mdio_device_id __maybe_unused atheros_tbl[] = {
	{ ATH8030_PHY_ID, AT8030_PHY_ID_MASK },
	{ PHY_ID_MATCH_EXACT(ATH8031_PHY_ID) },
	{ PHY_ID_MATCH_EXACT(ATH8032_PHY_ID) },
	{ PHY_ID_MATCH_EXACT(ATH8035_PHY_ID) },
	{ PHY_ID_MATCH_EXACT(ATH9331_PHY_ID) },
	{ PHY_ID_MATCH_EXACT(QCA8337_PHY_ID) },
	{ PHY_ID_MATCH_EXACT(QCA8327_A_PHY_ID) },
	{ PHY_ID_MATCH_EXACT(QCA8327_B_PHY_ID) },
	{ PHY_ID_MATCH_EXACT(QCA9561_PHY_ID) },
	{ }
};

MODULE_DEVICE_TABLE(mdio, atheros_tbl);<|MERGE_RESOLUTION|>--- conflicted
+++ resolved
@@ -1522,10 +1522,7 @@
 	.phy_id_mask		= QCA8K_PHY_ID_MASK,
 	.name			= "Qualcomm Atheros 8337 internal PHY",
 	/* PHY_GBIT_FEATURES */
-<<<<<<< HEAD
-=======
 	.link_change_notify	= qca83xx_link_change_notify,
->>>>>>> 24f7cf9b
 	.probe			= at803x_probe,
 	.flags			= PHY_IS_INTERNAL,
 	.config_init		= qca83xx_config_init,
@@ -1533,23 +1530,15 @@
 	.get_sset_count		= at803x_get_sset_count,
 	.get_strings		= at803x_get_strings,
 	.get_stats		= at803x_get_stats,
-<<<<<<< HEAD
-	.suspend		= genphy_suspend,
-	.resume			= genphy_resume,
-=======
 	.suspend		= qca83xx_suspend,
 	.resume			= qca83xx_resume,
->>>>>>> 24f7cf9b
 }, {
 	/* QCA8327-A from switch QCA8327-AL1A */
 	.phy_id			= QCA8327_A_PHY_ID,
 	.phy_id_mask		= QCA8K_PHY_ID_MASK,
 	.name			= "Qualcomm Atheros 8327-A internal PHY",
 	/* PHY_GBIT_FEATURES */
-<<<<<<< HEAD
-=======
 	.link_change_notify	= qca83xx_link_change_notify,
->>>>>>> 24f7cf9b
 	.probe			= at803x_probe,
 	.flags			= PHY_IS_INTERNAL,
 	.config_init		= qca83xx_config_init,
@@ -1557,23 +1546,15 @@
 	.get_sset_count		= at803x_get_sset_count,
 	.get_strings		= at803x_get_strings,
 	.get_stats		= at803x_get_stats,
-<<<<<<< HEAD
-	.suspend		= genphy_suspend,
-	.resume			= genphy_resume,
-=======
 	.suspend		= qca83xx_suspend,
 	.resume			= qca83xx_resume,
->>>>>>> 24f7cf9b
 }, {
 	/* QCA8327-B from switch QCA8327-BL1A */
 	.phy_id			= QCA8327_B_PHY_ID,
 	.phy_id_mask		= QCA8K_PHY_ID_MASK,
 	.name			= "Qualcomm Atheros 8327-B internal PHY",
 	/* PHY_GBIT_FEATURES */
-<<<<<<< HEAD
-=======
 	.link_change_notify	= qca83xx_link_change_notify,
->>>>>>> 24f7cf9b
 	.probe			= at803x_probe,
 	.flags			= PHY_IS_INTERNAL,
 	.config_init		= qca83xx_config_init,
@@ -1581,13 +1562,8 @@
 	.get_sset_count		= at803x_get_sset_count,
 	.get_strings		= at803x_get_strings,
 	.get_stats		= at803x_get_stats,
-<<<<<<< HEAD
-	.suspend		= genphy_suspend,
-	.resume			= genphy_resume,
-=======
 	.suspend		= qca83xx_suspend,
 	.resume			= qca83xx_resume,
->>>>>>> 24f7cf9b
 }, };
 
 module_phy_driver(at803x_driver);
