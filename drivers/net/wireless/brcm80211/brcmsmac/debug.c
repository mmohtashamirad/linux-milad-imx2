--- conflicted
+++ resolved
@@ -75,22 +75,6 @@
 int brcms_debugfs_hardware_read(struct seq_file *s, void *data)
 {
 	struct brcms_pub *drvr = s->private;
-<<<<<<< HEAD
-
-	seq_printf(s, "board vendor: %x\n"
-		   "board type: %x\n"
-		   "board revision: %x\n"
-		   "board flags: %x\n"
-		   "board flags2: %x\n"
-		   "firmware revision: %x\n",
-		   drvr->wlc->hw->d11core->bus->boardinfo.vendor,
-		   drvr->wlc->hw->d11core->bus->boardinfo.type,
-		   drvr->wlc->hw->boardrev,
-		   drvr->wlc->hw->boardflags,
-		   drvr->wlc->hw->boardflags2,
-		   drvr->wlc->ucode_rev);
-
-=======
 	struct brcms_hardware *hw = drvr->wlc->hw;
 	struct bcma_device *core = hw->d11core;
 	struct bcma_bus *bus = core->bus;
@@ -118,7 +102,6 @@
 		   drvr->wlc->ucode_rev, hw->band->radiorev,
 		   hw->band->phytype, hw->band->phyrev, hw->band->pi->ana_rev,
 		   hw->sromrev);
->>>>>>> 81c41260
 	return 0;
 }
 
@@ -191,7 +174,6 @@
 	seq_printf(s, "phywatchdog: %d\n", stats.phywatchdog);
 	seq_printf(s, "bphy_badplcp: %d\n", stats.bphy_badplcp);
 	return 0;
-<<<<<<< HEAD
 }
 
 struct brcms_debugfs_entry {
@@ -206,22 +188,6 @@
 	return single_open(f, entry->read, entry->drvr);
 }
 
-=======
-}
-
-struct brcms_debugfs_entry {
-	int (*read)(struct seq_file *seq, void *data);
-	struct brcms_pub *drvr;
-};
-
-static int brcms_debugfs_entry_open(struct inode *inode, struct file *f)
-{
-	struct brcms_debugfs_entry *entry = inode->i_private;
-
-	return single_open(f, entry->read, entry->drvr);
-}
-
->>>>>>> 81c41260
 static const struct file_operations brcms_debugfs_def_ops = {
 	.owner = THIS_MODULE,
 	.open = brcms_debugfs_entry_open,
