--- conflicted
+++ resolved
@@ -36,10 +36,7 @@
 MODULE_SUPPORTED_DEVICE("Broadcom 802.11 WLAN fullmac cards");
 MODULE_LICENSE("Dual BSD/GPL");
 
-<<<<<<< HEAD
-=======
 #define MAX_WAIT_FOR_8021X_TX		50	/* msecs */
->>>>>>> 0751f865
 
 /* Error bits */
 int brcmf_msg_level = BRCMF_ERROR_VAL;
@@ -603,8 +600,6 @@
 	.ndo_set_rx_mode = brcmf_netdev_set_multicast_list
 };
 
-<<<<<<< HEAD
-=======
 static const struct net_device_ops brcmf_netdev_ops_virt = {
 	.ndo_open = brcmf_cfg80211_up,
 	.ndo_stop = brcmf_cfg80211_down,
@@ -615,7 +610,6 @@
 	.ndo_set_rx_mode = brcmf_netdev_set_multicast_list
 };
 
->>>>>>> 0751f865
 int brcmf_net_attach(struct brcmf_if *ifp)
 {
 	struct brcmf_pub *drvr = ifp->drvr;
@@ -636,12 +630,8 @@
 	drvr->rxsz = ndev->mtu + ndev->hard_header_len +
 			      drvr->hdrlen;
 
-<<<<<<< HEAD
-	memcpy(ndev->dev_addr, temp_addr, ETH_ALEN);
-=======
 	/* set the mac address */
 	memcpy(ndev->dev_addr, ifp->mac_addr, ETH_ALEN);
->>>>>>> 0751f865
 
 	if (register_netdev(ndev) != 0) {
 		brcmf_dbg(ERROR, "couldn't register the net device\n");
@@ -654,17 +644,11 @@
 
 fail:
 	ndev->netdev_ops = NULL;
-	free_netdev(ndev);
 	return -EBADE;
 }
 
-<<<<<<< HEAD
-struct brcmf_if *brcmf_add_if(struct device *dev, int ifidx, s32 bssidx,
-			      char *name, u8 *mac_addr)
-=======
 struct brcmf_if *brcmf_add_if(struct brcmf_pub *drvr, int ifidx, s32 bssidx,
 			      char *name, u8 *addr_mask)
->>>>>>> 0751f865
 {
 	struct brcmf_if *ifp;
 	struct net_device *ndev;
@@ -704,14 +688,6 @@
 	drvr->iflist[ifidx] = ifp;
 	ifp->idx = ifidx;
 	ifp->bssidx = bssidx;
-<<<<<<< HEAD
-	if (mac_addr != NULL)
-		memcpy(&ifp->mac_addr, mac_addr, ETH_ALEN);
-
-	brcmf_dbg(TRACE, " ==== pid:%x, net_device for if:%s created ===\n",
-		  current->pid, ifp->ndev->name);
-
-=======
 
 	INIT_WORK(&ifp->setmacaddr_work, _brcmf_set_mac_address);
 	INIT_WORK(&ifp->multicast_work, _brcmf_set_multicast_list);
@@ -723,7 +699,6 @@
 	brcmf_dbg(TRACE, " ==== pid:%x, if:%s (%pM) created ===\n",
 		  current->pid, ifp->ndev->name, ifp->mac_addr);
 
->>>>>>> 0751f865
 	return ifp;
 }
 
@@ -822,11 +797,7 @@
 	}
 
 	/* add primary networking interface */
-<<<<<<< HEAD
-	ifp = brcmf_add_if(dev, 0, 0, "wlan%d", NULL);
-=======
 	ifp = brcmf_add_if(drvr, 0, 0, "wlan%d", NULL);
->>>>>>> 0751f865
 	if (IS_ERR(ifp))
 		return PTR_ERR(ifp);
 
@@ -839,14 +810,6 @@
 		goto fail;
 
 	drvr->config = brcmf_cfg80211_attach(drvr);
-<<<<<<< HEAD
-	if (drvr->config == NULL)
-		return -ENOMEM;
-
-	ret = brcmf_net_attach(ifp);
-	if (ret < 0) {
-		brcmf_dbg(ERROR, "brcmf_net_attach failed");
-=======
 	if (drvr->config == NULL) {
 		ret = -ENOMEM;
 		goto fail;
@@ -863,7 +826,6 @@
 		if (drvr->config)
 			brcmf_cfg80211_detach(drvr->config);
 		free_netdev(drvr->iflist[0]->ndev);
->>>>>>> 0751f865
 		drvr->iflist[0] = NULL;
 		return ret;
 	}
@@ -925,8 +887,6 @@
 	struct brcmf_pub *drvr = ifp->drvr;
 	int err;
 
-<<<<<<< HEAD
-=======
 	err = wait_event_timeout(drvr->pend_8021x_wait,
 				 !brcmf_get_pend_8021x_cnt(drvr),
 				 msecs_to_jiffies(MAX_WAIT_FOR_8021X_TX));
@@ -936,7 +896,6 @@
 	return !err;
 }
 
->>>>>>> 0751f865
 static void brcmf_driver_init(struct work_struct *work)
 {
 	brcmf_debugfs_init();
