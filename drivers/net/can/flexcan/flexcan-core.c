--- conflicted
+++ resolved
@@ -348,11 +348,7 @@
 static struct flexcan_devtype_data fsl_imx93_devtype_data = {
 	.quirks = FLEXCAN_QUIRK_DISABLE_RXFG | FLEXCAN_QUIRK_ENABLE_EACEN_RRS |
 		FLEXCAN_QUIRK_DISABLE_MECR | FLEXCAN_QUIRK_USE_RX_MAILBOX |
-<<<<<<< HEAD
-		FLEXCAN_QUIRK_BROKEN_PERR_STATE | FLEXCAN_QUIRK_AUTO_STOP_MODE |
-=======
 		FLEXCAN_QUIRK_BROKEN_PERR_STATE |
->>>>>>> 306b16e5
 		FLEXCAN_QUIRK_SUPPORT_FD | FLEXCAN_QUIRK_SUPPORT_ECC |
 		FLEXCAN_QUIRK_SUPPORT_RX_MAILBOX |
 		FLEXCAN_QUIRK_SUPPORT_RX_MAILBOX_RTR,
@@ -552,11 +548,6 @@
 	} else if (priv->devtype_data.quirks & FLEXCAN_QUIRK_SETUP_STOP_MODE_GPR) {
 		regmap_update_bits(priv->stm.gpr, priv->stm.req_gpr,
 				   1 << priv->stm.req_bit, 1 << priv->stm.req_bit);
-	} else if (priv->devtype_data.quirks & FLEXCAN_QUIRK_AUTO_STOP_MODE) {
-		/* For the auto stop mode, software do nothing, hardware will cover
-		 * all the operation automatically after system go into low power mode.
-		 */
-		return 0;
 	}
 
 	return flexcan_low_power_enter_ack(priv);
@@ -581,12 +572,6 @@
 	reg_mcr = priv->read(&regs->mcr);
 	reg_mcr &= ~FLEXCAN_MCR_SLF_WAK;
 	priv->write(reg_mcr, &regs->mcr);
-
-	/* For the auto stop mode, hardware will exist stop mode
-	 * automatically after system go out of low power mode.
-	 */
-	if (priv->devtype_data.quirks & FLEXCAN_QUIRK_AUTO_STOP_MODE)
-		return 0;
 
 	return flexcan_low_power_exit_ack(priv);
 }
@@ -2002,8 +1987,6 @@
 		ret = flexcan_setup_stop_mode_scfw(pdev);
 	else if (priv->devtype_data.quirks & FLEXCAN_QUIRK_SETUP_STOP_MODE_GPR)
 		ret = flexcan_setup_stop_mode_gpr(pdev);
-	else if (priv->devtype_data.quirks & FLEXCAN_QUIRK_AUTO_STOP_MODE)
-		ret = 0;
 	else
 		/* return 0 directly if doesn't support stop mode feature */
 		return 0;
@@ -2331,16 +2314,8 @@
 	if (netif_running(dev)) {
 		int err;
 
-		if (device_may_wakeup(device)) {
+		if (device_may_wakeup(device))
 			flexcan_enable_wakeup_irq(priv, true);
-			/* For auto stop mode, need to keep the clock on before
-			 * system go into low power mode. After system go into
-			 * low power mode, hardware will config the flexcan into
-			 * stop mode, and gate off the clock automatically.
-			 */
-			if (priv->devtype_data.quirks & FLEXCAN_QUIRK_AUTO_STOP_MODE)
-				return 0;
-		}
 
 		err = pm_runtime_force_suspend(device);
 		if (err)
@@ -2358,15 +2333,9 @@
 	if (netif_running(dev)) {
 		int err;
 
-		/* For the wakeup in auto stop mode, no need to gate on the
-		 * clock here, hardware will do this automatically.
-		 */
-		if (!(device_may_wakeup(device) &&
-		      priv->devtype_data.quirks & FLEXCAN_QUIRK_AUTO_STOP_MODE)) {
-			err = pm_runtime_force_resume(device);
-			if (err)
-				return err;
-		}
+		err = pm_runtime_force_resume(device);
+		if (err)
+			return err;
 
 		if (device_may_wakeup(device))
 			flexcan_enable_wakeup_irq(priv, false);
