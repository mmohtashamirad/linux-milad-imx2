--- conflicted
+++ resolved
@@ -698,10 +698,10 @@
 		if (IS_ERR(data->cdev[0])) {
 			ret = PTR_ERR(data->cdev[0]);
 			cpufreq_cpu_put(data->policy);
+			goto put_node;
 		}
 	}
 
-<<<<<<< HEAD
 	data->cdev[1] = devfreq_cooling_register();
 	if (IS_ERR(data->cdev[1])) {
 		ret = PTR_ERR(data->cdev[1]);
@@ -710,15 +710,12 @@
 				ret);
 			cpufreq_cooling_unregister(data->cdev[0]);
 		}
-		return ret;
-	}
-
-	return 0;
-=======
+	}
+
+put_node:
 	of_node_put(np);
 
 	return ret;
->>>>>>> d811d295
 }
 
 static void imx_thermal_unregister_legacy_cooling(struct imx_thermal_data *data)
