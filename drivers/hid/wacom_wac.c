--- conflicted
+++ resolved
@@ -1310,11 +1310,7 @@
 	struct input_dev *pen_input = wacom->pen_input;
 	unsigned char *data = wacom->data;
 	int number_of_valid_frames = 0;
-<<<<<<< HEAD
-	int time_interval = 15000000;
-=======
 	ktime_t time_interval = 15000000;
->>>>>>> 7732c16f
 	ktime_t time_packet_received = ktime_get();
 	int i;
 
@@ -1348,11 +1344,7 @@
 	if (number_of_valid_frames) {
 		if (wacom->hid_data.time_delayed)
 			time_interval = ktime_get() - wacom->hid_data.time_delayed;
-<<<<<<< HEAD
-		time_interval /= number_of_valid_frames;
-=======
 		time_interval = div_u64(time_interval, number_of_valid_frames);
->>>>>>> 7732c16f
 		wacom->hid_data.time_delayed = time_packet_received;
 	}
 
@@ -1363,11 +1355,7 @@
 		bool range = frame[0] & 0x20;
 		bool invert = frame[0] & 0x10;
 		int frames_number_reversed = number_of_valid_frames - i - 1;
-<<<<<<< HEAD
-		int event_timestamp = time_packet_received - frames_number_reversed * time_interval;
-=======
 		ktime_t event_timestamp = time_packet_received - frames_number_reversed * time_interval;
->>>>>>> 7732c16f
 
 		if (!valid)
 			continue;
