# SPDX-License-Identifier: GPL-2.0
config VIDEO_IMX_MEDIA
	tristate "i.MX5/6 V4L2 media core driver"
	depends on ARCH_MXC || COMPILE_TEST
	depends on HAS_DMA
	depends on VIDEO_DEV
	depends on VIDEO_DEV
	select MEDIA_CONTROLLER
	select V4L2_FWNODE
	select V4L2_MEM2MEM_DEV
	select VIDEOBUF2_DMA_CONTIG
	select VIDEO_V4L2_SUBDEV_API
	help
	  Say yes here to enable support for video4linux media controller
	  driver for the i.MX5/6 SOC.

if VIDEO_IMX_MEDIA
menu "i.MX5/6/7/8 Media Sub devices"

config VIDEO_IMX_CSI
	tristate "i.MX5/6 Camera Sensor Interface driver"
	depends on IMX_IPUV3_CORE
	default y
	help
	  A video4linux camera sensor interface driver for i.MX5/6.

config VIDEO_IMX7_CSI
	tristate "i.MX6UL/L / i.MX7 / i.MX8M Camera Sensor Interface driver"
	default y
	help
	  Enable support for video4linux camera sensor interface driver for
	  i.MX6UL/L, i.MX7 or i.MX8M.
endmenu
endif

<<<<<<< HEAD
config VIDEO_IMX_CAPTURE
	tristate "i.MX V4L2 media core driver"
	depends on ARCH_MXC || COMPILE_TEST
	depends on MEDIA_CONTROLLER && VIDEO_DEV
	depends on VIDEO_V4L2_SUBDEV_API
	depends on HAS_DMA
	select VIDEOBUF2_DMA_CONTIG
	select V4L2_FWNODE
	help
	  Say yes here to enable support for video4linux media controller
	  driver for the i.MX5/6 SOC.

if VIDEO_IMX_CAPTURE
menu "i.MX8QXP/QM Camera ISI/MIPI Features support"

config IMX8_MIPI_CSI2
	tristate "IMX8 MIPI CSI2 Controller"
	depends on VIDEO_DEV && VIDEO_V4L2_SUBDEV_API
	default y
	help
	  Enable support for video4linux camera sensor interface driver for
	  i.MX8QM/QXP platform.

config IMX8_MIPI_CSI2_SAM
	tristate "IMX8 MIPI CSI2 SAMSUNG Controller"
	depends on VIDEO_DEV && VIDEO_V4L2_SUBDEV_API
	default y
	help
	  Enable support for video4linux MIPI CSI2 Samsung driver for
	  i.MX8MN platform.

endmenu
endif  #VIDEO_IMX_CAPTURE

config DWC_MIPI_CSI2_HOST
       tristate "IMX93 MIPI CSI2 DWC Controller"
       depends on VIDEO_DEV && VIDEO_V4L2_SUBDEV_API
       default y
       help
         Enable support for video4linux MIPI CSI2 DWC driver for
         i.MX93 platform.
=======
if VIDEO_IMX_CAPTURE
menu "i.MX8QXP/QM Camera ISI/MIPI Features support"

source "drivers/staging/media/imx/hdmirx/Kconfig"
endmenu
endif  #VIDEO_IMX_CAPTURE
>>>>>>> a3f7cb17
<|MERGE_RESOLUTION|>--- conflicted
+++ resolved
@@ -33,7 +33,6 @@
 endmenu
 endif
 
-<<<<<<< HEAD
 config VIDEO_IMX_CAPTURE
 	tristate "i.MX V4L2 media core driver"
 	depends on ARCH_MXC || COMPILE_TEST
@@ -65,6 +64,8 @@
 	  Enable support for video4linux MIPI CSI2 Samsung driver for
 	  i.MX8MN platform.
 
+source "drivers/staging/media/imx/hdmirx/Kconfig"
+
 endmenu
 endif  #VIDEO_IMX_CAPTURE
 
@@ -74,12 +75,4 @@
        default y
        help
          Enable support for video4linux MIPI CSI2 DWC driver for
-         i.MX93 platform.
-=======
-if VIDEO_IMX_CAPTURE
-menu "i.MX8QXP/QM Camera ISI/MIPI Features support"
-
-source "drivers/staging/media/imx/hdmirx/Kconfig"
-endmenu
-endif  #VIDEO_IMX_CAPTURE
->>>>>>> a3f7cb17
+         i.MX93 platform.