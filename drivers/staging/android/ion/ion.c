// SPDX-License-Identifier: GPL-2.0
/*
 * ION Memory Allocator
 *
 * Copyright (C) 2011 Google, Inc.
 * Copyright (c) 2019, The Linux Foundation. All rights reserved.
 *
 */

#include <linux/bitmap.h>
#include <linux/debugfs.h>
#include <linux/device.h>
#include <linux/dma-buf.h>
#include <linux/err.h>
#include <linux/export.h>
#include <linux/file.h>
#include <linux/freezer.h>
#include <linux/fs.h>
#include <linux/kthread.h>
#include <linux/list.h>
#include <linux/mm.h>
#include <linux/mm_types.h>
#include <linux/rbtree.h>
#include <linux/sched/task.h>
#include <linux/slab.h>
#include <linux/uaccess.h>

#include "ion_private.h"

#define ION_CURRENT_ABI_VERSION  2

static struct ion_device *internal_dev;

/* Entry into ION allocator for rest of the kernel */
struct dma_buf *ion_alloc(size_t len, unsigned int heap_id_mask,
			  unsigned int flags)
{
	return ion_dmabuf_alloc(internal_dev, len, heap_id_mask, flags);
}
EXPORT_SYMBOL_GPL(ion_alloc);

int ion_free(struct ion_buffer *buffer)
{
	return ion_buffer_destroy(internal_dev, buffer);
}
EXPORT_SYMBOL_GPL(ion_free);

static int ion_alloc_fd(size_t len, unsigned int heap_id_mask,
			unsigned int flags)
{
	int fd;
	struct dma_buf *dmabuf;

	dmabuf = ion_dmabuf_alloc(internal_dev, len, heap_id_mask, flags);
	if (IS_ERR(dmabuf))
		return PTR_ERR(dmabuf);

	fd = dma_buf_fd(dmabuf, O_CLOEXEC);
	if (fd < 0)
		dma_buf_put(dmabuf);

	return fd;
}

size_t ion_query_heaps_kernel(struct ion_heap_data *hdata, size_t size)
{
	struct ion_device *dev = internal_dev;
	size_t i = 0, num_heaps = 0;
	struct ion_heap *heap;

	down_read(&dev->lock);

	// If size is 0, return without updating hdata.
	if (size == 0) {
		num_heaps = dev->heap_cnt;
		goto out;
	}

	plist_for_each_entry(heap, &dev->heaps, node) {
		strncpy(hdata[i].name, heap->name, MAX_HEAP_NAME);
		hdata[i].name[MAX_HEAP_NAME - 1] = '\0';
		hdata[i].type = heap->type;
		hdata[i].heap_id = heap->id;

		i++;
		if (i >= size)
			break;
	}

	num_heaps = i;
out:
	up_read(&dev->lock);
	return num_heaps;
}
EXPORT_SYMBOL_GPL(ion_query_heaps_kernel);

static int ion_query_heaps(struct ion_heap_query *query)
{
	struct ion_device *dev = internal_dev;
	struct ion_heap_data __user *buffer = u64_to_user_ptr(query->heaps);
	int ret = -EINVAL, cnt = 0, max_cnt;
	struct ion_heap *heap;
	struct ion_heap_data hdata;

	memset(&hdata, 0, sizeof(hdata));

	down_read(&dev->lock);
	if (!buffer) {
		query->cnt = dev->heap_cnt;
		ret = 0;
		goto out;
	}

	if (query->cnt <= 0)
		goto out;

	max_cnt = query->cnt;

	plist_for_each_entry(heap, &dev->heaps, node) {
		strncpy(hdata.name, heap->name, MAX_HEAP_NAME);
		hdata.name[sizeof(hdata.name) - 1] = '\0';
		hdata.type = heap->type;
		hdata.heap_id = heap->id;

		if (copy_to_user(&buffer[cnt], &hdata, sizeof(hdata))) {
			ret = -EFAULT;
			goto out;
		}

		cnt++;
		if (cnt >= max_cnt)
			break;
	}

	query->cnt = cnt;
	ret = 0;
out:
	up_read(&dev->lock);
	return ret;
}

union ion_ioctl_arg {
	struct ion_allocation_data allocation;
	struct ion_heap_query query;
	u32 ion_abi_version;
};

static int validate_ioctl_arg(unsigned int cmd, union ion_ioctl_arg *arg)
{
	switch (cmd) {
	case ION_IOC_HEAP_QUERY:
		if (arg->query.reserved0 ||
		    arg->query.reserved1 ||
		    arg->query.reserved2)
			return -EINVAL;
		break;
	default:
		break;
	}

	return 0;
}

static long ion_ioctl(struct file *filp, unsigned int cmd, unsigned long arg)
{
	int ret = 0;
	union ion_ioctl_arg data;

	if (_IOC_SIZE(cmd) > sizeof(data))
		return -EINVAL;

	/*
	 * The copy_from_user is unconditional here for both read and write
	 * to do the validate. If there is no write for the ioctl, the
	 * buffer is cleared
	 */
	if (copy_from_user(&data, (void __user *)arg, _IOC_SIZE(cmd)))
		return -EFAULT;

	ret = validate_ioctl_arg(cmd, &data);
	if (ret) {
		pr_warn_once("%s: ioctl validate failed\n", __func__);
		return ret;
	}

	if (!(_IOC_DIR(cmd) & _IOC_WRITE))
		memset(&data, 0, sizeof(data));

	switch (cmd) {
	case ION_IOC_ALLOC:
	{
		int fd;

		fd = ion_alloc_fd(data.allocation.len,
				  data.allocation.heap_id_mask,
				  data.allocation.flags);
		if (fd < 0)
			return fd;

		data.allocation.fd = fd;

		break;
	}
	case ION_IOC_HEAP_QUERY:
		ret = ion_query_heaps(&data.query);
		break;
	case ION_IOC_ABI_VERSION:
		data.ion_abi_version = ION_CURRENT_ABI_VERSION;
		break;
	default:
		return -ENOTTY;
	}

	if (_IOC_DIR(cmd) & _IOC_READ) {
		if (copy_to_user((void __user *)arg, &data, _IOC_SIZE(cmd)))
			return -EFAULT;
	}
	return ret;
}

static const struct file_operations ion_fops = {
	.owner          = THIS_MODULE,
	.unlocked_ioctl = ion_ioctl,
#ifdef CONFIG_COMPAT
	.compat_ioctl	= ion_ioctl,
#endif
};

static int debug_shrink_set(void *data, u64 val)
{
	struct ion_heap *heap = data;
	struct shrink_control sc;
	int objs;

	sc.gfp_mask = GFP_HIGHUSER;
	sc.nr_to_scan = val;

	if (!val) {
		objs = heap->shrinker.count_objects(&heap->shrinker, &sc);
		sc.nr_to_scan = objs;
	}

	heap->shrinker.scan_objects(&heap->shrinker, &sc);
	return 0;
}

static int debug_shrink_get(void *data, u64 *val)
{
	struct ion_heap *heap = data;
	struct shrink_control sc;
	int objs;

	sc.gfp_mask = GFP_HIGHUSER;
	sc.nr_to_scan = 0;

	objs = heap->shrinker.count_objects(&heap->shrinker, &sc);
	*val = objs;
	return 0;
}

DEFINE_SIMPLE_ATTRIBUTE(debug_shrink_fops, debug_shrink_get,
			debug_shrink_set, "%llu\n");

static int ion_assign_heap_id(struct ion_heap *heap, struct ion_device *dev)
{
	int id_bit = -EINVAL;
	int start_bit = -1, end_bit = -1;

	switch (heap->type) {
	case ION_HEAP_TYPE_SYSTEM:
		id_bit = __ffs(ION_HEAP_SYSTEM);
		break;
<<<<<<< HEAD
	case ION_HEAP_TYPE_SYSTEM_CONTIG:
		id_bit = __ffs(ION_HEAP_SYSTEM_CONTIG);
		break;
	case ION_HEAP_TYPE_CHUNK:
		id_bit = __ffs(ION_HEAP_CHUNK);
		break;
	case ION_HEAP_TYPE_CARVEOUT:
		start_bit = __ffs(ION_HEAP_CARVEOUT_START);
		end_bit = __ffs(ION_HEAP_CARVEOUT_END);
		break;
=======
>>>>>>> de198b0f
	case ION_HEAP_TYPE_DMA:
		start_bit = __ffs(ION_HEAP_DMA_START);
		end_bit = __ffs(ION_HEAP_DMA_END);
		break;
	case ION_HEAP_TYPE_CUSTOM ... ION_HEAP_TYPE_MAX:
		start_bit = __ffs(ION_HEAP_CUSTOM_START);
		end_bit = __ffs(ION_HEAP_CUSTOM_END);
		break;
	default:
		return -EINVAL;
	}

	/* For carveout, dma & custom heaps, we first let the heaps choose their
	 * own IDs. This allows the old behaviour of knowing the heap ids
	 * of these type of heaps  in advance in user space. If a heap with
	 * that ID already exists, it is an error.
	 *
	 * If the heap hasn't picked an id by itself, then we assign it
	 * one.
	 */
	if (id_bit < 0) {
		if (heap->id) {
			id_bit = __ffs(heap->id);
			if (id_bit < start_bit || id_bit > end_bit)
				return -EINVAL;
		} else {
			id_bit = find_next_zero_bit(dev->heap_ids, end_bit + 1,
						    start_bit);
			if (id_bit > end_bit)
				return -ENOSPC;
		}
	}

	if (test_and_set_bit(id_bit, dev->heap_ids))
		return -EEXIST;
	heap->id = id_bit;
	dev->heap_cnt++;

	return 0;
}

int __ion_device_add_heap(struct ion_heap *heap, struct module *owner)
{
	struct ion_device *dev = internal_dev;
	int ret;
	struct dentry *heap_root;
	char debug_name[64];

	if (!heap || !heap->ops || !heap->ops->allocate || !heap->ops->free) {
		pr_err("%s: invalid heap or heap_ops\n", __func__);
		ret = -EINVAL;
		goto out;
	}

	heap->owner = owner;
	spin_lock_init(&heap->free_lock);
	spin_lock_init(&heap->stat_lock);
	heap->free_list_size = 0;

	if (heap->flags & ION_HEAP_FLAG_DEFER_FREE) {
		ret = ion_heap_init_deferred_free(heap);
		if (ret)
			goto out_heap_cleanup;
	}

	if ((heap->flags & ION_HEAP_FLAG_DEFER_FREE) || heap->ops->shrink) {
		ret = ion_heap_init_shrinker(heap);
		if (ret) {
			pr_err("%s: Failed to register shrinker\n", __func__);
			goto out_heap_cleanup;
		}
	}

	heap->num_of_buffers = 0;
	heap->num_of_alloc_bytes = 0;
	heap->alloc_bytes_wm = 0;

	heap_root = debugfs_create_dir(heap->name, dev->debug_root);
	debugfs_create_u64("num_of_buffers",
			   0444, heap_root,
			   &heap->num_of_buffers);
	debugfs_create_u64("num_of_alloc_bytes",
			   0444,
			   heap_root,
			   &heap->num_of_alloc_bytes);
	debugfs_create_u64("alloc_bytes_wm",
			   0444,
			   heap_root,
			   &heap->alloc_bytes_wm);

	if (heap->shrinker.count_objects &&
	    heap->shrinker.scan_objects) {
		snprintf(debug_name, 64, "%s_shrink", heap->name);
		debugfs_create_file(debug_name,
				    0644,
				    heap_root,
				    heap,
				    &debug_shrink_fops);
	}

	heap->debugfs_dir = heap_root;
	down_write(&dev->lock);
	ret = ion_assign_heap_id(heap, dev);
	if (ret) {
		pr_err("%s: Failed to assign heap id for heap type %x\n",
		       __func__, heap->type);
		up_write(&dev->lock);
		goto out_debugfs_cleanup;
	}

	/*
	 * use negative heap->id to reverse the priority -- when traversing
	 * the list later attempt higher id numbers first
	 */
	plist_node_init(&heap->node, -heap->id);
	plist_add(&heap->node, &dev->heaps);

<<<<<<< HEAD
	up_write(&dev->lock);

	return 0;

out_debugfs_cleanup:
	debugfs_remove_recursive(heap->debugfs_dir);
out_heap_cleanup:
	ion_heap_cleanup(heap);
out:
	return ret;
}
EXPORT_SYMBOL_GPL(__ion_device_add_heap);

void ion_device_remove_heap(struct ion_heap *heap)
{
	struct ion_device *dev = internal_dev;

	if (!heap) {
		pr_err("%s: Invalid argument\n", __func__);
		return;
	}

	// take semaphore and remove the heap from dev->heap list
	down_write(&dev->lock);
	/* So no new allocations can happen from this heap */
	plist_del(&heap->node, &dev->heaps);
	if (ion_heap_cleanup(heap) != 0) {
		pr_warn("%s: failed to cleanup heap (%s)\n",
			__func__, heap->name);
	}
	debugfs_remove_recursive(heap->debugfs_dir);
	clear_bit(heap->id, dev->heap_ids);
	dev->heap_cnt--;
=======
>>>>>>> de198b0f
	up_write(&dev->lock);

	return 0;

out_debugfs_cleanup:
	debugfs_remove_recursive(heap->debugfs_dir);
out_heap_cleanup:
	ion_heap_cleanup(heap);
out:
	return ret;
}
EXPORT_SYMBOL_GPL(__ion_device_add_heap);

void ion_device_remove_heap(struct ion_heap *heap)
{
	struct ion_device *dev = internal_dev;

	if (!heap) {
		pr_err("%s: Invalid argument\n", __func__);
		return;
	}

	// take semaphore and remove the heap from dev->heap list
	down_write(&dev->lock);
	/* So no new allocations can happen from this heap */
	plist_del(&heap->node, &dev->heaps);
	if (ion_heap_cleanup(heap) != 0) {
		pr_warn("%s: failed to cleanup heap (%s)\n",
			__func__, heap->name);
	}
	debugfs_remove_recursive(heap->debugfs_dir);
	clear_bit(heap->id, dev->heap_ids);
	dev->heap_cnt--;
	up_write(&dev->lock);
}
EXPORT_SYMBOL_GPL(ion_device_remove_heap);

static ssize_t
total_heaps_kb_show(struct kobject *kobj, struct kobj_attribute *attr,
		    char *buf)
{
	return sprintf(buf, "%llu\n",
		       div_u64(ion_get_total_heap_bytes(), 1024));
}

static ssize_t
total_pools_kb_show(struct kobject *kobj, struct kobj_attribute *attr,
		    char *buf)
{
	struct ion_device *dev = internal_dev;
	struct ion_heap *heap;
	u64 total_pages = 0;

	down_read(&dev->lock);
	plist_for_each_entry(heap, &dev->heaps, node)
		if (heap->ops->get_pool_size)
			total_pages += heap->ops->get_pool_size(heap);
	up_read(&dev->lock);

	return sprintf(buf, "%llu\n", total_pages * (PAGE_SIZE / 1024));
}

static struct kobj_attribute total_heaps_kb_attr =
	__ATTR_RO(total_heaps_kb);

static struct kobj_attribute total_pools_kb_attr =
	__ATTR_RO(total_pools_kb);

static struct attribute *ion_device_attrs[] = {
	&total_heaps_kb_attr.attr,
	&total_pools_kb_attr.attr,
	NULL,
};

ATTRIBUTE_GROUPS(ion_device);

static int ion_init_sysfs(void)
{
	struct kobject *ion_kobj;
	int ret;

	ion_kobj = kobject_create_and_add("ion", kernel_kobj);
	if (!ion_kobj)
		return -ENOMEM;

	ret = sysfs_create_groups(ion_kobj, ion_device_groups);
	if (ret) {
		kobject_put(ion_kobj);
		return ret;
	}

	return 0;
}
<<<<<<< HEAD
EXPORT_SYMBOL_GPL(ion_device_remove_heap);
=======
>>>>>>> de198b0f

static int ion_device_create(void)
{
	struct ion_device *idev;
	int ret;

	idev = kzalloc(sizeof(*idev), GFP_KERNEL);
	if (!idev)
		return -ENOMEM;

	idev->dev.minor = MISC_DYNAMIC_MINOR;
	idev->dev.name = "ion";
	idev->dev.fops = &ion_fops;
	idev->dev.parent = NULL;
	ret = misc_register(&idev->dev);
	if (ret) {
		pr_err("ion: failed to register misc device.\n");
		goto err_reg;
	}

	ret = ion_init_sysfs();
	if (ret) {
		pr_err("ion: failed to add sysfs attributes.\n");
		goto err_sysfs;
	}

	idev->debug_root = debugfs_create_dir("ion", NULL);
	init_rwsem(&idev->lock);
	plist_head_init(&idev->heaps);
	internal_dev = idev;
	return 0;

err_sysfs:
	misc_deregister(&idev->dev);
err_reg:
	kfree(idev);
	return ret;
}
subsys_initcall(ion_device_create);<|MERGE_RESOLUTION|>--- conflicted
+++ resolved
@@ -270,7 +270,6 @@
 	case ION_HEAP_TYPE_SYSTEM:
 		id_bit = __ffs(ION_HEAP_SYSTEM);
 		break;
-<<<<<<< HEAD
 	case ION_HEAP_TYPE_SYSTEM_CONTIG:
 		id_bit = __ffs(ION_HEAP_SYSTEM_CONTIG);
 		break;
@@ -281,8 +280,6 @@
 		start_bit = __ffs(ION_HEAP_CARVEOUT_START);
 		end_bit = __ffs(ION_HEAP_CARVEOUT_END);
 		break;
-=======
->>>>>>> de198b0f
 	case ION_HEAP_TYPE_DMA:
 		start_bit = __ffs(ION_HEAP_DMA_START);
 		end_bit = __ffs(ION_HEAP_DMA_END);
@@ -400,7 +397,6 @@
 	plist_node_init(&heap->node, -heap->id);
 	plist_add(&heap->node, &dev->heaps);
 
-<<<<<<< HEAD
 	up_write(&dev->lock);
 
 	return 0;
@@ -434,41 +430,6 @@
 	debugfs_remove_recursive(heap->debugfs_dir);
 	clear_bit(heap->id, dev->heap_ids);
 	dev->heap_cnt--;
-=======
->>>>>>> de198b0f
-	up_write(&dev->lock);
-
-	return 0;
-
-out_debugfs_cleanup:
-	debugfs_remove_recursive(heap->debugfs_dir);
-out_heap_cleanup:
-	ion_heap_cleanup(heap);
-out:
-	return ret;
-}
-EXPORT_SYMBOL_GPL(__ion_device_add_heap);
-
-void ion_device_remove_heap(struct ion_heap *heap)
-{
-	struct ion_device *dev = internal_dev;
-
-	if (!heap) {
-		pr_err("%s: Invalid argument\n", __func__);
-		return;
-	}
-
-	// take semaphore and remove the heap from dev->heap list
-	down_write(&dev->lock);
-	/* So no new allocations can happen from this heap */
-	plist_del(&heap->node, &dev->heaps);
-	if (ion_heap_cleanup(heap) != 0) {
-		pr_warn("%s: failed to cleanup heap (%s)\n",
-			__func__, heap->name);
-	}
-	debugfs_remove_recursive(heap->debugfs_dir);
-	clear_bit(heap->id, dev->heap_ids);
-	dev->heap_cnt--;
 	up_write(&dev->lock);
 }
 EXPORT_SYMBOL_GPL(ion_device_remove_heap);
@@ -529,10 +490,6 @@
 
 	return 0;
 }
-<<<<<<< HEAD
-EXPORT_SYMBOL_GPL(ion_device_remove_heap);
-=======
->>>>>>> de198b0f
 
 static int ion_device_create(void)
 {
