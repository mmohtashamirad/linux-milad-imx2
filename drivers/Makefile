#
# Makefile for the Linux kernel device drivers.
#
# 15 Sep 2000, Christoph Hellwig <hch@infradead.org>
# Rewritten to use lists instead of if-statements.
#

# GPIO must come after pinctrl as gpios may need to mux pins etc
obj-y				+= pinctrl/
obj-y				+= gpio/
obj-$(CONFIG_PCI)		+= pci/
obj-$(CONFIG_PARISC)		+= parisc/
obj-$(CONFIG_RAPIDIO)		+= rapidio/
obj-y				+= video/
obj-y				+= idle/
obj-$(CONFIG_ACPI)		+= acpi/
obj-$(CONFIG_SFI)		+= sfi/
# PnP must come after ACPI since it will eventually need to check if acpi
# was used and do nothing if so
obj-$(CONFIG_PNP)		+= pnp/
obj-$(CONFIG_ARM_AMBA)		+= amba/
# Many drivers will want to use DMA so this has to be made available
# really early.
obj-$(CONFIG_DMA_ENGINE)	+= dma/

obj-$(CONFIG_VIRTIO)		+= virtio/
obj-$(CONFIG_XEN)		+= xen/

# regulators early, since some subsystems rely on them to initialize
obj-$(CONFIG_REGULATOR)		+= regulator/

# tty/ comes before char/ so that the VT console is the boot-time
# default.
obj-y				+= tty/
obj-y				+= char/

# gpu/ comes after char for AGP vs DRM startup
obj-y				+= gpu/

obj-$(CONFIG_CONNECTOR)		+= connector/

# i810fb and intelfb depend on char/agp/
obj-$(CONFIG_FB_I810)           += video/i810/
obj-$(CONFIG_FB_INTEL)          += video/intelfb/

obj-$(CONFIG_PARPORT)		+= parport/
obj-y				+= base/ block/ misc/ mfd/ nfc/
obj-$(CONFIG_NUBUS)		+= nubus/
obj-y				+= macintosh/
obj-$(CONFIG_IDE)		+= ide/
obj-$(CONFIG_SCSI)		+= scsi/
obj-$(CONFIG_ATA)		+= ata/
obj-$(CONFIG_TARGET_CORE)	+= target/
obj-$(CONFIG_MTD)		+= mtd/
obj-$(CONFIG_SPI)		+= spi/
obj-y				+= net/
obj-$(CONFIG_ATM)		+= atm/
obj-$(CONFIG_FUSION)		+= message/
obj-y				+= firewire/
obj-$(CONFIG_UIO)		+= uio/
obj-y				+= cdrom/
obj-y				+= auxdisplay/
obj-$(CONFIG_PCCARD)		+= pcmcia/
obj-$(CONFIG_DIO)		+= dio/
obj-$(CONFIG_SBUS)		+= sbus/
obj-$(CONFIG_ZORRO)		+= zorro/
obj-$(CONFIG_MAC)		+= macintosh/
obj-$(CONFIG_ATA_OVER_ETH)	+= block/aoe/
obj-$(CONFIG_PARIDE) 		+= block/paride/
obj-$(CONFIG_TC)		+= tc/
obj-$(CONFIG_UWB)		+= uwb/
obj-$(CONFIG_USB_OTG_UTILS)	+= usb/
obj-$(CONFIG_USB)		+= usb/
obj-$(CONFIG_PCI)		+= usb/
obj-$(CONFIG_USB_GADGET)	+= usb/
obj-$(CONFIG_SERIO)		+= input/serio/
obj-$(CONFIG_GAMEPORT)		+= input/gameport/
obj-$(CONFIG_INPUT)		+= input/
obj-$(CONFIG_I2O)		+= message/
obj-$(CONFIG_RTC_LIB)		+= rtc/
obj-y				+= i2c/ media/
obj-$(CONFIG_PPS)		+= pps/
obj-$(CONFIG_PTP_1588_CLOCK)	+= ptp/
obj-$(CONFIG_W1)		+= w1/
obj-$(CONFIG_POWER_SUPPLY)	+= power/
obj-$(CONFIG_HWMON)		+= hwmon/
obj-$(CONFIG_THERMAL)		+= thermal/
obj-$(CONFIG_WATCHDOG)		+= watchdog/
obj-$(CONFIG_PHONE)		+= telephony/
obj-$(CONFIG_MD)		+= md/
obj-$(CONFIG_BT)		+= bluetooth/
obj-$(CONFIG_ACCESSIBILITY)	+= accessibility/
obj-$(CONFIG_ISDN)		+= isdn/
obj-$(CONFIG_EDAC)		+= edac/
obj-$(CONFIG_MCA)		+= mca/
obj-$(CONFIG_EISA)		+= eisa/
obj-y				+= lguest/
obj-$(CONFIG_CPU_FREQ)		+= cpufreq/
obj-$(CONFIG_CPU_IDLE)		+= cpuidle/
obj-$(CONFIG_MMC)		+= mmc/
obj-$(CONFIG_MEMSTICK)		+= memstick/
obj-y				+= leds/
obj-$(CONFIG_INFINIBAND)	+= infiniband/
obj-$(CONFIG_SGI_SN)		+= sn/
obj-y				+= firmware/
obj-$(CONFIG_CRYPTO)		+= crypto/
obj-$(CONFIG_SUPERH)		+= sh/
obj-$(CONFIG_ARCH_SHMOBILE)	+= sh/
ifndef CONFIG_ARCH_USES_GETTIMEOFFSET
obj-y				+= clocksource/
endif
obj-$(CONFIG_DCA)		+= dca/
obj-$(CONFIG_HID)		+= hid/
obj-$(CONFIG_PPC_PS3)		+= ps3/
obj-$(CONFIG_OF)		+= of/
obj-$(CONFIG_SSB)		+= ssb/
obj-$(CONFIG_BCMA)		+= bcma/
obj-$(CONFIG_VHOST_NET)		+= vhost/
obj-$(CONFIG_VLYNQ)		+= vlynq/
obj-$(CONFIG_STAGING)		+= staging/
obj-y				+= platform/
obj-y				+= ieee802154/
#common clk code
obj-y				+= clk/

obj-$(CONFIG_HWSPINLOCK)	+= hwspinlock/
obj-$(CONFIG_NFC)		+= nfc/
obj-$(CONFIG_IOMMU_SUPPORT)	+= iommu/

# Virtualization drivers
obj-$(CONFIG_VIRT_DRIVERS)	+= virt/
<<<<<<< HEAD

obj-$(CONFIG_PM_DEVFREQ)	+= devfreq/
=======
obj-$(CONFIG_HYPERV)		+= hv/
>>>>>>> 43a3beb6
<|MERGE_RESOLUTION|>--- conflicted
+++ resolved
@@ -129,9 +129,6 @@
 
 # Virtualization drivers
 obj-$(CONFIG_VIRT_DRIVERS)	+= virt/
-<<<<<<< HEAD
+obj-$(CONFIG_HYPERV)		+= hv/
 
-obj-$(CONFIG_PM_DEVFREQ)	+= devfreq/
-=======
-obj-$(CONFIG_HYPERV)		+= hv/
->>>>>>> 43a3beb6
+obj-$(CONFIG_PM_DEVFREQ)	+= devfreq/