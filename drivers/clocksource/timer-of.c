--- conflicted
+++ resolved
@@ -48,11 +48,7 @@
  * Returns 0 on success, < 0 otherwise
  */
 static int timer_of_irq_init(struct device_node *np,
-<<<<<<< HEAD
-				    struct of_timer_irq *of_irq)
-=======
 			     struct of_timer_irq *of_irq)
->>>>>>> cab47c81
 {
 	int ret;
 	struct timer_of *to = container_of(of_irq, struct timer_of, of_irq);
@@ -112,11 +108,7 @@
  * Returns 0 on success, < 0 otherwise
  */
 static int timer_of_clk_init(struct device_node *np,
-<<<<<<< HEAD
-				    struct of_timer_clk *of_clk)
-=======
 			     struct of_timer_clk *of_clk)
->>>>>>> cab47c81
 {
 	int ret;
 
@@ -160,11 +152,7 @@
 }
 
 static int timer_of_base_init(struct device_node *np,
-<<<<<<< HEAD
-				     struct of_timer_base *of_base)
-=======
 			      struct of_timer_base *of_base)
->>>>>>> cab47c81
 {
 	of_base->base = of_base->name ?
 		of_io_request_and_map(np, of_base->index, of_base->name) :
