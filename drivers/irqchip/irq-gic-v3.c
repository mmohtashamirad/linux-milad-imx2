// SPDX-License-Identifier: GPL-2.0-only
/*
 * Copyright (C) 2013-2017 ARM Limited, All Rights Reserved.
 * Author: Marc Zyngier <marc.zyngier@arm.com>
 */

#define pr_fmt(fmt)	"GICv3: " fmt

#include <linux/acpi.h>
#include <linux/cpu.h>
#include <linux/cpu_pm.h>
#include <linux/delay.h>
#include <linux/interrupt.h>
#include <linux/irqdomain.h>
#include <linux/of.h>
#include <linux/of_address.h>
#include <linux/of_irq.h>
#include <linux/percpu.h>
#include <linux/refcount.h>
#include <linux/slab.h>
#include <linux/syscore_ops.h>
#include <trace/hooks/gic_v3.h>
#include <trace/hooks/gic.h>

#include <linux/irqchip.h>
#include <linux/irqchip/arm-gic-common.h>
#include <linux/irqchip/arm-gic-v3.h>
#include <linux/irqchip/irq-partition-percpu.h>

#include <asm/cputype.h>
#include <asm/exception.h>
#include <asm/smp_plat.h>
#include <asm/virt.h>

#include "irq-gic-common.h"

#define GICD_INT_NMI_PRI	(GICD_INT_DEF_PRI & ~0x80)

#define FLAGS_WORKAROUND_GICR_WAKER_MSM8996	(1ULL << 0)
#define FLAGS_WORKAROUND_CAVIUM_ERRATUM_38539	(1ULL << 1)

#define GIC_IRQ_TYPE_PARTITION	(GIC_IRQ_TYPE_LPI + 1)

struct redist_region {
	void __iomem		*redist_base;
	phys_addr_t		phys_base;
	bool			single_redist;
};

static struct gic_chip_data_v3 gic_data __read_mostly;
static DEFINE_STATIC_KEY_TRUE(supports_deactivate_key);

#define GIC_ID_NR	(1U << GICD_TYPER_ID_BITS(gic_data.rdists.gicd_typer))
#define GIC_LINE_NR	min(GICD_TYPER_SPIS(gic_data.rdists.gicd_typer), 1020U)
#define GIC_ESPI_NR	GICD_TYPER_ESPIS(gic_data.rdists.gicd_typer)

/*
 * The behaviours of RPR and PMR registers differ depending on the value of
 * SCR_EL3.FIQ, and the behaviour of non-secure priority registers of the
 * distributor and redistributors depends on whether security is enabled in the
 * GIC.
 *
 * When security is enabled, non-secure priority values from the (re)distributor
 * are presented to the GIC CPUIF as follow:
 *     (GIC_(R)DIST_PRI[irq] >> 1) | 0x80;
 *
 * If SCR_EL3.FIQ == 1, the values written to/read from PMR and RPR at non-secure
 * EL1 are subject to a similar operation thus matching the priorities presented
 * from the (re)distributor when security is enabled. When SCR_EL3.FIQ == 0,
 * these values are unchanged by the GIC.
 *
 * see GICv3/GICv4 Architecture Specification (IHI0069D):
 * - section 4.8.1 Non-secure accesses to register fields for Secure interrupt
 *   priorities.
 * - Figure 4-7 Secure read of the priority field for a Non-secure Group 1
 *   interrupt.
 */
static DEFINE_STATIC_KEY_FALSE(supports_pseudo_nmis);

/*
 * Global static key controlling whether an update to PMR allowing more
 * interrupts requires to be propagated to the redistributor (DSB SY).
 * And this needs to be exported for modules to be able to enable
 * interrupts...
 */
DEFINE_STATIC_KEY_FALSE(gic_pmr_sync);
EXPORT_SYMBOL(gic_pmr_sync);

DEFINE_STATIC_KEY_FALSE(gic_nonsecure_priorities);
EXPORT_SYMBOL(gic_nonsecure_priorities);

/*
 * When the Non-secure world has access to group 0 interrupts (as a
 * consequence of SCR_EL3.FIQ == 0), reading the ICC_RPR_EL1 register will
 * return the Distributor's view of the interrupt priority.
 *
 * When GIC security is enabled (GICD_CTLR.DS == 0), the interrupt priority
 * written by software is moved to the Non-secure range by the Distributor.
 *
 * If both are true (which is when gic_nonsecure_priorities gets enabled),
 * we need to shift down the priority programmed by software to match it
 * against the value returned by ICC_RPR_EL1.
 */
#define GICD_INT_RPR_PRI(priority)					\
	({								\
		u32 __priority = (priority);				\
		if (static_branch_unlikely(&gic_nonsecure_priorities))	\
			__priority = 0x80 | (__priority >> 1);		\
									\
		__priority;						\
	})

/* ppi_nmi_refs[n] == number of cpus having ppi[n + 16] set as NMI */
static refcount_t *ppi_nmi_refs;

static struct gic_kvm_info gic_v3_kvm_info __initdata;
static DEFINE_PER_CPU(bool, has_rss);

#define MPIDR_RS(mpidr)			(((mpidr) & 0xF0UL) >> 4)
#define gic_data_rdist()		(this_cpu_ptr(gic_data.rdists.rdist))
#define gic_data_rdist_rd_base()	(gic_data_rdist()->rd_base)
#define gic_data_rdist_sgi_base()	(gic_data_rdist_rd_base() + SZ_64K)

/* Our default, arbitrary priority value. Linux only uses one anyway. */
#define DEFAULT_PMR_VALUE	0xf0

enum gic_intid_range {
	SGI_RANGE,
	PPI_RANGE,
	SPI_RANGE,
	EPPI_RANGE,
	ESPI_RANGE,
	LPI_RANGE,
	__INVALID_RANGE__
};

#ifdef CONFIG_GIC_GENTLE_CONFIG
static u64 gic_mpidr_to_affinity(unsigned long mpidr);
#endif

static enum gic_intid_range __get_intid_range(irq_hw_number_t hwirq)
{
	switch (hwirq) {
	case 0 ... 15:
		return SGI_RANGE;
	case 16 ... 31:
		return PPI_RANGE;
	case 32 ... 1019:
		return SPI_RANGE;
	case EPPI_BASE_INTID ... (EPPI_BASE_INTID + 63):
		return EPPI_RANGE;
	case ESPI_BASE_INTID ... (ESPI_BASE_INTID + 1023):
		return ESPI_RANGE;
	case 8192 ... GENMASK(23, 0):
		return LPI_RANGE;
	default:
		return __INVALID_RANGE__;
	}
}

static enum gic_intid_range get_intid_range(struct irq_data *d)
{
	return __get_intid_range(d->hwirq);
}

static inline unsigned int gic_irq(struct irq_data *d)
{
	return d->hwirq;
}

static inline bool gic_irq_in_rdist(struct irq_data *d)
{
	switch (get_intid_range(d)) {
	case SGI_RANGE:
	case PPI_RANGE:
	case EPPI_RANGE:
		return true;
	default:
		return false;
	}
}

static inline void __iomem *gic_dist_base(struct irq_data *d)
{
	switch (get_intid_range(d)) {
	case SGI_RANGE:
	case PPI_RANGE:
	case EPPI_RANGE:
		/* SGI+PPI -> SGI_base for this CPU */
		return gic_data_rdist_sgi_base();

	case SPI_RANGE:
	case ESPI_RANGE:
		/* SPI -> dist_base */
		return gic_data.dist_base;

	default:
		return NULL;
	}
}

static void gic_do_wait_for_rwp(void __iomem *base, u32 bit)
{
	u32 count = 1000000;	/* 1s! */

	while (readl_relaxed(base + GICD_CTLR) & bit) {
		count--;
		if (!count) {
			pr_err_ratelimited("RWP timeout, gone fishing\n");
			return;
		}
		cpu_relax();
		udelay(1);
	}
}

/* Wait for completion of a distributor change */
static void gic_dist_wait_for_rwp(void)
{
	gic_do_wait_for_rwp(gic_data.dist_base, GICD_CTLR_RWP);
}

/* Wait for completion of a redistributor change */
static void gic_redist_wait_for_rwp(void)
{
	gic_do_wait_for_rwp(gic_data_rdist_rd_base(), GICR_CTLR_RWP);
}

#ifdef CONFIG_ARM64

static u64 __maybe_unused gic_read_iar(void)
{
	if (cpus_have_const_cap(ARM64_WORKAROUND_CAVIUM_23154))
		return gic_read_iar_cavium_thunderx();
	else
		return gic_read_iar_common();
}
#endif

static void gic_enable_redist(bool enable)
{
	void __iomem *rbase;
	u32 count = 1000000;	/* 1s! */
	u32 val;

	if (gic_data.flags & FLAGS_WORKAROUND_GICR_WAKER_MSM8996)
		return;

	rbase = gic_data_rdist_rd_base();

	val = readl_relaxed(rbase + GICR_WAKER);
	if (enable)
		/* Wake up this CPU redistributor */
		val &= ~GICR_WAKER_ProcessorSleep;
	else
		val |= GICR_WAKER_ProcessorSleep;
	writel_relaxed(val, rbase + GICR_WAKER);

	if (!enable) {		/* Check that GICR_WAKER is writeable */
		val = readl_relaxed(rbase + GICR_WAKER);
		if (!(val & GICR_WAKER_ProcessorSleep))
			return;	/* No PM support in this redistributor */
	}

	while (--count) {
		val = readl_relaxed(rbase + GICR_WAKER);
		if (enable ^ (bool)(val & GICR_WAKER_ChildrenAsleep))
			break;
		cpu_relax();
		udelay(1);
	}
	if (!count)
		pr_err_ratelimited("redistributor failed to %s...\n",
				   enable ? "wakeup" : "sleep");
}

/*
 * Routines to disable, enable, EOI and route interrupts
 */
static u32 convert_offset_index(struct irq_data *d, u32 offset, u32 *index)
{
	switch (get_intid_range(d)) {
	case SGI_RANGE:
	case PPI_RANGE:
	case SPI_RANGE:
		*index = d->hwirq;
		return offset;
	case EPPI_RANGE:
		/*
		 * Contrary to the ESPI range, the EPPI range is contiguous
		 * to the PPI range in the registers, so let's adjust the
		 * displacement accordingly. Consistency is overrated.
		 */
		*index = d->hwirq - EPPI_BASE_INTID + 32;
		return offset;
	case ESPI_RANGE:
		*index = d->hwirq - ESPI_BASE_INTID;
		switch (offset) {
		case GICD_ISENABLER:
			return GICD_ISENABLERnE;
		case GICD_ICENABLER:
			return GICD_ICENABLERnE;
		case GICD_ISPENDR:
			return GICD_ISPENDRnE;
		case GICD_ICPENDR:
			return GICD_ICPENDRnE;
		case GICD_ISACTIVER:
			return GICD_ISACTIVERnE;
		case GICD_ICACTIVER:
			return GICD_ICACTIVERnE;
		case GICD_IPRIORITYR:
			return GICD_IPRIORITYRnE;
		case GICD_ICFGR:
			return GICD_ICFGRnE;
		case GICD_IROUTER:
			return GICD_IROUTERnE;
		default:
			break;
		}
		break;
	default:
		break;
	}

	WARN_ON(1);
	*index = d->hwirq;
	return offset;
}

static int gic_peek_irq(struct irq_data *d, u32 offset)
{
	void __iomem *base;
	u32 index, mask;

	offset = convert_offset_index(d, offset, &index);
	mask = 1 << (index % 32);

	if (gic_irq_in_rdist(d))
		base = gic_data_rdist_sgi_base();
	else
		base = gic_data.dist_base;

	return !!(readl_relaxed(base + offset + (index / 32) * 4) & mask);
}

static void gic_poke_irq(struct irq_data *d, u32 offset)
{
	void __iomem *base;
	u32 index, mask;

	offset = convert_offset_index(d, offset, &index);
	mask = 1 << (index % 32);

	if (gic_irq_in_rdist(d))
		base = gic_data_rdist_sgi_base();
	else
		base = gic_data.dist_base;

	writel_relaxed(mask, base + offset + (index / 32) * 4);
}

static void gic_mask_irq(struct irq_data *d)
{
	gic_poke_irq(d, GICD_ICENABLER);
	if (gic_irq_in_rdist(d))
		gic_redist_wait_for_rwp();
	else
		gic_dist_wait_for_rwp();
}

static void gic_eoimode1_mask_irq(struct irq_data *d)
{
	gic_mask_irq(d);
	/*
	 * When masking a forwarded interrupt, make sure it is
	 * deactivated as well.
	 *
	 * This ensures that an interrupt that is getting
	 * disabled/masked will not get "stuck", because there is
	 * noone to deactivate it (guest is being terminated).
	 */
	if (irqd_is_forwarded_to_vcpu(d))
		gic_poke_irq(d, GICD_ICACTIVER);
}

static void gic_unmask_irq(struct irq_data *d)
{
	gic_poke_irq(d, GICD_ISENABLER);
}

static inline bool gic_supports_nmi(void)
{
	return IS_ENABLED(CONFIG_ARM64_PSEUDO_NMI) &&
	       static_branch_likely(&supports_pseudo_nmis);
}

static int gic_irq_set_irqchip_state(struct irq_data *d,
				     enum irqchip_irq_state which, bool val)
{
	u32 reg;

	if (d->hwirq >= 8192) /* SGI/PPI/SPI only */
		return -EINVAL;

	switch (which) {
	case IRQCHIP_STATE_PENDING:
		reg = val ? GICD_ISPENDR : GICD_ICPENDR;
		break;

	case IRQCHIP_STATE_ACTIVE:
		reg = val ? GICD_ISACTIVER : GICD_ICACTIVER;
		break;

	case IRQCHIP_STATE_MASKED:
		if (val) {
			gic_mask_irq(d);
			return 0;
		}
		reg = GICD_ISENABLER;
		break;

	default:
		return -EINVAL;
	}

	gic_poke_irq(d, reg);
	return 0;
}

static int gic_irq_get_irqchip_state(struct irq_data *d,
				     enum irqchip_irq_state which, bool *val)
{
	if (d->hwirq >= 8192) /* PPI/SPI only */
		return -EINVAL;

	switch (which) {
	case IRQCHIP_STATE_PENDING:
		*val = gic_peek_irq(d, GICD_ISPENDR);
		break;

	case IRQCHIP_STATE_ACTIVE:
		*val = gic_peek_irq(d, GICD_ISACTIVER);
		break;

	case IRQCHIP_STATE_MASKED:
		*val = !gic_peek_irq(d, GICD_ISENABLER);
		break;

	default:
		return -EINVAL;
	}

	return 0;
}

static void gic_irq_set_prio(struct irq_data *d, u8 prio)
{
	void __iomem *base = gic_dist_base(d);
	u32 offset, index;

	offset = convert_offset_index(d, GICD_IPRIORITYR, &index);

	writeb_relaxed(prio, base + offset + index);
}

static u32 __gic_get_ppi_index(irq_hw_number_t hwirq)
{
	switch (__get_intid_range(hwirq)) {
	case PPI_RANGE:
		return hwirq - 16;
	case EPPI_RANGE:
		return hwirq - EPPI_BASE_INTID + 16;
	default:
		unreachable();
	}
}

static u32 gic_get_ppi_index(struct irq_data *d)
{
	return __gic_get_ppi_index(d->hwirq);
}

static int gic_irq_nmi_setup(struct irq_data *d)
{
	struct irq_desc *desc = irq_to_desc(d->irq);

	if (!gic_supports_nmi())
		return -EINVAL;

	if (gic_peek_irq(d, GICD_ISENABLER)) {
		pr_err("Cannot set NMI property of enabled IRQ %u\n", d->irq);
		return -EINVAL;
	}

	/*
	 * A secondary irq_chip should be in charge of LPI request,
	 * it should not be possible to get there
	 */
	if (WARN_ON(gic_irq(d) >= 8192))
		return -EINVAL;

	/* desc lock should already be held */
	if (gic_irq_in_rdist(d)) {
		u32 idx = gic_get_ppi_index(d);

		/* Setting up PPI as NMI, only switch handler for first NMI */
		if (!refcount_inc_not_zero(&ppi_nmi_refs[idx])) {
			refcount_set(&ppi_nmi_refs[idx], 1);
			desc->handle_irq = handle_percpu_devid_fasteoi_nmi;
		}
	} else {
		desc->handle_irq = handle_fasteoi_nmi;
	}

	gic_irq_set_prio(d, GICD_INT_NMI_PRI);

	return 0;
}

static void gic_irq_nmi_teardown(struct irq_data *d)
{
	struct irq_desc *desc = irq_to_desc(d->irq);

	if (WARN_ON(!gic_supports_nmi()))
		return;

	if (gic_peek_irq(d, GICD_ISENABLER)) {
		pr_err("Cannot set NMI property of enabled IRQ %u\n", d->irq);
		return;
	}

	/*
	 * A secondary irq_chip should be in charge of LPI request,
	 * it should not be possible to get there
	 */
	if (WARN_ON(gic_irq(d) >= 8192))
		return;

	/* desc lock should already be held */
	if (gic_irq_in_rdist(d)) {
		u32 idx = gic_get_ppi_index(d);

		/* Tearing down NMI, only switch handler for last NMI */
		if (refcount_dec_and_test(&ppi_nmi_refs[idx]))
			desc->handle_irq = handle_percpu_devid_irq;
	} else {
		desc->handle_irq = handle_fasteoi_irq;
	}

	gic_irq_set_prio(d, GICD_INT_DEF_PRI);
}

static void gic_eoi_irq(struct irq_data *d)
{
	write_gicreg(gic_irq(d), ICC_EOIR1_EL1);
	isb();
}

static void gic_eoimode1_eoi_irq(struct irq_data *d)
{
	/*
	 * No need to deactivate an LPI, or an interrupt that
	 * is is getting forwarded to a vcpu.
	 */
	if (gic_irq(d) >= 8192 || irqd_is_forwarded_to_vcpu(d))
		return;
	gic_write_dir(gic_irq(d));
}

static int gic_set_type(struct irq_data *d, unsigned int type)
{
	enum gic_intid_range range;
	unsigned int irq = gic_irq(d);
	void __iomem *base;
	u32 offset, index;
	int ret;
#ifdef CONFIG_GIC_GENTLE_CONFIG
	u64 affinity;
#endif

	range = get_intid_range(d);

	/* Interrupt configuration for SGIs can't be changed */
	if (range == SGI_RANGE)
		return type != IRQ_TYPE_EDGE_RISING ? -EINVAL : 0;

	/* SPIs have restrictions on the supported types */
	if ((range == SPI_RANGE || range == ESPI_RANGE) &&
	    type != IRQ_TYPE_LEVEL_HIGH && type != IRQ_TYPE_EDGE_RISING)
		return -EINVAL;

	if (gic_irq_in_rdist(d))
		base = gic_data_rdist_sgi_base();
	else
		base = gic_data.dist_base;

#ifdef CONFIG_GIC_GENTLE_CONFIG
	/* In a SoC running multiple OSes on ARM clusters sharing the same GIC,
	 * set the affinity of the SPI here.
	 * This allows to set the affinity to only the interrupts
	 * registered by the cluster.
	 */
	affinity = gic_mpidr_to_affinity(cpu_logical_map(smp_processor_id()));
	gic_write_irouter(affinity, base + GICD_IROUTER + irq * 8);
#endif

	offset = convert_offset_index(d, GICD_ICFGR, &index);

	ret = gic_configure_irq(index, type, base + offset, NULL);
	if (ret && (range == PPI_RANGE || range == EPPI_RANGE)) {
		/* Misconfigured PPIs are usually not fatal */
		pr_warn("GIC: PPI INTID%d is secure or misconfigured\n", irq);
		ret = 0;
	}

	return ret;
}

static int gic_irq_set_vcpu_affinity(struct irq_data *d, void *vcpu)
{
	if (get_intid_range(d) == SGI_RANGE)
		return -EINVAL;

	if (vcpu)
		irqd_set_forwarded_to_vcpu(d);
	else
		irqd_clr_forwarded_to_vcpu(d);
	return 0;
}

static u64 gic_mpidr_to_affinity(unsigned long mpidr)
{
	u64 aff;

	aff = ((u64)MPIDR_AFFINITY_LEVEL(mpidr, 3) << 32 |
	       MPIDR_AFFINITY_LEVEL(mpidr, 2) << 16 |
	       MPIDR_AFFINITY_LEVEL(mpidr, 1) << 8  |
	       MPIDR_AFFINITY_LEVEL(mpidr, 0));

	return aff;
}

static void gic_deactivate_unhandled(u32 irqnr)
{
	if (static_branch_likely(&supports_deactivate_key)) {
		if (irqnr < 8192)
			gic_write_dir(irqnr);
	} else {
		write_gicreg(irqnr, ICC_EOIR1_EL1);
		isb();
	}
}

/*
 * Follow a read of the IAR with any HW maintenance that needs to happen prior
 * to invoking the relevant IRQ handler. We must do two things:
 *
 * (1) Ensure instruction ordering between a read of IAR and subsequent
 *     instructions in the IRQ handler using an ISB.
 *
 *     It is possible for the IAR to report an IRQ which was signalled *after*
 *     the CPU took an IRQ exception as multiple interrupts can race to be
 *     recognized by the GIC, earlier interrupts could be withdrawn, and/or
 *     later interrupts could be prioritized by the GIC.
 *
 *     For devices which are tightly coupled to the CPU, such as PMUs, a
 *     context synchronization event is necessary to ensure that system
 *     register state is not stale, as these may have been indirectly written
 *     *after* exception entry.
 *
 * (2) Deactivate the interrupt when EOI mode 1 is in use.
 */
static inline void gic_complete_ack(u32 irqnr)
{
	if (static_branch_likely(&supports_deactivate_key))
		write_gicreg(irqnr, ICC_EOIR1_EL1);

	isb();
}

static bool gic_rpr_is_nmi_prio(void)
{
	if (!gic_supports_nmi())
		return false;

	return unlikely(gic_read_rpr() == GICD_INT_RPR_PRI(GICD_INT_NMI_PRI));
}

static bool gic_irqnr_is_special(u32 irqnr)
{
	return irqnr >= 1020 && irqnr <= 1023;
}

static void __gic_handle_irq(u32 irqnr, struct pt_regs *regs)
{
	if (gic_irqnr_is_special(irqnr))
		return;

	gic_complete_ack(irqnr);

	if (generic_handle_domain_irq(gic_data.domain, irqnr)) {
		WARN_ONCE(true, "Unexpected interrupt (irqnr %u)\n", irqnr);
		gic_deactivate_unhandled(irqnr);
	}
}

static void __gic_handle_nmi(u32 irqnr, struct pt_regs *regs)
{
	if (gic_irqnr_is_special(irqnr))
		return;

	gic_complete_ack(irqnr);

	if (generic_handle_domain_nmi(gic_data.domain, irqnr)) {
		WARN_ONCE(true, "Unexpected pseudo-NMI (irqnr %u)\n", irqnr);
		gic_deactivate_unhandled(irqnr);
	}
}

/*
 * An exception has been taken from a context with IRQs enabled, and this could
 * be an IRQ or an NMI.
 *
 * The entry code called us with DAIF.IF set to keep NMIs masked. We must clear
 * DAIF.IF (and update ICC_PMR_EL1 to mask regular IRQs) prior to returning,
 * after handling any NMI but before handling any IRQ.
 *
 * The entry code has performed IRQ entry, and if an NMI is detected we must
 * perform NMI entry/exit around invoking the handler.
 */
static void __gic_handle_irq_from_irqson(struct pt_regs *regs)
{
	bool is_nmi;
	u32 irqnr;

	irqnr = gic_read_iar();

	is_nmi = gic_rpr_is_nmi_prio();

	if (is_nmi) {
		nmi_enter();
		__gic_handle_nmi(irqnr, regs);
		nmi_exit();
	}

	if (gic_prio_masking_enabled()) {
		gic_pmr_mask_irqs();
		gic_arch_enable_irqs();
	}

	if (!is_nmi)
		__gic_handle_irq(irqnr, regs);
}

/*
 * An exception has been taken from a context with IRQs disabled, which can only
 * be an NMI.
 *
 * The entry code called us with DAIF.IF set to keep NMIs masked. We must leave
 * DAIF.IF (and ICC_PMR_EL1) unchanged.
 *
 * The entry code has performed NMI entry.
 */
static void __gic_handle_irq_from_irqsoff(struct pt_regs *regs)
{
	u64 pmr;
	u32 irqnr;

	/*
	 * We were in a context with IRQs disabled. However, the
	 * entry code has set PMR to a value that allows any
	 * interrupt to be acknowledged, and not just NMIs. This can
	 * lead to surprising effects if the NMI has been retired in
	 * the meantime, and that there is an IRQ pending. The IRQ
	 * would then be taken in NMI context, something that nobody
	 * wants to debug twice.
	 *
	 * Until we sort this, drop PMR again to a level that will
	 * actually only allow NMIs before reading IAR, and then
	 * restore it to what it was.
	 */
	pmr = gic_read_pmr();
	gic_pmr_mask_irqs();
	isb();
	irqnr = gic_read_iar();
	gic_write_pmr(pmr);

	__gic_handle_nmi(irqnr, regs);
}

static asmlinkage void __exception_irq_entry gic_handle_irq(struct pt_regs *regs)
{
	if (unlikely(gic_supports_nmi() && !interrupts_enabled(regs)))
		__gic_handle_irq_from_irqsoff(regs);
	else
		__gic_handle_irq_from_irqson(regs);
}

static u32 gic_get_pribits(void)
{
	u32 pribits;

	pribits = gic_read_ctlr();
	pribits &= ICC_CTLR_EL1_PRI_BITS_MASK;
	pribits >>= ICC_CTLR_EL1_PRI_BITS_SHIFT;
	pribits++;

	return pribits;
}

static bool gic_has_group0(void)
{
	u32 val;
	u32 old_pmr;

	old_pmr = gic_read_pmr();

	/*
	 * Let's find out if Group0 is under control of EL3 or not by
	 * setting the highest possible, non-zero priority in PMR.
	 *
	 * If SCR_EL3.FIQ is set, the priority gets shifted down in
	 * order for the CPU interface to set bit 7, and keep the
	 * actual priority in the non-secure range. In the process, it
	 * looses the least significant bit and the actual priority
	 * becomes 0x80. Reading it back returns 0, indicating that
	 * we're don't have access to Group0.
	 */
	gic_write_pmr(BIT(8 - gic_get_pribits()));
	val = gic_read_pmr();

	gic_write_pmr(old_pmr);

	return val != 0;
}

static void __init gic_dist_init(void)
{
	unsigned int i;
#ifndef CONFIG_GIC_GENTLE_CONFIG
	u64 affinity;
#endif
	void __iomem *base = gic_data.dist_base;
	u32 val;

#ifdef CONFIG_GIC_GENTLE_CONFIG
       /* In a SoC running multiple OSes on ARM clusters sharing the same GIC,
        * we take care of not re-configuring the distributor
        * when another OS already did it, else this could interfere
        * with the on-going interrupts directed to the other OS.
        */
       u32 gicd_ctlr = readl_relaxed(base + GICD_CTLR);

       if (gicd_ctlr & (GICD_CTLR_ENABLE_G1A | GICD_CTLR_ENABLE_G1)) {
               printk(KERN_INFO "GIC Distributor already configured: skip gic_dist_init\n");
               return;
       }
#endif

	/* Disable the distributor */
	writel_relaxed(0, base + GICD_CTLR);
	gic_dist_wait_for_rwp();

	/*
	 * Configure SPIs as non-secure Group-1. This will only matter
	 * if the GIC only has a single security state. This will not
	 * do the right thing if the kernel is running in secure mode,
	 * but that's not the intended use case anyway.
	 */
	for (i = 32; i < GIC_LINE_NR; i += 32)
		writel_relaxed(~0, base + GICD_IGROUPR + i / 8);

	/* Extended SPI range, not handled by the GICv2/GICv3 common code */
	for (i = 0; i < GIC_ESPI_NR; i += 32) {
		writel_relaxed(~0U, base + GICD_ICENABLERnE + i / 8);
		writel_relaxed(~0U, base + GICD_ICACTIVERnE + i / 8);
	}

	for (i = 0; i < GIC_ESPI_NR; i += 32)
		writel_relaxed(~0U, base + GICD_IGROUPRnE + i / 8);

	for (i = 0; i < GIC_ESPI_NR; i += 16)
		writel_relaxed(0, base + GICD_ICFGRnE + i / 4);

	for (i = 0; i < GIC_ESPI_NR; i += 4)
		writel_relaxed(GICD_INT_DEF_PRI_X4, base + GICD_IPRIORITYRnE + i);

	/* Now do the common stuff */
	gic_dist_config(base, GIC_LINE_NR, NULL);

	val = GICD_CTLR_ARE_NS | GICD_CTLR_ENABLE_G1A | GICD_CTLR_ENABLE_G1;
	if (gic_data.rdists.gicd_typer2 & GICD_TYPER2_nASSGIcap) {
		pr_info("Enabling SGIs without active state\n");
		val |= GICD_CTLR_nASSGIreq;
	}

	/* Enable distributor with ARE, Group1, and wait for it to drain */
	writel_relaxed(val, base + GICD_CTLR);
	gic_dist_wait_for_rwp();

#ifndef CONFIG_GIC_GENTLE_CONFIG
	/* In a SoC running multiple OSes on ARM clusters sharing the same GIC,
	 * do not set the affinity to all interrupts as this
	 * would conflict with the other cluster's GIC configuration.
	 * This is now done in function gic_set_type() (called by request_irq)
	 * which allows to limit this to the interrupts registered by the
	 * cluster.
	 */
	/*
	 * Set all global interrupts to the boot CPU only. ARE must be
	 * enabled.
	 */
	affinity = gic_mpidr_to_affinity(cpu_logical_map(smp_processor_id()));
	for (i = 32; i < GIC_LINE_NR; i++) {
		trace_android_vh_gic_v3_affinity_init(i, GICD_IROUTER, &affinity);
		gic_write_irouter(affinity, base + GICD_IROUTER + i * 8);
	}

	for (i = 0; i < GIC_ESPI_NR; i++) {
		trace_android_vh_gic_v3_affinity_init(i, GICD_IROUTERnE, &affinity);
		gic_write_irouter(affinity, base + GICD_IROUTERnE + i * 8);
<<<<<<< HEAD
#endif
=======
	}
>>>>>>> 93e4fc4c
}

static int gic_iterate_rdists(int (*fn)(struct redist_region *, void __iomem *))
{
	int ret = -ENODEV;
	int i;

	for (i = 0; i < gic_data.nr_redist_regions; i++) {
		void __iomem *ptr = gic_data.redist_regions[i].redist_base;
		u64 typer;
		u32 reg;

		reg = readl_relaxed(ptr + GICR_PIDR2) & GIC_PIDR2_ARCH_MASK;
		if (reg != GIC_PIDR2_ARCH_GICv3 &&
		    reg != GIC_PIDR2_ARCH_GICv4) { /* We're in trouble... */
			pr_warn("No redistributor present @%p\n", ptr);
			break;
		}

		do {
			typer = gic_read_typer(ptr + GICR_TYPER);
			ret = fn(gic_data.redist_regions + i, ptr);
			if (!ret)
				return 0;

			if (gic_data.redist_regions[i].single_redist)
				break;

			if (gic_data.redist_stride) {
				ptr += gic_data.redist_stride;
			} else {
				ptr += SZ_64K * 2; /* Skip RD_base + SGI_base */
				if (typer & GICR_TYPER_VLPIS)
					ptr += SZ_64K * 2; /* Skip VLPI_base + reserved page */
			}
		} while (!(typer & GICR_TYPER_LAST));
	}

	return ret ? -ENODEV : 0;
}

static int __gic_populate_rdist(struct redist_region *region, void __iomem *ptr)
{
	unsigned long mpidr = cpu_logical_map(smp_processor_id());
	u64 typer;
	u32 aff;

	/*
	 * Convert affinity to a 32bit value that can be matched to
	 * GICR_TYPER bits [63:32].
	 */
	aff = (MPIDR_AFFINITY_LEVEL(mpidr, 3) << 24 |
	       MPIDR_AFFINITY_LEVEL(mpidr, 2) << 16 |
	       MPIDR_AFFINITY_LEVEL(mpidr, 1) << 8 |
	       MPIDR_AFFINITY_LEVEL(mpidr, 0));

	typer = gic_read_typer(ptr + GICR_TYPER);
	if ((typer >> 32) == aff) {
		u64 offset = ptr - region->redist_base;
		raw_spin_lock_init(&gic_data_rdist()->rd_lock);
		gic_data_rdist_rd_base() = ptr;
		gic_data_rdist()->phys_base = region->phys_base + offset;

		pr_info("CPU%d: found redistributor %lx region %d:%pa\n",
			smp_processor_id(), mpidr,
			(int)(region - gic_data.redist_regions),
			&gic_data_rdist()->phys_base);
		return 0;
	}

	/* Try next one */
	return 1;
}

static int gic_populate_rdist(void)
{
	if (gic_iterate_rdists(__gic_populate_rdist) == 0)
		return 0;

	/* We couldn't even deal with ourselves... */
	WARN(true, "CPU%d: mpidr %lx has no re-distributor!\n",
	     smp_processor_id(),
	     (unsigned long)cpu_logical_map(smp_processor_id()));
	return -ENODEV;
}

static int __gic_update_rdist_properties(struct redist_region *region,
					 void __iomem *ptr)
{
	u64 typer = gic_read_typer(ptr + GICR_TYPER);
	u32 ctlr = readl_relaxed(ptr + GICR_CTLR);

	/* Boot-time cleanup */
	if ((typer & GICR_TYPER_VLPIS) && (typer & GICR_TYPER_RVPEID)) {
		u64 val;

		/* Deactivate any present vPE */
		val = gicr_read_vpendbaser(ptr + SZ_128K + GICR_VPENDBASER);
		if (val & GICR_VPENDBASER_Valid)
			gicr_write_vpendbaser(GICR_VPENDBASER_PendingLast,
					      ptr + SZ_128K + GICR_VPENDBASER);

		/* Mark the VPE table as invalid */
		val = gicr_read_vpropbaser(ptr + SZ_128K + GICR_VPROPBASER);
		val &= ~GICR_VPROPBASER_4_1_VALID;
		gicr_write_vpropbaser(val, ptr + SZ_128K + GICR_VPROPBASER);
	}

	gic_data.rdists.has_vlpis &= !!(typer & GICR_TYPER_VLPIS);

	/*
	 * TYPER.RVPEID implies some form of DirectLPI, no matter what the
	 * doc says... :-/ And CTLR.IR implies another subset of DirectLPI
	 * that the ITS driver can make use of for LPIs (and not VLPIs).
	 *
	 * These are 3 different ways to express the same thing, depending
	 * on the revision of the architecture and its relaxations over
	 * time. Just group them under the 'direct_lpi' banner.
	 */
	gic_data.rdists.has_rvpeid &= !!(typer & GICR_TYPER_RVPEID);
	gic_data.rdists.has_direct_lpi &= (!!(typer & GICR_TYPER_DirectLPIS) |
					   !!(ctlr & GICR_CTLR_IR) |
					   gic_data.rdists.has_rvpeid);
	gic_data.rdists.has_vpend_valid_dirty &= !!(typer & GICR_TYPER_DIRTY);

	/* Detect non-sensical configurations */
	if (WARN_ON_ONCE(gic_data.rdists.has_rvpeid && !gic_data.rdists.has_vlpis)) {
		gic_data.rdists.has_direct_lpi = false;
		gic_data.rdists.has_vlpis = false;
		gic_data.rdists.has_rvpeid = false;
	}

	gic_data.ppi_nr = min(GICR_TYPER_NR_PPIS(typer), gic_data.ppi_nr);

	return 1;
}

static void gic_update_rdist_properties(void)
{
	gic_data.ppi_nr = UINT_MAX;
	gic_iterate_rdists(__gic_update_rdist_properties);
	if (WARN_ON(gic_data.ppi_nr == UINT_MAX))
		gic_data.ppi_nr = 0;
	pr_info("GICv3 features: %d PPIs%s%s\n",
		gic_data.ppi_nr,
		gic_data.has_rss ? ", RSS" : "",
		gic_data.rdists.has_direct_lpi ? ", DirectLPI" : "");

	if (gic_data.rdists.has_vlpis)
		pr_info("GICv4 features: %s%s%s\n",
			gic_data.rdists.has_direct_lpi ? "DirectLPI " : "",
			gic_data.rdists.has_rvpeid ? "RVPEID " : "",
			gic_data.rdists.has_vpend_valid_dirty ? "Valid+Dirty " : "");
}

/* Check whether it's single security state view */
static inline bool gic_dist_security_disabled(void)
{
	return readl_relaxed(gic_data.dist_base + GICD_CTLR) & GICD_CTLR_DS;
}

static void gic_cpu_sys_reg_init(void)
{
	int i, cpu = smp_processor_id();
	u64 mpidr = cpu_logical_map(cpu);
	u64 need_rss = MPIDR_RS(mpidr);
	bool group0;
	u32 pribits;

	/*
	 * Need to check that the SRE bit has actually been set. If
	 * not, it means that SRE is disabled at EL2. We're going to
	 * die painfully, and there is nothing we can do about it.
	 *
	 * Kindly inform the luser.
	 */
	if (!gic_enable_sre())
		pr_err("GIC: unable to set SRE (disabled at EL2), panic ahead\n");

	pribits = gic_get_pribits();

	group0 = gic_has_group0();

	/* Set priority mask register */
	if (!gic_prio_masking_enabled()) {
		write_gicreg(DEFAULT_PMR_VALUE, ICC_PMR_EL1);
	} else if (gic_supports_nmi()) {
		/*
		 * Mismatch configuration with boot CPU, the system is likely
		 * to die as interrupt masking will not work properly on all
		 * CPUs
		 *
		 * The boot CPU calls this function before enabling NMI support,
		 * and as a result we'll never see this warning in the boot path
		 * for that CPU.
		 */
		if (static_branch_unlikely(&gic_nonsecure_priorities))
			WARN_ON(!group0 || gic_dist_security_disabled());
		else
			WARN_ON(group0 && !gic_dist_security_disabled());
	}

	/*
	 * Some firmwares hand over to the kernel with the BPR changed from
	 * its reset value (and with a value large enough to prevent
	 * any pre-emptive interrupts from working at all). Writing a zero
	 * to BPR restores is reset value.
	 */
	gic_write_bpr1(0);

	if (static_branch_likely(&supports_deactivate_key)) {
		/* EOI drops priority only (mode 1) */
		gic_write_ctlr(ICC_CTLR_EL1_EOImode_drop);
	} else {
		/* EOI deactivates interrupt too (mode 0) */
		gic_write_ctlr(ICC_CTLR_EL1_EOImode_drop_dir);
	}

	/* Always whack Group0 before Group1 */
	if (group0) {
		switch(pribits) {
		case 8:
		case 7:
			write_gicreg(0, ICC_AP0R3_EL1);
			write_gicreg(0, ICC_AP0R2_EL1);
			fallthrough;
		case 6:
			write_gicreg(0, ICC_AP0R1_EL1);
			fallthrough;
		case 5:
		case 4:
			write_gicreg(0, ICC_AP0R0_EL1);
		}

		isb();
	}

	switch(pribits) {
	case 8:
	case 7:
		write_gicreg(0, ICC_AP1R3_EL1);
		write_gicreg(0, ICC_AP1R2_EL1);
		fallthrough;
	case 6:
		write_gicreg(0, ICC_AP1R1_EL1);
		fallthrough;
	case 5:
	case 4:
		write_gicreg(0, ICC_AP1R0_EL1);
	}

	isb();

	/* ... and let's hit the road... */
	gic_write_grpen1(1);

	/* Keep the RSS capability status in per_cpu variable */
	per_cpu(has_rss, cpu) = !!(gic_read_ctlr() & ICC_CTLR_EL1_RSS);

	/* Check all the CPUs have capable of sending SGIs to other CPUs */
	for_each_online_cpu(i) {
		bool have_rss = per_cpu(has_rss, i) && per_cpu(has_rss, cpu);

		need_rss |= MPIDR_RS(cpu_logical_map(i));
		if (need_rss && (!have_rss))
			pr_crit("CPU%d (%lx) can't SGI CPU%d (%lx), no RSS\n",
				cpu, (unsigned long)mpidr,
				i, (unsigned long)cpu_logical_map(i));
	}

	/**
	 * GIC spec says, when ICC_CTLR_EL1.RSS==1 and GICD_TYPER.RSS==0,
	 * writing ICC_ASGI1R_EL1 register with RS != 0 is a CONSTRAINED
	 * UNPREDICTABLE choice of :
	 *   - The write is ignored.
	 *   - The RS field is treated as 0.
	 */
	if (need_rss && (!gic_data.has_rss))
		pr_crit_once("RSS is required but GICD doesn't support it\n");
}

static bool gicv3_nolpi;

static int __init gicv3_nolpi_cfg(char *buf)
{
	return strtobool(buf, &gicv3_nolpi);
}
early_param("irqchip.gicv3_nolpi", gicv3_nolpi_cfg);

static int gic_dist_supports_lpis(void)
{
	return (IS_ENABLED(CONFIG_ARM_GIC_V3_ITS) &&
		!!(readl_relaxed(gic_data.dist_base + GICD_TYPER) & GICD_TYPER_LPIS) &&
		!gicv3_nolpi);
}

static void gic_cpu_init(void)
{
	void __iomem *rbase;
	int i;

	/* Register ourselves with the rest of the world */
	if (gic_populate_rdist())
		return;

	gic_enable_redist(true);

	WARN((gic_data.ppi_nr > 16 || GIC_ESPI_NR != 0) &&
	     !(gic_read_ctlr() & ICC_CTLR_EL1_ExtRange),
	     "Distributor has extended ranges, but CPU%d doesn't\n",
	     smp_processor_id());

	rbase = gic_data_rdist_sgi_base();

	/* Configure SGIs/PPIs as non-secure Group-1 */
	for (i = 0; i < gic_data.ppi_nr + 16; i += 32)
		writel_relaxed(~0, rbase + GICR_IGROUPR0 + i / 8);

	gic_cpu_config(rbase, gic_data.ppi_nr + 16, gic_redist_wait_for_rwp);

	/* initialise system registers */
	gic_cpu_sys_reg_init();
}

#ifdef CONFIG_SMP

#define MPIDR_TO_SGI_RS(mpidr)	(MPIDR_RS(mpidr) << ICC_SGI1R_RS_SHIFT)
#define MPIDR_TO_SGI_CLUSTER_ID(mpidr)	((mpidr) & ~0xFUL)

static int gic_starting_cpu(unsigned int cpu)
{
	gic_cpu_init();

	if (gic_dist_supports_lpis())
		its_cpu_init();

	return 0;
}

static u16 gic_compute_target_list(int *base_cpu, const struct cpumask *mask,
				   unsigned long cluster_id)
{
	int next_cpu, cpu = *base_cpu;
	unsigned long mpidr = cpu_logical_map(cpu);
	u16 tlist = 0;

	while (cpu < nr_cpu_ids) {
		tlist |= 1 << (mpidr & 0xf);

		next_cpu = cpumask_next(cpu, mask);
		if (next_cpu >= nr_cpu_ids)
			goto out;
		cpu = next_cpu;

		mpidr = cpu_logical_map(cpu);

		if (cluster_id != MPIDR_TO_SGI_CLUSTER_ID(mpidr)) {
			cpu--;
			goto out;
		}
	}
out:
	*base_cpu = cpu;
	return tlist;
}

#define MPIDR_TO_SGI_AFFINITY(cluster_id, level) \
	(MPIDR_AFFINITY_LEVEL(cluster_id, level) \
		<< ICC_SGI1R_AFFINITY_## level ##_SHIFT)

static void gic_send_sgi(u64 cluster_id, u16 tlist, unsigned int irq)
{
	u64 val;

	val = (MPIDR_TO_SGI_AFFINITY(cluster_id, 3)	|
	       MPIDR_TO_SGI_AFFINITY(cluster_id, 2)	|
	       irq << ICC_SGI1R_SGI_ID_SHIFT		|
	       MPIDR_TO_SGI_AFFINITY(cluster_id, 1)	|
	       MPIDR_TO_SGI_RS(cluster_id)		|
	       tlist << ICC_SGI1R_TARGET_LIST_SHIFT);

	pr_devel("CPU%d: ICC_SGI1R_EL1 %llx\n", smp_processor_id(), val);
	gic_write_sgi1r(val);
}

static void gic_ipi_send_mask(struct irq_data *d, const struct cpumask *mask)
{
	int cpu;

	if (WARN_ON(d->hwirq >= 16))
		return;

	/*
	 * Ensure that stores to Normal memory are visible to the
	 * other CPUs before issuing the IPI.
	 */
	dsb(ishst);

	for_each_cpu(cpu, mask) {
		u64 cluster_id = MPIDR_TO_SGI_CLUSTER_ID(cpu_logical_map(cpu));
		u16 tlist;

		tlist = gic_compute_target_list(&cpu, mask, cluster_id);
		gic_send_sgi(cluster_id, tlist, d->hwirq);
	}

	/* Force the above writes to ICC_SGI1R_EL1 to be executed */
	isb();
}

static void __init gic_smp_init(void)
{
	struct irq_fwspec sgi_fwspec = {
		.fwnode		= gic_data.fwnode,
		.param_count	= 1,
	};
	int base_sgi;

	cpuhp_setup_state_nocalls(CPUHP_AP_IRQ_GIC_STARTING,
				  "irqchip/arm/gicv3:starting",
				  gic_starting_cpu, NULL);

	/* Register all 8 non-secure SGIs */
	base_sgi = __irq_domain_alloc_irqs(gic_data.domain, -1, 8,
					   NUMA_NO_NODE, &sgi_fwspec,
					   false, NULL);
	if (WARN_ON(base_sgi <= 0))
		return;

	set_smp_ipi_range(base_sgi, 8);
}

static int gic_set_affinity(struct irq_data *d, const struct cpumask *mask_val,
			    bool force)
{
	unsigned int cpu;
	u32 offset, index;
	void __iomem *reg;
	int enabled;
	u64 val;

	if (force)
		cpu = cpumask_first(mask_val);
	else
		cpu = cpumask_any_and(mask_val, cpu_online_mask);

	if (cpu >= nr_cpu_ids)
		return -EINVAL;

	if (gic_irq_in_rdist(d))
		return -EINVAL;

	/* If interrupt was enabled, disable it first */
	enabled = gic_peek_irq(d, GICD_ISENABLER);
	if (enabled)
		gic_mask_irq(d);

	offset = convert_offset_index(d, GICD_IROUTER, &index);
	reg = gic_dist_base(d) + offset + (index * 8);
	val = gic_mpidr_to_affinity(cpu_logical_map(cpu));

	trace_android_rvh_gic_v3_set_affinity(d, mask_val, &val, force, gic_dist_base(d),
					gic_data.redist_regions[0].redist_base,
					gic_data.redist_stride);
	gic_write_irouter(val, reg);

	/*
	 * If the interrupt was enabled, enabled it again. Otherwise,
	 * just wait for the distributor to have digested our changes.
	 */
	if (enabled)
		gic_unmask_irq(d);

	irq_data_update_effective_affinity(d, cpumask_of(cpu));

	return IRQ_SET_MASK_OK_DONE;
}
#else
#define gic_set_affinity	NULL
#define gic_ipi_send_mask	NULL
#define gic_smp_init()		do { } while(0)
#endif

static int gic_retrigger(struct irq_data *data)
{
	return !gic_irq_set_irqchip_state(data, IRQCHIP_STATE_PENDING, true);
}

#ifdef CONFIG_CPU_PM
static int gic_cpu_pm_notifier(struct notifier_block *self,
			       unsigned long cmd, void *v)
{
	if (cmd == CPU_PM_EXIT) {
		if (gic_dist_security_disabled())
			gic_enable_redist(true);
		gic_cpu_sys_reg_init();
	} else if (cmd == CPU_PM_ENTER && gic_dist_security_disabled()) {
		gic_write_grpen1(0);
		gic_enable_redist(false);
	}
	return NOTIFY_OK;
}

static struct notifier_block gic_cpu_pm_notifier_block = {
	.notifier_call = gic_cpu_pm_notifier,
};

static void gic_cpu_pm_init(void)
{
	cpu_pm_register_notifier(&gic_cpu_pm_notifier_block);
}

#else
static inline void gic_cpu_pm_init(void) { }
#endif /* CONFIG_CPU_PM */

#ifdef CONFIG_PM
static void gic_resume(void)
{
	trace_android_vh_gic_resume(&gic_data);
}

static struct syscore_ops gic_syscore_ops = {
	.resume = gic_resume,
};

static void gic_syscore_init(void)
{
	register_syscore_ops(&gic_syscore_ops);
}

#else
static inline void gic_syscore_init(void) { }
#endif


static struct irq_chip gic_chip = {
	.name			= "GICv3",
	.irq_mask		= gic_mask_irq,
	.irq_unmask		= gic_unmask_irq,
	.irq_eoi		= gic_eoi_irq,
	.irq_set_type		= gic_set_type,
	.irq_set_affinity	= gic_set_affinity,
	.irq_retrigger          = gic_retrigger,
	.irq_get_irqchip_state	= gic_irq_get_irqchip_state,
	.irq_set_irqchip_state	= gic_irq_set_irqchip_state,
	.irq_nmi_setup		= gic_irq_nmi_setup,
	.irq_nmi_teardown	= gic_irq_nmi_teardown,
	.ipi_send_mask		= gic_ipi_send_mask,
	.flags			= IRQCHIP_SET_TYPE_MASKED |
				  IRQCHIP_SKIP_SET_WAKE |
				  IRQCHIP_MASK_ON_SUSPEND,
};

static struct irq_chip gic_eoimode1_chip = {
	.name			= "GICv3",
	.irq_mask		= gic_eoimode1_mask_irq,
	.irq_unmask		= gic_unmask_irq,
	.irq_eoi		= gic_eoimode1_eoi_irq,
	.irq_set_type		= gic_set_type,
	.irq_set_affinity	= gic_set_affinity,
	.irq_retrigger          = gic_retrigger,
	.irq_get_irqchip_state	= gic_irq_get_irqchip_state,
	.irq_set_irqchip_state	= gic_irq_set_irqchip_state,
	.irq_set_vcpu_affinity	= gic_irq_set_vcpu_affinity,
	.irq_nmi_setup		= gic_irq_nmi_setup,
	.irq_nmi_teardown	= gic_irq_nmi_teardown,
	.ipi_send_mask		= gic_ipi_send_mask,
	.flags			= IRQCHIP_SET_TYPE_MASKED |
				  IRQCHIP_SKIP_SET_WAKE |
				  IRQCHIP_MASK_ON_SUSPEND,
};

static int gic_irq_domain_map(struct irq_domain *d, unsigned int irq,
			      irq_hw_number_t hw)
{
	struct irq_chip *chip = &gic_chip;
	struct irq_data *irqd = irq_desc_get_irq_data(irq_to_desc(irq));

	if (static_branch_likely(&supports_deactivate_key))
		chip = &gic_eoimode1_chip;

	switch (__get_intid_range(hw)) {
	case SGI_RANGE:
	case PPI_RANGE:
	case EPPI_RANGE:
		irq_set_percpu_devid(irq);
		irq_domain_set_info(d, irq, hw, chip, d->host_data,
				    handle_percpu_devid_irq, NULL, NULL);
		break;

	case SPI_RANGE:
	case ESPI_RANGE:
		irq_domain_set_info(d, irq, hw, chip, d->host_data,
				    handle_fasteoi_irq, NULL, NULL);
		irq_set_probe(irq);
		irqd_set_single_target(irqd);
		break;

	case LPI_RANGE:
		if (!gic_dist_supports_lpis())
			return -EPERM;
		irq_domain_set_info(d, irq, hw, chip, d->host_data,
				    handle_fasteoi_irq, NULL, NULL);
		break;

	default:
		return -EPERM;
	}

	/* Prevents SW retriggers which mess up the ACK/EOI ordering */
	irqd_set_handle_enforce_irqctx(irqd);
	return 0;
}

static int gic_irq_domain_translate(struct irq_domain *d,
				    struct irq_fwspec *fwspec,
				    unsigned long *hwirq,
				    unsigned int *type)
{
	if (fwspec->param_count == 1 && fwspec->param[0] < 16) {
		*hwirq = fwspec->param[0];
		*type = IRQ_TYPE_EDGE_RISING;
		return 0;
	}

	if (is_of_node(fwspec->fwnode)) {
		if (fwspec->param_count < 3)
			return -EINVAL;

		switch (fwspec->param[0]) {
		case 0:			/* SPI */
			*hwirq = fwspec->param[1] + 32;
			break;
		case 1:			/* PPI */
			*hwirq = fwspec->param[1] + 16;
			break;
		case 2:			/* ESPI */
			*hwirq = fwspec->param[1] + ESPI_BASE_INTID;
			break;
		case 3:			/* EPPI */
			*hwirq = fwspec->param[1] + EPPI_BASE_INTID;
			break;
		case GIC_IRQ_TYPE_LPI:	/* LPI */
			*hwirq = fwspec->param[1];
			break;
		case GIC_IRQ_TYPE_PARTITION:
			*hwirq = fwspec->param[1];
			if (fwspec->param[1] >= 16)
				*hwirq += EPPI_BASE_INTID - 16;
			else
				*hwirq += 16;
			break;
		default:
			return -EINVAL;
		}

		*type = fwspec->param[2] & IRQ_TYPE_SENSE_MASK;

		/*
		 * Make it clear that broken DTs are... broken.
		 * Partitioned PPIs are an unfortunate exception.
		 */
		WARN_ON(*type == IRQ_TYPE_NONE &&
			fwspec->param[0] != GIC_IRQ_TYPE_PARTITION);
		return 0;
	}

	if (is_fwnode_irqchip(fwspec->fwnode)) {
		if(fwspec->param_count != 2)
			return -EINVAL;

		if (fwspec->param[0] < 16) {
			pr_err(FW_BUG "Illegal GSI%d translation request\n",
			       fwspec->param[0]);
			return -EINVAL;
		}

		*hwirq = fwspec->param[0];
		*type = fwspec->param[1];

		WARN_ON(*type == IRQ_TYPE_NONE);
		return 0;
	}

	return -EINVAL;
}

static int gic_irq_domain_alloc(struct irq_domain *domain, unsigned int virq,
				unsigned int nr_irqs, void *arg)
{
	int i, ret;
	irq_hw_number_t hwirq;
	unsigned int type = IRQ_TYPE_NONE;
	struct irq_fwspec *fwspec = arg;

	ret = gic_irq_domain_translate(domain, fwspec, &hwirq, &type);
	if (ret)
		return ret;

	for (i = 0; i < nr_irqs; i++) {
		ret = gic_irq_domain_map(domain, virq + i, hwirq + i);
		if (ret)
			return ret;
	}

	return 0;
}

static void gic_irq_domain_free(struct irq_domain *domain, unsigned int virq,
				unsigned int nr_irqs)
{
	int i;

	for (i = 0; i < nr_irqs; i++) {
		struct irq_data *d = irq_domain_get_irq_data(domain, virq + i);
		irq_set_handler(virq + i, NULL);
		irq_domain_reset_irq_data(d);
	}
}

static bool fwspec_is_partitioned_ppi(struct irq_fwspec *fwspec,
				      irq_hw_number_t hwirq)
{
	enum gic_intid_range range;

	if (!gic_data.ppi_descs)
		return false;

	if (!is_of_node(fwspec->fwnode))
		return false;

	if (fwspec->param_count < 4 || !fwspec->param[3])
		return false;

	range = __get_intid_range(hwirq);
	if (range != PPI_RANGE && range != EPPI_RANGE)
		return false;

	return true;
}

static int gic_irq_domain_select(struct irq_domain *d,
				 struct irq_fwspec *fwspec,
				 enum irq_domain_bus_token bus_token)
{
	unsigned int type, ret, ppi_idx;
	irq_hw_number_t hwirq;

	/* Not for us */
        if (fwspec->fwnode != d->fwnode)
		return 0;

	/* If this is not DT, then we have a single domain */
	if (!is_of_node(fwspec->fwnode))
		return 1;

	ret = gic_irq_domain_translate(d, fwspec, &hwirq, &type);
	if (WARN_ON_ONCE(ret))
		return 0;

	if (!fwspec_is_partitioned_ppi(fwspec, hwirq))
		return d == gic_data.domain;

	/*
	 * If this is a PPI and we have a 4th (non-null) parameter,
	 * then we need to match the partition domain.
	 */
	ppi_idx = __gic_get_ppi_index(hwirq);
	return d == partition_get_domain(gic_data.ppi_descs[ppi_idx]);
}

static const struct irq_domain_ops gic_irq_domain_ops = {
	.translate = gic_irq_domain_translate,
	.alloc = gic_irq_domain_alloc,
	.free = gic_irq_domain_free,
	.select = gic_irq_domain_select,
};

static int partition_domain_translate(struct irq_domain *d,
				      struct irq_fwspec *fwspec,
				      unsigned long *hwirq,
				      unsigned int *type)
{
	unsigned long ppi_intid;
	struct device_node *np;
	unsigned int ppi_idx;
	int ret;

	if (!gic_data.ppi_descs)
		return -ENOMEM;

	np = of_find_node_by_phandle(fwspec->param[3]);
	if (WARN_ON(!np))
		return -EINVAL;

	ret = gic_irq_domain_translate(d, fwspec, &ppi_intid, type);
	if (WARN_ON_ONCE(ret))
		return 0;

	ppi_idx = __gic_get_ppi_index(ppi_intid);
	ret = partition_translate_id(gic_data.ppi_descs[ppi_idx],
				     of_node_to_fwnode(np));
	if (ret < 0)
		return ret;

	*hwirq = ret;
	*type = fwspec->param[2] & IRQ_TYPE_SENSE_MASK;

	return 0;
}

static const struct irq_domain_ops partition_domain_ops = {
	.translate = partition_domain_translate,
	.select = gic_irq_domain_select,
};

static bool gic_enable_quirk_msm8996(void *data)
{
	struct gic_chip_data_v3 *d = data;

	d->flags |= FLAGS_WORKAROUND_GICR_WAKER_MSM8996;

	return true;
}

static bool gic_enable_quirk_cavium_38539(void *data)
{
	struct gic_chip_data_v3 *d = data;

	d->flags |= FLAGS_WORKAROUND_CAVIUM_ERRATUM_38539;

	return true;
}

static bool gic_enable_quirk_hip06_07(void *data)
{
	struct gic_chip_data_v3 *d = data;

	/*
	 * HIP06 GICD_IIDR clashes with GIC-600 product number (despite
	 * not being an actual ARM implementation). The saving grace is
	 * that GIC-600 doesn't have ESPI, so nothing to do in that case.
	 * HIP07 doesn't even have a proper IIDR, and still pretends to
	 * have ESPI. In both cases, put them right.
	 */
	if (d->rdists.gicd_typer & GICD_TYPER_ESPI) {
		/* Zero both ESPI and the RES0 field next to it... */
		d->rdists.gicd_typer &= ~GENMASK(9, 8);
		return true;
	}

	return false;
}

static const struct gic_quirk gic_quirks[] = {
	{
		.desc	= "GICv3: Qualcomm MSM8996 broken firmware",
		.compatible = "qcom,msm8996-gic-v3",
		.init	= gic_enable_quirk_msm8996,
	},
	{
		.desc	= "GICv3: HIP06 erratum 161010803",
		.iidr	= 0x0204043b,
		.mask	= 0xffffffff,
		.init	= gic_enable_quirk_hip06_07,
	},
	{
		.desc	= "GICv3: HIP07 erratum 161010803",
		.iidr	= 0x00000000,
		.mask	= 0xffffffff,
		.init	= gic_enable_quirk_hip06_07,
	},
	{
		/*
		 * Reserved register accesses generate a Synchronous
		 * External Abort. This erratum applies to:
		 * - ThunderX: CN88xx
		 * - OCTEON TX: CN83xx, CN81xx
		 * - OCTEON TX2: CN93xx, CN96xx, CN98xx, CNF95xx*
		 */
		.desc	= "GICv3: Cavium erratum 38539",
		.iidr	= 0xa000034c,
		.mask	= 0xe8f00fff,
		.init	= gic_enable_quirk_cavium_38539,
	},
	{
	}
};

static void gic_enable_nmi_support(void)
{
	int i;

	if (!gic_prio_masking_enabled())
		return;

	ppi_nmi_refs = kcalloc(gic_data.ppi_nr, sizeof(*ppi_nmi_refs), GFP_KERNEL);
	if (!ppi_nmi_refs)
		return;

	for (i = 0; i < gic_data.ppi_nr; i++)
		refcount_set(&ppi_nmi_refs[i], 0);

	/*
	 * Linux itself doesn't use 1:N distribution, so has no need to
	 * set PMHE. The only reason to have it set is if EL3 requires it
	 * (and we can't change it).
	 */
	if (gic_read_ctlr() & ICC_CTLR_EL1_PMHE_MASK)
		static_branch_enable(&gic_pmr_sync);

	pr_info("Pseudo-NMIs enabled using %s ICC_PMR_EL1 synchronisation\n",
		static_branch_unlikely(&gic_pmr_sync) ? "forced" : "relaxed");

	/*
	 * How priority values are used by the GIC depends on two things:
	 * the security state of the GIC (controlled by the GICD_CTRL.DS bit)
	 * and if Group 0 interrupts can be delivered to Linux in the non-secure
	 * world as FIQs (controlled by the SCR_EL3.FIQ bit). These affect the
	 * ICC_PMR_EL1 register and the priority that software assigns to
	 * interrupts:
	 *
	 * GICD_CTRL.DS | SCR_EL3.FIQ | ICC_PMR_EL1 | Group 1 priority
	 * -----------------------------------------------------------
	 *      1       |      -      |  unchanged  |    unchanged
	 * -----------------------------------------------------------
	 *      0       |      1      |  non-secure |    non-secure
	 * -----------------------------------------------------------
	 *      0       |      0      |  unchanged  |    non-secure
	 *
	 * where non-secure means that the value is right-shifted by one and the
	 * MSB bit set, to make it fit in the non-secure priority range.
	 *
	 * In the first two cases, where ICC_PMR_EL1 and the interrupt priority
	 * are both either modified or unchanged, we can use the same set of
	 * priorities.
	 *
	 * In the last case, where only the interrupt priorities are modified to
	 * be in the non-secure range, we use a different PMR value to mask IRQs
	 * and the rest of the values that we use remain unchanged.
	 */
	if (gic_has_group0() && !gic_dist_security_disabled())
		static_branch_enable(&gic_nonsecure_priorities);

	static_branch_enable(&supports_pseudo_nmis);

	if (static_branch_likely(&supports_deactivate_key))
		gic_eoimode1_chip.flags |= IRQCHIP_SUPPORTS_NMI;
	else
		gic_chip.flags |= IRQCHIP_SUPPORTS_NMI;
}

static int __init gic_init_bases(void __iomem *dist_base,
				 struct redist_region *rdist_regs,
				 u32 nr_redist_regions,
				 u64 redist_stride,
				 struct fwnode_handle *handle)
{
	u32 typer;
	int err;

	if (!is_hyp_mode_available())
		static_branch_disable(&supports_deactivate_key);

	if (static_branch_likely(&supports_deactivate_key))
		pr_info("GIC: Using split EOI/Deactivate mode\n");

	gic_data.fwnode = handle;
	gic_data.dist_base = dist_base;
	gic_data.redist_regions = rdist_regs;
	gic_data.nr_redist_regions = nr_redist_regions;
	gic_data.redist_stride = redist_stride;

	/*
	 * Find out how many interrupts are supported.
	 */
	typer = readl_relaxed(gic_data.dist_base + GICD_TYPER);
	gic_data.rdists.gicd_typer = typer;

	gic_enable_quirks(readl_relaxed(gic_data.dist_base + GICD_IIDR),
			  gic_quirks, &gic_data);

	pr_info("%d SPIs implemented\n", GIC_LINE_NR - 32);
	pr_info("%d Extended SPIs implemented\n", GIC_ESPI_NR);

	/*
	 * ThunderX1 explodes on reading GICD_TYPER2, in violation of the
	 * architecture spec (which says that reserved registers are RES0).
	 */
	if (!(gic_data.flags & FLAGS_WORKAROUND_CAVIUM_ERRATUM_38539))
		gic_data.rdists.gicd_typer2 = readl_relaxed(gic_data.dist_base + GICD_TYPER2);

	gic_data.domain = irq_domain_create_tree(handle, &gic_irq_domain_ops,
						 &gic_data);
	gic_data.rdists.rdist = alloc_percpu(typeof(*gic_data.rdists.rdist));
	gic_data.rdists.has_rvpeid = true;
	gic_data.rdists.has_vlpis = true;
	gic_data.rdists.has_direct_lpi = true;
	gic_data.rdists.has_vpend_valid_dirty = true;

	if (WARN_ON(!gic_data.domain) || WARN_ON(!gic_data.rdists.rdist)) {
		err = -ENOMEM;
		goto out_free;
	}

	irq_domain_update_bus_token(gic_data.domain, DOMAIN_BUS_WIRED);

	gic_data.has_rss = !!(typer & GICD_TYPER_RSS);

	if (typer & GICD_TYPER_MBIS) {
		err = mbi_init(handle, gic_data.domain);
		if (err)
			pr_err("Failed to initialize MBIs\n");
	}

	set_handle_irq(gic_handle_irq);

	gic_update_rdist_properties();

	gic_dist_init();
	gic_cpu_init();
	gic_smp_init();
	gic_cpu_pm_init();
	gic_syscore_init();

	if (gic_dist_supports_lpis()) {
		its_init(handle, &gic_data.rdists, gic_data.domain);
		its_cpu_init();
		its_lpi_memreserve_init();
	} else {
		if (IS_ENABLED(CONFIG_ARM_GIC_V2M))
			gicv2m_init(handle, gic_data.domain);
	}

	gic_enable_nmi_support();

	return 0;

out_free:
	if (gic_data.domain)
		irq_domain_remove(gic_data.domain);
	free_percpu(gic_data.rdists.rdist);
	return err;
}

static int __init gic_validate_dist_version(void __iomem *dist_base)
{
	u32 reg = readl_relaxed(dist_base + GICD_PIDR2) & GIC_PIDR2_ARCH_MASK;

	if (reg != GIC_PIDR2_ARCH_GICv3 && reg != GIC_PIDR2_ARCH_GICv4)
		return -ENODEV;

	return 0;
}

/* Create all possible partitions at boot time */
static void __init gic_populate_ppi_partitions(struct device_node *gic_node)
{
	struct device_node *parts_node, *child_part;
	int part_idx = 0, i;
	int nr_parts;
	struct partition_affinity *parts;

	parts_node = of_get_child_by_name(gic_node, "ppi-partitions");
	if (!parts_node)
		return;

	gic_data.ppi_descs = kcalloc(gic_data.ppi_nr, sizeof(*gic_data.ppi_descs), GFP_KERNEL);
	if (!gic_data.ppi_descs)
		goto out_put_node;

	nr_parts = of_get_child_count(parts_node);

	if (!nr_parts)
		goto out_put_node;

	parts = kcalloc(nr_parts, sizeof(*parts), GFP_KERNEL);
	if (WARN_ON(!parts))
		goto out_put_node;

	for_each_child_of_node(parts_node, child_part) {
		struct partition_affinity *part;
		int n;

		part = &parts[part_idx];

		part->partition_id = of_node_to_fwnode(child_part);

		pr_info("GIC: PPI partition %pOFn[%d] { ",
			child_part, part_idx);

		n = of_property_count_elems_of_size(child_part, "affinity",
						    sizeof(u32));
		WARN_ON(n <= 0);

		for (i = 0; i < n; i++) {
			int err, cpu;
			u32 cpu_phandle;
			struct device_node *cpu_node;

			err = of_property_read_u32_index(child_part, "affinity",
							 i, &cpu_phandle);
			if (WARN_ON(err))
				continue;

			cpu_node = of_find_node_by_phandle(cpu_phandle);
			if (WARN_ON(!cpu_node))
				continue;

			cpu = of_cpu_node_to_id(cpu_node);
			if (WARN_ON(cpu < 0)) {
				of_node_put(cpu_node);
				continue;
			}

			pr_cont("%pOF[%d] ", cpu_node, cpu);

			cpumask_set_cpu(cpu, &part->mask);
			of_node_put(cpu_node);
		}

		pr_cont("}\n");
		part_idx++;
	}

	for (i = 0; i < gic_data.ppi_nr; i++) {
		unsigned int irq;
		struct partition_desc *desc;
		struct irq_fwspec ppi_fwspec = {
			.fwnode		= gic_data.fwnode,
			.param_count	= 3,
			.param		= {
				[0]	= GIC_IRQ_TYPE_PARTITION,
				[1]	= i,
				[2]	= IRQ_TYPE_NONE,
			},
		};

		irq = irq_create_fwspec_mapping(&ppi_fwspec);
		if (WARN_ON(!irq))
			continue;
		desc = partition_create_desc(gic_data.fwnode, parts, nr_parts,
					     irq, &partition_domain_ops);
		if (WARN_ON(!desc))
			continue;

		gic_data.ppi_descs[i] = desc;
	}

out_put_node:
	of_node_put(parts_node);
}

static void __init gic_of_setup_kvm_info(struct device_node *node)
{
	int ret;
	struct resource r;
	u32 gicv_idx;

	gic_v3_kvm_info.type = GIC_V3;

	gic_v3_kvm_info.maint_irq = irq_of_parse_and_map(node, 0);
	if (!gic_v3_kvm_info.maint_irq)
		return;

	if (of_property_read_u32(node, "#redistributor-regions",
				 &gicv_idx))
		gicv_idx = 1;

	gicv_idx += 3;	/* Also skip GICD, GICC, GICH */
	ret = of_address_to_resource(node, gicv_idx, &r);
	if (!ret)
		gic_v3_kvm_info.vcpu = r;

	gic_v3_kvm_info.has_v4 = gic_data.rdists.has_vlpis;
	gic_v3_kvm_info.has_v4_1 = gic_data.rdists.has_rvpeid;
	vgic_set_kvm_info(&gic_v3_kvm_info);
}

static void gic_request_region(resource_size_t base, resource_size_t size,
			       const char *name)
{
	if (!request_mem_region(base, size, name))
		pr_warn_once(FW_BUG "%s region %pa has overlapping address\n",
			     name, &base);
}

static void __iomem *gic_of_iomap(struct device_node *node, int idx,
				  const char *name, struct resource *res)
{
	void __iomem *base;
	int ret;

	ret = of_address_to_resource(node, idx, res);
	if (ret)
		return IOMEM_ERR_PTR(ret);

	gic_request_region(res->start, resource_size(res), name);
	base = of_iomap(node, idx);

	return base ?: IOMEM_ERR_PTR(-ENOMEM);
}

static int __init gic_of_init(struct device_node *node, struct device_node *parent)
{
	void __iomem *dist_base;
	struct redist_region *rdist_regs;
	struct resource res;
	u64 redist_stride;
	u32 nr_redist_regions;
	int err, i;

	dist_base = gic_of_iomap(node, 0, "GICD", &res);
	if (IS_ERR(dist_base)) {
		pr_err("%pOF: unable to map gic dist registers\n", node);
		return PTR_ERR(dist_base);
	}

	err = gic_validate_dist_version(dist_base);
	if (err) {
		pr_err("%pOF: no distributor detected, giving up\n", node);
		goto out_unmap_dist;
	}

	if (of_property_read_u32(node, "#redistributor-regions", &nr_redist_regions))
		nr_redist_regions = 1;

	rdist_regs = kcalloc(nr_redist_regions, sizeof(*rdist_regs),
			     GFP_KERNEL);
	if (!rdist_regs) {
		err = -ENOMEM;
		goto out_unmap_dist;
	}

	for (i = 0; i < nr_redist_regions; i++) {
		rdist_regs[i].redist_base = gic_of_iomap(node, 1 + i, "GICR", &res);
		if (IS_ERR(rdist_regs[i].redist_base)) {
			pr_err("%pOF: couldn't map region %d\n", node, i);
			err = -ENODEV;
			goto out_unmap_rdist;
		}
		rdist_regs[i].phys_base = res.start;
	}

	if (of_property_read_u64(node, "redistributor-stride", &redist_stride))
		redist_stride = 0;

	gic_enable_of_quirks(node, gic_quirks, &gic_data);

	err = gic_init_bases(dist_base, rdist_regs, nr_redist_regions,
			     redist_stride, &node->fwnode);
	if (err)
		goto out_unmap_rdist;

	gic_populate_ppi_partitions(node);

	if (static_branch_likely(&supports_deactivate_key))
		gic_of_setup_kvm_info(node);
	return 0;

out_unmap_rdist:
	for (i = 0; i < nr_redist_regions; i++)
		if (rdist_regs[i].redist_base && !IS_ERR(rdist_regs[i].redist_base))
			iounmap(rdist_regs[i].redist_base);
	kfree(rdist_regs);
out_unmap_dist:
	iounmap(dist_base);
	return err;
}

IRQCHIP_DECLARE(gic_v3, "arm,gic-v3", gic_of_init);

#ifdef CONFIG_ACPI
static struct
{
	void __iomem *dist_base;
	struct redist_region *redist_regs;
	u32 nr_redist_regions;
	bool single_redist;
	int enabled_rdists;
	u32 maint_irq;
	int maint_irq_mode;
	phys_addr_t vcpu_base;
} acpi_data __initdata;

static void __init
gic_acpi_register_redist(phys_addr_t phys_base, void __iomem *redist_base)
{
	static int count = 0;

	acpi_data.redist_regs[count].phys_base = phys_base;
	acpi_data.redist_regs[count].redist_base = redist_base;
	acpi_data.redist_regs[count].single_redist = acpi_data.single_redist;
	count++;
}

static int __init
gic_acpi_parse_madt_redist(union acpi_subtable_headers *header,
			   const unsigned long end)
{
	struct acpi_madt_generic_redistributor *redist =
			(struct acpi_madt_generic_redistributor *)header;
	void __iomem *redist_base;

	redist_base = ioremap(redist->base_address, redist->length);
	if (!redist_base) {
		pr_err("Couldn't map GICR region @%llx\n", redist->base_address);
		return -ENOMEM;
	}
	gic_request_region(redist->base_address, redist->length, "GICR");

	gic_acpi_register_redist(redist->base_address, redist_base);
	return 0;
}

static int __init
gic_acpi_parse_madt_gicc(union acpi_subtable_headers *header,
			 const unsigned long end)
{
	struct acpi_madt_generic_interrupt *gicc =
				(struct acpi_madt_generic_interrupt *)header;
	u32 reg = readl_relaxed(acpi_data.dist_base + GICD_PIDR2) & GIC_PIDR2_ARCH_MASK;
	u32 size = reg == GIC_PIDR2_ARCH_GICv4 ? SZ_64K * 4 : SZ_64K * 2;
	void __iomem *redist_base;

	/* GICC entry which has !ACPI_MADT_ENABLED is not unusable so skip */
	if (!(gicc->flags & ACPI_MADT_ENABLED))
		return 0;

	redist_base = ioremap(gicc->gicr_base_address, size);
	if (!redist_base)
		return -ENOMEM;
	gic_request_region(gicc->gicr_base_address, size, "GICR");

	gic_acpi_register_redist(gicc->gicr_base_address, redist_base);
	return 0;
}

static int __init gic_acpi_collect_gicr_base(void)
{
	acpi_tbl_entry_handler redist_parser;
	enum acpi_madt_type type;

	if (acpi_data.single_redist) {
		type = ACPI_MADT_TYPE_GENERIC_INTERRUPT;
		redist_parser = gic_acpi_parse_madt_gicc;
	} else {
		type = ACPI_MADT_TYPE_GENERIC_REDISTRIBUTOR;
		redist_parser = gic_acpi_parse_madt_redist;
	}

	/* Collect redistributor base addresses in GICR entries */
	if (acpi_table_parse_madt(type, redist_parser, 0) > 0)
		return 0;

	pr_info("No valid GICR entries exist\n");
	return -ENODEV;
}

static int __init gic_acpi_match_gicr(union acpi_subtable_headers *header,
				  const unsigned long end)
{
	/* Subtable presence means that redist exists, that's it */
	return 0;
}

static int __init gic_acpi_match_gicc(union acpi_subtable_headers *header,
				      const unsigned long end)
{
	struct acpi_madt_generic_interrupt *gicc =
				(struct acpi_madt_generic_interrupt *)header;

	/*
	 * If GICC is enabled and has valid gicr base address, then it means
	 * GICR base is presented via GICC
	 */
	if ((gicc->flags & ACPI_MADT_ENABLED) && gicc->gicr_base_address) {
		acpi_data.enabled_rdists++;
		return 0;
	}

	/*
	 * It's perfectly valid firmware can pass disabled GICC entry, driver
	 * should not treat as errors, skip the entry instead of probe fail.
	 */
	if (!(gicc->flags & ACPI_MADT_ENABLED))
		return 0;

	return -ENODEV;
}

static int __init gic_acpi_count_gicr_regions(void)
{
	int count;

	/*
	 * Count how many redistributor regions we have. It is not allowed
	 * to mix redistributor description, GICR and GICC subtables have to be
	 * mutually exclusive.
	 */
	count = acpi_table_parse_madt(ACPI_MADT_TYPE_GENERIC_REDISTRIBUTOR,
				      gic_acpi_match_gicr, 0);
	if (count > 0) {
		acpi_data.single_redist = false;
		return count;
	}

	count = acpi_table_parse_madt(ACPI_MADT_TYPE_GENERIC_INTERRUPT,
				      gic_acpi_match_gicc, 0);
	if (count > 0) {
		acpi_data.single_redist = true;
		count = acpi_data.enabled_rdists;
	}

	return count;
}

static bool __init acpi_validate_gic_table(struct acpi_subtable_header *header,
					   struct acpi_probe_entry *ape)
{
	struct acpi_madt_generic_distributor *dist;
	int count;

	dist = (struct acpi_madt_generic_distributor *)header;
	if (dist->version != ape->driver_data)
		return false;

	/* We need to do that exercise anyway, the sooner the better */
	count = gic_acpi_count_gicr_regions();
	if (count <= 0)
		return false;

	acpi_data.nr_redist_regions = count;
	return true;
}

static int __init gic_acpi_parse_virt_madt_gicc(union acpi_subtable_headers *header,
						const unsigned long end)
{
	struct acpi_madt_generic_interrupt *gicc =
		(struct acpi_madt_generic_interrupt *)header;
	int maint_irq_mode;
	static int first_madt = true;

	/* Skip unusable CPUs */
	if (!(gicc->flags & ACPI_MADT_ENABLED))
		return 0;

	maint_irq_mode = (gicc->flags & ACPI_MADT_VGIC_IRQ_MODE) ?
		ACPI_EDGE_SENSITIVE : ACPI_LEVEL_SENSITIVE;

	if (first_madt) {
		first_madt = false;

		acpi_data.maint_irq = gicc->vgic_interrupt;
		acpi_data.maint_irq_mode = maint_irq_mode;
		acpi_data.vcpu_base = gicc->gicv_base_address;

		return 0;
	}

	/*
	 * The maintenance interrupt and GICV should be the same for every CPU
	 */
	if ((acpi_data.maint_irq != gicc->vgic_interrupt) ||
	    (acpi_data.maint_irq_mode != maint_irq_mode) ||
	    (acpi_data.vcpu_base != gicc->gicv_base_address))
		return -EINVAL;

	return 0;
}

static bool __init gic_acpi_collect_virt_info(void)
{
	int count;

	count = acpi_table_parse_madt(ACPI_MADT_TYPE_GENERIC_INTERRUPT,
				      gic_acpi_parse_virt_madt_gicc, 0);

	return (count > 0);
}

#define ACPI_GICV3_DIST_MEM_SIZE (SZ_64K)
#define ACPI_GICV2_VCTRL_MEM_SIZE	(SZ_4K)
#define ACPI_GICV2_VCPU_MEM_SIZE	(SZ_8K)

static void __init gic_acpi_setup_kvm_info(void)
{
	int irq;

	if (!gic_acpi_collect_virt_info()) {
		pr_warn("Unable to get hardware information used for virtualization\n");
		return;
	}

	gic_v3_kvm_info.type = GIC_V3;

	irq = acpi_register_gsi(NULL, acpi_data.maint_irq,
				acpi_data.maint_irq_mode,
				ACPI_ACTIVE_HIGH);
	if (irq <= 0)
		return;

	gic_v3_kvm_info.maint_irq = irq;

	if (acpi_data.vcpu_base) {
		struct resource *vcpu = &gic_v3_kvm_info.vcpu;

		vcpu->flags = IORESOURCE_MEM;
		vcpu->start = acpi_data.vcpu_base;
		vcpu->end = vcpu->start + ACPI_GICV2_VCPU_MEM_SIZE - 1;
	}

	gic_v3_kvm_info.has_v4 = gic_data.rdists.has_vlpis;
	gic_v3_kvm_info.has_v4_1 = gic_data.rdists.has_rvpeid;
	vgic_set_kvm_info(&gic_v3_kvm_info);
}

static struct fwnode_handle *gsi_domain_handle;

static struct fwnode_handle *gic_v3_get_gsi_domain_id(u32 gsi)
{
	return gsi_domain_handle;
}

static int __init
gic_acpi_init(union acpi_subtable_headers *header, const unsigned long end)
{
	struct acpi_madt_generic_distributor *dist;
	size_t size;
	int i, err;

	/* Get distributor base address */
	dist = (struct acpi_madt_generic_distributor *)header;
	acpi_data.dist_base = ioremap(dist->base_address,
				      ACPI_GICV3_DIST_MEM_SIZE);
	if (!acpi_data.dist_base) {
		pr_err("Unable to map GICD registers\n");
		return -ENOMEM;
	}
	gic_request_region(dist->base_address, ACPI_GICV3_DIST_MEM_SIZE, "GICD");

	err = gic_validate_dist_version(acpi_data.dist_base);
	if (err) {
		pr_err("No distributor detected at @%p, giving up\n",
		       acpi_data.dist_base);
		goto out_dist_unmap;
	}

	size = sizeof(*acpi_data.redist_regs) * acpi_data.nr_redist_regions;
	acpi_data.redist_regs = kzalloc(size, GFP_KERNEL);
	if (!acpi_data.redist_regs) {
		err = -ENOMEM;
		goto out_dist_unmap;
	}

	err = gic_acpi_collect_gicr_base();
	if (err)
		goto out_redist_unmap;

	gsi_domain_handle = irq_domain_alloc_fwnode(&dist->base_address);
	if (!gsi_domain_handle) {
		err = -ENOMEM;
		goto out_redist_unmap;
	}

	err = gic_init_bases(acpi_data.dist_base, acpi_data.redist_regs,
			     acpi_data.nr_redist_regions, 0, gsi_domain_handle);
	if (err)
		goto out_fwhandle_free;

	acpi_set_irq_model(ACPI_IRQ_MODEL_GIC, gic_v3_get_gsi_domain_id);

	if (static_branch_likely(&supports_deactivate_key))
		gic_acpi_setup_kvm_info();

	return 0;

out_fwhandle_free:
	irq_domain_free_fwnode(gsi_domain_handle);
out_redist_unmap:
	for (i = 0; i < acpi_data.nr_redist_regions; i++)
		if (acpi_data.redist_regs[i].redist_base)
			iounmap(acpi_data.redist_regs[i].redist_base);
	kfree(acpi_data.redist_regs);
out_dist_unmap:
	iounmap(acpi_data.dist_base);
	return err;
}
IRQCHIP_ACPI_DECLARE(gic_v3, ACPI_MADT_TYPE_GENERIC_DISTRIBUTOR,
		     acpi_validate_gic_table, ACPI_MADT_GIC_VERSION_V3,
		     gic_acpi_init);
IRQCHIP_ACPI_DECLARE(gic_v4, ACPI_MADT_TYPE_GENERIC_DISTRIBUTOR,
		     acpi_validate_gic_table, ACPI_MADT_GIC_VERSION_V4,
		     gic_acpi_init);
IRQCHIP_ACPI_DECLARE(gic_v3_or_v4, ACPI_MADT_TYPE_GENERIC_DISTRIBUTOR,
		     acpi_validate_gic_table, ACPI_MADT_GIC_VERSION_NONE,
		     gic_acpi_init);
#endif<|MERGE_RESOLUTION|>--- conflicted
+++ resolved
@@ -919,11 +919,8 @@
 	for (i = 0; i < GIC_ESPI_NR; i++) {
 		trace_android_vh_gic_v3_affinity_init(i, GICD_IROUTERnE, &affinity);
 		gic_write_irouter(affinity, base + GICD_IROUTERnE + i * 8);
-<<<<<<< HEAD
+	}
 #endif
-=======
-	}
->>>>>>> 93e4fc4c
 }
 
 static int gic_iterate_rdists(int (*fn)(struct redist_region *, void __iomem *))
