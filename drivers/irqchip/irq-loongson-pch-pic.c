// SPDX-License-Identifier: GPL-2.0
/*
 *  Copyright (C) 2020, Jiaxun Yang <jiaxun.yang@flygoat.com>
 *  Loongson PCH PIC support
 */

#define pr_fmt(fmt) "pch-pic: " fmt

#include <linux/interrupt.h>
#include <linux/irq.h>
#include <linux/irqchip.h>
#include <linux/irqdomain.h>
#include <linux/kernel.h>
#include <linux/platform_device.h>
#include <linux/of_address.h>
#include <linux/of_irq.h>
#include <linux/of_platform.h>

/* Registers */
#define PCH_PIC_MASK		0x20
#define PCH_PIC_HTMSI_EN	0x40
#define PCH_PIC_EDGE		0x60
#define PCH_PIC_CLR		0x80
#define PCH_PIC_AUTO0		0xc0
#define PCH_PIC_AUTO1		0xe0
#define PCH_INT_ROUTE(irq)	(0x100 + irq)
#define PCH_INT_HTVEC(irq)	(0x200 + irq)
#define PCH_PIC_POL		0x3e0

#define PIC_COUNT_PER_REG	32
#define PIC_REG_COUNT		2
#define PIC_COUNT		(PIC_COUNT_PER_REG * PIC_REG_COUNT)
#define PIC_REG_IDX(irq_id)	((irq_id) / PIC_COUNT_PER_REG)
#define PIC_REG_BIT(irq_id)	((irq_id) % PIC_COUNT_PER_REG)

static int nr_pics;

struct pch_pic {
	void __iomem		*base;
	struct irq_domain	*pic_domain;
	u32			ht_vec_base;
	raw_spinlock_t		pic_lock;
	u32			vec_count;
	u32			gsi_base;
};

static struct pch_pic *pch_pic_priv[MAX_IO_PICS];

struct fwnode_handle *pch_pic_handle[MAX_IO_PICS];

static void pch_pic_bitset(struct pch_pic *priv, int offset, int bit)
{
	u32 reg;
	void __iomem *addr = priv->base + offset + PIC_REG_IDX(bit) * 4;

	raw_spin_lock(&priv->pic_lock);
	reg = readl(addr);
	reg |= BIT(PIC_REG_BIT(bit));
	writel(reg, addr);
	raw_spin_unlock(&priv->pic_lock);
}

static void pch_pic_bitclr(struct pch_pic *priv, int offset, int bit)
{
	u32 reg;
	void __iomem *addr = priv->base + offset + PIC_REG_IDX(bit) * 4;

	raw_spin_lock(&priv->pic_lock);
	reg = readl(addr);
	reg &= ~BIT(PIC_REG_BIT(bit));
	writel(reg, addr);
	raw_spin_unlock(&priv->pic_lock);
}

static void pch_pic_mask_irq(struct irq_data *d)
{
	struct pch_pic *priv = irq_data_get_irq_chip_data(d);

	pch_pic_bitset(priv, PCH_PIC_MASK, d->hwirq);
	irq_chip_mask_parent(d);
}

static void pch_pic_unmask_irq(struct irq_data *d)
{
	struct pch_pic *priv = irq_data_get_irq_chip_data(d);

	writel(BIT(PIC_REG_BIT(d->hwirq)),
			priv->base + PCH_PIC_CLR + PIC_REG_IDX(d->hwirq) * 4);

	irq_chip_unmask_parent(d);
	pch_pic_bitclr(priv, PCH_PIC_MASK, d->hwirq);
}

static int pch_pic_set_type(struct irq_data *d, unsigned int type)
{
	struct pch_pic *priv = irq_data_get_irq_chip_data(d);
	int ret = 0;

	switch (type) {
	case IRQ_TYPE_EDGE_RISING:
		pch_pic_bitset(priv, PCH_PIC_EDGE, d->hwirq);
		pch_pic_bitclr(priv, PCH_PIC_POL, d->hwirq);
		irq_set_handler_locked(d, handle_edge_irq);
		break;
	case IRQ_TYPE_EDGE_FALLING:
		pch_pic_bitset(priv, PCH_PIC_EDGE, d->hwirq);
		pch_pic_bitset(priv, PCH_PIC_POL, d->hwirq);
		irq_set_handler_locked(d, handle_edge_irq);
		break;
	case IRQ_TYPE_LEVEL_HIGH:
		pch_pic_bitclr(priv, PCH_PIC_EDGE, d->hwirq);
		pch_pic_bitclr(priv, PCH_PIC_POL, d->hwirq);
		irq_set_handler_locked(d, handle_level_irq);
		break;
	case IRQ_TYPE_LEVEL_LOW:
		pch_pic_bitclr(priv, PCH_PIC_EDGE, d->hwirq);
		pch_pic_bitset(priv, PCH_PIC_POL, d->hwirq);
		irq_set_handler_locked(d, handle_level_irq);
		break;
	default:
		ret = -EINVAL;
		break;
	}

	return ret;
}

static void pch_pic_ack_irq(struct irq_data *d)
{
	unsigned int reg;
	struct pch_pic *priv = irq_data_get_irq_chip_data(d);

	reg = readl(priv->base + PCH_PIC_EDGE + PIC_REG_IDX(d->hwirq) * 4);
	if (reg & BIT(PIC_REG_BIT(d->hwirq))) {
		writel(BIT(PIC_REG_BIT(d->hwirq)),
			priv->base + PCH_PIC_CLR + PIC_REG_IDX(d->hwirq) * 4);
	}
	irq_chip_ack_parent(d);
}

static struct irq_chip pch_pic_irq_chip = {
	.name			= "PCH PIC",
	.irq_mask		= pch_pic_mask_irq,
	.irq_unmask		= pch_pic_unmask_irq,
	.irq_ack		= pch_pic_ack_irq,
	.irq_set_affinity	= irq_chip_set_affinity_parent,
	.irq_set_type		= pch_pic_set_type,
};

static int pch_pic_domain_translate(struct irq_domain *d,
					struct irq_fwspec *fwspec,
					unsigned long *hwirq,
					unsigned int *type)
{
	struct pch_pic *priv = d->host_data;
	struct device_node *of_node = to_of_node(fwspec->fwnode);

	if (fwspec->param_count < 1)
		return -EINVAL;

	if (of_node) {
		if (fwspec->param_count < 2)
			return -EINVAL;

		*hwirq = fwspec->param[0];
		*type = fwspec->param[1] & IRQ_TYPE_SENSE_MASK;
	} else {
		*hwirq = fwspec->param[0] - priv->gsi_base;
		*type = IRQ_TYPE_NONE;
	}

	return 0;
}

static int pch_pic_alloc(struct irq_domain *domain, unsigned int virq,
			      unsigned int nr_irqs, void *arg)
{
	int err;
	unsigned int type;
	unsigned long hwirq;
	struct irq_fwspec *fwspec = arg;
	struct irq_fwspec parent_fwspec;
	struct pch_pic *priv = domain->host_data;

	err = pch_pic_domain_translate(domain, fwspec, &hwirq, &type);
	if (err)
		return err;

	parent_fwspec.fwnode = domain->parent->fwnode;
	parent_fwspec.param_count = 1;
	parent_fwspec.param[0] = hwirq + priv->ht_vec_base;

	err = irq_domain_alloc_irqs_parent(domain, virq, 1, &parent_fwspec);
	if (err)
		return err;

	irq_domain_set_info(domain, virq, hwirq,
			    &pch_pic_irq_chip, priv,
			    handle_level_irq, NULL, NULL);
	irq_set_probe(virq);

	return 0;
}

static const struct irq_domain_ops pch_pic_domain_ops = {
	.translate	= pch_pic_domain_translate,
	.alloc		= pch_pic_alloc,
	.free		= irq_domain_free_irqs_parent,
};

static void pch_pic_reset(struct pch_pic *priv)
{
	int i;

	for (i = 0; i < PIC_COUNT; i++) {
		/* Write vector ID */
		writeb(priv->ht_vec_base + i, priv->base + PCH_INT_HTVEC(i));
		/* Hardcode route to HT0 Lo */
		writeb(1, priv->base + PCH_INT_ROUTE(i));
	}

	for (i = 0; i < PIC_REG_COUNT; i++) {
		/* Clear IRQ cause registers, mask all interrupts */
		writel_relaxed(0xFFFFFFFF, priv->base + PCH_PIC_MASK + 4 * i);
		writel_relaxed(0xFFFFFFFF, priv->base + PCH_PIC_CLR + 4 * i);
		/* Clear auto bounce, we don't need that */
		writel_relaxed(0, priv->base + PCH_PIC_AUTO0 + 4 * i);
		writel_relaxed(0, priv->base + PCH_PIC_AUTO1 + 4 * i);
		/* Enable HTMSI transformer */
		writel_relaxed(0xFFFFFFFF, priv->base + PCH_PIC_HTMSI_EN + 4 * i);
	}
}

static int pch_pic_init(phys_addr_t addr, unsigned long size, int vec_base,
			struct irq_domain *parent_domain, struct fwnode_handle *domain_handle,
			u32 gsi_base)
{
	struct pch_pic *priv;

	priv = kzalloc(sizeof(*priv), GFP_KERNEL);
	if (!priv)
		return -ENOMEM;

	raw_spin_lock_init(&priv->pic_lock);
	priv->base = ioremap(addr, size);
	if (!priv->base)
		goto free_priv;

	priv->ht_vec_base = vec_base;
	priv->vec_count = ((readq(priv->base) >> 48) & 0xff) + 1;
	priv->gsi_base = gsi_base;

	priv->pic_domain = irq_domain_create_hierarchy(parent_domain, 0,
						priv->vec_count, domain_handle,
						&pch_pic_domain_ops, priv);

	if (!priv->pic_domain) {
		pr_err("Failed to create IRQ domain\n");
		goto iounmap_base;
	}

	pch_pic_reset(priv);
	pch_pic_handle[nr_pics] = domain_handle;
	pch_pic_priv[nr_pics++] = priv;

	return 0;

iounmap_base:
	iounmap(priv->base);
free_priv:
	kfree(priv);

	return -EINVAL;
}

#ifdef CONFIG_OF

static int pch_pic_of_init(struct device_node *node,
				struct device_node *parent)
{
	int err, vec_base;
	struct resource res;
	struct irq_domain *parent_domain;

	if (of_address_to_resource(node, 0, &res))
		return -EINVAL;

	parent_domain = irq_find_host(parent);
	if (!parent_domain) {
		pr_err("Failed to find the parent domain\n");
		return -ENXIO;
	}

	if (of_property_read_u32(node, "loongson,pic-base-vec", &vec_base)) {
		pr_err("Failed to determine pic-base-vec\n");
		return -EINVAL;
	}

	err = pch_pic_init(res.start, resource_size(&res), vec_base,
				parent_domain, of_node_to_fwnode(node), 0);
	if (err < 0)
		return err;

	return 0;
}

IRQCHIP_DECLARE(pch_pic, "loongson,pch-pic-1.0", pch_pic_of_init);

#endif

#ifdef CONFIG_ACPI
int find_pch_pic(u32 gsi)
{
	int i;

	/* Find the PCH_PIC that manages this GSI. */
	for (i = 0; i < MAX_IO_PICS; i++) {
		struct pch_pic *priv = pch_pic_priv[i];

		if (!priv)
			return -1;

		if (gsi >= priv->gsi_base && gsi < (priv->gsi_base + priv->vec_count))
			return i;
	}

	pr_err("ERROR: Unable to locate PCH_PIC for GSI %d\n", gsi);
	return -1;
}

static int __init pch_lpc_parse_madt(union acpi_subtable_headers *header,
					const unsigned long end)
{
	struct acpi_madt_lpc_pic *pchlpc_entry = (struct acpi_madt_lpc_pic *)header;

	return pch_lpc_acpi_init(pch_pic_priv[0]->pic_domain, pchlpc_entry);
}

static int __init acpi_cascade_irqdomain_init(void)
{
	int r;

	r = acpi_table_parse_madt(ACPI_MADT_TYPE_LPC_PIC, pch_lpc_parse_madt, 0);
	if (r < 0)
		return r;

	return 0;
}

int __init pch_pic_acpi_init(struct irq_domain *parent,
					struct acpi_madt_bio_pic *acpi_pchpic)
{
	int ret;
	struct fwnode_handle *domain_handle;

	if (find_pch_pic(acpi_pchpic->gsi_base) >= 0)
		return 0;
<<<<<<< HEAD

	vec_base = acpi_pchpic->gsi_base - GSI_MIN_PCH_IRQ;
=======
>>>>>>> 7732c16f

	domain_handle = irq_domain_alloc_fwnode(&acpi_pchpic->address);
	if (!domain_handle) {
		pr_err("Unable to allocate domain handle\n");
		return -ENOMEM;
	}

	ret = pch_pic_init(acpi_pchpic->address, acpi_pchpic->size,
				0, parent, domain_handle, acpi_pchpic->gsi_base);

	if (ret < 0) {
		irq_domain_free_fwnode(domain_handle);
		return ret;
	}

	if (acpi_pchpic->id == 0)
		ret = acpi_cascade_irqdomain_init();

	return ret;
}
#endif<|MERGE_RESOLUTION|>--- conflicted
+++ resolved
@@ -355,11 +355,6 @@
 
 	if (find_pch_pic(acpi_pchpic->gsi_base) >= 0)
 		return 0;
-<<<<<<< HEAD
-
-	vec_base = acpi_pchpic->gsi_base - GSI_MIN_PCH_IRQ;
-=======
->>>>>>> 7732c16f
 
 	domain_handle = irq_domain_alloc_fwnode(&acpi_pchpic->address);
 	if (!domain_handle) {
