--- conflicted
+++ resolved
@@ -736,15 +736,10 @@
 	gic_irq_domain = irq_domain_add_simple(node, GIC_NUM_LOCAL_INTRS +
 					       gic_shared_intrs, 0,
 					       &gic_irq_domain_ops, NULL);
-<<<<<<< HEAD
-	if (!gic_irq_domain)
-		panic("Failed to add GIC IRQ domain");
-=======
 	if (!gic_irq_domain) {
 		pr_err("Failed to add GIC IRQ domain");
 		return -ENXIO;
 	}
->>>>>>> bb176f67
 
 	gic_ipi_domain = irq_domain_add_hierarchy(gic_irq_domain,
 						  IRQ_DOMAIN_FLAG_IPI_PER_CPU,
@@ -787,18 +782,6 @@
 		}
 	}
 
-<<<<<<< HEAD
-	if (mips_cm_present()) {
-		write_gcr_gic_base(gic_base | CM_GCR_GIC_BASE_GICEN_MSK);
-		/* Ensure GIC region is enabled before trying to access it */
-		__sync();
-	}
-	gic_present = true;
-
-	__gic_init(gic_base, gic_len, cpu_vec, 0, node);
-
-=======
->>>>>>> bb176f67
 	return 0;
 }
 IRQCHIP_DECLARE(mips_gic, "mti,gic", gic_of_init);