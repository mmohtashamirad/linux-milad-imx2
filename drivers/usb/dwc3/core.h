--- conflicted
+++ resolved
@@ -1375,15 +1375,11 @@
 	int			last_fifo_depth;
 	int			num_ep_resized;
 	struct dentry		*debug_root;
-<<<<<<< HEAD
-	bool			core_inited;
-=======
 
 	ANDROID_KABI_RESERVE(1);
 	ANDROID_KABI_RESERVE(2);
 	ANDROID_KABI_RESERVE(3);
-	ANDROID_KABI_RESERVE(4);
->>>>>>> d73b3af2
+	ANDROID_KABI_USE(4, bool core_inited);
 };
 
 #define INCRX_BURST_MODE 0
