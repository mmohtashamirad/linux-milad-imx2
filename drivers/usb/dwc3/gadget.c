// SPDX-License-Identifier: GPL-2.0
/*
 * gadget.c - DesignWare USB3 DRD Controller Gadget Framework Link
 *
 * Copyright (C) 2010-2011 Texas Instruments Incorporated - https://www.ti.com
 *
 * Authors: Felipe Balbi <balbi@ti.com>,
 *	    Sebastian Andrzej Siewior <bigeasy@linutronix.de>
 */

#include <linux/kernel.h>
#include <linux/delay.h>
#include <linux/slab.h>
#include <linux/spinlock.h>
#include <linux/platform_device.h>
#include <linux/pm_runtime.h>
#include <linux/interrupt.h>
#include <linux/io.h>
#include <linux/list.h>
#include <linux/dma-mapping.h>

#include <linux/usb/ch9.h>
#include <linux/usb/gadget.h>

#include "debug.h"
#include "core.h"
#include "gadget.h"
#include "io.h"

#define DWC3_ALIGN_FRAME(d, n)	(((d)->frame_number + ((d)->interval * (n))) \
					& ~((d)->interval - 1))

/**
 * dwc3_gadget_set_test_mode - enables usb2 test modes
 * @dwc: pointer to our context structure
 * @mode: the mode to set (J, K SE0 NAK, Force Enable)
 *
 * Caller should take care of locking. This function will return 0 on
 * success or -EINVAL if wrong Test Selector is passed.
 */
int dwc3_gadget_set_test_mode(struct dwc3 *dwc, int mode)
{
	u32		reg;

	reg = dwc3_readl(dwc->regs, DWC3_DCTL);
	reg &= ~DWC3_DCTL_TSTCTRL_MASK;

	switch (mode) {
	case USB_TEST_J:
	case USB_TEST_K:
	case USB_TEST_SE0_NAK:
	case USB_TEST_PACKET:
	case USB_TEST_FORCE_ENABLE:
		reg |= mode << 1;
		break;
	default:
		return -EINVAL;
	}

	dwc3_gadget_dctl_write_safe(dwc, reg);

	return 0;
}

/**
 * dwc3_gadget_get_link_state - gets current state of usb link
 * @dwc: pointer to our context structure
 *
 * Caller should take care of locking. This function will
 * return the link state on success (>= 0) or -ETIMEDOUT.
 */
int dwc3_gadget_get_link_state(struct dwc3 *dwc)
{
	u32		reg;

	reg = dwc3_readl(dwc->regs, DWC3_DSTS);

	return DWC3_DSTS_USBLNKST(reg);
}

/**
 * dwc3_gadget_set_link_state - sets usb link to a particular state
 * @dwc: pointer to our context structure
 * @state: the state to put link into
 *
 * Caller should take care of locking. This function will
 * return 0 on success or -ETIMEDOUT.
 */
int dwc3_gadget_set_link_state(struct dwc3 *dwc, enum dwc3_link_state state)
{
	int		retries = 10000;
	u32		reg;

	/*
	 * Wait until device controller is ready. Only applies to 1.94a and
	 * later RTL.
	 */
	if (!DWC3_VER_IS_PRIOR(DWC3, 194A)) {
		while (--retries) {
			reg = dwc3_readl(dwc->regs, DWC3_DSTS);
			if (reg & DWC3_DSTS_DCNRD)
				udelay(5);
			else
				break;
		}

		if (retries <= 0)
			return -ETIMEDOUT;
	}

	reg = dwc3_readl(dwc->regs, DWC3_DCTL);
	reg &= ~DWC3_DCTL_ULSTCHNGREQ_MASK;

	/* set no action before sending new link state change */
	dwc3_writel(dwc->regs, DWC3_DCTL, reg);

	/* set requested state */
	reg |= DWC3_DCTL_ULSTCHNGREQ(state);
	dwc3_writel(dwc->regs, DWC3_DCTL, reg);

	/*
	 * The following code is racy when called from dwc3_gadget_wakeup,
	 * and is not needed, at least on newer versions
	 */
	if (!DWC3_VER_IS_PRIOR(DWC3, 194A))
		return 0;

	/* wait for a change in DSTS */
	retries = 10000;
	while (--retries) {
		reg = dwc3_readl(dwc->regs, DWC3_DSTS);

		if (DWC3_DSTS_USBLNKST(reg) == state)
			return 0;

		udelay(5);
	}

	return -ETIMEDOUT;
}

/**
 * dwc3_ep_inc_trb - increment a trb index.
 * @index: Pointer to the TRB index to increment.
 *
 * The index should never point to the link TRB. After incrementing,
 * if it is point to the link TRB, wrap around to the beginning. The
 * link TRB is always at the last TRB entry.
 */
static void dwc3_ep_inc_trb(u8 *index)
{
	(*index)++;
	if (*index == (DWC3_TRB_NUM - 1))
		*index = 0;
}

/**
 * dwc3_ep_inc_enq - increment endpoint's enqueue pointer
 * @dep: The endpoint whose enqueue pointer we're incrementing
 */
static void dwc3_ep_inc_enq(struct dwc3_ep *dep)
{
	dwc3_ep_inc_trb(&dep->trb_enqueue);
}

/**
 * dwc3_ep_inc_deq - increment endpoint's dequeue pointer
 * @dep: The endpoint whose enqueue pointer we're incrementing
 */
static void dwc3_ep_inc_deq(struct dwc3_ep *dep)
{
	dwc3_ep_inc_trb(&dep->trb_dequeue);
}

static void dwc3_gadget_del_and_unmap_request(struct dwc3_ep *dep,
		struct dwc3_request *req, int status)
{
	struct dwc3			*dwc = dep->dwc;

	list_del(&req->list);
	req->remaining = 0;
	req->needs_extra_trb = false;

	if (req->request.status == -EINPROGRESS)
		req->request.status = status;

	if (req->trb)
		usb_gadget_unmap_request_by_dev(dwc->sysdev,
				&req->request, req->direction);

	req->trb = NULL;
	trace_dwc3_gadget_giveback(req);

	if (dep->number > 1)
		pm_runtime_put(dwc->dev);
}

/**
 * dwc3_gadget_giveback - call struct usb_request's ->complete callback
 * @dep: The endpoint to whom the request belongs to
 * @req: The request we're giving back
 * @status: completion code for the request
 *
 * Must be called with controller's lock held and interrupts disabled. This
 * function will unmap @req and call its ->complete() callback to notify upper
 * layers that it has completed.
 */
void dwc3_gadget_giveback(struct dwc3_ep *dep, struct dwc3_request *req,
		int status)
{
	struct dwc3			*dwc = dep->dwc;

	dwc3_gadget_del_and_unmap_request(dep, req, status);
	req->status = DWC3_REQUEST_STATUS_COMPLETED;

	spin_unlock(&dwc->lock);
	usb_gadget_giveback_request(&dep->endpoint, &req->request);
	spin_lock(&dwc->lock);
}

/**
 * dwc3_send_gadget_generic_command - issue a generic command for the controller
 * @dwc: pointer to the controller context
 * @cmd: the command to be issued
 * @param: command parameter
 *
 * Caller should take care of locking. Issue @cmd with a given @param to @dwc
 * and wait for its completion.
 */
int dwc3_send_gadget_generic_command(struct dwc3 *dwc, unsigned int cmd,
		u32 param)
{
	u32		timeout = 500;
	int		status = 0;
	int		ret = 0;
	u32		reg;

	dwc3_writel(dwc->regs, DWC3_DGCMDPAR, param);
	dwc3_writel(dwc->regs, DWC3_DGCMD, cmd | DWC3_DGCMD_CMDACT);

	do {
		reg = dwc3_readl(dwc->regs, DWC3_DGCMD);
		if (!(reg & DWC3_DGCMD_CMDACT)) {
			status = DWC3_DGCMD_STATUS(reg);
			if (status)
				ret = -EINVAL;
			break;
		}
	} while (--timeout);

	if (!timeout) {
		ret = -ETIMEDOUT;
		status = -ETIMEDOUT;
	}

	trace_dwc3_gadget_generic_cmd(cmd, param, status);

	return ret;
}

static int __dwc3_gadget_wakeup(struct dwc3 *dwc);

/**
 * dwc3_send_gadget_ep_cmd - issue an endpoint command
 * @dep: the endpoint to which the command is going to be issued
 * @cmd: the command to be issued
 * @params: parameters to the command
 *
 * Caller should handle locking. This function will issue @cmd with given
 * @params to @dep and wait for its completion.
 */
int dwc3_send_gadget_ep_cmd(struct dwc3_ep *dep, unsigned int cmd,
		struct dwc3_gadget_ep_cmd_params *params)
{
	const struct usb_endpoint_descriptor *desc = dep->endpoint.desc;
	struct dwc3		*dwc = dep->dwc;
	u32			timeout = 5000;
	u32			saved_config = 0;
	u32			reg;

	int			cmd_status = 0;
	int			ret = -EINVAL;

	/*
	 * When operating in USB 2.0 speeds (HS/FS), if GUSB2PHYCFG.ENBLSLPM or
	 * GUSB2PHYCFG.SUSPHY is set, it must be cleared before issuing an
	 * endpoint command.
	 *
	 * Save and clear both GUSB2PHYCFG.ENBLSLPM and GUSB2PHYCFG.SUSPHY
	 * settings. Restore them after the command is completed.
	 *
	 * DWC_usb3 3.30a and DWC_usb31 1.90a programming guide section 3.2.2
	 */
	if (dwc->gadget->speed <= USB_SPEED_HIGH) {
		reg = dwc3_readl(dwc->regs, DWC3_GUSB2PHYCFG(0));
		if (unlikely(reg & DWC3_GUSB2PHYCFG_SUSPHY)) {
			saved_config |= DWC3_GUSB2PHYCFG_SUSPHY;
			reg &= ~DWC3_GUSB2PHYCFG_SUSPHY;
		}

		if (reg & DWC3_GUSB2PHYCFG_ENBLSLPM) {
			saved_config |= DWC3_GUSB2PHYCFG_ENBLSLPM;
			reg &= ~DWC3_GUSB2PHYCFG_ENBLSLPM;
		}

		if (saved_config)
			dwc3_writel(dwc->regs, DWC3_GUSB2PHYCFG(0), reg);
	}

	if (DWC3_DEPCMD_CMD(cmd) == DWC3_DEPCMD_STARTTRANSFER) {
		int link_state;

		/*
		 * Initiate remote wakeup if the link state is in U3 when
		 * operating in SS/SSP or L1/L2 when operating in HS/FS. If the
		 * link state is in U1/U2, no remote wakeup is needed. The Start
		 * Transfer command will initiate the link recovery.
		 */
		link_state = dwc3_gadget_get_link_state(dwc);
		switch (link_state) {
		case DWC3_LINK_STATE_U2:
			if (dwc->gadget->speed >= USB_SPEED_SUPER)
				break;

			fallthrough;
		case DWC3_LINK_STATE_U3:
			ret = __dwc3_gadget_wakeup(dwc);
			dev_WARN_ONCE(dwc->dev, ret, "wakeup failed --> %d\n",
					ret);
			break;
		}
	}

	dwc3_writel(dep->regs, DWC3_DEPCMDPAR0, params->param0);
	dwc3_writel(dep->regs, DWC3_DEPCMDPAR1, params->param1);
	dwc3_writel(dep->regs, DWC3_DEPCMDPAR2, params->param2);

	/*
	 * Synopsys Databook 2.60a states in section 6.3.2.5.6 of that if we're
	 * not relying on XferNotReady, we can make use of a special "No
	 * Response Update Transfer" command where we should clear both CmdAct
	 * and CmdIOC bits.
	 *
	 * With this, we don't need to wait for command completion and can
	 * straight away issue further commands to the endpoint.
	 *
	 * NOTICE: We're making an assumption that control endpoints will never
	 * make use of Update Transfer command. This is a safe assumption
	 * because we can never have more than one request at a time with
	 * Control Endpoints. If anybody changes that assumption, this chunk
	 * needs to be updated accordingly.
	 */
	if (DWC3_DEPCMD_CMD(cmd) == DWC3_DEPCMD_UPDATETRANSFER &&
			!usb_endpoint_xfer_isoc(desc))
		cmd &= ~(DWC3_DEPCMD_CMDIOC | DWC3_DEPCMD_CMDACT);
	else
		cmd |= DWC3_DEPCMD_CMDACT;

	dwc3_writel(dep->regs, DWC3_DEPCMD, cmd);
	do {
		reg = dwc3_readl(dep->regs, DWC3_DEPCMD);
		if (!(reg & DWC3_DEPCMD_CMDACT)) {
			cmd_status = DWC3_DEPCMD_STATUS(reg);

			switch (cmd_status) {
			case 0:
				ret = 0;
				break;
			case DEPEVT_TRANSFER_NO_RESOURCE:
				dev_WARN(dwc->dev, "No resource for %s\n",
					 dep->name);
				ret = -EINVAL;
				break;
			case DEPEVT_TRANSFER_BUS_EXPIRY:
				/*
				 * SW issues START TRANSFER command to
				 * isochronous ep with future frame interval. If
				 * future interval time has already passed when
				 * core receives the command, it will respond
				 * with an error status of 'Bus Expiry'.
				 *
				 * Instead of always returning -EINVAL, let's
				 * give a hint to the gadget driver that this is
				 * the case by returning -EAGAIN.
				 */
				ret = -EAGAIN;
				break;
			default:
				dev_WARN(dwc->dev, "UNKNOWN cmd status\n");
			}

			break;
		}
	} while (--timeout);

	if (timeout == 0) {
		ret = -ETIMEDOUT;
		cmd_status = -ETIMEDOUT;
	}

	trace_dwc3_gadget_ep_cmd(dep, cmd, params, cmd_status);

	if (DWC3_DEPCMD_CMD(cmd) == DWC3_DEPCMD_STARTTRANSFER) {
		if (ret == 0)
			dep->flags |= DWC3_EP_TRANSFER_STARTED;

		if (ret != -ETIMEDOUT)
			dwc3_gadget_ep_get_transfer_index(dep);
	}

	if (saved_config) {
		reg = dwc3_readl(dwc->regs, DWC3_GUSB2PHYCFG(0));
		reg |= saved_config;
		dwc3_writel(dwc->regs, DWC3_GUSB2PHYCFG(0), reg);
	}

	return ret;
}

static int dwc3_send_clear_stall_ep_cmd(struct dwc3_ep *dep)
{
	struct dwc3 *dwc = dep->dwc;
	struct dwc3_gadget_ep_cmd_params params;
	u32 cmd = DWC3_DEPCMD_CLEARSTALL;

	/*
	 * As of core revision 2.60a the recommended programming model
	 * is to set the ClearPendIN bit when issuing a Clear Stall EP
	 * command for IN endpoints. This is to prevent an issue where
	 * some (non-compliant) hosts may not send ACK TPs for pending
	 * IN transfers due to a mishandled error condition. Synopsys
	 * STAR 9000614252.
	 */
	if (dep->direction &&
	    !DWC3_VER_IS_PRIOR(DWC3, 260A) &&
	    (dwc->gadget->speed >= USB_SPEED_SUPER))
		cmd |= DWC3_DEPCMD_CLEARPENDIN;

	memset(&params, 0, sizeof(params));

	return dwc3_send_gadget_ep_cmd(dep, cmd, &params);
}

static dma_addr_t dwc3_trb_dma_offset(struct dwc3_ep *dep,
		struct dwc3_trb *trb)
{
	u32		offset = (char *) trb - (char *) dep->trb_pool;

	return dep->trb_pool_dma + offset;
}

static int dwc3_alloc_trb_pool(struct dwc3_ep *dep)
{
	struct dwc3		*dwc = dep->dwc;

	if (dep->trb_pool)
		return 0;

	dep->trb_pool = dma_alloc_coherent(dwc->sysdev,
			sizeof(struct dwc3_trb) * DWC3_TRB_NUM,
			&dep->trb_pool_dma, GFP_KERNEL);
	if (!dep->trb_pool) {
		dev_err(dep->dwc->dev, "failed to allocate trb pool for %s\n",
				dep->name);
		return -ENOMEM;
	}

	return 0;
}

static void dwc3_free_trb_pool(struct dwc3_ep *dep)
{
	struct dwc3		*dwc = dep->dwc;

	dma_free_coherent(dwc->sysdev, sizeof(struct dwc3_trb) * DWC3_TRB_NUM,
			dep->trb_pool, dep->trb_pool_dma);

	dep->trb_pool = NULL;
	dep->trb_pool_dma = 0;
}

static int dwc3_gadget_set_xfer_resource(struct dwc3_ep *dep)
{
	struct dwc3_gadget_ep_cmd_params params;

	memset(&params, 0x00, sizeof(params));

	params.param0 = DWC3_DEPXFERCFG_NUM_XFER_RES(1);

	return dwc3_send_gadget_ep_cmd(dep, DWC3_DEPCMD_SETTRANSFRESOURCE,
			&params);
}

/**
 * dwc3_gadget_start_config - configure ep resources
 * @dep: endpoint that is being enabled
 *
 * Issue a %DWC3_DEPCMD_DEPSTARTCFG command to @dep. After the command's
 * completion, it will set Transfer Resource for all available endpoints.
 *
 * The assignment of transfer resources cannot perfectly follow the data book
 * due to the fact that the controller driver does not have all knowledge of the
 * configuration in advance. It is given this information piecemeal by the
 * composite gadget framework after every SET_CONFIGURATION and
 * SET_INTERFACE. Trying to follow the databook programming model in this
 * scenario can cause errors. For two reasons:
 *
 * 1) The databook says to do %DWC3_DEPCMD_DEPSTARTCFG for every
 * %USB_REQ_SET_CONFIGURATION and %USB_REQ_SET_INTERFACE (8.1.5). This is
 * incorrect in the scenario of multiple interfaces.
 *
 * 2) The databook does not mention doing more %DWC3_DEPCMD_DEPXFERCFG for new
 * endpoint on alt setting (8.1.6).
 *
 * The following simplified method is used instead:
 *
 * All hardware endpoints can be assigned a transfer resource and this setting
 * will stay persistent until either a core reset or hibernation. So whenever we
 * do a %DWC3_DEPCMD_DEPSTARTCFG(0) we can go ahead and do
 * %DWC3_DEPCMD_DEPXFERCFG for every hardware endpoint as well. We are
 * guaranteed that there are as many transfer resources as endpoints.
 *
 * This function is called for each endpoint when it is being enabled but is
 * triggered only when called for EP0-out, which always happens first, and which
 * should only happen in one of the above conditions.
 */
static int dwc3_gadget_start_config(struct dwc3_ep *dep)
{
	struct dwc3_gadget_ep_cmd_params params;
	struct dwc3		*dwc;
	u32			cmd;
	int			i;
	int			ret;

	if (dep->number)
		return 0;

	memset(&params, 0x00, sizeof(params));
	cmd = DWC3_DEPCMD_DEPSTARTCFG;
	dwc = dep->dwc;

	ret = dwc3_send_gadget_ep_cmd(dep, cmd, &params);
	if (ret)
		return ret;

	for (i = 0; i < DWC3_ENDPOINTS_NUM; i++) {
		struct dwc3_ep *dep = dwc->eps[i];

		if (!dep)
			continue;

		ret = dwc3_gadget_set_xfer_resource(dep);
		if (ret)
			return ret;
	}

	return 0;
}

static int dwc3_gadget_set_ep_config(struct dwc3_ep *dep, unsigned int action)
{
	const struct usb_ss_ep_comp_descriptor *comp_desc;
	const struct usb_endpoint_descriptor *desc;
	struct dwc3_gadget_ep_cmd_params params;
	struct dwc3 *dwc = dep->dwc;

	comp_desc = dep->endpoint.comp_desc;
	desc = dep->endpoint.desc;

	memset(&params, 0x00, sizeof(params));

	params.param0 = DWC3_DEPCFG_EP_TYPE(usb_endpoint_type(desc))
		| DWC3_DEPCFG_MAX_PACKET_SIZE(usb_endpoint_maxp(desc));

	/* Burst size is only needed in SuperSpeed mode */
	if (dwc->gadget->speed >= USB_SPEED_SUPER) {
		u32 burst = dep->endpoint.maxburst;

		params.param0 |= DWC3_DEPCFG_BURST_SIZE(burst - 1);
	}

	params.param0 |= action;
	if (action == DWC3_DEPCFG_ACTION_RESTORE)
		params.param2 |= dep->saved_state;

	if (usb_endpoint_xfer_control(desc))
		params.param1 = DWC3_DEPCFG_XFER_COMPLETE_EN;

	if (dep->number <= 1 || usb_endpoint_xfer_isoc(desc))
		params.param1 |= DWC3_DEPCFG_XFER_NOT_READY_EN;

	if (usb_ss_max_streams(comp_desc) && usb_endpoint_xfer_bulk(desc)) {
		params.param1 |= DWC3_DEPCFG_STREAM_CAPABLE
			| DWC3_DEPCFG_XFER_COMPLETE_EN
			| DWC3_DEPCFG_STREAM_EVENT_EN;
		dep->stream_capable = true;
	}

	if (!usb_endpoint_xfer_control(desc))
		params.param1 |= DWC3_DEPCFG_XFER_IN_PROGRESS_EN;

	/*
	 * We are doing 1:1 mapping for endpoints, meaning
	 * Physical Endpoints 2 maps to Logical Endpoint 2 and
	 * so on. We consider the direction bit as part of the physical
	 * endpoint number. So USB endpoint 0x81 is 0x03.
	 */
	params.param1 |= DWC3_DEPCFG_EP_NUMBER(dep->number);

	/*
	 * We must use the lower 16 TX FIFOs even though
	 * HW might have more
	 */
	if (dep->direction)
		params.param0 |= DWC3_DEPCFG_FIFO_NUMBER(dep->number >> 1);

	if (desc->bInterval) {
		u8 bInterval_m1;

		/*
		 * Valid range for DEPCFG.bInterval_m1 is from 0 to 13.
		 *
		 * NOTE: The programming guide incorrectly stated bInterval_m1
		 * must be set to 0 when operating in fullspeed. Internally the
		 * controller does not have this limitation. See DWC_usb3x
		 * programming guide section 3.2.2.1.
		 */
		bInterval_m1 = min_t(u8, desc->bInterval - 1, 13);

		if (usb_endpoint_type(desc) == USB_ENDPOINT_XFER_INT &&
		    dwc->gadget->speed == USB_SPEED_FULL)
			dep->interval = desc->bInterval;
		else
			dep->interval = 1 << (desc->bInterval - 1);

		params.param1 |= DWC3_DEPCFG_BINTERVAL_M1(bInterval_m1);
	}

	return dwc3_send_gadget_ep_cmd(dep, DWC3_DEPCMD_SETEPCONFIG, &params);
}

/**
 * dwc3_gadget_calc_tx_fifo_size - calculates the txfifo size value
 * @dwc: pointer to the DWC3 context
 * @nfifos: number of fifos to calculate for
 *
 * Calculates the size value based on the equation below:
 *
 * DWC3 revision 280A and prior:
 * fifo_size = mult * (max_packet / mdwidth) + 1;
 *
 * DWC3 revision 290A and onwards:
 * fifo_size = mult * ((max_packet + mdwidth)/mdwidth + 1) + 1
 *
 * The max packet size is set to 1024, as the txfifo requirements mainly apply
 * to super speed USB use cases.  However, it is safe to overestimate the fifo
 * allocations for other scenarios, i.e. high speed USB.
 */
static int dwc3_gadget_calc_tx_fifo_size(struct dwc3 *dwc, int mult)
{
	int max_packet = 1024;
	int fifo_size;
	int mdwidth;

	mdwidth = dwc3_mdwidth(dwc);

	/* MDWIDTH is represented in bits, we need it in bytes */
	mdwidth >>= 3;

	if (DWC3_VER_IS_PRIOR(DWC3, 290A))
		fifo_size = mult * (max_packet / mdwidth) + 1;
	else
		fifo_size = mult * ((max_packet + mdwidth) / mdwidth) + 1;
	return fifo_size;
}

/**
 * dwc3_gadget_clear_tx_fifo_size - Clears txfifo allocation
 * @dwc: pointer to the DWC3 context
 *
 * Iterates through all the endpoint registers and clears the previous txfifo
 * allocations.
 */
void dwc3_gadget_clear_tx_fifos(struct dwc3 *dwc)
{
	struct dwc3_ep *dep;
	int fifo_depth;
	int size;
	int num;

	if (!dwc->do_fifo_resize)
		return;

	/* Read ep0IN related TXFIFO size */
	dep = dwc->eps[1];
	size = dwc3_readl(dwc->regs, DWC3_GTXFIFOSIZ(0));
	if (DWC3_IP_IS(DWC3))
		fifo_depth = DWC3_GTXFIFOSIZ_TXFDEP(size);
	else
		fifo_depth = DWC31_GTXFIFOSIZ_TXFDEP(size);

	dwc->last_fifo_depth = fifo_depth;
	/* Clear existing TXFIFO for all IN eps except ep0 */
	for (num = 3; num < min_t(int, dwc->num_eps, DWC3_ENDPOINTS_NUM);
	     num += 2) {
		dep = dwc->eps[num];
		/* Don't change TXFRAMNUM on usb31 version */
		size = DWC3_IP_IS(DWC3) ? 0 :
			dwc3_readl(dwc->regs, DWC3_GTXFIFOSIZ(num >> 1)) &
				   DWC31_GTXFIFOSIZ_TXFRAMNUM;

		dwc3_writel(dwc->regs, DWC3_GTXFIFOSIZ(num >> 1), size);
		dep->flags &= ~DWC3_EP_TXFIFO_RESIZED;
	}
	dwc->num_ep_resized = 0;
}

/*
 * dwc3_gadget_resize_tx_fifos - reallocate fifo spaces for current use-case
 * @dwc: pointer to our context structure
 *
 * This function will a best effort FIFO allocation in order
 * to improve FIFO usage and throughput, while still allowing
 * us to enable as many endpoints as possible.
 *
 * Keep in mind that this operation will be highly dependent
 * on the configured size for RAM1 - which contains TxFifo -,
 * the amount of endpoints enabled on coreConsultant tool, and
 * the width of the Master Bus.
 *
 * In general, FIFO depths are represented with the following equation:
 *
 * fifo_size = mult * ((max_packet + mdwidth)/mdwidth + 1) + 1
 *
 * In conjunction with dwc3_gadget_check_config(), this resizing logic will
 * ensure that all endpoints will have enough internal memory for one max
 * packet per endpoint.
 */
static int dwc3_gadget_resize_tx_fifos(struct dwc3_ep *dep)
{
	struct dwc3 *dwc = dep->dwc;
	int fifo_0_start;
	int ram1_depth;
	int fifo_size;
	int min_depth;
	int num_in_ep;
	int remaining;
	int num_fifos = 1;
	int fifo;
	int tmp;

	if (!dwc->do_fifo_resize)
		return 0;

	/* resize IN endpoints except ep0 */
	if (!usb_endpoint_dir_in(dep->endpoint.desc) || dep->number <= 1)
		return 0;

	/* bail if already resized */
	if (dep->flags & DWC3_EP_TXFIFO_RESIZED)
		return 0;

	ram1_depth = DWC3_RAM1_DEPTH(dwc->hwparams.hwparams7);

	if ((dep->endpoint.maxburst > 1 &&
	     usb_endpoint_xfer_bulk(dep->endpoint.desc)) ||
	    usb_endpoint_xfer_isoc(dep->endpoint.desc))
		num_fifos = 3;

	if (dep->endpoint.maxburst > 6 &&
	    (usb_endpoint_xfer_bulk(dep->endpoint.desc) ||
	     usb_endpoint_xfer_isoc(dep->endpoint.desc)) && DWC3_IP_IS(DWC31))
		num_fifos = dwc->tx_fifo_resize_max_num;

	/* FIFO size for a single buffer */
	fifo = dwc3_gadget_calc_tx_fifo_size(dwc, 1);

	/* Calculate the number of remaining EPs w/o any FIFO */
	num_in_ep = dwc->max_cfg_eps;
	num_in_ep -= dwc->num_ep_resized;

	/* Reserve at least one FIFO for the number of IN EPs */
	min_depth = num_in_ep * (fifo + 1);
	remaining = ram1_depth - min_depth - dwc->last_fifo_depth;
	remaining = max_t(int, 0, remaining);
	/*
	 * We've already reserved 1 FIFO per EP, so check what we can fit in
	 * addition to it.  If there is not enough remaining space, allocate
	 * all the remaining space to the EP.
	 */
	fifo_size = (num_fifos - 1) * fifo;
	if (remaining < fifo_size)
		fifo_size = remaining;

	fifo_size += fifo;
	/* Last increment according to the TX FIFO size equation */
	fifo_size++;

	/* Check if TXFIFOs start at non-zero addr */
	tmp = dwc3_readl(dwc->regs, DWC3_GTXFIFOSIZ(0));
	fifo_0_start = DWC3_GTXFIFOSIZ_TXFSTADDR(tmp);

	fifo_size |= (fifo_0_start + (dwc->last_fifo_depth << 16));
	if (DWC3_IP_IS(DWC3))
		dwc->last_fifo_depth += DWC3_GTXFIFOSIZ_TXFDEP(fifo_size);
	else
		dwc->last_fifo_depth += DWC31_GTXFIFOSIZ_TXFDEP(fifo_size);

	/* Check fifo size allocation doesn't exceed available RAM size. */
	if (dwc->last_fifo_depth >= ram1_depth) {
		dev_err(dwc->dev, "Fifosize(%d) > RAM size(%d) %s depth:%d\n",
			dwc->last_fifo_depth, ram1_depth,
			dep->endpoint.name, fifo_size);
		if (DWC3_IP_IS(DWC3))
			fifo_size = DWC3_GTXFIFOSIZ_TXFDEP(fifo_size);
		else
			fifo_size = DWC31_GTXFIFOSIZ_TXFDEP(fifo_size);

		dwc->last_fifo_depth -= fifo_size;
		return -ENOMEM;
	}

	dwc3_writel(dwc->regs, DWC3_GTXFIFOSIZ(dep->number >> 1), fifo_size);
	dep->flags |= DWC3_EP_TXFIFO_RESIZED;
	dwc->num_ep_resized++;

	return 0;
}

/**
 * __dwc3_gadget_ep_enable - initializes a hw endpoint
 * @dep: endpoint to be initialized
 * @action: one of INIT, MODIFY or RESTORE
 *
 * Caller should take care of locking. Execute all necessary commands to
 * initialize a HW endpoint so it can be used by a gadget driver.
 */
static int __dwc3_gadget_ep_enable(struct dwc3_ep *dep, unsigned int action)
{
	const struct usb_endpoint_descriptor *desc = dep->endpoint.desc;
	struct dwc3		*dwc = dep->dwc;

	u32			reg;
	int			ret;

	if (!(dep->flags & DWC3_EP_ENABLED)) {
		ret = dwc3_gadget_resize_tx_fifos(dep);
		if (ret)
			return ret;

		ret = dwc3_gadget_start_config(dep);
		if (ret)
			return ret;
	}

	ret = dwc3_gadget_set_ep_config(dep, action);
	if (ret)
		return ret;

	if (!(dep->flags & DWC3_EP_ENABLED)) {
		struct dwc3_trb	*trb_st_hw;
		struct dwc3_trb	*trb_link;

		dep->type = usb_endpoint_type(desc);
		dep->flags |= DWC3_EP_ENABLED;

		reg = dwc3_readl(dwc->regs, DWC3_DALEPENA);
		reg |= DWC3_DALEPENA_EP(dep->number);
		dwc3_writel(dwc->regs, DWC3_DALEPENA, reg);

		dep->trb_dequeue = 0;
		dep->trb_enqueue = 0;

		if (usb_endpoint_xfer_control(desc))
			goto out;

		/* Initialize the TRB ring */
		memset(dep->trb_pool, 0,
		       sizeof(struct dwc3_trb) * DWC3_TRB_NUM);

		/* Link TRB. The HWO bit is never reset */
		trb_st_hw = &dep->trb_pool[0];

		trb_link = &dep->trb_pool[DWC3_TRB_NUM - 1];
		trb_link->bpl = lower_32_bits(dwc3_trb_dma_offset(dep, trb_st_hw));
		trb_link->bph = upper_32_bits(dwc3_trb_dma_offset(dep, trb_st_hw));
		trb_link->ctrl |= DWC3_TRBCTL_LINK_TRB;
		trb_link->ctrl |= DWC3_TRB_CTRL_HWO;
	}

	/*
	 * Issue StartTransfer here with no-op TRB so we can always rely on No
	 * Response Update Transfer command.
	 */
	if (usb_endpoint_xfer_bulk(desc) ||
			usb_endpoint_xfer_int(desc)) {
		struct dwc3_gadget_ep_cmd_params params;
		struct dwc3_trb	*trb;
		dma_addr_t trb_dma;
		u32 cmd;

		memset(&params, 0, sizeof(params));
		trb = &dep->trb_pool[0];
		trb_dma = dwc3_trb_dma_offset(dep, trb);

		params.param0 = upper_32_bits(trb_dma);
		params.param1 = lower_32_bits(trb_dma);

		cmd = DWC3_DEPCMD_STARTTRANSFER;

		ret = dwc3_send_gadget_ep_cmd(dep, cmd, &params);
		if (ret < 0)
			return ret;

		if (dep->stream_capable) {
			/*
			 * For streams, at start, there maybe a race where the
			 * host primes the endpoint before the function driver
			 * queues a request to initiate a stream. In that case,
			 * the controller will not see the prime to generate the
			 * ERDY and start stream. To workaround this, issue a
			 * no-op TRB as normal, but end it immediately. As a
			 * result, when the function driver queues the request,
			 * the next START_TRANSFER command will cause the
			 * controller to generate an ERDY to initiate the
			 * stream.
			 */
			dwc3_stop_active_transfer(dep, true, true);

			/*
			 * All stream eps will reinitiate stream on NoStream
			 * rejection until we can determine that the host can
			 * prime after the first transfer.
			 *
			 * However, if the controller is capable of
			 * TXF_FLUSH_BYPASS, then IN direction endpoints will
			 * automatically restart the stream without the driver
			 * initiation.
			 */
			if (!dep->direction ||
			    !(dwc->hwparams.hwparams9 &
			      DWC3_GHWPARAMS9_DEV_TXF_FLUSH_BYPASS))
				dep->flags |= DWC3_EP_FORCE_RESTART_STREAM;
		}
	}

out:
	trace_dwc3_gadget_ep_enable(dep);

	return 0;
}

static void dwc3_remove_requests(struct dwc3 *dwc, struct dwc3_ep *dep)
{
	struct dwc3_request		*req;

	dwc3_stop_active_transfer(dep, true, false);

	/* - giveback all requests to gadget driver */
	while (!list_empty(&dep->started_list)) {
		req = next_request(&dep->started_list);

		dwc3_gadget_giveback(dep, req, -ESHUTDOWN);
	}

	while (!list_empty(&dep->pending_list)) {
		req = next_request(&dep->pending_list);

		dwc3_gadget_giveback(dep, req, -ESHUTDOWN);
	}

	while (!list_empty(&dep->cancelled_list)) {
		req = next_request(&dep->cancelled_list);

		dwc3_gadget_giveback(dep, req, -ESHUTDOWN);
	}
}

/**
 * __dwc3_gadget_ep_disable - disables a hw endpoint
 * @dep: the endpoint to disable
 *
 * This function undoes what __dwc3_gadget_ep_enable did and also removes
 * requests which are currently being processed by the hardware and those which
 * are not yet scheduled.
 *
 * Caller should take care of locking.
 */
static int __dwc3_gadget_ep_disable(struct dwc3_ep *dep)
{
	struct dwc3		*dwc = dep->dwc;
	u32			reg;

	trace_dwc3_gadget_ep_disable(dep);

	/* make sure HW endpoint isn't stalled */
	if (dep->flags & DWC3_EP_STALL)
		__dwc3_gadget_ep_set_halt(dep, 0, false);

	reg = dwc3_readl(dwc->regs, DWC3_DALEPENA);
	reg &= ~DWC3_DALEPENA_EP(dep->number);
	dwc3_writel(dwc->regs, DWC3_DALEPENA, reg);

	/* Clear out the ep descriptors for non-ep0 */
	if (dep->number > 1) {
		dep->endpoint.comp_desc = NULL;
		dep->endpoint.desc = NULL;
	}

	dwc3_remove_requests(dwc, dep);

	dep->stream_capable = false;
	dep->type = 0;
	dep->flags &= DWC3_EP_TXFIFO_RESIZED;

	return 0;
}

/* -------------------------------------------------------------------------- */

static int dwc3_gadget_ep0_enable(struct usb_ep *ep,
		const struct usb_endpoint_descriptor *desc)
{
	return -EINVAL;
}

static int dwc3_gadget_ep0_disable(struct usb_ep *ep)
{
	return -EINVAL;
}

/* -------------------------------------------------------------------------- */

static int dwc3_gadget_ep_enable(struct usb_ep *ep,
		const struct usb_endpoint_descriptor *desc)
{
	struct dwc3_ep			*dep;
	struct dwc3			*dwc;
	unsigned long			flags;
	int				ret;

	if (!ep || !desc || desc->bDescriptorType != USB_DT_ENDPOINT) {
		pr_debug("dwc3: invalid parameters\n");
		return -EINVAL;
	}

	if (!desc->wMaxPacketSize) {
		pr_debug("dwc3: missing wMaxPacketSize\n");
		return -EINVAL;
	}

	dep = to_dwc3_ep(ep);
	dwc = dep->dwc;

	if (dev_WARN_ONCE(dwc->dev, dep->flags & DWC3_EP_ENABLED,
					"%s is already enabled\n",
					dep->name))
		return 0;

	spin_lock_irqsave(&dwc->lock, flags);
	ret = __dwc3_gadget_ep_enable(dep, DWC3_DEPCFG_ACTION_INIT);
	spin_unlock_irqrestore(&dwc->lock, flags);

	return ret;
}

static int dwc3_gadget_ep_disable(struct usb_ep *ep)
{
	struct dwc3_ep			*dep;
	struct dwc3			*dwc;
	unsigned long			flags;
	int				ret;

	if (!ep) {
		pr_debug("dwc3: invalid parameters\n");
		return -EINVAL;
	}

	dep = to_dwc3_ep(ep);
	dwc = dep->dwc;

	if (dev_WARN_ONCE(dwc->dev, !(dep->flags & DWC3_EP_ENABLED),
					"%s is already disabled\n",
					dep->name))
		return 0;

	spin_lock_irqsave(&dwc->lock, flags);
	ret = __dwc3_gadget_ep_disable(dep);
	spin_unlock_irqrestore(&dwc->lock, flags);

	return ret;
}

static struct usb_request *dwc3_gadget_ep_alloc_request(struct usb_ep *ep,
		gfp_t gfp_flags)
{
	struct dwc3_request		*req;
	struct dwc3_ep			*dep = to_dwc3_ep(ep);

	req = kzalloc(sizeof(*req), gfp_flags);
	if (!req)
		return NULL;

	req->direction	= dep->direction;
	req->epnum	= dep->number;
	req->dep	= dep;
	req->status	= DWC3_REQUEST_STATUS_UNKNOWN;

	trace_dwc3_alloc_request(req);

	return &req->request;
}

static void dwc3_gadget_ep_free_request(struct usb_ep *ep,
		struct usb_request *request)
{
	struct dwc3_request		*req = to_dwc3_request(request);

	trace_dwc3_free_request(req);
	kfree(req);
}

/**
 * dwc3_ep_prev_trb - returns the previous TRB in the ring
 * @dep: The endpoint with the TRB ring
 * @index: The index of the current TRB in the ring
 *
 * Returns the TRB prior to the one pointed to by the index. If the
 * index is 0, we will wrap backwards, skip the link TRB, and return
 * the one just before that.
 */
static struct dwc3_trb *dwc3_ep_prev_trb(struct dwc3_ep *dep, u8 index)
{
	u8 tmp = index;

	if (!tmp)
		tmp = DWC3_TRB_NUM - 1;

	return &dep->trb_pool[tmp - 1];
}

static u32 dwc3_calc_trbs_left(struct dwc3_ep *dep)
{
	u8			trbs_left;

	/*
	 * If the enqueue & dequeue are equal then the TRB ring is either full
	 * or empty. It's considered full when there are DWC3_TRB_NUM-1 of TRBs
	 * pending to be processed by the driver.
	 */
	if (dep->trb_enqueue == dep->trb_dequeue) {
		/*
		 * If there is any request remained in the started_list at
		 * this point, that means there is no TRB available.
		 */
		if (!list_empty(&dep->started_list))
			return 0;

		return DWC3_TRB_NUM - 1;
	}

	trbs_left = dep->trb_dequeue - dep->trb_enqueue;
	trbs_left &= (DWC3_TRB_NUM - 1);

	if (dep->trb_dequeue < dep->trb_enqueue)
		trbs_left--;

	return trbs_left;
}

/**
 * dwc3_prepare_one_trb - setup one TRB from one request
 * @dep: endpoint for which this request is prepared
 * @req: dwc3_request pointer
 * @trb_length: buffer size of the TRB
 * @chain: should this TRB be chained to the next?
 * @node: only for isochronous endpoints. First TRB needs different type.
 * @use_bounce_buffer: set to use bounce buffer
 * @must_interrupt: set to interrupt on TRB completion
 */
static void dwc3_prepare_one_trb(struct dwc3_ep *dep,
		struct dwc3_request *req, unsigned int trb_length,
		unsigned int chain, unsigned int node, bool use_bounce_buffer,
		bool must_interrupt)
{
	struct dwc3_trb		*trb;
	dma_addr_t		dma;
	unsigned int		stream_id = req->request.stream_id;
	unsigned int		short_not_ok = req->request.short_not_ok;
	unsigned int		no_interrupt = req->request.no_interrupt;
	unsigned int		is_last = req->request.is_last;
	struct dwc3		*dwc = dep->dwc;
	struct usb_gadget	*gadget = dwc->gadget;
	enum usb_device_speed	speed = gadget->speed;

	if (use_bounce_buffer)
		dma = dep->dwc->bounce_addr;
	else if (req->request.num_sgs > 0)
		dma = sg_dma_address(req->start_sg);
	else
		dma = req->request.dma;

	trb = &dep->trb_pool[dep->trb_enqueue];

	if (!req->trb) {
		dwc3_gadget_move_started_request(req);
		req->trb = trb;
		req->trb_dma = dwc3_trb_dma_offset(dep, trb);
	}

	req->num_trbs++;

	trb->size = DWC3_TRB_SIZE_LENGTH(trb_length);
	trb->bpl = lower_32_bits(dma);
	trb->bph = upper_32_bits(dma);

	switch (usb_endpoint_type(dep->endpoint.desc)) {
	case USB_ENDPOINT_XFER_CONTROL:
		trb->ctrl = DWC3_TRBCTL_CONTROL_SETUP;
		break;

	case USB_ENDPOINT_XFER_ISOC:
		if (!node) {
			trb->ctrl = DWC3_TRBCTL_ISOCHRONOUS_FIRST;

			/*
			 * USB Specification 2.0 Section 5.9.2 states that: "If
			 * there is only a single transaction in the microframe,
			 * only a DATA0 data packet PID is used.  If there are
			 * two transactions per microframe, DATA1 is used for
			 * the first transaction data packet and DATA0 is used
			 * for the second transaction data packet.  If there are
			 * three transactions per microframe, DATA2 is used for
			 * the first transaction data packet, DATA1 is used for
			 * the second, and DATA0 is used for the third."
			 *
			 * IOW, we should satisfy the following cases:
			 *
			 * 1) length <= maxpacket
			 *	- DATA0
			 *
			 * 2) maxpacket < length <= (2 * maxpacket)
			 *	- DATA1, DATA0
			 *
			 * 3) (2 * maxpacket) < length <= (3 * maxpacket)
			 *	- DATA2, DATA1, DATA0
			 */
			if (speed == USB_SPEED_HIGH) {
				struct usb_ep *ep = &dep->endpoint;
				unsigned int mult = 2;
				unsigned int maxp = usb_endpoint_maxp(ep->desc);

				if (req->request.length <= (2 * maxp))
					mult--;

				if (req->request.length <= maxp)
					mult--;

				trb->size |= DWC3_TRB_SIZE_PCM1(mult);
			}
		} else {
			trb->ctrl = DWC3_TRBCTL_ISOCHRONOUS;
		}

		if (!no_interrupt && !chain)
			trb->ctrl |= DWC3_TRB_CTRL_ISP_IMI;
		break;

	case USB_ENDPOINT_XFER_BULK:
	case USB_ENDPOINT_XFER_INT:
		trb->ctrl = DWC3_TRBCTL_NORMAL;
		break;
	default:
		/*
		 * This is only possible with faulty memory because we
		 * checked it already :)
		 */
		dev_WARN(dwc->dev, "Unknown endpoint type %d\n",
				usb_endpoint_type(dep->endpoint.desc));
	}

	/*
	 * Enable Continue on Short Packet
	 * when endpoint is not a stream capable
	 */
	if (usb_endpoint_dir_out(dep->endpoint.desc)) {
		if (!dep->stream_capable)
			trb->ctrl |= DWC3_TRB_CTRL_CSP;

		if (short_not_ok)
			trb->ctrl |= DWC3_TRB_CTRL_ISP_IMI;
	}

	if ((!no_interrupt && !chain) || must_interrupt)
		trb->ctrl |= DWC3_TRB_CTRL_IOC;

	if (chain)
		trb->ctrl |= DWC3_TRB_CTRL_CHN;
	else if (dep->stream_capable && is_last)
		trb->ctrl |= DWC3_TRB_CTRL_LST;

	if (usb_endpoint_xfer_bulk(dep->endpoint.desc) && dep->stream_capable)
		trb->ctrl |= DWC3_TRB_CTRL_SID_SOFN(stream_id);

	/*
	 * As per data book 4.2.3.2TRB Control Bit Rules section
	 *
	 * The controller autonomously checks the HWO field of a TRB to determine if the
	 * entire TRB is valid. Therefore, software must ensure that the rest of the TRB
	 * is valid before setting the HWO field to '1'. In most systems, this means that
	 * software must update the fourth DWORD of a TRB last.
	 *
	 * However there is a possibility of CPU re-ordering here which can cause
	 * controller to observe the HWO bit set prematurely.
	 * Add a write memory barrier to prevent CPU re-ordering.
	 */
	wmb();
	trb->ctrl |= DWC3_TRB_CTRL_HWO;

	dwc3_ep_inc_enq(dep);

	trace_dwc3_prepare_trb(dep, trb);
}

static bool dwc3_needs_extra_trb(struct dwc3_ep *dep, struct dwc3_request *req)
{
	unsigned int maxp = usb_endpoint_maxp(dep->endpoint.desc);
	unsigned int rem = req->request.length % maxp;

	if ((req->request.length && req->request.zero && !rem &&
			!usb_endpoint_xfer_isoc(dep->endpoint.desc)) ||
			(!req->direction && rem))
		return true;

	return false;
}

/**
 * dwc3_prepare_last_sg - prepare TRBs for the last SG entry
 * @dep: The endpoint that the request belongs to
 * @req: The request to prepare
 * @entry_length: The last SG entry size
 * @node: Indicates whether this is not the first entry (for isoc only)
 *
 * Return the number of TRBs prepared.
 */
static int dwc3_prepare_last_sg(struct dwc3_ep *dep,
		struct dwc3_request *req, unsigned int entry_length,
		unsigned int node)
{
	unsigned int maxp = usb_endpoint_maxp(dep->endpoint.desc);
	unsigned int rem = req->request.length % maxp;
	unsigned int num_trbs = 1;

	if (dwc3_needs_extra_trb(dep, req))
		num_trbs++;

	if (dwc3_calc_trbs_left(dep) < num_trbs)
		return 0;

	req->needs_extra_trb = num_trbs > 1;

	/* Prepare a normal TRB */
	if (req->direction || req->request.length)
		dwc3_prepare_one_trb(dep, req, entry_length,
				req->needs_extra_trb, node, false, false);

	/* Prepare extra TRBs for ZLP and MPS OUT transfer alignment */
	if ((!req->direction && !req->request.length) || req->needs_extra_trb)
		dwc3_prepare_one_trb(dep, req,
				req->direction ? 0 : maxp - rem,
				false, 1, true, false);

	return num_trbs;
}

static int dwc3_prepare_trbs_sg(struct dwc3_ep *dep,
		struct dwc3_request *req)
{
	struct scatterlist *sg = req->start_sg;
	struct scatterlist *s;
	int		i;
	unsigned int length = req->request.length;
	unsigned int remaining = req->request.num_mapped_sgs
		- req->num_queued_sgs;
	unsigned int num_trbs = req->num_trbs;
	bool needs_extra_trb = dwc3_needs_extra_trb(dep, req);

	/*
	 * If we resume preparing the request, then get the remaining length of
	 * the request and resume where we left off.
	 */
	for_each_sg(req->request.sg, s, req->num_queued_sgs, i)
		length -= sg_dma_len(s);

	for_each_sg(sg, s, remaining, i) {
		unsigned int num_trbs_left = dwc3_calc_trbs_left(dep);
		unsigned int trb_length;
		bool must_interrupt = false;
		bool last_sg = false;

		trb_length = min_t(unsigned int, length, sg_dma_len(s));

		length -= trb_length;

		/*
		 * IOMMU driver is coalescing the list of sgs which shares a
		 * page boundary into one and giving it to USB driver. With
		 * this the number of sgs mapped is not equal to the number of
		 * sgs passed. So mark the chain bit to false if it isthe last
		 * mapped sg.
		 */
		if ((i == remaining - 1) || !length)
			last_sg = true;

		if (!num_trbs_left)
			break;

		if (last_sg) {
			if (!dwc3_prepare_last_sg(dep, req, trb_length, i))
				break;
		} else {
			/*
			 * Look ahead to check if we have enough TRBs for the
			 * next SG entry. If not, set interrupt on this TRB to
			 * resume preparing the next SG entry when more TRBs are
			 * free.
			 */
			if (num_trbs_left == 1 || (needs_extra_trb &&
					num_trbs_left <= 2 &&
					sg_dma_len(sg_next(s)) >= length))
				must_interrupt = true;

			dwc3_prepare_one_trb(dep, req, trb_length, 1, i, false,
					must_interrupt);
		}

		/*
		 * There can be a situation where all sgs in sglist are not
		 * queued because of insufficient trb number. To handle this
		 * case, update start_sg to next sg to be queued, so that
		 * we have free trbs we can continue queuing from where we
		 * previously stopped
		 */
		if (!last_sg)
			req->start_sg = sg_next(s);

		req->num_queued_sgs++;
		req->num_pending_sgs--;

		/*
		 * The number of pending SG entries may not correspond to the
		 * number of mapped SG entries. If all the data are queued, then
		 * don't include unused SG entries.
		 */
		if (length == 0) {
			req->num_pending_sgs = 0;
			break;
		}

		if (must_interrupt)
			break;
	}

	return req->num_trbs - num_trbs;
}

static int dwc3_prepare_trbs_linear(struct dwc3_ep *dep,
		struct dwc3_request *req)
{
	return dwc3_prepare_last_sg(dep, req, req->request.length, 0);
}

/*
 * dwc3_prepare_trbs - setup TRBs from requests
 * @dep: endpoint for which requests are being prepared
 *
 * The function goes through the requests list and sets up TRBs for the
 * transfers. The function returns once there are no more TRBs available or
 * it runs out of requests.
 *
 * Returns the number of TRBs prepared or negative errno.
 */
static int dwc3_prepare_trbs(struct dwc3_ep *dep)
{
	struct dwc3_request	*req, *n;
	int			ret = 0;

	BUILD_BUG_ON_NOT_POWER_OF_2(DWC3_TRB_NUM);

	/*
	 * We can get in a situation where there's a request in the started list
	 * but there weren't enough TRBs to fully kick it in the first time
	 * around, so it has been waiting for more TRBs to be freed up.
	 *
	 * In that case, we should check if we have a request with pending_sgs
	 * in the started list and prepare TRBs for that request first,
	 * otherwise we will prepare TRBs completely out of order and that will
	 * break things.
	 */
	list_for_each_entry(req, &dep->started_list, list) {
		if (req->num_pending_sgs > 0) {
			ret = dwc3_prepare_trbs_sg(dep, req);
			if (!ret || req->num_pending_sgs)
				return ret;
		}

		if (!dwc3_calc_trbs_left(dep))
			return ret;

		/*
		 * Don't prepare beyond a transfer. In DWC_usb32, its transfer
		 * burst capability may try to read and use TRBs beyond the
		 * active transfer instead of stopping.
		 */
		if (dep->stream_capable && req->request.is_last)
			return ret;
	}

	list_for_each_entry_safe(req, n, &dep->pending_list, list) {
		struct dwc3	*dwc = dep->dwc;

		ret = usb_gadget_map_request_by_dev(dwc->sysdev, &req->request,
						    dep->direction);
		if (ret)
			return ret;

		req->sg			= req->request.sg;
		req->start_sg		= req->sg;
		req->num_queued_sgs	= 0;
		req->num_pending_sgs	= req->request.num_mapped_sgs;

		if (req->num_pending_sgs > 0) {
			ret = dwc3_prepare_trbs_sg(dep, req);
			if (req->num_pending_sgs)
				return ret;
		} else {
			ret = dwc3_prepare_trbs_linear(dep, req);
		}

		if (!ret || !dwc3_calc_trbs_left(dep))
			return ret;

		/*
		 * Don't prepare beyond a transfer. In DWC_usb32, its transfer
		 * burst capability may try to read and use TRBs beyond the
		 * active transfer instead of stopping.
		 */
		if (dep->stream_capable && req->request.is_last)
			return ret;
	}

	return ret;
}

static void dwc3_gadget_ep_cleanup_cancelled_requests(struct dwc3_ep *dep);

static int __dwc3_gadget_kick_transfer(struct dwc3_ep *dep)
{
	struct dwc3_gadget_ep_cmd_params params;
	struct dwc3_request		*req;
	int				starting;
	int				ret;
	u32				cmd;

	/*
	 * Note that it's normal to have no new TRBs prepared (i.e. ret == 0).
	 * This happens when we need to stop and restart a transfer such as in
	 * the case of reinitiating a stream or retrying an isoc transfer.
	 */
	ret = dwc3_prepare_trbs(dep);
	if (ret < 0)
		return ret;

	starting = !(dep->flags & DWC3_EP_TRANSFER_STARTED);

	/*
	 * If there's no new TRB prepared and we don't need to restart a
	 * transfer, there's no need to update the transfer.
	 */
	if (!ret && !starting)
		return ret;

	req = next_request(&dep->started_list);
	if (!req) {
		dep->flags |= DWC3_EP_PENDING_REQUEST;
		return 0;
	}

	memset(&params, 0, sizeof(params));

	if (starting) {
		params.param0 = upper_32_bits(req->trb_dma);
		params.param1 = lower_32_bits(req->trb_dma);
		cmd = DWC3_DEPCMD_STARTTRANSFER;

		if (dep->stream_capable)
			cmd |= DWC3_DEPCMD_PARAM(req->request.stream_id);

		if (usb_endpoint_xfer_isoc(dep->endpoint.desc))
			cmd |= DWC3_DEPCMD_PARAM(dep->frame_number);
	} else {
		cmd = DWC3_DEPCMD_UPDATETRANSFER |
			DWC3_DEPCMD_PARAM(dep->resource_index);
	}

	ret = dwc3_send_gadget_ep_cmd(dep, cmd, &params);
	if (ret < 0) {
		struct dwc3_request *tmp;

		if (ret == -EAGAIN)
			return ret;

		dwc3_stop_active_transfer(dep, true, true);

		list_for_each_entry_safe(req, tmp, &dep->started_list, list)
			dwc3_gadget_move_cancelled_request(req, DWC3_REQUEST_STATUS_DEQUEUED);

		/* If ep isn't started, then there's no end transfer pending */
		if (!(dep->flags & DWC3_EP_END_TRANSFER_PENDING))
			dwc3_gadget_ep_cleanup_cancelled_requests(dep);

		return ret;
	}

	if (dep->stream_capable && req->request.is_last)
		dep->flags |= DWC3_EP_WAIT_TRANSFER_COMPLETE;

	return 0;
}

static int __dwc3_gadget_get_frame(struct dwc3 *dwc)
{
	u32			reg;

	reg = dwc3_readl(dwc->regs, DWC3_DSTS);
	return DWC3_DSTS_SOFFN(reg);
}

/**
 * dwc3_gadget_start_isoc_quirk - workaround invalid frame number
 * @dep: isoc endpoint
 *
 * This function tests for the correct combination of BIT[15:14] from the 16-bit
 * microframe number reported by the XferNotReady event for the future frame
 * number to start the isoc transfer.
 *
 * In DWC_usb31 version 1.70a-ea06 and prior, for highspeed and fullspeed
 * isochronous IN, BIT[15:14] of the 16-bit microframe number reported by the
 * XferNotReady event are invalid. The driver uses this number to schedule the
 * isochronous transfer and passes it to the START TRANSFER command. Because
 * this number is invalid, the command may fail. If BIT[15:14] matches the
 * internal 16-bit microframe, the START TRANSFER command will pass and the
 * transfer will start at the scheduled time, if it is off by 1, the command
 * will still pass, but the transfer will start 2 seconds in the future. For all
 * other conditions, the START TRANSFER command will fail with bus-expiry.
 *
 * In order to workaround this issue, we can test for the correct combination of
 * BIT[15:14] by sending START TRANSFER commands with different values of
 * BIT[15:14]: 'b00, 'b01, 'b10, and 'b11. Each combination is 2^14 uframe apart
 * (or 2 seconds). 4 seconds into the future will result in a bus-expiry status.
 * As the result, within the 4 possible combinations for BIT[15:14], there will
 * be 2 successful and 2 failure START COMMAND status. One of the 2 successful
 * command status will result in a 2-second delay start. The smaller BIT[15:14]
 * value is the correct combination.
 *
 * Since there are only 4 outcomes and the results are ordered, we can simply
 * test 2 START TRANSFER commands with BIT[15:14] combinations 'b00 and 'b01 to
 * deduce the smaller successful combination.
 *
 * Let test0 = test status for combination 'b00 and test1 = test status for 'b01
 * of BIT[15:14]. The correct combination is as follow:
 *
 * if test0 fails and test1 passes, BIT[15:14] is 'b01
 * if test0 fails and test1 fails, BIT[15:14] is 'b10
 * if test0 passes and test1 fails, BIT[15:14] is 'b11
 * if test0 passes and test1 passes, BIT[15:14] is 'b00
 *
 * Synopsys STAR 9001202023: Wrong microframe number for isochronous IN
 * endpoints.
 */
static int dwc3_gadget_start_isoc_quirk(struct dwc3_ep *dep)
{
	int cmd_status = 0;
	bool test0;
	bool test1;

	while (dep->combo_num < 2) {
		struct dwc3_gadget_ep_cmd_params params;
		u32 test_frame_number;
		u32 cmd;

		/*
		 * Check if we can start isoc transfer on the next interval or
		 * 4 uframes in the future with BIT[15:14] as dep->combo_num
		 */
		test_frame_number = dep->frame_number & DWC3_FRNUMBER_MASK;
		test_frame_number |= dep->combo_num << 14;
		test_frame_number += max_t(u32, 4, dep->interval);

		params.param0 = upper_32_bits(dep->dwc->bounce_addr);
		params.param1 = lower_32_bits(dep->dwc->bounce_addr);

		cmd = DWC3_DEPCMD_STARTTRANSFER;
		cmd |= DWC3_DEPCMD_PARAM(test_frame_number);
		cmd_status = dwc3_send_gadget_ep_cmd(dep, cmd, &params);

		/* Redo if some other failure beside bus-expiry is received */
		if (cmd_status && cmd_status != -EAGAIN) {
			dep->start_cmd_status = 0;
			dep->combo_num = 0;
			return 0;
		}

		/* Store the first test status */
		if (dep->combo_num == 0)
			dep->start_cmd_status = cmd_status;

		dep->combo_num++;

		/*
		 * End the transfer if the START_TRANSFER command is successful
		 * to wait for the next XferNotReady to test the command again
		 */
		if (cmd_status == 0) {
			dwc3_stop_active_transfer(dep, true, true);
			return 0;
		}
	}

	/* test0 and test1 are both completed at this point */
	test0 = (dep->start_cmd_status == 0);
	test1 = (cmd_status == 0);

	if (!test0 && test1)
		dep->combo_num = 1;
	else if (!test0 && !test1)
		dep->combo_num = 2;
	else if (test0 && !test1)
		dep->combo_num = 3;
	else if (test0 && test1)
		dep->combo_num = 0;

	dep->frame_number &= DWC3_FRNUMBER_MASK;
	dep->frame_number |= dep->combo_num << 14;
	dep->frame_number += max_t(u32, 4, dep->interval);

	/* Reinitialize test variables */
	dep->start_cmd_status = 0;
	dep->combo_num = 0;

	return __dwc3_gadget_kick_transfer(dep);
}

static int __dwc3_gadget_start_isoc(struct dwc3_ep *dep)
{
	const struct usb_endpoint_descriptor *desc = dep->endpoint.desc;
	struct dwc3 *dwc = dep->dwc;
	int ret;
	int i;

	if (list_empty(&dep->pending_list) &&
	    list_empty(&dep->started_list)) {
		dep->flags |= DWC3_EP_PENDING_REQUEST;
		return -EAGAIN;
	}

	if (!dwc->dis_start_transfer_quirk &&
	    (DWC3_VER_IS_PRIOR(DWC31, 170A) ||
	     DWC3_VER_TYPE_IS_WITHIN(DWC31, 170A, EA01, EA06))) {
		if (dwc->gadget->speed <= USB_SPEED_HIGH && dep->direction)
			return dwc3_gadget_start_isoc_quirk(dep);
	}

	if (desc->bInterval <= 14 &&
	    dwc->gadget->speed >= USB_SPEED_HIGH) {
		u32 frame = __dwc3_gadget_get_frame(dwc);
		bool rollover = frame <
				(dep->frame_number & DWC3_FRNUMBER_MASK);

		/*
		 * frame_number is set from XferNotReady and may be already
		 * out of date. DSTS only provides the lower 14 bit of the
		 * current frame number. So add the upper two bits of
		 * frame_number and handle a possible rollover.
		 * This will provide the correct frame_number unless more than
		 * rollover has happened since XferNotReady.
		 */

		dep->frame_number = (dep->frame_number & ~DWC3_FRNUMBER_MASK) |
				     frame;
		if (rollover)
			dep->frame_number += BIT(14);
	}

	for (i = 0; i < DWC3_ISOC_MAX_RETRIES; i++) {
		int future_interval = i + 1;

		/* Give the controller at least 500us to schedule transfers */
		if (desc->bInterval < 3)
			future_interval += 3 - desc->bInterval;

		dep->frame_number = DWC3_ALIGN_FRAME(dep, future_interval);

		ret = __dwc3_gadget_kick_transfer(dep);
		if (ret != -EAGAIN)
			break;
	}

	/*
	 * After a number of unsuccessful start attempts due to bus-expiry
	 * status, issue END_TRANSFER command and retry on the next XferNotReady
	 * event.
	 */
	if (ret == -EAGAIN) {
		struct dwc3_gadget_ep_cmd_params params;
		u32 cmd;

		cmd = DWC3_DEPCMD_ENDTRANSFER |
			DWC3_DEPCMD_CMDIOC |
			DWC3_DEPCMD_PARAM(dep->resource_index);

		dep->resource_index = 0;
		memset(&params, 0, sizeof(params));

		ret = dwc3_send_gadget_ep_cmd(dep, cmd, &params);
		if (!ret)
			dep->flags |= DWC3_EP_END_TRANSFER_PENDING;
	}

	return ret;
}

static int __dwc3_gadget_ep_queue(struct dwc3_ep *dep, struct dwc3_request *req)
{
	struct dwc3		*dwc = dep->dwc;

	if (!dep->endpoint.desc || !dwc->pullups_connected || !dwc->connected) {
		dev_dbg(dwc->dev, "%s: can't queue to disabled endpoint\n",
				dep->name);
		return -ESHUTDOWN;
	}

	if (WARN(req->dep != dep, "request %pK belongs to '%s'\n",
				&req->request, req->dep->name))
		return -EINVAL;

	if (WARN(req->status < DWC3_REQUEST_STATUS_COMPLETED,
				"%s: request %pK already in flight\n",
				dep->name, &req->request))
		return -EINVAL;

	pm_runtime_get(dwc->dev);

	req->request.actual	= 0;
	req->request.status	= -EINPROGRESS;

	trace_dwc3_ep_queue(req);

	list_add_tail(&req->list, &dep->pending_list);
	req->status = DWC3_REQUEST_STATUS_QUEUED;

	if (dep->flags & DWC3_EP_WAIT_TRANSFER_COMPLETE)
		return 0;

	/*
	 * Start the transfer only after the END_TRANSFER is completed
	 * and endpoint STALL is cleared.
	 */
	if ((dep->flags & DWC3_EP_END_TRANSFER_PENDING) ||
	    (dep->flags & DWC3_EP_WEDGE) ||
	    (dep->flags & DWC3_EP_DELAY_STOP) ||
	    (dep->flags & DWC3_EP_STALL)) {
		dep->flags |= DWC3_EP_DELAY_START;
		return 0;
	}

	/*
	 * NOTICE: Isochronous endpoints should NEVER be prestarted. We must
	 * wait for a XferNotReady event so we will know what's the current
	 * (micro-)frame number.
	 *
	 * Without this trick, we are very, very likely gonna get Bus Expiry
	 * errors which will force us issue EndTransfer command.
	 */
	if (usb_endpoint_xfer_isoc(dep->endpoint.desc)) {
		if (!(dep->flags & DWC3_EP_PENDING_REQUEST) &&
				!(dep->flags & DWC3_EP_TRANSFER_STARTED))
			return 0;

		if ((dep->flags & DWC3_EP_PENDING_REQUEST)) {
			if (!(dep->flags & DWC3_EP_TRANSFER_STARTED))
				return __dwc3_gadget_start_isoc(dep);
		}
	}

	__dwc3_gadget_kick_transfer(dep);

	return 0;
}

static int dwc3_gadget_ep_queue(struct usb_ep *ep, struct usb_request *request,
	gfp_t gfp_flags)
{
	struct dwc3_request		*req = to_dwc3_request(request);
	struct dwc3_ep			*dep = to_dwc3_ep(ep);
	struct dwc3			*dwc = dep->dwc;

	unsigned long			flags;

	int				ret;

	spin_lock_irqsave(&dwc->lock, flags);
	ret = __dwc3_gadget_ep_queue(dep, req);
	spin_unlock_irqrestore(&dwc->lock, flags);

	return ret;
}

static void dwc3_gadget_ep_skip_trbs(struct dwc3_ep *dep, struct dwc3_request *req)
{
	int i;

	/* If req->trb is not set, then the request has not started */
	if (!req->trb)
		return;

	/*
	 * If request was already started, this means we had to
	 * stop the transfer. With that we also need to ignore
	 * all TRBs used by the request, however TRBs can only
	 * be modified after completion of END_TRANSFER
	 * command. So what we do here is that we wait for
	 * END_TRANSFER completion and only after that, we jump
	 * over TRBs by clearing HWO and incrementing dequeue
	 * pointer.
	 */
	for (i = 0; i < req->num_trbs; i++) {
		struct dwc3_trb *trb;

		trb = &dep->trb_pool[dep->trb_dequeue];
		trb->ctrl &= ~DWC3_TRB_CTRL_HWO;
		dwc3_ep_inc_deq(dep);
	}

	req->num_trbs = 0;
}

static void dwc3_gadget_ep_cleanup_cancelled_requests(struct dwc3_ep *dep)
{
	struct dwc3_request		*req;
	struct dwc3			*dwc = dep->dwc;

	while (!list_empty(&dep->cancelled_list)) {
		req = next_request(&dep->cancelled_list);
		dwc3_gadget_ep_skip_trbs(dep, req);
		switch (req->status) {
		case DWC3_REQUEST_STATUS_DISCONNECTED:
			dwc3_gadget_giveback(dep, req, -ESHUTDOWN);
			break;
		case DWC3_REQUEST_STATUS_DEQUEUED:
			dwc3_gadget_giveback(dep, req, -ECONNRESET);
			break;
		case DWC3_REQUEST_STATUS_STALLED:
			dwc3_gadget_giveback(dep, req, -EPIPE);
			break;
		default:
			dev_err(dwc->dev, "request cancelled with wrong reason:%d\n", req->status);
			dwc3_gadget_giveback(dep, req, -ECONNRESET);
			break;
		}
		/*
		 * The endpoint is disabled, let the dwc3_remove_requests()
		 * handle the cleanup.
		 */
		if (!dep->endpoint.desc)
			break;
	}
}

static int dwc3_gadget_ep_dequeue(struct usb_ep *ep,
		struct usb_request *request)
{
	struct dwc3_request		*req = to_dwc3_request(request);
	struct dwc3_request		*r = NULL;

	struct dwc3_ep			*dep = to_dwc3_ep(ep);
	struct dwc3			*dwc = dep->dwc;

	unsigned long			flags;
	int				ret = 0;

	trace_dwc3_ep_dequeue(req);

	spin_lock_irqsave(&dwc->lock, flags);

	list_for_each_entry(r, &dep->cancelled_list, list) {
		if (r == req)
			goto out;
	}

	list_for_each_entry(r, &dep->pending_list, list) {
		if (r == req) {
			dwc3_gadget_giveback(dep, req, -ECONNRESET);
			goto out;
		}
	}

	list_for_each_entry(r, &dep->started_list, list) {
		if (r == req) {
			struct dwc3_request *t;

			/*
			 * If a Setup packet is received but yet to DMA out, the controller will
			 * not process the End Transfer command of any endpoint. Polling of its
			 * DEPCMD.CmdAct may block setting up TRB for Setup packet, causing a
			 * timeout. Delay issuing the End Transfer command until the Setup TRB is
			 * prepared.
			 */
			if (dwc->ep0state != EP0_SETUP_PHASE && !dwc->delayed_status)
				dep->flags |= DWC3_EP_DELAY_STOP;

			/* wait until it is processed */
			dwc3_stop_active_transfer(dep, true, true);

			/*
			 * Remove any started request if the transfer is
			 * cancelled.
			 */
			list_for_each_entry_safe(r, t, &dep->started_list, list)
				dwc3_gadget_move_cancelled_request(r,
						DWC3_REQUEST_STATUS_DEQUEUED);

			dep->flags &= ~DWC3_EP_WAIT_TRANSFER_COMPLETE;

			goto out;
		}
	}

	dev_err(dwc->dev, "request %pK was not queued to %s\n",
		request, ep->name);
	ret = -EINVAL;
out:
	spin_unlock_irqrestore(&dwc->lock, flags);

	return ret;
}

int __dwc3_gadget_ep_set_halt(struct dwc3_ep *dep, int value, int protocol)
{
	struct dwc3_gadget_ep_cmd_params	params;
	struct dwc3				*dwc = dep->dwc;
	struct dwc3_request			*req;
	struct dwc3_request			*tmp;
	int					ret;

	if (usb_endpoint_xfer_isoc(dep->endpoint.desc)) {
		dev_err(dwc->dev, "%s is of Isochronous type\n", dep->name);
		return -EINVAL;
	}

	memset(&params, 0x00, sizeof(params));

	if (value) {
		struct dwc3_trb *trb;

		unsigned int transfer_in_flight;
		unsigned int started;

		if (dep->number > 1)
			trb = dwc3_ep_prev_trb(dep, dep->trb_enqueue);
		else
			trb = &dwc->ep0_trb[dep->trb_enqueue];

		transfer_in_flight = trb->ctrl & DWC3_TRB_CTRL_HWO;
		started = !list_empty(&dep->started_list);

		if (!protocol && ((dep->direction && transfer_in_flight) ||
				(!dep->direction && started))) {
			return -EAGAIN;
		}

		ret = dwc3_send_gadget_ep_cmd(dep, DWC3_DEPCMD_SETSTALL,
				&params);
		if (ret)
			dev_err(dwc->dev, "failed to set STALL on %s\n",
					dep->name);
		else
			dep->flags |= DWC3_EP_STALL;
	} else {
		/*
		 * Don't issue CLEAR_STALL command to control endpoints. The
		 * controller automatically clears the STALL when it receives
		 * the SETUP token.
		 */
		if (dep->number <= 1) {
			dep->flags &= ~(DWC3_EP_STALL | DWC3_EP_WEDGE);
			return 0;
		}

		dwc3_stop_active_transfer(dep, true, true);

		list_for_each_entry_safe(req, tmp, &dep->started_list, list)
			dwc3_gadget_move_cancelled_request(req, DWC3_REQUEST_STATUS_STALLED);

		if (dep->flags & DWC3_EP_END_TRANSFER_PENDING ||
		    (dep->flags & DWC3_EP_DELAY_STOP)) {
			dep->flags |= DWC3_EP_PENDING_CLEAR_STALL;
			return 0;
		}

		dwc3_gadget_ep_cleanup_cancelled_requests(dep);

		ret = dwc3_send_clear_stall_ep_cmd(dep);
		if (ret) {
			dev_err(dwc->dev, "failed to clear STALL on %s\n",
					dep->name);
			return ret;
		}

		dep->flags &= ~(DWC3_EP_STALL | DWC3_EP_WEDGE);

		if ((dep->flags & DWC3_EP_DELAY_START) &&
		    !usb_endpoint_xfer_isoc(dep->endpoint.desc))
			__dwc3_gadget_kick_transfer(dep);

		dep->flags &= ~DWC3_EP_DELAY_START;
	}

	return ret;
}

static int dwc3_gadget_ep_set_halt(struct usb_ep *ep, int value)
{
	struct dwc3_ep			*dep = to_dwc3_ep(ep);
	struct dwc3			*dwc = dep->dwc;

	unsigned long			flags;

	int				ret;

	spin_lock_irqsave(&dwc->lock, flags);
	ret = __dwc3_gadget_ep_set_halt(dep, value, false);
	spin_unlock_irqrestore(&dwc->lock, flags);

	return ret;
}

static int dwc3_gadget_ep_set_wedge(struct usb_ep *ep)
{
	struct dwc3_ep			*dep = to_dwc3_ep(ep);
	struct dwc3			*dwc = dep->dwc;
	unsigned long			flags;
	int				ret;

	spin_lock_irqsave(&dwc->lock, flags);
	dep->flags |= DWC3_EP_WEDGE;

	if (dep->number == 0 || dep->number == 1)
		ret = __dwc3_gadget_ep0_set_halt(ep, 1);
	else
		ret = __dwc3_gadget_ep_set_halt(dep, 1, false);
	spin_unlock_irqrestore(&dwc->lock, flags);

	return ret;
}

/* -------------------------------------------------------------------------- */

static struct usb_endpoint_descriptor dwc3_gadget_ep0_desc = {
	.bLength	= USB_DT_ENDPOINT_SIZE,
	.bDescriptorType = USB_DT_ENDPOINT,
	.bmAttributes	= USB_ENDPOINT_XFER_CONTROL,
};

static const struct usb_ep_ops dwc3_gadget_ep0_ops = {
	.enable		= dwc3_gadget_ep0_enable,
	.disable	= dwc3_gadget_ep0_disable,
	.alloc_request	= dwc3_gadget_ep_alloc_request,
	.free_request	= dwc3_gadget_ep_free_request,
	.queue		= dwc3_gadget_ep0_queue,
	.dequeue	= dwc3_gadget_ep_dequeue,
	.set_halt	= dwc3_gadget_ep0_set_halt,
	.set_wedge	= dwc3_gadget_ep_set_wedge,
};

static const struct usb_ep_ops dwc3_gadget_ep_ops = {
	.enable		= dwc3_gadget_ep_enable,
	.disable	= dwc3_gadget_ep_disable,
	.alloc_request	= dwc3_gadget_ep_alloc_request,
	.free_request	= dwc3_gadget_ep_free_request,
	.queue		= dwc3_gadget_ep_queue,
	.dequeue	= dwc3_gadget_ep_dequeue,
	.set_halt	= dwc3_gadget_ep_set_halt,
	.set_wedge	= dwc3_gadget_ep_set_wedge,
};

/* -------------------------------------------------------------------------- */

static int dwc3_gadget_get_frame(struct usb_gadget *g)
{
	struct dwc3		*dwc = gadget_to_dwc(g);

	return __dwc3_gadget_get_frame(dwc);
}

static int __dwc3_gadget_wakeup(struct dwc3 *dwc)
{
	int			retries;

	int			ret;
	u32			reg;

	u8			link_state;

	/*
	 * According to the Databook Remote wakeup request should
	 * be issued only when the device is in early suspend state.
	 *
	 * We can check that via USB Link State bits in DSTS register.
	 */
	reg = dwc3_readl(dwc->regs, DWC3_DSTS);

	link_state = DWC3_DSTS_USBLNKST(reg);

	switch (link_state) {
	case DWC3_LINK_STATE_RESET:
	case DWC3_LINK_STATE_RX_DET:	/* in HS, means Early Suspend */
	case DWC3_LINK_STATE_U3:	/* in HS, means SUSPEND */
	case DWC3_LINK_STATE_U2:	/* in HS, means Sleep (L1) */
	case DWC3_LINK_STATE_U1:
	case DWC3_LINK_STATE_RESUME:
		break;
	default:
		return -EINVAL;
	}

	ret = dwc3_gadget_set_link_state(dwc, DWC3_LINK_STATE_RECOV);
	if (ret < 0) {
		dev_err(dwc->dev, "failed to put link in Recovery\n");
		return ret;
	}

	/* Recent versions do this automatically */
	if (DWC3_VER_IS_PRIOR(DWC3, 194A)) {
		/* write zeroes to Link Change Request */
		reg = dwc3_readl(dwc->regs, DWC3_DCTL);
		reg &= ~DWC3_DCTL_ULSTCHNGREQ_MASK;
		dwc3_writel(dwc->regs, DWC3_DCTL, reg);
	}

	/* poll until Link State changes to ON */
	retries = 20000;

	while (retries--) {
		reg = dwc3_readl(dwc->regs, DWC3_DSTS);

		/* in HS, means ON */
		if (DWC3_DSTS_USBLNKST(reg) == DWC3_LINK_STATE_U0)
			break;
	}

	if (DWC3_DSTS_USBLNKST(reg) != DWC3_LINK_STATE_U0) {
		dev_err(dwc->dev, "failed to send remote wakeup\n");
		return -EINVAL;
	}

	return 0;
}

static int dwc3_gadget_wakeup(struct usb_gadget *g)
{
	struct dwc3		*dwc = gadget_to_dwc(g);
	unsigned long		flags;
	int			ret;

	spin_lock_irqsave(&dwc->lock, flags);
	ret = __dwc3_gadget_wakeup(dwc);
	spin_unlock_irqrestore(&dwc->lock, flags);

	return ret;
}

static int dwc3_gadget_set_selfpowered(struct usb_gadget *g,
		int is_selfpowered)
{
	struct dwc3		*dwc = gadget_to_dwc(g);
	unsigned long		flags;

	spin_lock_irqsave(&dwc->lock, flags);
	g->is_selfpowered = !!is_selfpowered;
	spin_unlock_irqrestore(&dwc->lock, flags);

	return 0;
}

static void dwc3_stop_active_transfers(struct dwc3 *dwc)
{
	u32 epnum;

	for (epnum = 2; epnum < dwc->num_eps; epnum++) {
		struct dwc3_ep *dep;

		dep = dwc->eps[epnum];
		if (!dep)
			continue;

		dwc3_remove_requests(dwc, dep);
	}
}

static void __dwc3_gadget_set_ssp_rate(struct dwc3 *dwc)
{
	enum usb_ssp_rate	ssp_rate = dwc->gadget_ssp_rate;
	u32			reg;

	if (ssp_rate == USB_SSP_GEN_UNKNOWN)
		ssp_rate = dwc->max_ssp_rate;

	reg = dwc3_readl(dwc->regs, DWC3_DCFG);
	reg &= ~DWC3_DCFG_SPEED_MASK;
	reg &= ~DWC3_DCFG_NUMLANES(~0);

	if (ssp_rate == USB_SSP_GEN_1x2)
		reg |= DWC3_DCFG_SUPERSPEED;
	else if (dwc->max_ssp_rate != USB_SSP_GEN_1x2)
		reg |= DWC3_DCFG_SUPERSPEED_PLUS;

	if (ssp_rate != USB_SSP_GEN_2x1 &&
	    dwc->max_ssp_rate != USB_SSP_GEN_2x1)
		reg |= DWC3_DCFG_NUMLANES(1);

	dwc3_writel(dwc->regs, DWC3_DCFG, reg);
}

static void __dwc3_gadget_set_speed(struct dwc3 *dwc)
{
	enum usb_device_speed	speed;
	u32			reg;

	speed = dwc->gadget_max_speed;
	if (speed == USB_SPEED_UNKNOWN || speed > dwc->maximum_speed)
		speed = dwc->maximum_speed;

	if (speed == USB_SPEED_SUPER_PLUS &&
	    DWC3_IP_IS(DWC32)) {
		__dwc3_gadget_set_ssp_rate(dwc);
		return;
	}

	reg = dwc3_readl(dwc->regs, DWC3_DCFG);
	reg &= ~(DWC3_DCFG_SPEED_MASK);

	/*
	 * WORKAROUND: DWC3 revision < 2.20a have an issue
	 * which would cause metastability state on Run/Stop
	 * bit if we try to force the IP to USB2-only mode.
	 *
	 * Because of that, we cannot configure the IP to any
	 * speed other than the SuperSpeed
	 *
	 * Refers to:
	 *
	 * STAR#9000525659: Clock Domain Crossing on DCTL in
	 * USB 2.0 Mode
	 */
	if (DWC3_VER_IS_PRIOR(DWC3, 220A) &&
	    !dwc->dis_metastability_quirk) {
		reg |= DWC3_DCFG_SUPERSPEED;
	} else {
		switch (speed) {
		case USB_SPEED_FULL:
			reg |= DWC3_DCFG_FULLSPEED;
			break;
		case USB_SPEED_HIGH:
			reg |= DWC3_DCFG_HIGHSPEED;
			break;
		case USB_SPEED_SUPER:
			reg |= DWC3_DCFG_SUPERSPEED;
			break;
		case USB_SPEED_SUPER_PLUS:
			if (DWC3_IP_IS(DWC3))
				reg |= DWC3_DCFG_SUPERSPEED;
			else
				reg |= DWC3_DCFG_SUPERSPEED_PLUS;
			break;
		default:
			dev_err(dwc->dev, "invalid speed (%d)\n", speed);

			if (DWC3_IP_IS(DWC3))
				reg |= DWC3_DCFG_SUPERSPEED;
			else
				reg |= DWC3_DCFG_SUPERSPEED_PLUS;
		}
	}

	if (DWC3_IP_IS(DWC32) &&
	    speed > USB_SPEED_UNKNOWN &&
	    speed < USB_SPEED_SUPER_PLUS)
		reg &= ~DWC3_DCFG_NUMLANES(~0);

	dwc3_writel(dwc->regs, DWC3_DCFG, reg);
}

static int dwc3_gadget_run_stop(struct dwc3 *dwc, int is_on, int suspend)
{
	u32			reg;
	u32			timeout = 500;

	if (pm_runtime_suspended(dwc->dev))
		return 0;

	reg = dwc3_readl(dwc->regs, DWC3_DCTL);
	if (is_on) {
		if (DWC3_VER_IS_WITHIN(DWC3, ANY, 187A)) {
			reg &= ~DWC3_DCTL_TRGTULST_MASK;
			reg |= DWC3_DCTL_TRGTULST_RX_DET;
		}

		if (!DWC3_VER_IS_PRIOR(DWC3, 194A))
			reg &= ~DWC3_DCTL_KEEP_CONNECT;
		reg |= DWC3_DCTL_RUN_STOP;

		if (dwc->has_hibernation)
			reg |= DWC3_DCTL_KEEP_CONNECT;

		__dwc3_gadget_set_speed(dwc);
		dwc->pullups_connected = true;
	} else {
		reg &= ~DWC3_DCTL_RUN_STOP;

		if (dwc->has_hibernation && !suspend)
			reg &= ~DWC3_DCTL_KEEP_CONNECT;

		dwc->pullups_connected = false;
	}

	dwc3_gadget_dctl_write_safe(dwc, reg);

	do {
		reg = dwc3_readl(dwc->regs, DWC3_DSTS);
		reg &= DWC3_DSTS_DEVCTRLHLT;
	} while (--timeout && !(!is_on ^ !reg));

	if (!timeout)
		return -ETIMEDOUT;

	return 0;
}

static void dwc3_gadget_disable_irq(struct dwc3 *dwc);
static void __dwc3_gadget_stop(struct dwc3 *dwc);
static int __dwc3_gadget_start(struct dwc3 *dwc);

static int dwc3_gadget_soft_disconnect(struct dwc3 *dwc)
{
	unsigned long flags;

	spin_lock_irqsave(&dwc->lock, flags);
	dwc->connected = false;

	/*
	 * In the Synopsys DesignWare Cores USB3 Databook Rev. 3.30a
	 * Section 4.1.8 Table 4-7, it states that for a device-initiated
	 * disconnect, the SW needs to ensure that it sends "a DEPENDXFER
	 * command for any active transfers" before clearing the RunStop
	 * bit.
	 */
	dwc3_stop_active_transfers(dwc);
	__dwc3_gadget_stop(dwc);
	spin_unlock_irqrestore(&dwc->lock, flags);

	/*
	 * Note: if the GEVNTCOUNT indicates events in the event buffer, the
	 * driver needs to acknowledge them before the controller can halt.
	 * Simply let the interrupt handler acknowledges and handle the
	 * remaining event generated by the controller while polling for
	 * DSTS.DEVCTLHLT.
	 */
	return dwc3_gadget_run_stop(dwc, false, false);
}

static int dwc3_gadget_pullup(struct usb_gadget *g, int is_on)
{
	struct dwc3		*dwc = gadget_to_dwc(g);
	int			ret;

	is_on = !!is_on;
	dwc->softconnect = is_on;

	/*
	 * Per databook, when we want to stop the gadget, if a control transfer
	 * is still in process, complete it and get the core into setup phase.
	 */
	if (!is_on && dwc->ep0state != EP0_SETUP_PHASE) {
		reinit_completion(&dwc->ep0_in_setup);

		ret = wait_for_completion_timeout(&dwc->ep0_in_setup,
				msecs_to_jiffies(DWC3_PULL_UP_TIMEOUT));
		if (ret == 0)
			dev_warn(dwc->dev, "timed out waiting for SETUP phase\n");
	}

	/*
	 * Avoid issuing a runtime resume if the device is already in the
	 * suspended state during gadget disconnect.  DWC3 gadget was already
	 * halted/stopped during runtime suspend.
	 */
	if (!is_on) {
		pm_runtime_barrier(dwc->dev);
		if (pm_runtime_suspended(dwc->dev))
			return 0;
	}

	/*
	 * Check the return value for successful resume, or error.  For a
	 * successful resume, the DWC3 runtime PM resume routine will handle
	 * the run stop sequence, so avoid duplicate operations here.
	 */
	ret = pm_runtime_get_sync(dwc->dev);
	if (!ret || ret < 0) {
		pm_runtime_put(dwc->dev);
		return 0;
	}

<<<<<<< HEAD
	/* Ensure that RPM resume has not already triggered run/stop set */
=======
>>>>>>> 7f2e600b
	if (dwc->pullups_connected == is_on) {
		pm_runtime_put(dwc->dev);
		return 0;
	}
<<<<<<< HEAD

	/*
	 * Synchronize and disable any further event handling while controller
	 * is being enabled/disabled.
	 */
	disable_irq(dwc->irq_gadget);

	spin_lock_irqsave(&dwc->lock, flags);
=======
>>>>>>> 7f2e600b

	if (!is_on) {
		ret = dwc3_gadget_soft_disconnect(dwc);
	} else {
		/*
		 * In the Synopsys DWC_usb31 1.90a programming guide section
		 * 4.1.9, it specifies that for a reconnect after a
		 * device-initiated disconnect requires a core soft reset
		 * (DCTL.CSftRst) before enabling the run/stop bit.
		 */
		dwc3_core_soft_reset(dwc);

		dwc3_event_buffers_setup(dwc);
		__dwc3_gadget_start(dwc);
		ret = dwc3_gadget_run_stop(dwc, true, false);
	}

	pm_runtime_put(dwc->dev);

	return ret;
}

static void dwc3_gadget_enable_irq(struct dwc3 *dwc)
{
	u32			reg;

	/* Enable all but Start and End of Frame IRQs */
	reg = (DWC3_DEVTEN_EVNTOVERFLOWEN |
			DWC3_DEVTEN_CMDCMPLTEN |
			DWC3_DEVTEN_ERRTICERREN |
			DWC3_DEVTEN_WKUPEVTEN |
			DWC3_DEVTEN_CONNECTDONEEN |
			DWC3_DEVTEN_USBRSTEN |
			DWC3_DEVTEN_DISCONNEVTEN);

	if (DWC3_VER_IS_PRIOR(DWC3, 250A))
		reg |= DWC3_DEVTEN_ULSTCNGEN;

	/* On 2.30a and above this bit enables U3/L2-L1 Suspend Events */
	if (!DWC3_VER_IS_PRIOR(DWC3, 230A))
		reg |= DWC3_DEVTEN_U3L2L1SUSPEN;

	dwc3_writel(dwc->regs, DWC3_DEVTEN, reg);
}

static void dwc3_gadget_disable_irq(struct dwc3 *dwc)
{
	/* mask all interrupts */
	dwc3_writel(dwc->regs, DWC3_DEVTEN, 0x00);
}

static irqreturn_t dwc3_interrupt(int irq, void *_dwc);
static irqreturn_t dwc3_thread_interrupt(int irq, void *_dwc);

/**
 * dwc3_gadget_setup_nump - calculate and initialize NUMP field of %DWC3_DCFG
 * @dwc: pointer to our context structure
 *
 * The following looks like complex but it's actually very simple. In order to
 * calculate the number of packets we can burst at once on OUT transfers, we're
 * gonna use RxFIFO size.
 *
 * To calculate RxFIFO size we need two numbers:
 * MDWIDTH = size, in bits, of the internal memory bus
 * RAM2_DEPTH = depth, in MDWIDTH, of internal RAM2 (where RxFIFO sits)
 *
 * Given these two numbers, the formula is simple:
 *
 * RxFIFO Size = (RAM2_DEPTH * MDWIDTH / 8) - 24 - 16;
 *
 * 24 bytes is for 3x SETUP packets
 * 16 bytes is a clock domain crossing tolerance
 *
 * Given RxFIFO Size, NUMP = RxFIFOSize / 1024;
 */
static void dwc3_gadget_setup_nump(struct dwc3 *dwc)
{
	u32 ram2_depth;
	u32 mdwidth;
	u32 nump;
	u32 reg;

	ram2_depth = DWC3_GHWPARAMS7_RAM2_DEPTH(dwc->hwparams.hwparams7);
	mdwidth = dwc3_mdwidth(dwc);

	nump = ((ram2_depth * mdwidth / 8) - 24 - 16) / 1024;
	nump = min_t(u32, nump, 16);

	/* update NumP */
	reg = dwc3_readl(dwc->regs, DWC3_DCFG);
	reg &= ~DWC3_DCFG_NUMP_MASK;
	reg |= nump << DWC3_DCFG_NUMP_SHIFT;
	dwc3_writel(dwc->regs, DWC3_DCFG, reg);
}

static int __dwc3_gadget_start(struct dwc3 *dwc)
{
	struct dwc3_ep		*dep;
	int			ret = 0;
	u32			reg;

	/*
	 * Use IMOD if enabled via dwc->imod_interval. Otherwise, if
	 * the core supports IMOD, disable it.
	 */
	if (dwc->imod_interval) {
		dwc3_writel(dwc->regs, DWC3_DEV_IMOD(0), dwc->imod_interval);
		dwc3_writel(dwc->regs, DWC3_GEVNTCOUNT(0), DWC3_GEVNTCOUNT_EHB);
	} else if (dwc3_has_imod(dwc)) {
		dwc3_writel(dwc->regs, DWC3_DEV_IMOD(0), 0);
	}

	/*
	 * We are telling dwc3 that we want to use DCFG.NUMP as ACK TP's NUMP
	 * field instead of letting dwc3 itself calculate that automatically.
	 *
	 * This way, we maximize the chances that we'll be able to get several
	 * bursts of data without going through any sort of endpoint throttling.
	 */
	reg = dwc3_readl(dwc->regs, DWC3_GRXTHRCFG);
	if (DWC3_IP_IS(DWC3))
		reg &= ~DWC3_GRXTHRCFG_PKTCNTSEL;
	else
		reg &= ~DWC31_GRXTHRCFG_PKTCNTSEL;

	dwc3_writel(dwc->regs, DWC3_GRXTHRCFG, reg);

	dwc3_gadget_setup_nump(dwc);

	/*
	 * Currently the controller handles single stream only. So, Ignore
	 * Packet Pending bit for stream selection and don't search for another
	 * stream if the host sends Data Packet with PP=0 (for OUT direction) or
	 * ACK with NumP=0 and PP=0 (for IN direction). This slightly improves
	 * the stream performance.
	 */
	reg = dwc3_readl(dwc->regs, DWC3_DCFG);
	reg |= DWC3_DCFG_IGNSTRMPP;
	dwc3_writel(dwc->regs, DWC3_DCFG, reg);

	/* Start with SuperSpeed Default */
	dwc3_gadget_ep0_desc.wMaxPacketSize = cpu_to_le16(512);

	dep = dwc->eps[0];
	ret = __dwc3_gadget_ep_enable(dep, DWC3_DEPCFG_ACTION_INIT);
	if (ret) {
		dev_err(dwc->dev, "failed to enable %s\n", dep->name);
		goto err0;
	}

	dep = dwc->eps[1];
	ret = __dwc3_gadget_ep_enable(dep, DWC3_DEPCFG_ACTION_INIT);
	if (ret) {
		dev_err(dwc->dev, "failed to enable %s\n", dep->name);
		goto err1;
	}

	/* begin to receive SETUP packets */
	dwc->ep0state = EP0_SETUP_PHASE;
	dwc->ep0_bounced = false;
	dwc->link_state = DWC3_LINK_STATE_SS_DIS;
	dwc->delayed_status = false;
	dwc3_ep0_out_start(dwc);

	dwc3_gadget_enable_irq(dwc);

	return 0;

err1:
	__dwc3_gadget_ep_disable(dwc->eps[0]);

err0:
	return ret;
}

static int dwc3_gadget_start(struct usb_gadget *g,
		struct usb_gadget_driver *driver)
{
	struct dwc3		*dwc = gadget_to_dwc(g);
	unsigned long		flags;
	int			ret;
	int			irq;

	irq = dwc->irq_gadget;
	ret = request_threaded_irq(irq, dwc3_interrupt, dwc3_thread_interrupt,
			IRQF_SHARED, "dwc3", dwc->ev_buf);
	if (ret) {
		dev_err(dwc->dev, "failed to request irq #%d --> %d\n",
				irq, ret);
		return ret;
	}

	spin_lock_irqsave(&dwc->lock, flags);
	dwc->gadget_driver	= driver;
	spin_unlock_irqrestore(&dwc->lock, flags);

	return 0;
}

static void __dwc3_gadget_stop(struct dwc3 *dwc)
{
	dwc3_gadget_disable_irq(dwc);
	__dwc3_gadget_ep_disable(dwc->eps[0]);
	__dwc3_gadget_ep_disable(dwc->eps[1]);
}

static int dwc3_gadget_stop(struct usb_gadget *g)
{
	struct dwc3		*dwc = gadget_to_dwc(g);
	unsigned long		flags;

	spin_lock_irqsave(&dwc->lock, flags);
	dwc->gadget_driver	= NULL;
	dwc->max_cfg_eps = 0;
	spin_unlock_irqrestore(&dwc->lock, flags);

	free_irq(dwc->irq_gadget, dwc->ev_buf);

	return 0;
}

static void dwc3_gadget_config_params(struct usb_gadget *g,
				      struct usb_dcd_config_params *params)
{
	struct dwc3		*dwc = gadget_to_dwc(g);

	params->besl_baseline = USB_DEFAULT_BESL_UNSPECIFIED;
	params->besl_deep = USB_DEFAULT_BESL_UNSPECIFIED;

	/* Recommended BESL */
	if (!dwc->dis_enblslpm_quirk) {
		/*
		 * If the recommended BESL baseline is 0 or if the BESL deep is
		 * less than 2, Microsoft's Windows 10 host usb stack will issue
		 * a usb reset immediately after it receives the extended BOS
		 * descriptor and the enumeration will fail. To maintain
		 * compatibility with the Windows' usb stack, let's set the
		 * recommended BESL baseline to 1 and clamp the BESL deep to be
		 * within 2 to 15.
		 */
		params->besl_baseline = 1;
		if (dwc->is_utmi_l1_suspend)
			params->besl_deep =
				clamp_t(u8, dwc->hird_threshold, 2, 15);
	}

	/* U1 Device exit Latency */
	if (dwc->dis_u1_entry_quirk)
		params->bU1devExitLat = 0;
	else
		params->bU1devExitLat = DWC3_DEFAULT_U1_DEV_EXIT_LAT;

	/* U2 Device exit Latency */
	if (dwc->dis_u2_entry_quirk)
		params->bU2DevExitLat = 0;
	else
		params->bU2DevExitLat =
				cpu_to_le16(DWC3_DEFAULT_U2_DEV_EXIT_LAT);
}

static void dwc3_gadget_set_speed(struct usb_gadget *g,
				  enum usb_device_speed speed)
{
	struct dwc3		*dwc = gadget_to_dwc(g);
	unsigned long		flags;

	spin_lock_irqsave(&dwc->lock, flags);
	dwc->gadget_max_speed = speed;
	spin_unlock_irqrestore(&dwc->lock, flags);
}

static void dwc3_gadget_set_ssp_rate(struct usb_gadget *g,
				     enum usb_ssp_rate rate)
{
	struct dwc3		*dwc = gadget_to_dwc(g);
	unsigned long		flags;

	spin_lock_irqsave(&dwc->lock, flags);
	dwc->gadget_max_speed = USB_SPEED_SUPER_PLUS;
	dwc->gadget_ssp_rate = rate;
	spin_unlock_irqrestore(&dwc->lock, flags);
}

static int dwc3_gadget_vbus_draw(struct usb_gadget *g, unsigned int mA)
{
	struct dwc3		*dwc = gadget_to_dwc(g);
	union power_supply_propval	val = {0};
	int				ret;

	if (dwc->usb2_phy)
		return usb_phy_set_power(dwc->usb2_phy, mA);

	if (!dwc->usb_psy)
		return -EOPNOTSUPP;

	val.intval = 1000 * mA;
	ret = power_supply_set_property(dwc->usb_psy, POWER_SUPPLY_PROP_INPUT_CURRENT_LIMIT, &val);

	return ret;
}

/**
 * dwc3_gadget_check_config - ensure dwc3 can support the USB configuration
 * @g: pointer to the USB gadget
 *
 * Used to record the maximum number of endpoints being used in a USB composite
 * device. (across all configurations)  This is to be used in the calculation
 * of the TXFIFO sizes when resizing internal memory for individual endpoints.
 * It will help ensured that the resizing logic reserves enough space for at
 * least one max packet.
 */
static int dwc3_gadget_check_config(struct usb_gadget *g)
{
	struct dwc3 *dwc = gadget_to_dwc(g);
	struct usb_ep *ep;
	int fifo_size = 0;
	int ram1_depth;
	int ep_num = 0;

	if (!dwc->do_fifo_resize)
		return 0;

	list_for_each_entry(ep, &g->ep_list, ep_list) {
		/* Only interested in the IN endpoints */
		if (ep->claimed && (ep->address & USB_DIR_IN))
			ep_num++;
	}

	if (ep_num <= dwc->max_cfg_eps)
		return 0;

	/* Update the max number of eps in the composition */
	dwc->max_cfg_eps = ep_num;

	fifo_size = dwc3_gadget_calc_tx_fifo_size(dwc, dwc->max_cfg_eps);
	/* Based on the equation, increment by one for every ep */
	fifo_size += dwc->max_cfg_eps;

	/* Check if we can fit a single fifo per endpoint */
	ram1_depth = DWC3_RAM1_DEPTH(dwc->hwparams.hwparams7);
	if (fifo_size > ram1_depth)
		return -ENOMEM;

	return 0;
}

static void dwc3_gadget_async_callbacks(struct usb_gadget *g, bool enable)
{
	struct dwc3		*dwc = gadget_to_dwc(g);
	unsigned long		flags;

	spin_lock_irqsave(&dwc->lock, flags);
	dwc->async_callbacks = enable;
	spin_unlock_irqrestore(&dwc->lock, flags);
}

static const struct usb_gadget_ops dwc3_gadget_ops = {
	.get_frame		= dwc3_gadget_get_frame,
	.wakeup			= dwc3_gadget_wakeup,
	.set_selfpowered	= dwc3_gadget_set_selfpowered,
	.pullup			= dwc3_gadget_pullup,
	.udc_start		= dwc3_gadget_start,
	.udc_stop		= dwc3_gadget_stop,
	.udc_set_speed		= dwc3_gadget_set_speed,
	.udc_set_ssp_rate	= dwc3_gadget_set_ssp_rate,
	.get_config_params	= dwc3_gadget_config_params,
	.vbus_draw		= dwc3_gadget_vbus_draw,
	.check_config		= dwc3_gadget_check_config,
	.udc_async_callbacks	= dwc3_gadget_async_callbacks,
};

/* -------------------------------------------------------------------------- */

static int dwc3_gadget_init_control_endpoint(struct dwc3_ep *dep)
{
	struct dwc3 *dwc = dep->dwc;

	usb_ep_set_maxpacket_limit(&dep->endpoint, 512);
	dep->endpoint.maxburst = 1;
	dep->endpoint.ops = &dwc3_gadget_ep0_ops;
	if (!dep->direction)
		dwc->gadget->ep0 = &dep->endpoint;

	dep->endpoint.caps.type_control = true;

	return 0;
}

static int dwc3_gadget_init_in_endpoint(struct dwc3_ep *dep)
{
	struct dwc3 *dwc = dep->dwc;
	u32 mdwidth;
	int size;

	mdwidth = dwc3_mdwidth(dwc);

	/* MDWIDTH is represented in bits, we need it in bytes */
	mdwidth /= 8;

	size = dwc3_readl(dwc->regs, DWC3_GTXFIFOSIZ(dep->number >> 1));
	if (DWC3_IP_IS(DWC3))
		size = DWC3_GTXFIFOSIZ_TXFDEP(size);
	else
		size = DWC31_GTXFIFOSIZ_TXFDEP(size);

	/* FIFO Depth is in MDWDITH bytes. Multiply */
	size *= mdwidth;

	/*
	 * To meet performance requirement, a minimum TxFIFO size of 3x
	 * MaxPacketSize is recommended for endpoints that support burst and a
	 * minimum TxFIFO size of 2x MaxPacketSize for endpoints that don't
	 * support burst. Use those numbers and we can calculate the max packet
	 * limit as below.
	 */
	if (dwc->maximum_speed >= USB_SPEED_SUPER)
		size /= 3;
	else
		size /= 2;

	usb_ep_set_maxpacket_limit(&dep->endpoint, size);

	dep->endpoint.max_streams = 16;
	dep->endpoint.ops = &dwc3_gadget_ep_ops;
	list_add_tail(&dep->endpoint.ep_list,
			&dwc->gadget->ep_list);
	dep->endpoint.caps.type_iso = true;
	dep->endpoint.caps.type_bulk = true;
	dep->endpoint.caps.type_int = true;

	return dwc3_alloc_trb_pool(dep);
}

static int dwc3_gadget_init_out_endpoint(struct dwc3_ep *dep)
{
	struct dwc3 *dwc = dep->dwc;
	u32 mdwidth;
	int size;

	mdwidth = dwc3_mdwidth(dwc);

	/* MDWIDTH is represented in bits, convert to bytes */
	mdwidth /= 8;

	/* All OUT endpoints share a single RxFIFO space */
	size = dwc3_readl(dwc->regs, DWC3_GRXFIFOSIZ(0));
	if (DWC3_IP_IS(DWC3))
		size = DWC3_GRXFIFOSIZ_RXFDEP(size);
	else
		size = DWC31_GRXFIFOSIZ_RXFDEP(size);

	/* FIFO depth is in MDWDITH bytes */
	size *= mdwidth;

	/*
	 * To meet performance requirement, a minimum recommended RxFIFO size
	 * is defined as follow:
	 * RxFIFO size >= (3 x MaxPacketSize) +
	 * (3 x 8 bytes setup packets size) + (16 bytes clock crossing margin)
	 *
	 * Then calculate the max packet limit as below.
	 */
	size -= (3 * 8) + 16;
	if (size < 0)
		size = 0;
	else
		size /= 3;

	usb_ep_set_maxpacket_limit(&dep->endpoint, size);
	dep->endpoint.max_streams = 16;
	dep->endpoint.ops = &dwc3_gadget_ep_ops;
	list_add_tail(&dep->endpoint.ep_list,
			&dwc->gadget->ep_list);
	dep->endpoint.caps.type_iso = true;
	dep->endpoint.caps.type_bulk = true;
	dep->endpoint.caps.type_int = true;

	return dwc3_alloc_trb_pool(dep);
}

static int dwc3_gadget_init_endpoint(struct dwc3 *dwc, u8 epnum)
{
	struct dwc3_ep			*dep;
	bool				direction = epnum & 1;
	int				ret;
	u8				num = epnum >> 1;

	dep = kzalloc(sizeof(*dep), GFP_KERNEL);
	if (!dep)
		return -ENOMEM;

	dep->dwc = dwc;
	dep->number = epnum;
	dep->direction = direction;
	dep->regs = dwc->regs + DWC3_DEP_BASE(epnum);
	dwc->eps[epnum] = dep;
	dep->combo_num = 0;
	dep->start_cmd_status = 0;

	snprintf(dep->name, sizeof(dep->name), "ep%u%s", num,
			direction ? "in" : "out");

	dep->endpoint.name = dep->name;

	if (!(dep->number > 1)) {
		dep->endpoint.desc = &dwc3_gadget_ep0_desc;
		dep->endpoint.comp_desc = NULL;
	}

	if (num == 0)
		ret = dwc3_gadget_init_control_endpoint(dep);
	else if (direction)
		ret = dwc3_gadget_init_in_endpoint(dep);
	else
		ret = dwc3_gadget_init_out_endpoint(dep);

	if (ret)
		return ret;

	dep->endpoint.caps.dir_in = direction;
	dep->endpoint.caps.dir_out = !direction;

	INIT_LIST_HEAD(&dep->pending_list);
	INIT_LIST_HEAD(&dep->started_list);
	INIT_LIST_HEAD(&dep->cancelled_list);

	dwc3_debugfs_create_endpoint_dir(dep);

	return 0;
}

static int dwc3_gadget_init_endpoints(struct dwc3 *dwc, u8 total)
{
	u8				epnum;

	INIT_LIST_HEAD(&dwc->gadget->ep_list);

	for (epnum = 0; epnum < total; epnum++) {
		int			ret;

		ret = dwc3_gadget_init_endpoint(dwc, epnum);
		if (ret)
			return ret;
	}

	return 0;
}

static void dwc3_gadget_free_endpoints(struct dwc3 *dwc)
{
	struct dwc3_ep			*dep;
	u8				epnum;

	for (epnum = 0; epnum < DWC3_ENDPOINTS_NUM; epnum++) {
		dep = dwc->eps[epnum];
		if (!dep)
			continue;
		/*
		 * Physical endpoints 0 and 1 are special; they form the
		 * bi-directional USB endpoint 0.
		 *
		 * For those two physical endpoints, we don't allocate a TRB
		 * pool nor do we add them the endpoints list. Due to that, we
		 * shouldn't do these two operations otherwise we would end up
		 * with all sorts of bugs when removing dwc3.ko.
		 */
		if (epnum != 0 && epnum != 1) {
			dwc3_free_trb_pool(dep);
			list_del(&dep->endpoint.ep_list);
		}

		debugfs_remove_recursive(debugfs_lookup(dep->name,
				debugfs_lookup(dev_name(dep->dwc->dev),
					       usb_debug_root)));
		kfree(dep);
	}
}

/* -------------------------------------------------------------------------- */

static int dwc3_gadget_ep_reclaim_completed_trb(struct dwc3_ep *dep,
		struct dwc3_request *req, struct dwc3_trb *trb,
		const struct dwc3_event_depevt *event, int status, int chain)
{
	unsigned int		count;

	dwc3_ep_inc_deq(dep);

	trace_dwc3_complete_trb(dep, trb);
	req->num_trbs--;

	/*
	 * If we're in the middle of series of chained TRBs and we
	 * receive a short transfer along the way, DWC3 will skip
	 * through all TRBs including the last TRB in the chain (the
	 * where CHN bit is zero. DWC3 will also avoid clearing HWO
	 * bit and SW has to do it manually.
	 *
	 * We're going to do that here to avoid problems of HW trying
	 * to use bogus TRBs for transfers.
	 */
	if (chain && (trb->ctrl & DWC3_TRB_CTRL_HWO))
		trb->ctrl &= ~DWC3_TRB_CTRL_HWO;

	/*
	 * For isochronous transfers, the first TRB in a service interval must
	 * have the Isoc-First type. Track and report its interval frame number.
	 */
	if (usb_endpoint_xfer_isoc(dep->endpoint.desc) &&
	    (trb->ctrl & DWC3_TRBCTL_ISOCHRONOUS_FIRST)) {
		unsigned int frame_number;

		frame_number = DWC3_TRB_CTRL_GET_SID_SOFN(trb->ctrl);
		frame_number &= ~(dep->interval - 1);
		req->request.frame_number = frame_number;
	}

	/*
	 * We use bounce buffer for requests that needs extra TRB or OUT ZLP. If
	 * this TRB points to the bounce buffer address, it's a MPS alignment
	 * TRB. Don't add it to req->remaining calculation.
	 */
	if (trb->bpl == lower_32_bits(dep->dwc->bounce_addr) &&
	    trb->bph == upper_32_bits(dep->dwc->bounce_addr)) {
		trb->ctrl &= ~DWC3_TRB_CTRL_HWO;
		return 1;
	}

	count = trb->size & DWC3_TRB_SIZE_MASK;
	req->remaining += count;

	if ((trb->ctrl & DWC3_TRB_CTRL_HWO) && status != -ESHUTDOWN)
		return 1;

	if (event->status & DEPEVT_STATUS_SHORT && !chain)
		return 1;

	if ((trb->ctrl & DWC3_TRB_CTRL_ISP_IMI) &&
	    DWC3_TRB_SIZE_TRBSTS(trb->size) == DWC3_TRBSTS_MISSED_ISOC)
		return 1;

	if ((trb->ctrl & DWC3_TRB_CTRL_IOC) ||
	    (trb->ctrl & DWC3_TRB_CTRL_LST))
		return 1;

	return 0;
}

static int dwc3_gadget_ep_reclaim_trb_sg(struct dwc3_ep *dep,
		struct dwc3_request *req, const struct dwc3_event_depevt *event,
		int status)
{
	struct dwc3_trb *trb = &dep->trb_pool[dep->trb_dequeue];
	struct scatterlist *sg = req->sg;
	struct scatterlist *s;
	unsigned int num_queued = req->num_queued_sgs;
	unsigned int i;
	int ret = 0;

	for_each_sg(sg, s, num_queued, i) {
		trb = &dep->trb_pool[dep->trb_dequeue];

		req->sg = sg_next(s);
		req->num_queued_sgs--;

		ret = dwc3_gadget_ep_reclaim_completed_trb(dep, req,
				trb, event, status, true);
		if (ret)
			break;
	}

	return ret;
}

static int dwc3_gadget_ep_reclaim_trb_linear(struct dwc3_ep *dep,
		struct dwc3_request *req, const struct dwc3_event_depevt *event,
		int status)
{
	struct dwc3_trb *trb = &dep->trb_pool[dep->trb_dequeue];

	return dwc3_gadget_ep_reclaim_completed_trb(dep, req, trb,
			event, status, false);
}

static bool dwc3_gadget_ep_request_completed(struct dwc3_request *req)
{
	return req->num_pending_sgs == 0 && req->num_queued_sgs == 0;
}

static int dwc3_gadget_ep_cleanup_completed_request(struct dwc3_ep *dep,
		const struct dwc3_event_depevt *event,
		struct dwc3_request *req, int status)
{
	int request_status;
	int ret;

	if (req->request.num_mapped_sgs)
		ret = dwc3_gadget_ep_reclaim_trb_sg(dep, req, event,
				status);
	else
		ret = dwc3_gadget_ep_reclaim_trb_linear(dep, req, event,
				status);

	req->request.actual = req->request.length - req->remaining;

	if (!dwc3_gadget_ep_request_completed(req))
		goto out;

	if (req->needs_extra_trb) {
		ret = dwc3_gadget_ep_reclaim_trb_linear(dep, req, event,
				status);
		req->needs_extra_trb = false;
	}

	/*
	 * The event status only reflects the status of the TRB with IOC set.
	 * For the requests that don't set interrupt on completion, the driver
	 * needs to check and return the status of the completed TRBs associated
	 * with the request. Use the status of the last TRB of the request.
	 */
	if (req->request.no_interrupt) {
		struct dwc3_trb *trb;

		trb = dwc3_ep_prev_trb(dep, dep->trb_dequeue);
		switch (DWC3_TRB_SIZE_TRBSTS(trb->size)) {
		case DWC3_TRBSTS_MISSED_ISOC:
			/* Isoc endpoint only */
			request_status = -EXDEV;
			break;
		case DWC3_TRB_STS_XFER_IN_PROG:
			/* Applicable when End Transfer with ForceRM=0 */
		case DWC3_TRBSTS_SETUP_PENDING:
			/* Control endpoint only */
		case DWC3_TRBSTS_OK:
		default:
			request_status = 0;
			break;
		}
	} else {
		request_status = status;
	}

	dwc3_gadget_giveback(dep, req, request_status);

out:
	return ret;
}

static void dwc3_gadget_ep_cleanup_completed_requests(struct dwc3_ep *dep,
		const struct dwc3_event_depevt *event, int status)
{
	struct dwc3_request	*req;

	while (!list_empty(&dep->started_list)) {
		int ret;

		req = next_request(&dep->started_list);
		ret = dwc3_gadget_ep_cleanup_completed_request(dep, event,
				req, status);
		if (ret)
			break;
		/*
		 * The endpoint is disabled, let the dwc3_remove_requests()
		 * handle the cleanup.
		 */
		if (!dep->endpoint.desc)
			break;
	}
}

static bool dwc3_gadget_ep_should_continue(struct dwc3_ep *dep)
{
	struct dwc3_request	*req;
	struct dwc3		*dwc = dep->dwc;

	if (!dep->endpoint.desc || !dwc->pullups_connected ||
	    !dwc->connected)
		return false;

	if (!list_empty(&dep->pending_list))
		return true;

	/*
	 * We only need to check the first entry of the started list. We can
	 * assume the completed requests are removed from the started list.
	 */
	req = next_request(&dep->started_list);
	if (!req)
		return false;

	return !dwc3_gadget_ep_request_completed(req);
}

static void dwc3_gadget_endpoint_frame_from_event(struct dwc3_ep *dep,
		const struct dwc3_event_depevt *event)
{
	dep->frame_number = event->parameters;
}

static bool dwc3_gadget_endpoint_trbs_complete(struct dwc3_ep *dep,
		const struct dwc3_event_depevt *event, int status)
{
	struct dwc3		*dwc = dep->dwc;
	bool			no_started_trb = true;

	dwc3_gadget_ep_cleanup_completed_requests(dep, event, status);

	if (dep->flags & DWC3_EP_END_TRANSFER_PENDING)
		goto out;

	if (!dep->endpoint.desc)
		return no_started_trb;

	if (usb_endpoint_xfer_isoc(dep->endpoint.desc) &&
		list_empty(&dep->started_list) &&
		(list_empty(&dep->pending_list) || status == -EXDEV))
		dwc3_stop_active_transfer(dep, true, true);
	else if (dwc3_gadget_ep_should_continue(dep))
		if (__dwc3_gadget_kick_transfer(dep) == 0)
			no_started_trb = false;

out:
	/*
	 * WORKAROUND: This is the 2nd half of U1/U2 -> U0 workaround.
	 * See dwc3_gadget_linksts_change_interrupt() for 1st half.
	 */
	if (DWC3_VER_IS_PRIOR(DWC3, 183A)) {
		u32		reg;
		int		i;

		for (i = 0; i < DWC3_ENDPOINTS_NUM; i++) {
			dep = dwc->eps[i];

			if (!(dep->flags & DWC3_EP_ENABLED))
				continue;

			if (!list_empty(&dep->started_list))
				return no_started_trb;
		}

		reg = dwc3_readl(dwc->regs, DWC3_DCTL);
		reg |= dwc->u1u2;
		dwc3_writel(dwc->regs, DWC3_DCTL, reg);

		dwc->u1u2 = 0;
	}

	return no_started_trb;
}

static void dwc3_gadget_endpoint_transfer_in_progress(struct dwc3_ep *dep,
		const struct dwc3_event_depevt *event)
{
	int status = 0;

	if (!dep->endpoint.desc)
		return;

	if (usb_endpoint_xfer_isoc(dep->endpoint.desc))
		dwc3_gadget_endpoint_frame_from_event(dep, event);

	if (event->status & DEPEVT_STATUS_BUSERR)
		status = -ECONNRESET;

	if (event->status & DEPEVT_STATUS_MISSED_ISOC)
		status = -EXDEV;

	dwc3_gadget_endpoint_trbs_complete(dep, event, status);
}

static void dwc3_gadget_endpoint_transfer_complete(struct dwc3_ep *dep,
		const struct dwc3_event_depevt *event)
{
	int status = 0;

	dep->flags &= ~DWC3_EP_TRANSFER_STARTED;

	if (event->status & DEPEVT_STATUS_BUSERR)
		status = -ECONNRESET;

	if (dwc3_gadget_endpoint_trbs_complete(dep, event, status))
		dep->flags &= ~DWC3_EP_WAIT_TRANSFER_COMPLETE;
}

static void dwc3_gadget_endpoint_transfer_not_ready(struct dwc3_ep *dep,
		const struct dwc3_event_depevt *event)
{
	dwc3_gadget_endpoint_frame_from_event(dep, event);

	/*
	 * The XferNotReady event is generated only once before the endpoint
	 * starts. It will be generated again when END_TRANSFER command is
	 * issued. For some controller versions, the XferNotReady event may be
	 * generated while the END_TRANSFER command is still in process. Ignore
	 * it and wait for the next XferNotReady event after the command is
	 * completed.
	 */
	if (dep->flags & DWC3_EP_END_TRANSFER_PENDING)
		return;

	(void) __dwc3_gadget_start_isoc(dep);
}

static void dwc3_gadget_endpoint_command_complete(struct dwc3_ep *dep,
		const struct dwc3_event_depevt *event)
{
	u8 cmd = DEPEVT_PARAMETER_CMD(event->parameters);

	if (cmd != DWC3_DEPCMD_ENDTRANSFER)
		return;

	/*
	 * The END_TRANSFER command will cause the controller to generate a
	 * NoStream Event, and it's not due to the host DP NoStream rejection.
	 * Ignore the next NoStream event.
	 */
	if (dep->stream_capable)
		dep->flags |= DWC3_EP_IGNORE_NEXT_NOSTREAM;

	dep->flags &= ~DWC3_EP_END_TRANSFER_PENDING;
	dep->flags &= ~DWC3_EP_TRANSFER_STARTED;
	dwc3_gadget_ep_cleanup_cancelled_requests(dep);

	if (dep->flags & DWC3_EP_PENDING_CLEAR_STALL) {
		struct dwc3 *dwc = dep->dwc;

		dep->flags &= ~DWC3_EP_PENDING_CLEAR_STALL;
		if (dwc3_send_clear_stall_ep_cmd(dep)) {
			struct usb_ep *ep0 = &dwc->eps[0]->endpoint;

			dev_err(dwc->dev, "failed to clear STALL on %s\n", dep->name);
			if (dwc->delayed_status)
				__dwc3_gadget_ep0_set_halt(ep0, 1);
			return;
		}

		dep->flags &= ~(DWC3_EP_STALL | DWC3_EP_WEDGE);
		if (dwc->delayed_status)
			dwc3_ep0_send_delayed_status(dwc);
	}

	if ((dep->flags & DWC3_EP_DELAY_START) &&
	    !usb_endpoint_xfer_isoc(dep->endpoint.desc))
		__dwc3_gadget_kick_transfer(dep);

	dep->flags &= ~DWC3_EP_DELAY_START;
}

static void dwc3_gadget_endpoint_stream_event(struct dwc3_ep *dep,
		const struct dwc3_event_depevt *event)
{
	struct dwc3 *dwc = dep->dwc;

	if (event->status == DEPEVT_STREAMEVT_FOUND) {
		dep->flags |= DWC3_EP_FIRST_STREAM_PRIMED;
		goto out;
	}

	/* Note: NoStream rejection event param value is 0 and not 0xFFFF */
	switch (event->parameters) {
	case DEPEVT_STREAM_PRIME:
		/*
		 * If the host can properly transition the endpoint state from
		 * idle to prime after a NoStream rejection, there's no need to
		 * force restarting the endpoint to reinitiate the stream. To
		 * simplify the check, assume the host follows the USB spec if
		 * it primed the endpoint more than once.
		 */
		if (dep->flags & DWC3_EP_FORCE_RESTART_STREAM) {
			if (dep->flags & DWC3_EP_FIRST_STREAM_PRIMED)
				dep->flags &= ~DWC3_EP_FORCE_RESTART_STREAM;
			else
				dep->flags |= DWC3_EP_FIRST_STREAM_PRIMED;
		}

		break;
	case DEPEVT_STREAM_NOSTREAM:
		if ((dep->flags & DWC3_EP_IGNORE_NEXT_NOSTREAM) ||
		    !(dep->flags & DWC3_EP_FORCE_RESTART_STREAM) ||
		    !(dep->flags & DWC3_EP_WAIT_TRANSFER_COMPLETE))
			break;

		/*
		 * If the host rejects a stream due to no active stream, by the
		 * USB and xHCI spec, the endpoint will be put back to idle
		 * state. When the host is ready (buffer added/updated), it will
		 * prime the endpoint to inform the usb device controller. This
		 * triggers the device controller to issue ERDY to restart the
		 * stream. However, some hosts don't follow this and keep the
		 * endpoint in the idle state. No prime will come despite host
		 * streams are updated, and the device controller will not be
		 * triggered to generate ERDY to move the next stream data. To
		 * workaround this and maintain compatibility with various
		 * hosts, force to reinitate the stream until the host is ready
		 * instead of waiting for the host to prime the endpoint.
		 */
		if (DWC3_VER_IS_WITHIN(DWC32, 100A, ANY)) {
			unsigned int cmd = DWC3_DGCMD_SET_ENDPOINT_PRIME;

			dwc3_send_gadget_generic_command(dwc, cmd, dep->number);
		} else {
			dep->flags |= DWC3_EP_DELAY_START;
			dwc3_stop_active_transfer(dep, true, true);
			return;
		}
		break;
	}

out:
	dep->flags &= ~DWC3_EP_IGNORE_NEXT_NOSTREAM;
}

static void dwc3_endpoint_interrupt(struct dwc3 *dwc,
		const struct dwc3_event_depevt *event)
{
	struct dwc3_ep		*dep;
	u8			epnum = event->endpoint_number;

	dep = dwc->eps[epnum];

	if (!(dep->flags & DWC3_EP_ENABLED)) {
		if (!(dep->flags & DWC3_EP_TRANSFER_STARTED))
			return;

		/* Handle only EPCMDCMPLT when EP disabled */
		if (event->endpoint_event != DWC3_DEPEVT_EPCMDCMPLT)
			return;
	}

	if (epnum == 0 || epnum == 1) {
		dwc3_ep0_interrupt(dwc, event);
		return;
	}

	switch (event->endpoint_event) {
	case DWC3_DEPEVT_XFERINPROGRESS:
		dwc3_gadget_endpoint_transfer_in_progress(dep, event);
		break;
	case DWC3_DEPEVT_XFERNOTREADY:
		dwc3_gadget_endpoint_transfer_not_ready(dep, event);
		break;
	case DWC3_DEPEVT_EPCMDCMPLT:
		dwc3_gadget_endpoint_command_complete(dep, event);
		break;
	case DWC3_DEPEVT_XFERCOMPLETE:
		dwc3_gadget_endpoint_transfer_complete(dep, event);
		break;
	case DWC3_DEPEVT_STREAMEVT:
		dwc3_gadget_endpoint_stream_event(dep, event);
		break;
	case DWC3_DEPEVT_RXTXFIFOEVT:
		break;
	}
}

static void dwc3_disconnect_gadget(struct dwc3 *dwc)
{
	if (dwc->async_callbacks && dwc->gadget_driver->disconnect) {
		spin_unlock(&dwc->lock);
		dwc->gadget_driver->disconnect(dwc->gadget);
		spin_lock(&dwc->lock);
	}
}

static void dwc3_suspend_gadget(struct dwc3 *dwc)
{
	if (dwc->async_callbacks && dwc->gadget_driver->suspend) {
		spin_unlock(&dwc->lock);
		dwc->gadget_driver->suspend(dwc->gadget);
		spin_lock(&dwc->lock);
	}
}

static void dwc3_resume_gadget(struct dwc3 *dwc)
{
	if (dwc->async_callbacks && dwc->gadget_driver->resume) {
		spin_unlock(&dwc->lock);
		dwc->gadget_driver->resume(dwc->gadget);
		spin_lock(&dwc->lock);
	}
}

static void dwc3_reset_gadget(struct dwc3 *dwc)
{
	if (!dwc->gadget_driver)
		return;

	if (dwc->async_callbacks && dwc->gadget->speed != USB_SPEED_UNKNOWN) {
		spin_unlock(&dwc->lock);
		usb_gadget_udc_reset(dwc->gadget, dwc->gadget_driver);
		spin_lock(&dwc->lock);
	}
}

void dwc3_stop_active_transfer(struct dwc3_ep *dep, bool force,
	bool interrupt)
{
	struct dwc3_gadget_ep_cmd_params params;
	u32 cmd;
	int ret;

	if (!(dep->flags & DWC3_EP_TRANSFER_STARTED) ||
	    (dep->flags & DWC3_EP_DELAY_STOP) ||
	    (dep->flags & DWC3_EP_END_TRANSFER_PENDING))
		return;

	/*
	 * NOTICE: We are violating what the Databook says about the
	 * EndTransfer command. Ideally we would _always_ wait for the
	 * EndTransfer Command Completion IRQ, but that's causing too
	 * much trouble synchronizing between us and gadget driver.
	 *
	 * We have discussed this with the IP Provider and it was
	 * suggested to giveback all requests here.
	 *
	 * Note also that a similar handling was tested by Synopsys
	 * (thanks a lot Paul) and nothing bad has come out of it.
	 * In short, what we're doing is issuing EndTransfer with
	 * CMDIOC bit set and delay kicking transfer until the
	 * EndTransfer command had completed.
	 *
	 * As of IP version 3.10a of the DWC_usb3 IP, the controller
	 * supports a mode to work around the above limitation. The
	 * software can poll the CMDACT bit in the DEPCMD register
	 * after issuing a EndTransfer command. This mode is enabled
	 * by writing GUCTL2[14]. This polling is already done in the
	 * dwc3_send_gadget_ep_cmd() function so if the mode is
	 * enabled, the EndTransfer command will have completed upon
	 * returning from this function.
	 *
	 * This mode is NOT available on the DWC_usb31 IP.
	 */

	cmd = DWC3_DEPCMD_ENDTRANSFER;
	cmd |= force ? DWC3_DEPCMD_HIPRI_FORCERM : 0;
	cmd |= interrupt ? DWC3_DEPCMD_CMDIOC : 0;
	cmd |= DWC3_DEPCMD_PARAM(dep->resource_index);
	memset(&params, 0, sizeof(params));
	ret = dwc3_send_gadget_ep_cmd(dep, cmd, &params);
	WARN_ON_ONCE(ret);
	dep->resource_index = 0;

	if (!interrupt)
		dep->flags &= ~DWC3_EP_TRANSFER_STARTED;
	else
		dep->flags |= DWC3_EP_END_TRANSFER_PENDING;
}

static void dwc3_clear_stall_all_ep(struct dwc3 *dwc)
{
	u32 epnum;

	for (epnum = 1; epnum < DWC3_ENDPOINTS_NUM; epnum++) {
		struct dwc3_ep *dep;
		int ret;

		dep = dwc->eps[epnum];
		if (!dep)
			continue;

		if (!(dep->flags & DWC3_EP_STALL))
			continue;

		dep->flags &= ~DWC3_EP_STALL;

		ret = dwc3_send_clear_stall_ep_cmd(dep);
		WARN_ON_ONCE(ret);
	}
}

static void dwc3_gadget_disconnect_interrupt(struct dwc3 *dwc)
{
	int			reg;

	dwc3_gadget_set_link_state(dwc, DWC3_LINK_STATE_RX_DET);

	reg = dwc3_readl(dwc->regs, DWC3_DCTL);
	reg &= ~DWC3_DCTL_INITU1ENA;
	reg &= ~DWC3_DCTL_INITU2ENA;
	dwc3_gadget_dctl_write_safe(dwc, reg);

	dwc->connected = false;

	dwc3_disconnect_gadget(dwc);

	dwc->gadget->speed = USB_SPEED_UNKNOWN;
	dwc->setup_packet_pending = false;
	usb_gadget_set_state(dwc->gadget, USB_STATE_NOTATTACHED);

	if (dwc->ep0state != EP0_SETUP_PHASE) {
		unsigned int    dir;

		dir = !!dwc->ep0_expect_in;
		if (dwc->ep0state == EP0_DATA_PHASE)
			dwc3_ep0_end_control_data(dwc, dwc->eps[dir]);
		else
			dwc3_ep0_end_control_data(dwc, dwc->eps[!dir]);
		dwc3_ep0_stall_and_restart(dwc);
	}
}

static void dwc3_gadget_reset_interrupt(struct dwc3 *dwc)
{
	u32			reg;

	/*
	 * Ideally, dwc3_reset_gadget() would trigger the function
	 * drivers to stop any active transfers through ep disable.
	 * However, for functions which defer ep disable, such as mass
	 * storage, we will need to rely on the call to stop active
	 * transfers here, and avoid allowing of request queuing.
	 */
	dwc->connected = false;

	/*
	 * WORKAROUND: DWC3 revisions <1.88a have an issue which
	 * would cause a missing Disconnect Event if there's a
	 * pending Setup Packet in the FIFO.
	 *
	 * There's no suggested workaround on the official Bug
	 * report, which states that "unless the driver/application
	 * is doing any special handling of a disconnect event,
	 * there is no functional issue".
	 *
	 * Unfortunately, it turns out that we _do_ some special
	 * handling of a disconnect event, namely complete all
	 * pending transfers, notify gadget driver of the
	 * disconnection, and so on.
	 *
	 * Our suggested workaround is to follow the Disconnect
	 * Event steps here, instead, based on a setup_packet_pending
	 * flag. Such flag gets set whenever we have a SETUP_PENDING
	 * status for EP0 TRBs and gets cleared on XferComplete for the
	 * same endpoint.
	 *
	 * Refers to:
	 *
	 * STAR#9000466709: RTL: Device : Disconnect event not
	 * generated if setup packet pending in FIFO
	 */
	if (DWC3_VER_IS_PRIOR(DWC3, 188A)) {
		if (dwc->setup_packet_pending)
			dwc3_gadget_disconnect_interrupt(dwc);
	}

	dwc3_reset_gadget(dwc);

	/*
	 * From SNPS databook section 8.1.2, the EP0 should be in setup
	 * phase. So ensure that EP0 is in setup phase by issuing a stall
	 * and restart if EP0 is not in setup phase.
	 */
	if (dwc->ep0state != EP0_SETUP_PHASE) {
		unsigned int	dir;

		dir = !!dwc->ep0_expect_in;
		if (dwc->ep0state == EP0_DATA_PHASE)
			dwc3_ep0_end_control_data(dwc, dwc->eps[dir]);
		else
			dwc3_ep0_end_control_data(dwc, dwc->eps[!dir]);

		dwc->eps[0]->trb_enqueue = 0;
		dwc->eps[1]->trb_enqueue = 0;

		dwc3_ep0_stall_and_restart(dwc);
	}

	/*
	 * In the Synopsis DesignWare Cores USB3 Databook Rev. 3.30a
	 * Section 4.1.2 Table 4-2, it states that during a USB reset, the SW
	 * needs to ensure that it sends "a DEPENDXFER command for any active
	 * transfers."
	 */
	dwc3_stop_active_transfers(dwc);
	dwc->connected = true;

	reg = dwc3_readl(dwc->regs, DWC3_DCTL);
	reg &= ~DWC3_DCTL_TSTCTRL_MASK;
	dwc3_gadget_dctl_write_safe(dwc, reg);
	dwc->test_mode = false;
	dwc3_clear_stall_all_ep(dwc);

	/* Reset device address to zero */
	reg = dwc3_readl(dwc->regs, DWC3_DCFG);
	reg &= ~(DWC3_DCFG_DEVADDR_MASK);
	dwc3_writel(dwc->regs, DWC3_DCFG, reg);
}

static void dwc3_gadget_conndone_interrupt(struct dwc3 *dwc)
{
	struct dwc3_ep		*dep;
	int			ret;
	u32			reg;
	u8			lanes = 1;
	u8			speed;

	reg = dwc3_readl(dwc->regs, DWC3_DSTS);
	speed = reg & DWC3_DSTS_CONNECTSPD;
	dwc->speed = speed;

	if (DWC3_IP_IS(DWC32))
		lanes = DWC3_DSTS_CONNLANES(reg) + 1;

	dwc->gadget->ssp_rate = USB_SSP_GEN_UNKNOWN;

	/*
	 * RAMClkSel is reset to 0 after USB reset, so it must be reprogrammed
	 * each time on Connect Done.
	 *
	 * Currently we always use the reset value. If any platform
	 * wants to set this to a different value, we need to add a
	 * setting and update GCTL.RAMCLKSEL here.
	 */

	switch (speed) {
	case DWC3_DSTS_SUPERSPEED_PLUS:
		dwc3_gadget_ep0_desc.wMaxPacketSize = cpu_to_le16(512);
		dwc->gadget->ep0->maxpacket = 512;
		dwc->gadget->speed = USB_SPEED_SUPER_PLUS;

		if (lanes > 1)
			dwc->gadget->ssp_rate = USB_SSP_GEN_2x2;
		else
			dwc->gadget->ssp_rate = USB_SSP_GEN_2x1;
		break;
	case DWC3_DSTS_SUPERSPEED:
		/*
		 * WORKAROUND: DWC3 revisions <1.90a have an issue which
		 * would cause a missing USB3 Reset event.
		 *
		 * In such situations, we should force a USB3 Reset
		 * event by calling our dwc3_gadget_reset_interrupt()
		 * routine.
		 *
		 * Refers to:
		 *
		 * STAR#9000483510: RTL: SS : USB3 reset event may
		 * not be generated always when the link enters poll
		 */
		if (DWC3_VER_IS_PRIOR(DWC3, 190A))
			dwc3_gadget_reset_interrupt(dwc);

		dwc3_gadget_ep0_desc.wMaxPacketSize = cpu_to_le16(512);
		dwc->gadget->ep0->maxpacket = 512;
		dwc->gadget->speed = USB_SPEED_SUPER;

		if (lanes > 1) {
			dwc->gadget->speed = USB_SPEED_SUPER_PLUS;
			dwc->gadget->ssp_rate = USB_SSP_GEN_1x2;
		}
		break;
	case DWC3_DSTS_HIGHSPEED:
		dwc3_gadget_ep0_desc.wMaxPacketSize = cpu_to_le16(64);
		dwc->gadget->ep0->maxpacket = 64;
		dwc->gadget->speed = USB_SPEED_HIGH;
		break;
	case DWC3_DSTS_FULLSPEED:
		dwc3_gadget_ep0_desc.wMaxPacketSize = cpu_to_le16(64);
		dwc->gadget->ep0->maxpacket = 64;
		dwc->gadget->speed = USB_SPEED_FULL;
		break;
	}

	dwc->eps[1]->endpoint.maxpacket = dwc->gadget->ep0->maxpacket;

	/* Enable USB2 LPM Capability */

	if (!DWC3_VER_IS_WITHIN(DWC3, ANY, 194A) &&
	    !dwc->usb2_gadget_lpm_disable &&
	    (speed != DWC3_DSTS_SUPERSPEED) &&
	    (speed != DWC3_DSTS_SUPERSPEED_PLUS)) {
		reg = dwc3_readl(dwc->regs, DWC3_DCFG);
		reg |= DWC3_DCFG_LPM_CAP;
		dwc3_writel(dwc->regs, DWC3_DCFG, reg);

		reg = dwc3_readl(dwc->regs, DWC3_DCTL);
		reg &= ~(DWC3_DCTL_HIRD_THRES_MASK | DWC3_DCTL_L1_HIBER_EN);

		reg |= DWC3_DCTL_HIRD_THRES(dwc->hird_threshold |
					    (dwc->is_utmi_l1_suspend << 4));

		/*
		 * When dwc3 revisions >= 2.40a, LPM Erratum is enabled and
		 * DCFG.LPMCap is set, core responses with an ACK and the
		 * BESL value in the LPM token is less than or equal to LPM
		 * NYET threshold.
		 */
		WARN_ONCE(DWC3_VER_IS_PRIOR(DWC3, 240A) && dwc->has_lpm_erratum,
				"LPM Erratum not available on dwc3 revisions < 2.40a\n");

		if (dwc->has_lpm_erratum && !DWC3_VER_IS_PRIOR(DWC3, 240A))
			reg |= DWC3_DCTL_NYET_THRES(dwc->lpm_nyet_threshold);

		dwc3_gadget_dctl_write_safe(dwc, reg);
	} else {
		if (dwc->usb2_gadget_lpm_disable) {
			reg = dwc3_readl(dwc->regs, DWC3_DCFG);
			reg &= ~DWC3_DCFG_LPM_CAP;
			dwc3_writel(dwc->regs, DWC3_DCFG, reg);
		}

		reg = dwc3_readl(dwc->regs, DWC3_DCTL);
		reg &= ~DWC3_DCTL_HIRD_THRES_MASK;
		dwc3_gadget_dctl_write_safe(dwc, reg);
	}

	dep = dwc->eps[0];
	ret = __dwc3_gadget_ep_enable(dep, DWC3_DEPCFG_ACTION_MODIFY);
	if (ret) {
		dev_err(dwc->dev, "failed to enable %s\n", dep->name);
		return;
	}

	dep = dwc->eps[1];
	ret = __dwc3_gadget_ep_enable(dep, DWC3_DEPCFG_ACTION_MODIFY);
	if (ret) {
		dev_err(dwc->dev, "failed to enable %s\n", dep->name);
		return;
	}

	/*
	 * Configure PHY via GUSB3PIPECTLn if required.
	 *
	 * Update GTXFIFOSIZn
	 *
	 * In both cases reset values should be sufficient.
	 */
}

static void dwc3_gadget_wakeup_interrupt(struct dwc3 *dwc)
{
	/*
	 * TODO take core out of low power mode when that's
	 * implemented.
	 */

	if (dwc->async_callbacks && dwc->gadget_driver->resume) {
		spin_unlock(&dwc->lock);
		dwc->gadget_driver->resume(dwc->gadget);
		spin_lock(&dwc->lock);
	}
}

static void dwc3_gadget_linksts_change_interrupt(struct dwc3 *dwc,
		unsigned int evtinfo)
{
	enum dwc3_link_state	next = evtinfo & DWC3_LINK_STATE_MASK;
	unsigned int		pwropt;

	/*
	 * WORKAROUND: DWC3 < 2.50a have an issue when configured without
	 * Hibernation mode enabled which would show up when device detects
	 * host-initiated U3 exit.
	 *
	 * In that case, device will generate a Link State Change Interrupt
	 * from U3 to RESUME which is only necessary if Hibernation is
	 * configured in.
	 *
	 * There are no functional changes due to such spurious event and we
	 * just need to ignore it.
	 *
	 * Refers to:
	 *
	 * STAR#9000570034 RTL: SS Resume event generated in non-Hibernation
	 * operational mode
	 */
	pwropt = DWC3_GHWPARAMS1_EN_PWROPT(dwc->hwparams.hwparams1);
	if (DWC3_VER_IS_PRIOR(DWC3, 250A) &&
			(pwropt != DWC3_GHWPARAMS1_EN_PWROPT_HIB)) {
		if ((dwc->link_state == DWC3_LINK_STATE_U3) &&
				(next == DWC3_LINK_STATE_RESUME)) {
			return;
		}
	}

	/*
	 * WORKAROUND: DWC3 Revisions <1.83a have an issue which, depending
	 * on the link partner, the USB session might do multiple entry/exit
	 * of low power states before a transfer takes place.
	 *
	 * Due to this problem, we might experience lower throughput. The
	 * suggested workaround is to disable DCTL[12:9] bits if we're
	 * transitioning from U1/U2 to U0 and enable those bits again
	 * after a transfer completes and there are no pending transfers
	 * on any of the enabled endpoints.
	 *
	 * This is the first half of that workaround.
	 *
	 * Refers to:
	 *
	 * STAR#9000446952: RTL: Device SS : if U1/U2 ->U0 takes >128us
	 * core send LGO_Ux entering U0
	 */
	if (DWC3_VER_IS_PRIOR(DWC3, 183A)) {
		if (next == DWC3_LINK_STATE_U0) {
			u32	u1u2;
			u32	reg;

			switch (dwc->link_state) {
			case DWC3_LINK_STATE_U1:
			case DWC3_LINK_STATE_U2:
				reg = dwc3_readl(dwc->regs, DWC3_DCTL);
				u1u2 = reg & (DWC3_DCTL_INITU2ENA
						| DWC3_DCTL_ACCEPTU2ENA
						| DWC3_DCTL_INITU1ENA
						| DWC3_DCTL_ACCEPTU1ENA);

				if (!dwc->u1u2)
					dwc->u1u2 = reg & u1u2;

				reg &= ~u1u2;

				dwc3_gadget_dctl_write_safe(dwc, reg);
				break;
			default:
				/* do nothing */
				break;
			}
		}
	}

	switch (next) {
	case DWC3_LINK_STATE_U1:
		if (dwc->speed == USB_SPEED_SUPER)
			dwc3_suspend_gadget(dwc);
		break;
	case DWC3_LINK_STATE_U2:
	case DWC3_LINK_STATE_U3:
		dwc3_suspend_gadget(dwc);
		break;
	case DWC3_LINK_STATE_RESUME:
		dwc3_resume_gadget(dwc);
		break;
	default:
		/* do nothing */
		break;
	}

	dwc->link_state = next;
}

static void dwc3_gadget_suspend_interrupt(struct dwc3 *dwc,
					  unsigned int evtinfo)
{
	enum dwc3_link_state next = evtinfo & DWC3_LINK_STATE_MASK;

	if (dwc->link_state != next && next == DWC3_LINK_STATE_U3)
		dwc3_suspend_gadget(dwc);

	dwc->link_state = next;
}

static void dwc3_gadget_hibernation_interrupt(struct dwc3 *dwc,
		unsigned int evtinfo)
{
	unsigned int is_ss = evtinfo & BIT(4);

	/*
	 * WORKAROUND: DWC3 revison 2.20a with hibernation support
	 * have a known issue which can cause USB CV TD.9.23 to fail
	 * randomly.
	 *
	 * Because of this issue, core could generate bogus hibernation
	 * events which SW needs to ignore.
	 *
	 * Refers to:
	 *
	 * STAR#9000546576: Device Mode Hibernation: Issue in USB 2.0
	 * Device Fallback from SuperSpeed
	 */
	if (is_ss ^ (dwc->speed == USB_SPEED_SUPER))
		return;

	/* enter hibernation here */
}

static void dwc3_gadget_interrupt(struct dwc3 *dwc,
		const struct dwc3_event_devt *event)
{
	switch (event->type) {
	case DWC3_DEVICE_EVENT_DISCONNECT:
		dwc3_gadget_disconnect_interrupt(dwc);
		break;
	case DWC3_DEVICE_EVENT_RESET:
		dwc3_gadget_reset_interrupt(dwc);
		break;
	case DWC3_DEVICE_EVENT_CONNECT_DONE:
		dwc3_gadget_conndone_interrupt(dwc);
		break;
	case DWC3_DEVICE_EVENT_WAKEUP:
		dwc3_gadget_wakeup_interrupt(dwc);
		break;
	case DWC3_DEVICE_EVENT_HIBER_REQ:
		if (dev_WARN_ONCE(dwc->dev, !dwc->has_hibernation,
					"unexpected hibernation event\n"))
			break;

		dwc3_gadget_hibernation_interrupt(dwc, event->event_info);
		break;
	case DWC3_DEVICE_EVENT_LINK_STATUS_CHANGE:
		dwc3_gadget_linksts_change_interrupt(dwc, event->event_info);
		break;
	case DWC3_DEVICE_EVENT_SUSPEND:
		/* It changed to be suspend event for version 2.30a and above */
		if (!DWC3_VER_IS_PRIOR(DWC3, 230A)) {
			/*
			 * Ignore suspend event until the gadget enters into
			 * USB_STATE_CONFIGURED state.
			 */
			if (dwc->gadget->state >= USB_STATE_CONFIGURED)
				dwc3_gadget_suspend_interrupt(dwc,
						event->event_info);
		}
		break;
	case DWC3_DEVICE_EVENT_SOF:
	case DWC3_DEVICE_EVENT_ERRATIC_ERROR:
	case DWC3_DEVICE_EVENT_CMD_CMPL:
	case DWC3_DEVICE_EVENT_OVERFLOW:
		break;
	default:
		dev_WARN(dwc->dev, "UNKNOWN IRQ %d\n", event->type);
	}
}

static void dwc3_process_event_entry(struct dwc3 *dwc,
		const union dwc3_event *event)
{
	trace_dwc3_event(event->raw, dwc);

	if (!event->type.is_devspec)
		dwc3_endpoint_interrupt(dwc, &event->depevt);
	else if (event->type.type == DWC3_EVENT_TYPE_DEV)
		dwc3_gadget_interrupt(dwc, &event->devt);
	else
		dev_err(dwc->dev, "UNKNOWN IRQ type %d\n", event->raw);
}

static irqreturn_t dwc3_process_event_buf(struct dwc3_event_buffer *evt)
{
	struct dwc3 *dwc = evt->dwc;
	irqreturn_t ret = IRQ_NONE;
	int left;
	u32 reg;

	left = evt->count;

	if (!(evt->flags & DWC3_EVENT_PENDING))
		return IRQ_NONE;

	while (left > 0) {
		union dwc3_event event;

		event.raw = *(u32 *) (evt->cache + evt->lpos);

		dwc3_process_event_entry(dwc, &event);

		/*
		 * FIXME we wrap around correctly to the next entry as
		 * almost all entries are 4 bytes in size. There is one
		 * entry which has 12 bytes which is a regular entry
		 * followed by 8 bytes data. ATM I don't know how
		 * things are organized if we get next to the a
		 * boundary so I worry about that once we try to handle
		 * that.
		 */
		evt->lpos = (evt->lpos + 4) % evt->length;
		left -= 4;
	}

	evt->count = 0;
	ret = IRQ_HANDLED;

	/* Unmask interrupt */
	reg = dwc3_readl(dwc->regs, DWC3_GEVNTSIZ(0));
	reg &= ~DWC3_GEVNTSIZ_INTMASK;
	dwc3_writel(dwc->regs, DWC3_GEVNTSIZ(0), reg);

	if (dwc->imod_interval) {
		dwc3_writel(dwc->regs, DWC3_GEVNTCOUNT(0), DWC3_GEVNTCOUNT_EHB);
		dwc3_writel(dwc->regs, DWC3_DEV_IMOD(0), dwc->imod_interval);
	}

	/* Keep the clearing of DWC3_EVENT_PENDING at the end */
	evt->flags &= ~DWC3_EVENT_PENDING;

	return ret;
}

static irqreturn_t dwc3_thread_interrupt(int irq, void *_evt)
{
	struct dwc3_event_buffer *evt = _evt;
	struct dwc3 *dwc = evt->dwc;
	unsigned long flags;
	irqreturn_t ret = IRQ_NONE;

	local_bh_disable();
	spin_lock_irqsave(&dwc->lock, flags);
	ret = dwc3_process_event_buf(evt);
	spin_unlock_irqrestore(&dwc->lock, flags);
	local_bh_enable();

	return ret;
}

static irqreturn_t dwc3_check_event_buf(struct dwc3_event_buffer *evt)
{
	struct dwc3 *dwc = evt->dwc;
	u32 amount;
	u32 count;
	u32 reg;

	if (pm_runtime_suspended(dwc->dev)) {
		pm_runtime_get(dwc->dev);
		disable_irq_nosync(dwc->irq_gadget);
		dwc->pending_events = true;
		return IRQ_HANDLED;
	}

	/*
	 * With PCIe legacy interrupt, test shows that top-half irq handler can
	 * be called again after HW interrupt deassertion. Check if bottom-half
	 * irq event handler completes before caching new event to prevent
	 * losing events.
	 */
	if (evt->flags & DWC3_EVENT_PENDING)
		return IRQ_HANDLED;

	count = dwc3_readl(dwc->regs, DWC3_GEVNTCOUNT(0));
	count &= DWC3_GEVNTCOUNT_MASK;
	if (!count)
		return IRQ_NONE;

	evt->count = count;
	evt->flags |= DWC3_EVENT_PENDING;

	/* Mask interrupt */
	reg = dwc3_readl(dwc->regs, DWC3_GEVNTSIZ(0));
	reg |= DWC3_GEVNTSIZ_INTMASK;
	dwc3_writel(dwc->regs, DWC3_GEVNTSIZ(0), reg);

	amount = min(count, evt->length - evt->lpos);
	memcpy(evt->cache + evt->lpos, evt->buf + evt->lpos, amount);

	if (amount < count)
		memcpy(evt->cache, evt->buf, count - amount);

	dwc3_writel(dwc->regs, DWC3_GEVNTCOUNT(0), count);

	return IRQ_WAKE_THREAD;
}

static irqreturn_t dwc3_interrupt(int irq, void *_evt)
{
	struct dwc3_event_buffer	*evt = _evt;

	return dwc3_check_event_buf(evt);
}

static int dwc3_gadget_get_irq(struct dwc3 *dwc)
{
	struct platform_device *dwc3_pdev = to_platform_device(dwc->dev);
	int irq;

	irq = platform_get_irq_byname_optional(dwc3_pdev, "peripheral");
	if (irq > 0)
		goto out;

	if (irq == -EPROBE_DEFER)
		goto out;

	irq = platform_get_irq_byname_optional(dwc3_pdev, "dwc_usb3");
	if (irq > 0)
		goto out;

	if (irq == -EPROBE_DEFER)
		goto out;

	irq = platform_get_irq(dwc3_pdev, 0);
	if (irq > 0)
		goto out;

	if (!irq)
		irq = -EINVAL;

out:
	return irq;
}

static void dwc_gadget_release(struct device *dev)
{
	struct usb_gadget *gadget = container_of(dev, struct usb_gadget, dev);

	kfree(gadget);
}

/**
 * dwc3_gadget_init - initializes gadget related registers
 * @dwc: pointer to our controller context structure
 *
 * Returns 0 on success otherwise negative errno.
 */
int dwc3_gadget_init(struct dwc3 *dwc)
{
	int ret;
	int irq;
	struct device *dev;

	irq = dwc3_gadget_get_irq(dwc);
	if (irq < 0) {
		ret = irq;
		goto err0;
	}

	dwc->irq_gadget = irq;

	dwc->ep0_trb = dma_alloc_coherent(dwc->sysdev,
					  sizeof(*dwc->ep0_trb) * 2,
					  &dwc->ep0_trb_addr, GFP_KERNEL);
	if (!dwc->ep0_trb) {
		dev_err(dwc->dev, "failed to allocate ep0 trb\n");
		ret = -ENOMEM;
		goto err0;
	}

	dwc->setup_buf = kzalloc(DWC3_EP0_SETUP_SIZE, GFP_KERNEL);
	if (!dwc->setup_buf) {
		ret = -ENOMEM;
		goto err1;
	}

	dwc->bounce = dma_alloc_coherent(dwc->sysdev, DWC3_BOUNCE_SIZE,
			&dwc->bounce_addr, GFP_KERNEL);
	if (!dwc->bounce) {
		ret = -ENOMEM;
		goto err2;
	}

	init_completion(&dwc->ep0_in_setup);
	dwc->gadget = kzalloc(sizeof(struct usb_gadget), GFP_KERNEL);
	if (!dwc->gadget) {
		ret = -ENOMEM;
		goto err3;
	}


	usb_initialize_gadget(dwc->dev, dwc->gadget, dwc_gadget_release);
	dev				= &dwc->gadget->dev;
	dev->platform_data		= dwc;
	dwc->gadget->ops		= &dwc3_gadget_ops;
	dwc->gadget->speed		= USB_SPEED_UNKNOWN;
	dwc->gadget->ssp_rate		= USB_SSP_GEN_UNKNOWN;
	dwc->gadget->sg_supported	= true;
	dwc->gadget->name		= "dwc3-gadget";
	dwc->gadget->lpm_capable	= !dwc->usb2_gadget_lpm_disable;

	/*
	 * FIXME We might be setting max_speed to <SUPER, however versions
	 * <2.20a of dwc3 have an issue with metastability (documented
	 * elsewhere in this driver) which tells us we can't set max speed to
	 * anything lower than SUPER.
	 *
	 * Because gadget.max_speed is only used by composite.c and function
	 * drivers (i.e. it won't go into dwc3's registers) we are allowing this
	 * to happen so we avoid sending SuperSpeed Capability descriptor
	 * together with our BOS descriptor as that could confuse host into
	 * thinking we can handle super speed.
	 *
	 * Note that, in fact, we won't even support GetBOS requests when speed
	 * is less than super speed because we don't have means, yet, to tell
	 * composite.c that we are USB 2.0 + LPM ECN.
	 */
	if (DWC3_VER_IS_PRIOR(DWC3, 220A) &&
	    !dwc->dis_metastability_quirk)
		dev_info(dwc->dev, "changing max_speed on rev %08x\n",
				dwc->revision);

	dwc->gadget->max_speed		= dwc->maximum_speed;
	dwc->gadget->max_ssp_rate	= dwc->max_ssp_rate;

	/*
	 * REVISIT: Here we should clear all pending IRQs to be
	 * sure we're starting from a well known location.
	 */

	ret = dwc3_gadget_init_endpoints(dwc, dwc->num_eps);
	if (ret)
		goto err4;

	ret = usb_add_gadget(dwc->gadget);
	if (ret) {
		dev_err(dwc->dev, "failed to add gadget\n");
		goto err5;
	}

	if (DWC3_IP_IS(DWC32) && dwc->maximum_speed == USB_SPEED_SUPER_PLUS)
		dwc3_gadget_set_ssp_rate(dwc->gadget, dwc->max_ssp_rate);
	else
		dwc3_gadget_set_speed(dwc->gadget, dwc->maximum_speed);

	return 0;

err5:
	dwc3_gadget_free_endpoints(dwc);
err4:
	usb_put_gadget(dwc->gadget);
	dwc->gadget = NULL;
err3:
	dma_free_coherent(dwc->sysdev, DWC3_BOUNCE_SIZE, dwc->bounce,
			dwc->bounce_addr);

err2:
	kfree(dwc->setup_buf);

err1:
	dma_free_coherent(dwc->sysdev, sizeof(*dwc->ep0_trb) * 2,
			dwc->ep0_trb, dwc->ep0_trb_addr);

err0:
	return ret;
}

/* -------------------------------------------------------------------------- */

void dwc3_gadget_exit(struct dwc3 *dwc)
{
	if (!dwc->gadget)
		return;

	usb_del_gadget(dwc->gadget);
	dwc3_gadget_free_endpoints(dwc);
	usb_put_gadget(dwc->gadget);
	dma_free_coherent(dwc->sysdev, DWC3_BOUNCE_SIZE, dwc->bounce,
			  dwc->bounce_addr);
	kfree(dwc->setup_buf);
	dma_free_coherent(dwc->sysdev, sizeof(*dwc->ep0_trb) * 2,
			  dwc->ep0_trb, dwc->ep0_trb_addr);
}

int dwc3_gadget_suspend(struct dwc3 *dwc)
{
	if (!dwc->gadget_driver)
		return 0;

	dwc3_gadget_run_stop(dwc, false, false);
	dwc3_disconnect_gadget(dwc);
	__dwc3_gadget_stop(dwc);

	return 0;
}

int dwc3_gadget_resume(struct dwc3 *dwc)
{
	int			ret;

	if (!dwc->gadget_driver || !dwc->softconnect)
		return 0;

	ret = __dwc3_gadget_start(dwc);
	if (ret < 0)
		goto err0;

	ret = dwc3_gadget_run_stop(dwc, true, false);
	if (ret < 0)
		goto err1;

	return 0;

err1:
	__dwc3_gadget_stop(dwc);

err0:
	return ret;
}

void dwc3_gadget_process_pending_events(struct dwc3 *dwc)
{
	if (dwc->pending_events) {
		dwc3_interrupt(dwc->irq_gadget, dwc->ev_buf);
		dwc->pending_events = false;
		enable_irq(dwc->irq_gadget);
	}
}<|MERGE_RESOLUTION|>--- conflicted
+++ resolved
@@ -2523,25 +2523,10 @@
 		return 0;
 	}
 
-<<<<<<< HEAD
-	/* Ensure that RPM resume has not already triggered run/stop set */
-=======
->>>>>>> 7f2e600b
 	if (dwc->pullups_connected == is_on) {
 		pm_runtime_put(dwc->dev);
 		return 0;
 	}
-<<<<<<< HEAD
-
-	/*
-	 * Synchronize and disable any further event handling while controller
-	 * is being enabled/disabled.
-	 */
-	disable_irq(dwc->irq_gadget);
-
-	spin_lock_irqsave(&dwc->lock, flags);
-=======
->>>>>>> 7f2e600b
 
 	if (!is_on) {
 		ret = dwc3_gadget_soft_disconnect(dwc);
