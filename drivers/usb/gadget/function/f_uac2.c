// SPDX-License-Identifier: GPL-2.0+
/*
 * f_uac2.c -- USB Audio Class 2.0 Function
 *
 * Copyright (C) 2011
 *    Yadwinder Singh (yadi.brar01@gmail.com)
 *    Jaswinder Singh (jaswinder.singh@linaro.org)
 */

#include <linux/usb/audio.h>
#include <linux/usb/audio-v2.h>
#include <linux/module.h>

#include "u_audio.h"
#include "u_uac2.h"

/* UAC2 spec: 4.1 Audio Channel Cluster Descriptor */
#define UAC2_CHANNEL_MASK 0x07FFFFFF

/*
 * The driver implements a simple UAC_2 topology.
 * USB-OUT -> IT_1 -> OT_3 -> ALSA_Capture
 * ALSA_Playback -> IT_2 -> OT_4 -> USB-IN
 * Capture and Playback sampling rates are independently
 *  controlled by two clock sources :
 *    CLK_5 := c_srate, and CLK_6 := p_srate
 */
#define USB_OUT_CLK_ID	(out_clk_src_desc.bClockID)
#define USB_IN_CLK_ID	(in_clk_src_desc.bClockID)

#define CONTROL_ABSENT	0
#define CONTROL_RDONLY	1
#define CONTROL_RDWR	3

#define CLK_FREQ_CTRL	0
#define CLK_VLD_CTRL	2

#define COPY_CTRL	0
#define CONN_CTRL	2
#define OVRLD_CTRL	4
#define CLSTR_CTRL	6
#define UNFLW_CTRL	8
#define OVFLW_CTRL	10

#define EPIN_EN(_opts) ((_opts)->p_chmask != 0)
#define EPOUT_EN(_opts) ((_opts)->c_chmask != 0)
#define EPOUT_FBACK_IN_EN(_opts) ((_opts)->c_sync == USB_ENDPOINT_SYNC_ASYNC)

struct f_uac2 {
	struct g_audio g_audio;
	u8 ac_intf, as_in_intf, as_out_intf;
	u8 ac_alt, as_in_alt, as_out_alt;	/* needed for get_alt() */
};

static inline struct f_uac2 *func_to_uac2(struct usb_function *f)
{
	return container_of(f, struct f_uac2, g_audio.func);
}

static inline
struct f_uac2_opts *g_audio_to_uac2_opts(struct g_audio *agdev)
{
	return container_of(agdev->func.fi, struct f_uac2_opts, func_inst);
}

/* --------- USB Function Interface ------------- */

enum {
	STR_ASSOC,
	STR_IF_CTRL,
	STR_CLKSRC_IN,
	STR_CLKSRC_OUT,
	STR_USB_IT,
	STR_IO_IT,
	STR_USB_OT,
	STR_IO_OT,
	STR_AS_OUT_ALT0,
	STR_AS_OUT_ALT1,
	STR_AS_IN_ALT0,
	STR_AS_IN_ALT1,
};

static char clksrc_in[8];
static char clksrc_out[8];

static struct usb_string strings_fn[] = {
	[STR_ASSOC].s = "Source/Sink",
	[STR_IF_CTRL].s = "Topology Control",
	[STR_CLKSRC_IN].s = clksrc_in,
	[STR_CLKSRC_OUT].s = clksrc_out,
	[STR_USB_IT].s = "USBH Out",
	[STR_IO_IT].s = "USBD Out",
	[STR_USB_OT].s = "USBH In",
	[STR_IO_OT].s = "USBD In",
	[STR_AS_OUT_ALT0].s = "Playback Inactive",
	[STR_AS_OUT_ALT1].s = "Playback Active",
	[STR_AS_IN_ALT0].s = "Capture Inactive",
	[STR_AS_IN_ALT1].s = "Capture Active",
	{ },
};

static struct usb_gadget_strings str_fn = {
	.language = 0x0409,	/* en-us */
	.strings = strings_fn,
};

static struct usb_gadget_strings *fn_strings[] = {
	&str_fn,
	NULL,
};

static struct usb_interface_assoc_descriptor iad_desc = {
	.bLength = sizeof iad_desc,
	.bDescriptorType = USB_DT_INTERFACE_ASSOCIATION,

	.bFirstInterface = 0,
	.bInterfaceCount = 3,
	.bFunctionClass = USB_CLASS_AUDIO,
	.bFunctionSubClass = UAC2_FUNCTION_SUBCLASS_UNDEFINED,
	.bFunctionProtocol = UAC_VERSION_2,
};

/* Audio Control Interface */
static struct usb_interface_descriptor std_ac_if_desc = {
	.bLength = sizeof std_ac_if_desc,
	.bDescriptorType = USB_DT_INTERFACE,

	.bAlternateSetting = 0,
	.bNumEndpoints = 0,
	.bInterfaceClass = USB_CLASS_AUDIO,
	.bInterfaceSubClass = USB_SUBCLASS_AUDIOCONTROL,
	.bInterfaceProtocol = UAC_VERSION_2,
};

/* Clock source for IN traffic */
static struct uac_clock_source_descriptor in_clk_src_desc = {
	.bLength = sizeof in_clk_src_desc,
	.bDescriptorType = USB_DT_CS_INTERFACE,

	.bDescriptorSubtype = UAC2_CLOCK_SOURCE,
	/* .bClockID = DYNAMIC */
	.bmAttributes = UAC_CLOCK_SOURCE_TYPE_INT_FIXED,
	.bmControls = (CONTROL_RDONLY << CLK_FREQ_CTRL),
	.bAssocTerminal = 0,
};

/* Clock source for OUT traffic */
static struct uac_clock_source_descriptor out_clk_src_desc = {
	.bLength = sizeof out_clk_src_desc,
	.bDescriptorType = USB_DT_CS_INTERFACE,

	.bDescriptorSubtype = UAC2_CLOCK_SOURCE,
	/* .bClockID = DYNAMIC */
	.bmAttributes = UAC_CLOCK_SOURCE_TYPE_INT_FIXED,
	.bmControls = (CONTROL_RDONLY << CLK_FREQ_CTRL),
	.bAssocTerminal = 0,
};

/* Input Terminal for USB_OUT */
static struct uac2_input_terminal_descriptor usb_out_it_desc = {
	.bLength = sizeof usb_out_it_desc,
	.bDescriptorType = USB_DT_CS_INTERFACE,

	.bDescriptorSubtype = UAC_INPUT_TERMINAL,
	/* .bTerminalID = DYNAMIC */
	.wTerminalType = cpu_to_le16(UAC_TERMINAL_STREAMING),
	.bAssocTerminal = 0,
	/* .bCSourceID = DYNAMIC */
	.iChannelNames = 0,
	.bmControls = cpu_to_le16(CONTROL_RDWR << COPY_CTRL),
};

/* Input Terminal for I/O-In */
static struct uac2_input_terminal_descriptor io_in_it_desc = {
	.bLength = sizeof io_in_it_desc,
	.bDescriptorType = USB_DT_CS_INTERFACE,

	.bDescriptorSubtype = UAC_INPUT_TERMINAL,
	/* .bTerminalID = DYNAMIC */
	.wTerminalType = cpu_to_le16(UAC_INPUT_TERMINAL_UNDEFINED),
	.bAssocTerminal = 0,
	/* .bCSourceID = DYNAMIC */
	.iChannelNames = 0,
	.bmControls = cpu_to_le16(CONTROL_RDWR << COPY_CTRL),
};

/* Ouput Terminal for USB_IN */
static struct uac2_output_terminal_descriptor usb_in_ot_desc = {
	.bLength = sizeof usb_in_ot_desc,
	.bDescriptorType = USB_DT_CS_INTERFACE,

	.bDescriptorSubtype = UAC_OUTPUT_TERMINAL,
	/* .bTerminalID = DYNAMIC */
	.wTerminalType = cpu_to_le16(UAC_TERMINAL_STREAMING),
	.bAssocTerminal = 0,
	/* .bSourceID = DYNAMIC */
	/* .bCSourceID = DYNAMIC */
	.bmControls = cpu_to_le16(CONTROL_RDWR << COPY_CTRL),
};

/* Ouput Terminal for I/O-Out */
static struct uac2_output_terminal_descriptor io_out_ot_desc = {
	.bLength = sizeof io_out_ot_desc,
	.bDescriptorType = USB_DT_CS_INTERFACE,

	.bDescriptorSubtype = UAC_OUTPUT_TERMINAL,
	/* .bTerminalID = DYNAMIC */
	.wTerminalType = cpu_to_le16(UAC_OUTPUT_TERMINAL_UNDEFINED),
	.bAssocTerminal = 0,
	/* .bSourceID = DYNAMIC */
	/* .bCSourceID = DYNAMIC */
	.bmControls = cpu_to_le16(CONTROL_RDWR << COPY_CTRL),
};

static struct uac2_ac_header_descriptor ac_hdr_desc = {
	.bLength = sizeof ac_hdr_desc,
	.bDescriptorType = USB_DT_CS_INTERFACE,

	.bDescriptorSubtype = UAC_MS_HEADER,
	.bcdADC = cpu_to_le16(0x200),
	.bCategory = UAC2_FUNCTION_IO_BOX,
	/* .wTotalLength = DYNAMIC */
	.bmControls = 0,
};

/* Audio Streaming OUT Interface - Alt0 */
static struct usb_interface_descriptor std_as_out_if0_desc = {
	.bLength = sizeof std_as_out_if0_desc,
	.bDescriptorType = USB_DT_INTERFACE,

	.bAlternateSetting = 0,
	.bNumEndpoints = 0,
	.bInterfaceClass = USB_CLASS_AUDIO,
	.bInterfaceSubClass = USB_SUBCLASS_AUDIOSTREAMING,
	.bInterfaceProtocol = UAC_VERSION_2,
};

/* Audio Streaming OUT Interface - Alt1 */
static struct usb_interface_descriptor std_as_out_if1_desc = {
	.bLength = sizeof std_as_out_if1_desc,
	.bDescriptorType = USB_DT_INTERFACE,

	.bAlternateSetting = 1,
	.bNumEndpoints = 1,
	.bInterfaceClass = USB_CLASS_AUDIO,
	.bInterfaceSubClass = USB_SUBCLASS_AUDIOSTREAMING,
	.bInterfaceProtocol = UAC_VERSION_2,
};

/* Audio Stream OUT Intface Desc */
static struct uac2_as_header_descriptor as_out_hdr_desc = {
	.bLength = sizeof as_out_hdr_desc,
	.bDescriptorType = USB_DT_CS_INTERFACE,

	.bDescriptorSubtype = UAC_AS_GENERAL,
	/* .bTerminalLink = DYNAMIC */
	.bmControls = 0,
	.bFormatType = UAC_FORMAT_TYPE_I,
	.bmFormats = cpu_to_le32(UAC_FORMAT_TYPE_I_PCM),
	.iChannelNames = 0,
};

/* Audio USB_OUT Format */
static struct uac2_format_type_i_descriptor as_out_fmt1_desc = {
	.bLength = sizeof as_out_fmt1_desc,
	.bDescriptorType = USB_DT_CS_INTERFACE,
	.bDescriptorSubtype = UAC_FORMAT_TYPE,
	.bFormatType = UAC_FORMAT_TYPE_I,
};

/* STD AS ISO OUT Endpoint */
static struct usb_endpoint_descriptor fs_epout_desc = {
	.bLength = USB_DT_ENDPOINT_SIZE,
	.bDescriptorType = USB_DT_ENDPOINT,

	.bEndpointAddress = USB_DIR_OUT,
	/* .bmAttributes = DYNAMIC */
	/* .wMaxPacketSize = DYNAMIC */
	.bInterval = 1,
};

static struct usb_endpoint_descriptor hs_epout_desc = {
	.bLength = USB_DT_ENDPOINT_SIZE,
	.bDescriptorType = USB_DT_ENDPOINT,

	/* .bmAttributes = DYNAMIC */
	/* .wMaxPacketSize = DYNAMIC */
	.bInterval = 4,
};

static struct usb_endpoint_descriptor ss_epout_desc = {
	.bLength = USB_DT_ENDPOINT_SIZE,
	.bDescriptorType = USB_DT_ENDPOINT,

	.bEndpointAddress = USB_DIR_OUT,
<<<<<<< HEAD
	.bmAttributes = USB_ENDPOINT_XFER_ISOC | USB_ENDPOINT_SYNC_ASYNC,
=======
	/* .bmAttributes = DYNAMIC */
>>>>>>> 8a30a2ca
	/* .wMaxPacketSize = DYNAMIC */
	.bInterval = 4,
};

static struct usb_ss_ep_comp_descriptor ss_epout_desc_comp = {
	.bLength		= sizeof(ss_epout_desc_comp),
	.bDescriptorType	= USB_DT_SS_ENDPOINT_COMP,
	.bMaxBurst		= 0,
	.bmAttributes		= 0,
	/* wBytesPerInterval = DYNAMIC */
};

/* CS AS ISO OUT Endpoint */
static struct uac2_iso_endpoint_descriptor as_iso_out_desc = {
	.bLength = sizeof as_iso_out_desc,
	.bDescriptorType = USB_DT_CS_ENDPOINT,

	.bDescriptorSubtype = UAC_EP_GENERAL,
	.bmAttributes = 0,
	.bmControls = 0,
	.bLockDelayUnits = 0,
	.wLockDelay = 0,
};

/* STD AS ISO IN Feedback Endpoint */
static struct usb_endpoint_descriptor fs_epin_fback_desc = {
	.bLength = USB_DT_ENDPOINT_SIZE,
	.bDescriptorType = USB_DT_ENDPOINT,

	.bEndpointAddress = USB_DIR_IN,
	.bmAttributes = USB_ENDPOINT_XFER_ISOC | USB_ENDPOINT_USAGE_FEEDBACK,
	.wMaxPacketSize = cpu_to_le16(3),
	.bInterval = 1,
};

static struct usb_endpoint_descriptor hs_epin_fback_desc = {
	.bLength = USB_DT_ENDPOINT_SIZE,
	.bDescriptorType = USB_DT_ENDPOINT,

	.bmAttributes = USB_ENDPOINT_XFER_ISOC | USB_ENDPOINT_USAGE_FEEDBACK,
	.wMaxPacketSize = cpu_to_le16(4),
	.bInterval = 4,
};

static struct usb_endpoint_descriptor ss_epin_fback_desc = {
	.bLength = USB_DT_ENDPOINT_SIZE,
	.bDescriptorType = USB_DT_ENDPOINT,

	.bEndpointAddress = USB_DIR_IN,
	.bmAttributes = USB_ENDPOINT_XFER_ISOC | USB_ENDPOINT_USAGE_FEEDBACK,
	.wMaxPacketSize = cpu_to_le16(4),
	.bInterval = 4,
};

static struct usb_ss_ep_comp_descriptor ss_epin_fback_desc_comp = {
	.bLength		= sizeof(ss_epin_fback_desc_comp),
	.bDescriptorType	= USB_DT_SS_ENDPOINT_COMP,
	.bMaxBurst		= 0,
	.bmAttributes		= 0,
	.wBytesPerInterval	= cpu_to_le16(4),
};


/* Audio Streaming IN Interface - Alt0 */
static struct usb_interface_descriptor std_as_in_if0_desc = {
	.bLength = sizeof std_as_in_if0_desc,
	.bDescriptorType = USB_DT_INTERFACE,

	.bAlternateSetting = 0,
	.bNumEndpoints = 0,
	.bInterfaceClass = USB_CLASS_AUDIO,
	.bInterfaceSubClass = USB_SUBCLASS_AUDIOSTREAMING,
	.bInterfaceProtocol = UAC_VERSION_2,
};

/* Audio Streaming IN Interface - Alt1 */
static struct usb_interface_descriptor std_as_in_if1_desc = {
	.bLength = sizeof std_as_in_if1_desc,
	.bDescriptorType = USB_DT_INTERFACE,

	.bAlternateSetting = 1,
	.bNumEndpoints = 1,
	.bInterfaceClass = USB_CLASS_AUDIO,
	.bInterfaceSubClass = USB_SUBCLASS_AUDIOSTREAMING,
	.bInterfaceProtocol = UAC_VERSION_2,
};

/* Audio Stream IN Intface Desc */
static struct uac2_as_header_descriptor as_in_hdr_desc = {
	.bLength = sizeof as_in_hdr_desc,
	.bDescriptorType = USB_DT_CS_INTERFACE,

	.bDescriptorSubtype = UAC_AS_GENERAL,
	/* .bTerminalLink = DYNAMIC */
	.bmControls = 0,
	.bFormatType = UAC_FORMAT_TYPE_I,
	.bmFormats = cpu_to_le32(UAC_FORMAT_TYPE_I_PCM),
	.iChannelNames = 0,
};

/* Audio USB_IN Format */
static struct uac2_format_type_i_descriptor as_in_fmt1_desc = {
	.bLength = sizeof as_in_fmt1_desc,
	.bDescriptorType = USB_DT_CS_INTERFACE,
	.bDescriptorSubtype = UAC_FORMAT_TYPE,
	.bFormatType = UAC_FORMAT_TYPE_I,
};

/* STD AS ISO IN Endpoint */
static struct usb_endpoint_descriptor fs_epin_desc = {
	.bLength = USB_DT_ENDPOINT_SIZE,
	.bDescriptorType = USB_DT_ENDPOINT,

	.bEndpointAddress = USB_DIR_IN,
	.bmAttributes = USB_ENDPOINT_XFER_ISOC | USB_ENDPOINT_SYNC_ASYNC,
	/* .wMaxPacketSize = DYNAMIC */
	.bInterval = 1,
};

static struct usb_endpoint_descriptor hs_epin_desc = {
	.bLength = USB_DT_ENDPOINT_SIZE,
	.bDescriptorType = USB_DT_ENDPOINT,

	.bmAttributes = USB_ENDPOINT_XFER_ISOC | USB_ENDPOINT_SYNC_ASYNC,
	/* .wMaxPacketSize = DYNAMIC */
	.bInterval = 4,
};

static struct usb_endpoint_descriptor ss_epin_desc = {
	.bLength = USB_DT_ENDPOINT_SIZE,
	.bDescriptorType = USB_DT_ENDPOINT,

	.bEndpointAddress = USB_DIR_IN,
	.bmAttributes = USB_ENDPOINT_XFER_ISOC | USB_ENDPOINT_SYNC_ASYNC,
	/* .wMaxPacketSize = DYNAMIC */
	.bInterval = 4,
};

static struct usb_ss_ep_comp_descriptor ss_epin_desc_comp = {
	.bLength		= sizeof(ss_epin_desc_comp),
	.bDescriptorType	= USB_DT_SS_ENDPOINT_COMP,
	.bMaxBurst		= 0,
	.bmAttributes		= 0,
	/* wBytesPerInterval = DYNAMIC */
};

/* CS AS ISO IN Endpoint */
static struct uac2_iso_endpoint_descriptor as_iso_in_desc = {
	.bLength = sizeof as_iso_in_desc,
	.bDescriptorType = USB_DT_CS_ENDPOINT,

	.bDescriptorSubtype = UAC_EP_GENERAL,
	.bmAttributes = 0,
	.bmControls = 0,
	.bLockDelayUnits = 0,
	.wLockDelay = 0,
};

static struct usb_descriptor_header *fs_audio_desc[] = {
	(struct usb_descriptor_header *)&iad_desc,
	(struct usb_descriptor_header *)&std_ac_if_desc,

	(struct usb_descriptor_header *)&ac_hdr_desc,
	(struct usb_descriptor_header *)&in_clk_src_desc,
	(struct usb_descriptor_header *)&out_clk_src_desc,
	(struct usb_descriptor_header *)&usb_out_it_desc,
	(struct usb_descriptor_header *)&io_in_it_desc,
	(struct usb_descriptor_header *)&usb_in_ot_desc,
	(struct usb_descriptor_header *)&io_out_ot_desc,

	(struct usb_descriptor_header *)&std_as_out_if0_desc,
	(struct usb_descriptor_header *)&std_as_out_if1_desc,

	(struct usb_descriptor_header *)&as_out_hdr_desc,
	(struct usb_descriptor_header *)&as_out_fmt1_desc,
	(struct usb_descriptor_header *)&fs_epout_desc,
	(struct usb_descriptor_header *)&as_iso_out_desc,
	(struct usb_descriptor_header *)&fs_epin_fback_desc,

	(struct usb_descriptor_header *)&std_as_in_if0_desc,
	(struct usb_descriptor_header *)&std_as_in_if1_desc,

	(struct usb_descriptor_header *)&as_in_hdr_desc,
	(struct usb_descriptor_header *)&as_in_fmt1_desc,
	(struct usb_descriptor_header *)&fs_epin_desc,
	(struct usb_descriptor_header *)&as_iso_in_desc,
	NULL,
};

static struct usb_descriptor_header *hs_audio_desc[] = {
	(struct usb_descriptor_header *)&iad_desc,
	(struct usb_descriptor_header *)&std_ac_if_desc,

	(struct usb_descriptor_header *)&ac_hdr_desc,
	(struct usb_descriptor_header *)&in_clk_src_desc,
	(struct usb_descriptor_header *)&out_clk_src_desc,
	(struct usb_descriptor_header *)&usb_out_it_desc,
	(struct usb_descriptor_header *)&io_in_it_desc,
	(struct usb_descriptor_header *)&usb_in_ot_desc,
	(struct usb_descriptor_header *)&io_out_ot_desc,

	(struct usb_descriptor_header *)&std_as_out_if0_desc,
	(struct usb_descriptor_header *)&std_as_out_if1_desc,

	(struct usb_descriptor_header *)&as_out_hdr_desc,
	(struct usb_descriptor_header *)&as_out_fmt1_desc,
	(struct usb_descriptor_header *)&hs_epout_desc,
	(struct usb_descriptor_header *)&as_iso_out_desc,
	(struct usb_descriptor_header *)&hs_epin_fback_desc,

	(struct usb_descriptor_header *)&std_as_in_if0_desc,
	(struct usb_descriptor_header *)&std_as_in_if1_desc,

	(struct usb_descriptor_header *)&as_in_hdr_desc,
	(struct usb_descriptor_header *)&as_in_fmt1_desc,
	(struct usb_descriptor_header *)&hs_epin_desc,
	(struct usb_descriptor_header *)&as_iso_in_desc,
	NULL,
};

static struct usb_descriptor_header *ss_audio_desc[] = {
	(struct usb_descriptor_header *)&iad_desc,
	(struct usb_descriptor_header *)&std_ac_if_desc,

	(struct usb_descriptor_header *)&ac_hdr_desc,
	(struct usb_descriptor_header *)&in_clk_src_desc,
	(struct usb_descriptor_header *)&out_clk_src_desc,
	(struct usb_descriptor_header *)&usb_out_it_desc,
	(struct usb_descriptor_header *)&io_in_it_desc,
	(struct usb_descriptor_header *)&usb_in_ot_desc,
	(struct usb_descriptor_header *)&io_out_ot_desc,

	(struct usb_descriptor_header *)&std_as_out_if0_desc,
	(struct usb_descriptor_header *)&std_as_out_if1_desc,

	(struct usb_descriptor_header *)&as_out_hdr_desc,
	(struct usb_descriptor_header *)&as_out_fmt1_desc,
	(struct usb_descriptor_header *)&ss_epout_desc,
	(struct usb_descriptor_header *)&ss_epout_desc_comp,
	(struct usb_descriptor_header *)&as_iso_out_desc,
<<<<<<< HEAD
=======
	(struct usb_descriptor_header *)&ss_epin_fback_desc,
	(struct usb_descriptor_header *)&ss_epin_fback_desc_comp,
>>>>>>> 8a30a2ca

	(struct usb_descriptor_header *)&std_as_in_if0_desc,
	(struct usb_descriptor_header *)&std_as_in_if1_desc,

	(struct usb_descriptor_header *)&as_in_hdr_desc,
	(struct usb_descriptor_header *)&as_in_fmt1_desc,
	(struct usb_descriptor_header *)&ss_epin_desc,
	(struct usb_descriptor_header *)&ss_epin_desc_comp,
	(struct usb_descriptor_header *)&as_iso_in_desc,
	NULL,
};

struct cntrl_cur_lay3 {
	__le32	dCUR;
};

struct cntrl_range_lay3 {
	__le16	wNumSubRanges;
	__le32	dMIN;
	__le32	dMAX;
	__le32	dRES;
} __packed;

static int set_ep_max_packet_size(const struct f_uac2_opts *uac2_opts,
	struct usb_endpoint_descriptor *ep_desc,
	enum usb_device_speed speed, bool is_playback)
{
	int chmask, srate, ssize;
	u16 max_size_bw, max_size_ep;
	unsigned int factor;

	switch (speed) {
	case USB_SPEED_FULL:
		max_size_ep = 1023;
		factor = 1000;
		break;

	case USB_SPEED_HIGH:
	case USB_SPEED_SUPER:
		max_size_ep = 1024;
		factor = 8000;
		break;

	default:
		return -EINVAL;
	}

	if (is_playback) {
		chmask = uac2_opts->p_chmask;
		srate = uac2_opts->p_srate;
		ssize = uac2_opts->p_ssize;
	} else {
		chmask = uac2_opts->c_chmask;
		srate = uac2_opts->c_srate;
		ssize = uac2_opts->c_ssize;
	}

	if (!is_playback && (uac2_opts->c_sync == USB_ENDPOINT_SYNC_ASYNC)) {
	  // Win10 requires max packet size + 1 frame
		srate = srate * (1000 + uac2_opts->fb_max) / 1000;
		// updated srate is always bigger, therefore DIV_ROUND_UP always yields +1
		max_size_bw = num_channels(chmask) * ssize *
			(DIV_ROUND_UP(srate, factor / (1 << (ep_desc->bInterval - 1))));
	} else {
		// adding 1 frame provision for Win10
		max_size_bw = num_channels(chmask) * ssize *
			(DIV_ROUND_UP(srate, factor / (1 << (ep_desc->bInterval - 1))) + 1);
	}
	ep_desc->wMaxPacketSize = cpu_to_le16(min_t(u16, max_size_bw,
						    max_size_ep));

	return 0;
}

/* Use macro to overcome line length limitation */
#define USBDHDR(p) (struct usb_descriptor_header *)(p)

static void setup_headers(struct f_uac2_opts *opts,
			  struct usb_descriptor_header **headers,
			  enum usb_device_speed speed)
{
	struct usb_ss_ep_comp_descriptor *epout_desc_comp = NULL;
	struct usb_ss_ep_comp_descriptor *epin_desc_comp = NULL;
<<<<<<< HEAD
	struct usb_endpoint_descriptor *epout_desc;
	struct usb_endpoint_descriptor *epin_desc;
=======
	struct usb_ss_ep_comp_descriptor *epin_fback_desc_comp = NULL;
	struct usb_endpoint_descriptor *epout_desc;
	struct usb_endpoint_descriptor *epin_desc;
	struct usb_endpoint_descriptor *epin_fback_desc;
>>>>>>> 8a30a2ca
	int i;

	switch (speed) {
	case USB_SPEED_FULL:
		epout_desc = &fs_epout_desc;
		epin_desc = &fs_epin_desc;
<<<<<<< HEAD
=======
		epin_fback_desc = &fs_epin_fback_desc;
>>>>>>> 8a30a2ca
		break;
	case USB_SPEED_HIGH:
		epout_desc = &hs_epout_desc;
		epin_desc = &hs_epin_desc;
<<<<<<< HEAD
=======
		epin_fback_desc = &hs_epin_fback_desc;
>>>>>>> 8a30a2ca
		break;
	default:
		epout_desc = &ss_epout_desc;
		epin_desc = &ss_epin_desc;
		epout_desc_comp = &ss_epout_desc_comp;
		epin_desc_comp = &ss_epin_desc_comp;
<<<<<<< HEAD
=======
		epin_fback_desc = &ss_epin_fback_desc;
		epin_fback_desc_comp = &ss_epin_fback_desc_comp;
>>>>>>> 8a30a2ca
	}

	i = 0;
	headers[i++] = USBDHDR(&iad_desc);
	headers[i++] = USBDHDR(&std_ac_if_desc);
	headers[i++] = USBDHDR(&ac_hdr_desc);
	if (EPIN_EN(opts))
		headers[i++] = USBDHDR(&in_clk_src_desc);
	if (EPOUT_EN(opts)) {
		headers[i++] = USBDHDR(&out_clk_src_desc);
		headers[i++] = USBDHDR(&usb_out_it_desc);
	}
	if (EPIN_EN(opts)) {
		headers[i++] = USBDHDR(&io_in_it_desc);
		headers[i++] = USBDHDR(&usb_in_ot_desc);
	}
	if (EPOUT_EN(opts)) {
		headers[i++] = USBDHDR(&io_out_ot_desc);
		headers[i++] = USBDHDR(&std_as_out_if0_desc);
		headers[i++] = USBDHDR(&std_as_out_if1_desc);
		headers[i++] = USBDHDR(&as_out_hdr_desc);
		headers[i++] = USBDHDR(&as_out_fmt1_desc);
		headers[i++] = USBDHDR(epout_desc);
		if (epout_desc_comp)
			headers[i++] = USBDHDR(epout_desc_comp);

		headers[i++] = USBDHDR(&as_iso_out_desc);
<<<<<<< HEAD
=======

		if (EPOUT_FBACK_IN_EN(opts)) {
			headers[i++] = USBDHDR(epin_fback_desc);
			if (epin_fback_desc_comp)
				headers[i++] = USBDHDR(epin_fback_desc_comp);
		}
>>>>>>> 8a30a2ca
	}
	if (EPIN_EN(opts)) {
		headers[i++] = USBDHDR(&std_as_in_if0_desc);
		headers[i++] = USBDHDR(&std_as_in_if1_desc);
		headers[i++] = USBDHDR(&as_in_hdr_desc);
		headers[i++] = USBDHDR(&as_in_fmt1_desc);
		headers[i++] = USBDHDR(epin_desc);
		if (epin_desc_comp)
			headers[i++] = USBDHDR(epin_desc_comp);

		headers[i++] = USBDHDR(&as_iso_in_desc);
	}
	headers[i] = NULL;
}

static void setup_descriptor(struct f_uac2_opts *opts)
{
	/* patch descriptors */
	int i = 1; /* ID's start with 1 */

	if (EPOUT_EN(opts))
		usb_out_it_desc.bTerminalID = i++;
	if (EPIN_EN(opts))
		io_in_it_desc.bTerminalID = i++;
	if (EPOUT_EN(opts))
		io_out_ot_desc.bTerminalID = i++;
	if (EPIN_EN(opts))
		usb_in_ot_desc.bTerminalID = i++;
	if (EPOUT_EN(opts))
		out_clk_src_desc.bClockID = i++;
	if (EPIN_EN(opts))
		in_clk_src_desc.bClockID = i++;

	usb_out_it_desc.bCSourceID = out_clk_src_desc.bClockID;
	usb_in_ot_desc.bSourceID = io_in_it_desc.bTerminalID;
	usb_in_ot_desc.bCSourceID = in_clk_src_desc.bClockID;
	io_in_it_desc.bCSourceID = in_clk_src_desc.bClockID;
	io_out_ot_desc.bCSourceID = out_clk_src_desc.bClockID;
	io_out_ot_desc.bSourceID = usb_out_it_desc.bTerminalID;
	as_out_hdr_desc.bTerminalLink = usb_out_it_desc.bTerminalID;
	as_in_hdr_desc.bTerminalLink = usb_in_ot_desc.bTerminalID;

	iad_desc.bInterfaceCount = 1;
	ac_hdr_desc.wTotalLength = cpu_to_le16(sizeof(ac_hdr_desc));

	if (EPIN_EN(opts)) {
		u16 len = le16_to_cpu(ac_hdr_desc.wTotalLength);

		len += sizeof(in_clk_src_desc);
		len += sizeof(usb_in_ot_desc);
		len += sizeof(io_in_it_desc);
		ac_hdr_desc.wTotalLength = cpu_to_le16(len);
		iad_desc.bInterfaceCount++;
	}
	if (EPOUT_EN(opts)) {
		u16 len = le16_to_cpu(ac_hdr_desc.wTotalLength);

		len += sizeof(out_clk_src_desc);
		len += sizeof(usb_out_it_desc);
		len += sizeof(io_out_ot_desc);
		ac_hdr_desc.wTotalLength = cpu_to_le16(len);
		iad_desc.bInterfaceCount++;
	}

	setup_headers(opts, fs_audio_desc, USB_SPEED_FULL);
	setup_headers(opts, hs_audio_desc, USB_SPEED_HIGH);
	setup_headers(opts, ss_audio_desc, USB_SPEED_SUPER);
}

static int afunc_validate_opts(struct g_audio *agdev, struct device *dev)
{
	struct f_uac2_opts *opts = g_audio_to_uac2_opts(agdev);

	if (!opts->p_chmask && !opts->c_chmask) {
		dev_err(dev, "Error: no playback and capture channels\n");
		return -EINVAL;
	} else if (opts->p_chmask & ~UAC2_CHANNEL_MASK) {
		dev_err(dev, "Error: unsupported playback channels mask\n");
		return -EINVAL;
	} else if (opts->c_chmask & ~UAC2_CHANNEL_MASK) {
		dev_err(dev, "Error: unsupported capture channels mask\n");
		return -EINVAL;
	} else if ((opts->p_ssize < 1) || (opts->p_ssize > 4)) {
		dev_err(dev, "Error: incorrect playback sample size\n");
		return -EINVAL;
	} else if ((opts->c_ssize < 1) || (opts->c_ssize > 4)) {
		dev_err(dev, "Error: incorrect capture sample size\n");
		return -EINVAL;
	} else if (!opts->p_srate) {
		dev_err(dev, "Error: incorrect playback sampling rate\n");
		return -EINVAL;
	} else if (!opts->c_srate) {
		dev_err(dev, "Error: incorrect capture sampling rate\n");
		return -EINVAL;
	}

	return 0;
}

static int
afunc_bind(struct usb_configuration *cfg, struct usb_function *fn)
{
	struct f_uac2 *uac2 = func_to_uac2(fn);
	struct g_audio *agdev = func_to_g_audio(fn);
	struct usb_composite_dev *cdev = cfg->cdev;
	struct usb_gadget *gadget = cdev->gadget;
	struct device *dev = &gadget->dev;
	struct f_uac2_opts *uac2_opts = g_audio_to_uac2_opts(agdev);
	struct usb_string *us;
	int ret;

	ret = afunc_validate_opts(agdev, dev);
	if (ret)
		return ret;

	us = usb_gstrings_attach(cdev, fn_strings, ARRAY_SIZE(strings_fn));
	if (IS_ERR(us))
		return PTR_ERR(us);
	iad_desc.iFunction = us[STR_ASSOC].id;
	std_ac_if_desc.iInterface = us[STR_IF_CTRL].id;
	in_clk_src_desc.iClockSource = us[STR_CLKSRC_IN].id;
	out_clk_src_desc.iClockSource = us[STR_CLKSRC_OUT].id;
	usb_out_it_desc.iTerminal = us[STR_USB_IT].id;
	io_in_it_desc.iTerminal = us[STR_IO_IT].id;
	usb_in_ot_desc.iTerminal = us[STR_USB_OT].id;
	io_out_ot_desc.iTerminal = us[STR_IO_OT].id;
	std_as_out_if0_desc.iInterface = us[STR_AS_OUT_ALT0].id;
	std_as_out_if1_desc.iInterface = us[STR_AS_OUT_ALT1].id;
	std_as_in_if0_desc.iInterface = us[STR_AS_IN_ALT0].id;
	std_as_in_if1_desc.iInterface = us[STR_AS_IN_ALT1].id;


	/* Initialize the configurable parameters */
	usb_out_it_desc.bNrChannels = num_channels(uac2_opts->c_chmask);
	usb_out_it_desc.bmChannelConfig = cpu_to_le32(uac2_opts->c_chmask);
	io_in_it_desc.bNrChannels = num_channels(uac2_opts->p_chmask);
	io_in_it_desc.bmChannelConfig = cpu_to_le32(uac2_opts->p_chmask);
	as_out_hdr_desc.bNrChannels = num_channels(uac2_opts->c_chmask);
	as_out_hdr_desc.bmChannelConfig = cpu_to_le32(uac2_opts->c_chmask);
	as_in_hdr_desc.bNrChannels = num_channels(uac2_opts->p_chmask);
	as_in_hdr_desc.bmChannelConfig = cpu_to_le32(uac2_opts->p_chmask);
	as_out_fmt1_desc.bSubslotSize = uac2_opts->c_ssize;
	as_out_fmt1_desc.bBitResolution = uac2_opts->c_ssize * 8;
	as_in_fmt1_desc.bSubslotSize = uac2_opts->p_ssize;
	as_in_fmt1_desc.bBitResolution = uac2_opts->p_ssize * 8;

	snprintf(clksrc_in, sizeof(clksrc_in), "%uHz", uac2_opts->p_srate);
	snprintf(clksrc_out, sizeof(clksrc_out), "%uHz", uac2_opts->c_srate);

	ret = usb_interface_id(cfg, fn);
	if (ret < 0) {
		dev_err(dev, "%s:%d Error!\n", __func__, __LINE__);
		return ret;
	}
	iad_desc.bFirstInterface = ret;

	std_ac_if_desc.bInterfaceNumber = ret;
	uac2->ac_intf = ret;
	uac2->ac_alt = 0;

	if (EPOUT_EN(uac2_opts)) {
		ret = usb_interface_id(cfg, fn);
		if (ret < 0) {
			dev_err(dev, "%s:%d Error!\n", __func__, __LINE__);
			return ret;
		}
		std_as_out_if0_desc.bInterfaceNumber = ret;
		std_as_out_if1_desc.bInterfaceNumber = ret;
		uac2->as_out_intf = ret;
		uac2->as_out_alt = 0;

		if (EPOUT_FBACK_IN_EN(uac2_opts)) {
			fs_epout_desc.bmAttributes =
			  USB_ENDPOINT_XFER_ISOC | USB_ENDPOINT_SYNC_ASYNC;
			hs_epout_desc.bmAttributes =
			  USB_ENDPOINT_XFER_ISOC | USB_ENDPOINT_SYNC_ASYNC;
			ss_epout_desc.bmAttributes =
			  USB_ENDPOINT_XFER_ISOC | USB_ENDPOINT_SYNC_ASYNC;
			std_as_out_if1_desc.bNumEndpoints++;
		} else {
			fs_epout_desc.bmAttributes =
			  USB_ENDPOINT_XFER_ISOC | USB_ENDPOINT_SYNC_ADAPTIVE;
			hs_epout_desc.bmAttributes =
			  USB_ENDPOINT_XFER_ISOC | USB_ENDPOINT_SYNC_ADAPTIVE;
			ss_epout_desc.bmAttributes =
			  USB_ENDPOINT_XFER_ISOC | USB_ENDPOINT_SYNC_ADAPTIVE;
		}
	}

	if (EPIN_EN(uac2_opts)) {
		ret = usb_interface_id(cfg, fn);
		if (ret < 0) {
			dev_err(dev, "%s:%d Error!\n", __func__, __LINE__);
			return ret;
		}
		std_as_in_if0_desc.bInterfaceNumber = ret;
		std_as_in_if1_desc.bInterfaceNumber = ret;
		uac2->as_in_intf = ret;
		uac2->as_in_alt = 0;
	}

	/* Calculate wMaxPacketSize according to audio bandwidth */
	ret = set_ep_max_packet_size(uac2_opts, &fs_epin_desc, USB_SPEED_FULL,
				     true);
	if (ret < 0) {
		dev_err(dev, "%s:%d Error!\n", __func__, __LINE__);
		return ret;
	}

	ret = set_ep_max_packet_size(uac2_opts, &fs_epout_desc, USB_SPEED_FULL,
				     false);
	if (ret < 0) {
		dev_err(dev, "%s:%d Error!\n", __func__, __LINE__);
		return ret;
	}

	ret = set_ep_max_packet_size(uac2_opts, &hs_epin_desc, USB_SPEED_HIGH,
				     true);
	if (ret < 0) {
		dev_err(dev, "%s:%d Error!\n", __func__, __LINE__);
		return ret;
	}

	ret = set_ep_max_packet_size(uac2_opts, &hs_epout_desc, USB_SPEED_HIGH,
				     false);
	if (ret < 0) {
		dev_err(dev, "%s:%d Error!\n", __func__, __LINE__);
		return ret;
	}

	ret = set_ep_max_packet_size(uac2_opts, &ss_epin_desc, USB_SPEED_SUPER,
				     true);
	if (ret < 0) {
		dev_err(dev, "%s:%d Error!\n", __func__, __LINE__);
		return ret;
	}

	ret = set_ep_max_packet_size(uac2_opts, &ss_epout_desc, USB_SPEED_SUPER,
				     false);
	if (ret < 0) {
		dev_err(dev, "%s:%d Error!\n", __func__, __LINE__);
		return ret;
	}

	if (EPOUT_EN(uac2_opts)) {
		agdev->out_ep = usb_ep_autoconfig(gadget, &fs_epout_desc);
		if (!agdev->out_ep) {
			dev_err(dev, "%s:%d Error!\n", __func__, __LINE__);
			return -ENODEV;
		}
		if (EPOUT_FBACK_IN_EN(uac2_opts)) {
			agdev->in_ep_fback = usb_ep_autoconfig(gadget,
						       &fs_epin_fback_desc);
			if (!agdev->in_ep_fback) {
				dev_err(dev, "%s:%d Error!\n",
					__func__, __LINE__);
				return -ENODEV;
			}
		}
	}

	if (EPIN_EN(uac2_opts)) {
		agdev->in_ep = usb_ep_autoconfig(gadget, &fs_epin_desc);
		if (!agdev->in_ep) {
			dev_err(dev, "%s:%d Error!\n", __func__, __LINE__);
			return -ENODEV;
		}
	}

	agdev->in_ep_maxpsize = max_t(u16,
				le16_to_cpu(fs_epin_desc.wMaxPacketSize),
				le16_to_cpu(hs_epin_desc.wMaxPacketSize));
	agdev->out_ep_maxpsize = max_t(u16,
				le16_to_cpu(fs_epout_desc.wMaxPacketSize),
				le16_to_cpu(hs_epout_desc.wMaxPacketSize));

	agdev->in_ep_maxpsize = max_t(u16, agdev->in_ep_maxpsize,
				le16_to_cpu(ss_epin_desc.wMaxPacketSize));
	agdev->out_ep_maxpsize = max_t(u16, agdev->out_ep_maxpsize,
				le16_to_cpu(ss_epout_desc.wMaxPacketSize));

<<<<<<< HEAD
=======
	ss_epin_desc_comp.wBytesPerInterval = ss_epin_desc.wMaxPacketSize;
	ss_epout_desc_comp.wBytesPerInterval = ss_epout_desc.wMaxPacketSize;

>>>>>>> 8a30a2ca
	hs_epout_desc.bEndpointAddress = fs_epout_desc.bEndpointAddress;
	hs_epin_fback_desc.bEndpointAddress = fs_epin_fback_desc.bEndpointAddress;
	hs_epin_desc.bEndpointAddress = fs_epin_desc.bEndpointAddress;
	ss_epout_desc.bEndpointAddress = fs_epout_desc.bEndpointAddress;
<<<<<<< HEAD
=======
	ss_epin_fback_desc.bEndpointAddress = fs_epin_fback_desc.bEndpointAddress;
>>>>>>> 8a30a2ca
	ss_epin_desc.bEndpointAddress = fs_epin_desc.bEndpointAddress;

	setup_descriptor(uac2_opts);

	ret = usb_assign_descriptors(fn, fs_audio_desc, hs_audio_desc, ss_audio_desc,
				     ss_audio_desc);
	if (ret)
		return ret;

	agdev->gadget = gadget;

	agdev->params.p_chmask = uac2_opts->p_chmask;
	agdev->params.p_srate = uac2_opts->p_srate;
	agdev->params.p_ssize = uac2_opts->p_ssize;
	agdev->params.c_chmask = uac2_opts->c_chmask;
	agdev->params.c_srate = uac2_opts->c_srate;
	agdev->params.c_ssize = uac2_opts->c_ssize;
	agdev->params.req_number = uac2_opts->req_number;
	agdev->params.fb_max = uac2_opts->fb_max;
	ret = g_audio_setup(agdev, "UAC2 PCM", "UAC2_Gadget");
	if (ret)
		goto err_free_descs;
	return 0;

err_free_descs:
	usb_free_all_descriptors(fn);
	agdev->gadget = NULL;
	return ret;
}

static int
afunc_set_alt(struct usb_function *fn, unsigned intf, unsigned alt)
{
	struct usb_composite_dev *cdev = fn->config->cdev;
	struct f_uac2 *uac2 = func_to_uac2(fn);
	struct usb_gadget *gadget = cdev->gadget;
	struct device *dev = &gadget->dev;
	int ret = 0;

	/* No i/f has more than 2 alt settings */
	if (alt > 1) {
		dev_err(dev, "%s:%d Error!\n", __func__, __LINE__);
		return -EINVAL;
	}

	if (intf == uac2->ac_intf) {
		/* Control I/f has only 1 AltSetting - 0 */
		if (alt) {
			dev_err(dev, "%s:%d Error!\n", __func__, __LINE__);
			return -EINVAL;
		}
		return 0;
	}

	if (intf == uac2->as_out_intf) {
		uac2->as_out_alt = alt;

		if (alt)
			ret = u_audio_start_capture(&uac2->g_audio);
		else
			u_audio_stop_capture(&uac2->g_audio);
	} else if (intf == uac2->as_in_intf) {
		uac2->as_in_alt = alt;

		if (alt)
			ret = u_audio_start_playback(&uac2->g_audio);
		else
			u_audio_stop_playback(&uac2->g_audio);
	} else {
		dev_err(dev, "%s:%d Error!\n", __func__, __LINE__);
		return -EINVAL;
	}

	return ret;
}

static int
afunc_get_alt(struct usb_function *fn, unsigned intf)
{
	struct f_uac2 *uac2 = func_to_uac2(fn);
	struct g_audio *agdev = func_to_g_audio(fn);

	if (intf == uac2->ac_intf)
		return uac2->ac_alt;
	else if (intf == uac2->as_out_intf)
		return uac2->as_out_alt;
	else if (intf == uac2->as_in_intf)
		return uac2->as_in_alt;
	else
		dev_err(&agdev->gadget->dev,
			"%s:%d Invalid Interface %d!\n",
			__func__, __LINE__, intf);

	return -EINVAL;
}

static void
afunc_disable(struct usb_function *fn)
{
	struct f_uac2 *uac2 = func_to_uac2(fn);

	uac2->as_in_alt = 0;
	uac2->as_out_alt = 0;
	u_audio_stop_capture(&uac2->g_audio);
	u_audio_stop_playback(&uac2->g_audio);
}

static int
in_rq_cur(struct usb_function *fn, const struct usb_ctrlrequest *cr)
{
	struct usb_request *req = fn->config->cdev->req;
	struct g_audio *agdev = func_to_g_audio(fn);
	struct f_uac2_opts *opts;
	u16 w_length = le16_to_cpu(cr->wLength);
	u16 w_index = le16_to_cpu(cr->wIndex);
	u16 w_value = le16_to_cpu(cr->wValue);
	u8 entity_id = (w_index >> 8) & 0xff;
	u8 control_selector = w_value >> 8;
	int value = -EOPNOTSUPP;
	int p_srate, c_srate;

	opts = g_audio_to_uac2_opts(agdev);
	p_srate = opts->p_srate;
	c_srate = opts->c_srate;

	if (control_selector == UAC2_CS_CONTROL_SAM_FREQ) {
		struct cntrl_cur_lay3 c;
		memset(&c, 0, sizeof(struct cntrl_cur_lay3));

		if (entity_id == USB_IN_CLK_ID)
			c.dCUR = cpu_to_le32(p_srate);
		else if (entity_id == USB_OUT_CLK_ID)
			c.dCUR = cpu_to_le32(c_srate);

		value = min_t(unsigned, w_length, sizeof c);
		memcpy(req->buf, &c, value);
	} else if (control_selector == UAC2_CS_CONTROL_CLOCK_VALID) {
		*(u8 *)req->buf = 1;
		value = min_t(unsigned, w_length, 1);
	} else {
		dev_err(&agdev->gadget->dev,
			"%s:%d control_selector=%d TODO!\n",
			__func__, __LINE__, control_selector);
	}

	return value;
}

static int
in_rq_range(struct usb_function *fn, const struct usb_ctrlrequest *cr)
{
	struct usb_request *req = fn->config->cdev->req;
	struct g_audio *agdev = func_to_g_audio(fn);
	struct f_uac2_opts *opts;
	u16 w_length = le16_to_cpu(cr->wLength);
	u16 w_index = le16_to_cpu(cr->wIndex);
	u16 w_value = le16_to_cpu(cr->wValue);
	u8 entity_id = (w_index >> 8) & 0xff;
	u8 control_selector = w_value >> 8;
	struct cntrl_range_lay3 r;
	int value = -EOPNOTSUPP;
	int p_srate, c_srate;

	opts = g_audio_to_uac2_opts(agdev);
	p_srate = opts->p_srate;
	c_srate = opts->c_srate;

	if (control_selector == UAC2_CS_CONTROL_SAM_FREQ) {
		if (entity_id == USB_IN_CLK_ID)
			r.dMIN = cpu_to_le32(p_srate);
		else if (entity_id == USB_OUT_CLK_ID)
			r.dMIN = cpu_to_le32(c_srate);
		else
			return -EOPNOTSUPP;

		r.dMAX = r.dMIN;
		r.dRES = 0;
		r.wNumSubRanges = cpu_to_le16(1);

		value = min_t(unsigned, w_length, sizeof r);
		memcpy(req->buf, &r, value);
	} else {
		dev_err(&agdev->gadget->dev,
			"%s:%d control_selector=%d TODO!\n",
			__func__, __LINE__, control_selector);
	}

	return value;
}

static int
ac_rq_in(struct usb_function *fn, const struct usb_ctrlrequest *cr)
{
	if (cr->bRequest == UAC2_CS_CUR)
		return in_rq_cur(fn, cr);
	else if (cr->bRequest == UAC2_CS_RANGE)
		return in_rq_range(fn, cr);
	else
		return -EOPNOTSUPP;
}

static int
out_rq_cur(struct usb_function *fn, const struct usb_ctrlrequest *cr)
{
	u16 w_length = le16_to_cpu(cr->wLength);
	u16 w_value = le16_to_cpu(cr->wValue);
	u8 control_selector = w_value >> 8;

	if (control_selector == UAC2_CS_CONTROL_SAM_FREQ)
		return w_length;

	return -EOPNOTSUPP;
}

static int
setup_rq_inf(struct usb_function *fn, const struct usb_ctrlrequest *cr)
{
	struct f_uac2 *uac2 = func_to_uac2(fn);
	struct g_audio *agdev = func_to_g_audio(fn);
	u16 w_index = le16_to_cpu(cr->wIndex);
	u8 intf = w_index & 0xff;

	if (intf != uac2->ac_intf) {
		dev_err(&agdev->gadget->dev,
			"%s:%d Error!\n", __func__, __LINE__);
		return -EOPNOTSUPP;
	}

	if (cr->bRequestType & USB_DIR_IN)
		return ac_rq_in(fn, cr);
	else if (cr->bRequest == UAC2_CS_CUR)
		return out_rq_cur(fn, cr);

	return -EOPNOTSUPP;
}

static int
afunc_setup(struct usb_function *fn, const struct usb_ctrlrequest *cr)
{
	struct usb_composite_dev *cdev = fn->config->cdev;
	struct g_audio *agdev = func_to_g_audio(fn);
	struct usb_request *req = cdev->req;
	u16 w_length = le16_to_cpu(cr->wLength);
	int value = -EOPNOTSUPP;

	/* Only Class specific requests are supposed to reach here */
	if ((cr->bRequestType & USB_TYPE_MASK) != USB_TYPE_CLASS)
		return -EOPNOTSUPP;

	if ((cr->bRequestType & USB_RECIP_MASK) == USB_RECIP_INTERFACE)
		value = setup_rq_inf(fn, cr);
	else
		dev_err(&agdev->gadget->dev, "%s:%d Error!\n",
				__func__, __LINE__);

	if (value >= 0) {
		req->length = value;
		req->zero = value < w_length;
		value = usb_ep_queue(cdev->gadget->ep0, req, GFP_ATOMIC);
		if (value < 0) {
			dev_err(&agdev->gadget->dev,
				"%s:%d Error!\n", __func__, __LINE__);
			req->status = 0;
		}
	}

	return value;
}

static inline struct f_uac2_opts *to_f_uac2_opts(struct config_item *item)
{
	return container_of(to_config_group(item), struct f_uac2_opts,
			    func_inst.group);
}

static void f_uac2_attr_release(struct config_item *item)
{
	struct f_uac2_opts *opts = to_f_uac2_opts(item);

	usb_put_function_instance(&opts->func_inst);
}

static struct configfs_item_operations f_uac2_item_ops = {
	.release	= f_uac2_attr_release,
};

#define UAC2_ATTRIBUTE(name)						\
static ssize_t f_uac2_opts_##name##_show(struct config_item *item,	\
					 char *page)			\
{									\
	struct f_uac2_opts *opts = to_f_uac2_opts(item);		\
	int result;							\
									\
	mutex_lock(&opts->lock);					\
	result = sprintf(page, "%u\n", opts->name);			\
	mutex_unlock(&opts->lock);					\
									\
	return result;							\
}									\
									\
static ssize_t f_uac2_opts_##name##_store(struct config_item *item,	\
					  const char *page, size_t len)	\
{									\
	struct f_uac2_opts *opts = to_f_uac2_opts(item);		\
	int ret;							\
	u32 num;							\
									\
	mutex_lock(&opts->lock);					\
	if (opts->refcnt) {						\
		ret = -EBUSY;						\
		goto end;						\
	}								\
									\
	ret = kstrtou32(page, 0, &num);					\
	if (ret)							\
		goto end;						\
									\
	opts->name = num;						\
	ret = len;							\
									\
end:									\
	mutex_unlock(&opts->lock);					\
	return ret;							\
}									\
									\
CONFIGFS_ATTR(f_uac2_opts_, name)

#define UAC2_ATTRIBUTE_SYNC(name)					\
static ssize_t f_uac2_opts_##name##_show(struct config_item *item,	\
					 char *page)			\
{									\
	struct f_uac2_opts *opts = to_f_uac2_opts(item);		\
	int result;							\
	char *str;							\
									\
	mutex_lock(&opts->lock);					\
	switch (opts->name) {						\
	case USB_ENDPOINT_SYNC_ASYNC:					\
		str = "async";						\
		break;							\
	case USB_ENDPOINT_SYNC_ADAPTIVE:				\
		str = "adaptive";					\
		break;							\
	default:							\
		str = "unknown";					\
		break;							\
	}								\
	result = sprintf(page, "%s\n", str);				\
	mutex_unlock(&opts->lock);					\
									\
	return result;							\
}									\
									\
static ssize_t f_uac2_opts_##name##_store(struct config_item *item,	\
					  const char *page, size_t len)	\
{									\
	struct f_uac2_opts *opts = to_f_uac2_opts(item);		\
	int ret = 0;							\
									\
	mutex_lock(&opts->lock);					\
	if (opts->refcnt) {						\
		ret = -EBUSY;						\
		goto end;						\
	}								\
									\
	if (!strncmp(page, "async", 5))					\
		opts->name = USB_ENDPOINT_SYNC_ASYNC;			\
	else if (!strncmp(page, "adaptive", 8))				\
		opts->name = USB_ENDPOINT_SYNC_ADAPTIVE;		\
	else {								\
		ret = -EINVAL;						\
		goto end;						\
	}								\
									\
	ret = len;							\
									\
end:									\
	mutex_unlock(&opts->lock);					\
	return ret;							\
}									\
									\
CONFIGFS_ATTR(f_uac2_opts_, name)

UAC2_ATTRIBUTE(p_chmask);
UAC2_ATTRIBUTE(p_srate);
UAC2_ATTRIBUTE(p_ssize);
UAC2_ATTRIBUTE(c_chmask);
UAC2_ATTRIBUTE(c_srate);
UAC2_ATTRIBUTE_SYNC(c_sync);
UAC2_ATTRIBUTE(c_ssize);
UAC2_ATTRIBUTE(req_number);
UAC2_ATTRIBUTE(fb_max);

static struct configfs_attribute *f_uac2_attrs[] = {
	&f_uac2_opts_attr_p_chmask,
	&f_uac2_opts_attr_p_srate,
	&f_uac2_opts_attr_p_ssize,
	&f_uac2_opts_attr_c_chmask,
	&f_uac2_opts_attr_c_srate,
	&f_uac2_opts_attr_c_ssize,
	&f_uac2_opts_attr_c_sync,
	&f_uac2_opts_attr_req_number,
	&f_uac2_opts_attr_fb_max,
	NULL,
};

static const struct config_item_type f_uac2_func_type = {
	.ct_item_ops	= &f_uac2_item_ops,
	.ct_attrs	= f_uac2_attrs,
	.ct_owner	= THIS_MODULE,
};

static void afunc_free_inst(struct usb_function_instance *f)
{
	struct f_uac2_opts *opts;

	opts = container_of(f, struct f_uac2_opts, func_inst);
	kfree(opts);
}

static struct usb_function_instance *afunc_alloc_inst(void)
{
	struct f_uac2_opts *opts;

	opts = kzalloc(sizeof(*opts), GFP_KERNEL);
	if (!opts)
		return ERR_PTR(-ENOMEM);

	mutex_init(&opts->lock);
	opts->func_inst.free_func_inst = afunc_free_inst;

	config_group_init_type_name(&opts->func_inst.group, "",
				    &f_uac2_func_type);

	opts->p_chmask = UAC2_DEF_PCHMASK;
	opts->p_srate = UAC2_DEF_PSRATE;
	opts->p_ssize = UAC2_DEF_PSSIZE;
	opts->c_chmask = UAC2_DEF_CCHMASK;
	opts->c_srate = UAC2_DEF_CSRATE;
	opts->c_ssize = UAC2_DEF_CSSIZE;
	opts->c_sync = UAC2_DEF_CSYNC;
	opts->req_number = UAC2_DEF_REQ_NUM;
	opts->fb_max = UAC2_DEF_FB_MAX;
	return &opts->func_inst;
}

static void afunc_free(struct usb_function *f)
{
	struct g_audio *agdev;
	struct f_uac2_opts *opts;

	agdev = func_to_g_audio(f);
	opts = container_of(f->fi, struct f_uac2_opts, func_inst);
	kfree(agdev);
	mutex_lock(&opts->lock);
	--opts->refcnt;
	mutex_unlock(&opts->lock);
}

static void afunc_unbind(struct usb_configuration *c, struct usb_function *f)
{
	struct g_audio *agdev = func_to_g_audio(f);

	g_audio_cleanup(agdev);
	usb_free_all_descriptors(f);

	agdev->gadget = NULL;
}

static struct usb_function *afunc_alloc(struct usb_function_instance *fi)
{
	struct f_uac2	*uac2;
	struct f_uac2_opts *opts;

	uac2 = kzalloc(sizeof(*uac2), GFP_KERNEL);
	if (uac2 == NULL)
		return ERR_PTR(-ENOMEM);

	opts = container_of(fi, struct f_uac2_opts, func_inst);
	mutex_lock(&opts->lock);
	++opts->refcnt;
	mutex_unlock(&opts->lock);

	uac2->g_audio.func.name = "uac2_func";
	uac2->g_audio.func.bind = afunc_bind;
	uac2->g_audio.func.unbind = afunc_unbind;
	uac2->g_audio.func.set_alt = afunc_set_alt;
	uac2->g_audio.func.get_alt = afunc_get_alt;
	uac2->g_audio.func.disable = afunc_disable;
	uac2->g_audio.func.setup = afunc_setup;
	uac2->g_audio.func.free_func = afunc_free;

	return &uac2->g_audio.func;
}

DECLARE_USB_FUNCTION_INIT(uac2, afunc_alloc_inst, afunc_alloc);
MODULE_LICENSE("GPL");
MODULE_AUTHOR("Yadwinder Singh");
MODULE_AUTHOR("Jaswinder Singh");<|MERGE_RESOLUTION|>--- conflicted
+++ resolved
@@ -293,11 +293,7 @@
 	.bDescriptorType = USB_DT_ENDPOINT,
 
 	.bEndpointAddress = USB_DIR_OUT,
-<<<<<<< HEAD
-	.bmAttributes = USB_ENDPOINT_XFER_ISOC | USB_ENDPOINT_SYNC_ASYNC,
-=======
 	/* .bmAttributes = DYNAMIC */
->>>>>>> 8a30a2ca
 	/* .wMaxPacketSize = DYNAMIC */
 	.bInterval = 4,
 };
@@ -538,11 +534,8 @@
 	(struct usb_descriptor_header *)&ss_epout_desc,
 	(struct usb_descriptor_header *)&ss_epout_desc_comp,
 	(struct usb_descriptor_header *)&as_iso_out_desc,
-<<<<<<< HEAD
-=======
 	(struct usb_descriptor_header *)&ss_epin_fback_desc,
 	(struct usb_descriptor_header *)&ss_epin_fback_desc_comp,
->>>>>>> 8a30a2ca
 
 	(struct usb_descriptor_header *)&std_as_in_if0_desc,
 	(struct usb_descriptor_header *)&std_as_in_if1_desc,
@@ -626,44 +619,30 @@
 {
 	struct usb_ss_ep_comp_descriptor *epout_desc_comp = NULL;
 	struct usb_ss_ep_comp_descriptor *epin_desc_comp = NULL;
-<<<<<<< HEAD
-	struct usb_endpoint_descriptor *epout_desc;
-	struct usb_endpoint_descriptor *epin_desc;
-=======
 	struct usb_ss_ep_comp_descriptor *epin_fback_desc_comp = NULL;
 	struct usb_endpoint_descriptor *epout_desc;
 	struct usb_endpoint_descriptor *epin_desc;
 	struct usb_endpoint_descriptor *epin_fback_desc;
->>>>>>> 8a30a2ca
 	int i;
 
 	switch (speed) {
 	case USB_SPEED_FULL:
 		epout_desc = &fs_epout_desc;
 		epin_desc = &fs_epin_desc;
-<<<<<<< HEAD
-=======
 		epin_fback_desc = &fs_epin_fback_desc;
->>>>>>> 8a30a2ca
 		break;
 	case USB_SPEED_HIGH:
 		epout_desc = &hs_epout_desc;
 		epin_desc = &hs_epin_desc;
-<<<<<<< HEAD
-=======
 		epin_fback_desc = &hs_epin_fback_desc;
->>>>>>> 8a30a2ca
 		break;
 	default:
 		epout_desc = &ss_epout_desc;
 		epin_desc = &ss_epin_desc;
 		epout_desc_comp = &ss_epout_desc_comp;
 		epin_desc_comp = &ss_epin_desc_comp;
-<<<<<<< HEAD
-=======
 		epin_fback_desc = &ss_epin_fback_desc;
 		epin_fback_desc_comp = &ss_epin_fback_desc_comp;
->>>>>>> 8a30a2ca
 	}
 
 	i = 0;
@@ -691,15 +670,12 @@
 			headers[i++] = USBDHDR(epout_desc_comp);
 
 		headers[i++] = USBDHDR(&as_iso_out_desc);
-<<<<<<< HEAD
-=======
 
 		if (EPOUT_FBACK_IN_EN(opts)) {
 			headers[i++] = USBDHDR(epin_fback_desc);
 			if (epin_fback_desc_comp)
 				headers[i++] = USBDHDR(epin_fback_desc_comp);
 		}
->>>>>>> 8a30a2ca
 	}
 	if (EPIN_EN(opts)) {
 		headers[i++] = USBDHDR(&std_as_in_if0_desc);
@@ -981,20 +957,14 @@
 	agdev->out_ep_maxpsize = max_t(u16, agdev->out_ep_maxpsize,
 				le16_to_cpu(ss_epout_desc.wMaxPacketSize));
 
-<<<<<<< HEAD
-=======
 	ss_epin_desc_comp.wBytesPerInterval = ss_epin_desc.wMaxPacketSize;
 	ss_epout_desc_comp.wBytesPerInterval = ss_epout_desc.wMaxPacketSize;
 
->>>>>>> 8a30a2ca
 	hs_epout_desc.bEndpointAddress = fs_epout_desc.bEndpointAddress;
 	hs_epin_fback_desc.bEndpointAddress = fs_epin_fback_desc.bEndpointAddress;
 	hs_epin_desc.bEndpointAddress = fs_epin_desc.bEndpointAddress;
 	ss_epout_desc.bEndpointAddress = fs_epout_desc.bEndpointAddress;
-<<<<<<< HEAD
-=======
 	ss_epin_fback_desc.bEndpointAddress = fs_epin_fback_desc.bEndpointAddress;
->>>>>>> 8a30a2ca
 	ss_epin_desc.bEndpointAddress = fs_epin_desc.bEndpointAddress;
 
 	setup_descriptor(uac2_opts);
