// SPDX-License-Identifier: GPL-2.0
/*
 * xHCI host controller driver
 *
 * Copyright (C) 2008 Intel Corp.
 *
 * Author: Sarah Sharp
 * Some code borrowed from the Linux EHCI driver.
 */

#include <linux/pci.h>
#include <linux/iopoll.h>
#include <linux/irq.h>
#include <linux/log2.h>
#include <linux/module.h>
#include <linux/moduleparam.h>
#include <linux/slab.h>
#include <linux/dmi.h>
#include <linux/dma-mapping.h>

#include "xhci.h"
#include "xhci-trace.h"
#include "xhci-debugfs.h"
#include "xhci-dbgcap.h"

#define DRIVER_AUTHOR "Sarah Sharp"
#define DRIVER_DESC "'eXtensible' Host Controller (xHC) Driver"

#define	PORT_WAKE_BITS	(PORT_WKOC_E | PORT_WKDISC_E | PORT_WKCONN_E)

/* Some 0.95 hardware can't handle the chain bit on a Link TRB being cleared */
static int link_quirk;
module_param(link_quirk, int, S_IRUGO | S_IWUSR);
MODULE_PARM_DESC(link_quirk, "Don't clear the chain bit on a link TRB");

static unsigned long long quirks;
module_param(quirks, ullong, S_IRUGO);
MODULE_PARM_DESC(quirks, "Bit flags for quirks to be enabled as default");

static bool td_on_ring(struct xhci_td *td, struct xhci_ring *ring)
{
	struct xhci_segment *seg = ring->first_seg;

	if (!td || !td->start_seg)
		return false;
	do {
		if (seg == td->start_seg)
			return true;
		seg = seg->next;
	} while (seg && seg != ring->first_seg);

	return false;
}

/*
 * xhci_handshake - spin reading hc until handshake completes or fails
 * @ptr: address of hc register to be read
 * @mask: bits to look at in result of read
 * @done: value of those bits when handshake succeeds
 * @usec: timeout in microseconds
 *
 * Returns negative errno, or zero on success
 *
 * Success happens when the "mask" bits have the specified value (hardware
 * handshake done).  There are two failure modes:  "usec" have passed (major
 * hardware flakeout), or the register reads as all-ones (hardware removed).
 */
int xhci_handshake(void __iomem *ptr, u32 mask, u32 done, u64 timeout_us)
{
	u32	result;
	int	ret;

	ret = readl_poll_timeout_atomic(ptr, result,
					(result & mask) == done ||
					result == U32_MAX,
					1, timeout_us);
	if (result == U32_MAX)		/* card removed */
		return -ENODEV;

	return ret;
}

/*
 * Disable interrupts and begin the xHCI halting process.
 */
void xhci_quiesce(struct xhci_hcd *xhci)
{
	u32 halted;
	u32 cmd;
	u32 mask;

	mask = ~(XHCI_IRQS);
	halted = readl(&xhci->op_regs->status) & STS_HALT;
	if (!halted)
		mask &= ~CMD_RUN;

	cmd = readl(&xhci->op_regs->command);
	cmd &= mask;
	writel(cmd, &xhci->op_regs->command);
}

/*
 * Force HC into halt state.
 *
 * Disable any IRQs and clear the run/stop bit.
 * HC will complete any current and actively pipelined transactions, and
 * should halt within 16 ms of the run/stop bit being cleared.
 * Read HC Halted bit in the status register to see when the HC is finished.
 */
int xhci_halt(struct xhci_hcd *xhci)
{
	int ret;

	xhci_dbg_trace(xhci, trace_xhci_dbg_init, "// Halt the HC");
	xhci_quiesce(xhci);

	ret = xhci_handshake(&xhci->op_regs->status,
			STS_HALT, STS_HALT, XHCI_MAX_HALT_USEC);
	if (ret) {
		xhci_warn(xhci, "Host halt failed, %d\n", ret);
		return ret;
	}

	xhci->xhc_state |= XHCI_STATE_HALTED;
	xhci->cmd_ring_state = CMD_RING_STATE_STOPPED;

	return ret;
}

/*
 * Set the run bit and wait for the host to be running.
 */
int xhci_start(struct xhci_hcd *xhci)
{
	u32 temp;
	int ret;

	temp = readl(&xhci->op_regs->command);
	temp |= (CMD_RUN);
	xhci_dbg_trace(xhci, trace_xhci_dbg_init, "// Turn on HC, cmd = 0x%x.",
			temp);
	writel(temp, &xhci->op_regs->command);

	/*
	 * Wait for the HCHalted Status bit to be 0 to indicate the host is
	 * running.
	 */
	ret = xhci_handshake(&xhci->op_regs->status,
			STS_HALT, 0, XHCI_MAX_HALT_USEC);
	if (ret == -ETIMEDOUT)
		xhci_err(xhci, "Host took too long to start, "
				"waited %u microseconds.\n",
				XHCI_MAX_HALT_USEC);
	if (!ret) {
		/* clear state flags. Including dying, halted or removing */
		xhci->xhc_state = 0;
		xhci->run_graceperiod = jiffies + msecs_to_jiffies(500);
	}

	return ret;
}

/*
 * Reset a halted HC.
 *
 * This resets pipelines, timers, counters, state machines, etc.
 * Transactions will be terminated immediately, and operational registers
 * will be set to their defaults.
 */
int xhci_reset(struct xhci_hcd *xhci, u64 timeout_us)
{
	u32 command;
	u32 state;
	int ret;

	state = readl(&xhci->op_regs->status);

	if (state == ~(u32)0) {
		xhci_warn(xhci, "Host not accessible, reset failed.\n");
		return -ENODEV;
	}

	if ((state & STS_HALT) == 0) {
		xhci_warn(xhci, "Host controller not halted, aborting reset.\n");
		return 0;
	}

	xhci_dbg_trace(xhci, trace_xhci_dbg_init, "// Reset the HC");
	command = readl(&xhci->op_regs->command);
	command |= CMD_RESET;
	writel(command, &xhci->op_regs->command);

	/* Existing Intel xHCI controllers require a delay of 1 mS,
	 * after setting the CMD_RESET bit, and before accessing any
	 * HC registers. This allows the HC to complete the
	 * reset operation and be ready for HC register access.
	 * Without this delay, the subsequent HC register access,
	 * may result in a system hang very rarely.
	 */
	if (xhci->quirks & (XHCI_INTEL_HOST | XHCI_CDNS_HOST))
		udelay(1000);

	ret = xhci_handshake(&xhci->op_regs->command, CMD_RESET, 0, timeout_us);
	if (ret)
		return ret;

	if (xhci->quirks & XHCI_ASMEDIA_MODIFY_FLOWCONTROL)
		usb_asmedia_modifyflowcontrol(to_pci_dev(xhci_to_hcd(xhci)->self.controller));

	xhci_dbg_trace(xhci, trace_xhci_dbg_init,
			 "Wait for controller to be ready for doorbell rings");
	/*
	 * xHCI cannot write to any doorbells or operational registers other
	 * than status until the "Controller Not Ready" flag is cleared.
	 */
	ret = xhci_handshake(&xhci->op_regs->status, STS_CNR, 0, timeout_us);

	xhci->usb2_rhub.bus_state.port_c_suspend = 0;
	xhci->usb2_rhub.bus_state.suspended_ports = 0;
	xhci->usb2_rhub.bus_state.resuming_ports = 0;
	xhci->usb3_rhub.bus_state.port_c_suspend = 0;
	xhci->usb3_rhub.bus_state.suspended_ports = 0;
	xhci->usb3_rhub.bus_state.resuming_ports = 0;

	return ret;
}

static void xhci_zero_64b_regs(struct xhci_hcd *xhci)
{
	struct device *dev = xhci_to_hcd(xhci)->self.sysdev;
	int err, i;
	u64 val;
	u32 intrs;

	/*
	 * Some Renesas controllers get into a weird state if they are
	 * reset while programmed with 64bit addresses (they will preserve
	 * the top half of the address in internal, non visible
	 * registers). You end up with half the address coming from the
	 * kernel, and the other half coming from the firmware. Also,
	 * changing the programming leads to extra accesses even if the
	 * controller is supposed to be halted. The controller ends up with
	 * a fatal fault, and is then ripe for being properly reset.
	 *
	 * Special care is taken to only apply this if the device is behind
	 * an iommu. Doing anything when there is no iommu is definitely
	 * unsafe...
	 */
	if (!(xhci->quirks & XHCI_ZERO_64B_REGS) || !device_iommu_mapped(dev))
		return;

	xhci_info(xhci, "Zeroing 64bit base registers, expecting fault\n");

	/* Clear HSEIE so that faults do not get signaled */
	val = readl(&xhci->op_regs->command);
	val &= ~CMD_HSEIE;
	writel(val, &xhci->op_regs->command);

	/* Clear HSE (aka FATAL) */
	val = readl(&xhci->op_regs->status);
	val |= STS_FATAL;
	writel(val, &xhci->op_regs->status);

	/* Now zero the registers, and brace for impact */
	val = xhci_read_64(xhci, &xhci->op_regs->dcbaa_ptr);
	if (upper_32_bits(val))
		xhci_write_64(xhci, 0, &xhci->op_regs->dcbaa_ptr);
	val = xhci_read_64(xhci, &xhci->op_regs->cmd_ring);
	if (upper_32_bits(val))
		xhci_write_64(xhci, 0, &xhci->op_regs->cmd_ring);

	intrs = min_t(u32, HCS_MAX_INTRS(xhci->hcs_params1),
		      ARRAY_SIZE(xhci->run_regs->ir_set));

	for (i = 0; i < intrs; i++) {
		struct xhci_intr_reg __iomem *ir;

		ir = &xhci->run_regs->ir_set[i];
		val = xhci_read_64(xhci, &ir->erst_base);
		if (upper_32_bits(val))
			xhci_write_64(xhci, 0, &ir->erst_base);
		val= xhci_read_64(xhci, &ir->erst_dequeue);
		if (upper_32_bits(val))
			xhci_write_64(xhci, 0, &ir->erst_dequeue);
	}

	/* Wait for the fault to appear. It will be cleared on reset */
	err = xhci_handshake(&xhci->op_regs->status,
			     STS_FATAL, STS_FATAL,
			     XHCI_MAX_HALT_USEC);
	if (!err)
		xhci_info(xhci, "Fault detected\n");
}

#ifdef CONFIG_USB_PCI
/*
 * Set up MSI
 */
static int xhci_setup_msi(struct xhci_hcd *xhci)
{
	int ret;
	/*
	 * TODO:Check with MSI Soc for sysdev
	 */
	struct pci_dev  *pdev = to_pci_dev(xhci_to_hcd(xhci)->self.controller);

	ret = pci_alloc_irq_vectors(pdev, 1, 1, PCI_IRQ_MSI);
	if (ret < 0) {
		xhci_dbg_trace(xhci, trace_xhci_dbg_init,
				"failed to allocate MSI entry");
		return ret;
	}

	ret = request_irq(pdev->irq, xhci_msi_irq,
				0, "xhci_hcd", xhci_to_hcd(xhci));
	if (ret) {
		xhci_dbg_trace(xhci, trace_xhci_dbg_init,
				"disable MSI interrupt");
		pci_free_irq_vectors(pdev);
	}

	return ret;
}

/*
 * Set up MSI-X
 */
static int xhci_setup_msix(struct xhci_hcd *xhci)
{
	int i, ret;
	struct usb_hcd *hcd = xhci_to_hcd(xhci);
	struct pci_dev *pdev = to_pci_dev(hcd->self.controller);

	/*
	 * calculate number of msi-x vectors supported.
	 * - HCS_MAX_INTRS: the max number of interrupts the host can handle,
	 *   with max number of interrupters based on the xhci HCSPARAMS1.
	 * - num_online_cpus: maximum msi-x vectors per CPUs core.
	 *   Add additional 1 vector to ensure always available interrupt.
	 */
	xhci->msix_count = min(num_online_cpus() + 1,
				HCS_MAX_INTRS(xhci->hcs_params1));

	ret = pci_alloc_irq_vectors(pdev, xhci->msix_count, xhci->msix_count,
			PCI_IRQ_MSIX);
	if (ret < 0) {
		xhci_dbg_trace(xhci, trace_xhci_dbg_init,
				"Failed to enable MSI-X");
		return ret;
	}

	for (i = 0; i < xhci->msix_count; i++) {
		ret = request_irq(pci_irq_vector(pdev, i), xhci_msi_irq, 0,
				"xhci_hcd", xhci_to_hcd(xhci));
		if (ret)
			goto disable_msix;
	}

	hcd->msix_enabled = 1;
	return ret;

disable_msix:
	xhci_dbg_trace(xhci, trace_xhci_dbg_init, "disable MSI-X interrupt");
	while (--i >= 0)
		free_irq(pci_irq_vector(pdev, i), xhci_to_hcd(xhci));
	pci_free_irq_vectors(pdev);
	return ret;
}

/* Free any IRQs and disable MSI-X */
static void xhci_cleanup_msix(struct xhci_hcd *xhci)
{
	struct usb_hcd *hcd = xhci_to_hcd(xhci);
	struct pci_dev *pdev = to_pci_dev(hcd->self.controller);

	if (xhci->quirks & XHCI_PLAT)
		return;

	/* return if using legacy interrupt */
	if (hcd->irq > 0)
		return;

	if (hcd->msix_enabled) {
		int i;

		for (i = 0; i < xhci->msix_count; i++)
			free_irq(pci_irq_vector(pdev, i), xhci_to_hcd(xhci));
	} else {
		free_irq(pci_irq_vector(pdev, 0), xhci_to_hcd(xhci));
	}

	pci_free_irq_vectors(pdev);
	hcd->msix_enabled = 0;
}

static void __maybe_unused xhci_msix_sync_irqs(struct xhci_hcd *xhci)
{
	struct usb_hcd *hcd = xhci_to_hcd(xhci);

	if (hcd->msix_enabled) {
		struct pci_dev *pdev = to_pci_dev(hcd->self.controller);
		int i;

		for (i = 0; i < xhci->msix_count; i++)
			synchronize_irq(pci_irq_vector(pdev, i));
	}
}

static int xhci_try_enable_msi(struct usb_hcd *hcd)
{
	struct xhci_hcd *xhci = hcd_to_xhci(hcd);
	struct pci_dev  *pdev;
	int ret;

	/* The xhci platform device has set up IRQs through usb_add_hcd. */
	if (xhci->quirks & XHCI_PLAT)
		return 0;

	pdev = to_pci_dev(xhci_to_hcd(xhci)->self.controller);
	/*
	 * Some Fresco Logic host controllers advertise MSI, but fail to
	 * generate interrupts.  Don't even try to enable MSI.
	 */
	if (xhci->quirks & XHCI_BROKEN_MSI)
		goto legacy_irq;

	/* unregister the legacy interrupt */
	if (hcd->irq)
		free_irq(hcd->irq, hcd);
	hcd->irq = 0;

	ret = xhci_setup_msix(xhci);
	if (ret)
		/* fall back to msi*/
		ret = xhci_setup_msi(xhci);

	if (!ret) {
		hcd->msi_enabled = 1;
		return 0;
	}

	if (!pdev->irq) {
		xhci_err(xhci, "No msi-x/msi found and no IRQ in BIOS\n");
		return -EINVAL;
	}

 legacy_irq:
	if (!strlen(hcd->irq_descr))
		snprintf(hcd->irq_descr, sizeof(hcd->irq_descr), "%s:usb%d",
			 hcd->driver->description, hcd->self.busnum);

	/* fall back to legacy interrupt*/
	ret = request_irq(pdev->irq, &usb_hcd_irq, IRQF_SHARED,
			hcd->irq_descr, hcd);
	if (ret) {
		xhci_err(xhci, "request interrupt %d failed\n",
				pdev->irq);
		return ret;
	}
	hcd->irq = pdev->irq;
	return 0;
}

#else

static inline int xhci_try_enable_msi(struct usb_hcd *hcd)
{
	return 0;
}

static inline void xhci_cleanup_msix(struct xhci_hcd *xhci)
{
}

static inline void xhci_msix_sync_irqs(struct xhci_hcd *xhci)
{
}

#endif

static void compliance_mode_recovery(struct timer_list *t)
{
	struct xhci_hcd *xhci;
	struct usb_hcd *hcd;
	struct xhci_hub *rhub;
	u32 temp;
	int i;

	xhci = from_timer(xhci, t, comp_mode_recovery_timer);
	rhub = &xhci->usb3_rhub;
	hcd = rhub->hcd;

	if (!hcd)
		return;

	for (i = 0; i < rhub->num_ports; i++) {
		temp = readl(rhub->ports[i]->addr);
		if ((temp & PORT_PLS_MASK) == USB_SS_PORT_LS_COMP_MOD) {
			/*
			 * Compliance Mode Detected. Letting USB Core
			 * handle the Warm Reset
			 */
			xhci_dbg_trace(xhci, trace_xhci_dbg_quirks,
					"Compliance mode detected->port %d",
					i + 1);
			xhci_dbg_trace(xhci, trace_xhci_dbg_quirks,
					"Attempting compliance mode recovery");

			if (hcd->state == HC_STATE_SUSPENDED)
				usb_hcd_resume_root_hub(hcd);

			usb_hcd_poll_rh_status(hcd);
		}
	}

	if (xhci->port_status_u0 != ((1 << rhub->num_ports) - 1))
		mod_timer(&xhci->comp_mode_recovery_timer,
			jiffies + msecs_to_jiffies(COMP_MODE_RCVRY_MSECS));
}

/*
 * Quirk to work around issue generated by the SN65LVPE502CP USB3.0 re-driver
 * that causes ports behind that hardware to enter compliance mode sometimes.
 * The quirk creates a timer that polls every 2 seconds the link state of
 * each host controller's port and recovers it by issuing a Warm reset
 * if Compliance mode is detected, otherwise the port will become "dead" (no
 * device connections or disconnections will be detected anymore). Becasue no
 * status event is generated when entering compliance mode (per xhci spec),
 * this quirk is needed on systems that have the failing hardware installed.
 */
static void compliance_mode_recovery_timer_init(struct xhci_hcd *xhci)
{
	xhci->port_status_u0 = 0;
	timer_setup(&xhci->comp_mode_recovery_timer, compliance_mode_recovery,
		    0);
	xhci->comp_mode_recovery_timer.expires = jiffies +
			msecs_to_jiffies(COMP_MODE_RCVRY_MSECS);

	add_timer(&xhci->comp_mode_recovery_timer);
	xhci_dbg_trace(xhci, trace_xhci_dbg_quirks,
			"Compliance mode recovery timer initialized");
}

/*
 * This function identifies the systems that have installed the SN65LVPE502CP
 * USB3.0 re-driver and that need the Compliance Mode Quirk.
 * Systems:
 * Vendor: Hewlett-Packard -> System Models: Z420, Z620 and Z820
 */
static bool xhci_compliance_mode_recovery_timer_quirk_check(void)
{
	const char *dmi_product_name, *dmi_sys_vendor;

	dmi_product_name = dmi_get_system_info(DMI_PRODUCT_NAME);
	dmi_sys_vendor = dmi_get_system_info(DMI_SYS_VENDOR);
	if (!dmi_product_name || !dmi_sys_vendor)
		return false;

	if (!(strstr(dmi_sys_vendor, "Hewlett-Packard")))
		return false;

	if (strstr(dmi_product_name, "Z420") ||
			strstr(dmi_product_name, "Z620") ||
			strstr(dmi_product_name, "Z820") ||
			strstr(dmi_product_name, "Z1 Workstation"))
		return true;

	return false;
}

static int xhci_all_ports_seen_u0(struct xhci_hcd *xhci)
{
	return (xhci->port_status_u0 == ((1 << xhci->usb3_rhub.num_ports) - 1));
}


/*
 * Initialize memory for HCD and xHC (one-time init).
 *
 * Program the PAGESIZE register, initialize the device context array, create
 * device contexts (?), set up a command ring segment (or two?), create event
 * ring (one for now).
 */
static int xhci_init(struct usb_hcd *hcd)
{
	struct xhci_hcd *xhci = hcd_to_xhci(hcd);
	int retval;

	xhci_dbg_trace(xhci, trace_xhci_dbg_init, "xhci_init");
	spin_lock_init(&xhci->lock);
	if (xhci->hci_version == 0x95 && link_quirk) {
		xhci_dbg_trace(xhci, trace_xhci_dbg_quirks,
				"QUIRK: Not clearing Link TRB chain bits.");
		xhci->quirks |= XHCI_LINK_TRB_QUIRK;
	} else {
		xhci_dbg_trace(xhci, trace_xhci_dbg_init,
				"xHCI doesn't need link TRB QUIRK");
	}
	retval = xhci_mem_init(xhci, GFP_KERNEL);
	xhci_dbg_trace(xhci, trace_xhci_dbg_init, "Finished xhci_init");

	/* Initializing Compliance Mode Recovery Data If Needed */
	if (xhci_compliance_mode_recovery_timer_quirk_check()) {
		xhci->quirks |= XHCI_COMP_MODE_QUIRK;
		compliance_mode_recovery_timer_init(xhci);
	}

	return retval;
}

/*-------------------------------------------------------------------------*/


static int xhci_run_finished(struct xhci_hcd *xhci)
{
	unsigned long	flags;
	u32		temp;

	/*
	 * Enable interrupts before starting the host (xhci 4.2 and 5.5.2).
	 * Protect the short window before host is running with a lock
	 */
	spin_lock_irqsave(&xhci->lock, flags);

	xhci_dbg_trace(xhci, trace_xhci_dbg_init, "Enable interrupts");
	temp = readl(&xhci->op_regs->command);
	temp |= (CMD_EIE);
	writel(temp, &xhci->op_regs->command);

	xhci_dbg_trace(xhci, trace_xhci_dbg_init, "Enable primary interrupter");
	temp = readl(&xhci->ir_set->irq_pending);
	writel(ER_IRQ_ENABLE(temp), &xhci->ir_set->irq_pending);

	if (xhci_start(xhci)) {
		xhci_halt(xhci);
		spin_unlock_irqrestore(&xhci->lock, flags);
		return -ENODEV;
	}

	xhci->cmd_ring_state = CMD_RING_STATE_RUNNING;

	if (xhci->quirks & XHCI_NEC_HOST)
		xhci_ring_cmd_db(xhci);

	spin_unlock_irqrestore(&xhci->lock, flags);

	return 0;
}

/*
 * Start the HC after it was halted.
 *
 * This function is called by the USB core when the HC driver is added.
 * Its opposite is xhci_stop().
 *
 * xhci_init() must be called once before this function can be called.
 * Reset the HC, enable device slot contexts, program DCBAAP, and
 * set command ring pointer and event ring pointer.
 *
 * Setup MSI-X vectors and enable interrupts.
 */
int xhci_run(struct usb_hcd *hcd)
{
	u32 temp;
	u64 temp_64;
	int ret;
	struct xhci_hcd *xhci = hcd_to_xhci(hcd);

	/* Start the xHCI host controller running only after the USB 2.0 roothub
	 * is setup.
	 */

	hcd->uses_new_polling = 1;
	if (!usb_hcd_is_primary_hcd(hcd))
		return xhci_run_finished(xhci);

	xhci_dbg_trace(xhci, trace_xhci_dbg_init, "xhci_run");

	ret = xhci_try_enable_msi(hcd);
	if (ret)
		return ret;

	temp_64 = xhci_read_64(xhci, &xhci->ir_set->erst_dequeue);
	temp_64 &= ~ERST_PTR_MASK;
	xhci_dbg_trace(xhci, trace_xhci_dbg_init,
			"ERST deq = 64'h%0lx", (long unsigned int) temp_64);

	xhci_dbg_trace(xhci, trace_xhci_dbg_init,
			"// Set the interrupt modulation register");
	temp = readl(&xhci->ir_set->irq_control);
	temp &= ~ER_IRQ_INTERVAL_MASK;
	temp |= (xhci->imod_interval / 250) & ER_IRQ_INTERVAL_MASK;
	writel(temp, &xhci->ir_set->irq_control);

	if (xhci->quirks & XHCI_NEC_HOST) {
		struct xhci_command *command;

		command = xhci_alloc_command(xhci, false, GFP_KERNEL);
		if (!command)
			return -ENOMEM;

		ret = xhci_queue_vendor_command(xhci, command, 0, 0, 0,
				TRB_TYPE(TRB_NEC_GET_FW));
		if (ret)
			xhci_free_command(xhci, command);
	}
	xhci_dbg_trace(xhci, trace_xhci_dbg_init,
			"Finished %s for main hcd", __func__);

	xhci_create_dbc_dev(xhci);

	xhci_debugfs_init(xhci);

	if (xhci_has_one_roothub(xhci))
		return xhci_run_finished(xhci);

	set_bit(HCD_FLAG_DEFER_RH_REGISTER, &hcd->flags);

	return 0;
}
EXPORT_SYMBOL_GPL(xhci_run);

/*
 * Stop xHCI driver.
 *
 * This function is called by the USB core when the HC driver is removed.
 * Its opposite is xhci_run().
 *
 * Disable device contexts, disable IRQs, and quiesce the HC.
 * Reset the HC, finish any completed transactions, and cleanup memory.
 */
static void xhci_stop(struct usb_hcd *hcd)
{
	u32 temp;
	struct xhci_hcd *xhci = hcd_to_xhci(hcd);

	mutex_lock(&xhci->mutex);

	/* Only halt host and free memory after both hcds are removed */
	if (!usb_hcd_is_primary_hcd(hcd)) {
		mutex_unlock(&xhci->mutex);
		return;
	}

	xhci_remove_dbc_dev(xhci);

	spin_lock_irq(&xhci->lock);
	xhci->xhc_state |= XHCI_STATE_HALTED;
	xhci->cmd_ring_state = CMD_RING_STATE_STOPPED;
	xhci_halt(xhci);
	xhci_reset(xhci, XHCI_RESET_SHORT_USEC);
	spin_unlock_irq(&xhci->lock);

	xhci_cleanup_msix(xhci);

	/* Deleting Compliance Mode Recovery Timer */
	if ((xhci->quirks & XHCI_COMP_MODE_QUIRK) &&
			(!(xhci_all_ports_seen_u0(xhci)))) {
		del_timer_sync(&xhci->comp_mode_recovery_timer);
		xhci_dbg_trace(xhci, trace_xhci_dbg_quirks,
				"%s: compliance mode recovery timer deleted",
				__func__);
	}

	if (xhci->quirks & XHCI_AMD_PLL_FIX)
		usb_amd_dev_put();

	xhci_dbg_trace(xhci, trace_xhci_dbg_init,
			"// Disabling event ring interrupts");
	temp = readl(&xhci->op_regs->status);
	writel((temp & ~0x1fff) | STS_EINT, &xhci->op_regs->status);
	temp = readl(&xhci->ir_set->irq_pending);
	writel(ER_IRQ_DISABLE(temp), &xhci->ir_set->irq_pending);

	xhci_dbg_trace(xhci, trace_xhci_dbg_init, "cleaning up memory");
	xhci_mem_cleanup(xhci);
	xhci_debugfs_exit(xhci);
	xhci_dbg_trace(xhci, trace_xhci_dbg_init,
			"xhci_stop completed - status = %x",
			readl(&xhci->op_regs->status));
	mutex_unlock(&xhci->mutex);
}

/*
 * Shutdown HC (not bus-specific)
 *
 * This is called when the machine is rebooting or halting.  We assume that the
 * machine will be powered off, and the HC's internal state will be reset.
 * Don't bother to free memory.
 *
 * This will only ever be called with the main usb_hcd (the USB3 roothub).
 */
void xhci_shutdown(struct usb_hcd *hcd)
{
	struct xhci_hcd *xhci = hcd_to_xhci(hcd);

	if (xhci->quirks & XHCI_SPURIOUS_REBOOT)
		usb_disable_xhci_ports(to_pci_dev(hcd->self.sysdev));

	/* Don't poll the roothubs after shutdown. */
	xhci_dbg(xhci, "%s: stopping usb%d port polling.\n",
			__func__, hcd->self.busnum);
	clear_bit(HCD_FLAG_POLL_RH, &hcd->flags);
	del_timer_sync(&hcd->rh_timer);

	if (xhci->shared_hcd) {
		clear_bit(HCD_FLAG_POLL_RH, &xhci->shared_hcd->flags);
		del_timer_sync(&xhci->shared_hcd->rh_timer);
	}

	spin_lock_irq(&xhci->lock);
	xhci_halt(xhci);

	/*
	 * Workaround for spurious wakeps at shutdown with HSW, and for boot
	 * firmware delay in ADL-P PCH if port are left in U3 at shutdown
	 */
	if (xhci->quirks & XHCI_SPURIOUS_WAKEUP ||
	    xhci->quirks & XHCI_RESET_TO_DEFAULT)
		xhci_reset(xhci, XHCI_RESET_SHORT_USEC);

	spin_unlock_irq(&xhci->lock);

	xhci_cleanup_msix(xhci);

	xhci_dbg_trace(xhci, trace_xhci_dbg_init,
			"xhci_shutdown completed - status = %x",
			readl(&xhci->op_regs->status));
}
EXPORT_SYMBOL_GPL(xhci_shutdown);

#ifdef CONFIG_PM
static void xhci_save_registers(struct xhci_hcd *xhci)
{
	xhci->s3.command = readl(&xhci->op_regs->command);
	xhci->s3.dev_nt = readl(&xhci->op_regs->dev_notification);
	xhci->s3.dcbaa_ptr = xhci_read_64(xhci, &xhci->op_regs->dcbaa_ptr);
	xhci->s3.config_reg = readl(&xhci->op_regs->config_reg);
	xhci->s3.erst_size = readl(&xhci->ir_set->erst_size);
	xhci->s3.erst_base = xhci_read_64(xhci, &xhci->ir_set->erst_base);
	xhci->s3.erst_dequeue = xhci_read_64(xhci, &xhci->ir_set->erst_dequeue);
	xhci->s3.irq_pending = readl(&xhci->ir_set->irq_pending);
	xhci->s3.irq_control = readl(&xhci->ir_set->irq_control);
}

static void xhci_restore_registers(struct xhci_hcd *xhci)
{
	writel(xhci->s3.command, &xhci->op_regs->command);
	writel(xhci->s3.dev_nt, &xhci->op_regs->dev_notification);
	xhci_write_64(xhci, xhci->s3.dcbaa_ptr, &xhci->op_regs->dcbaa_ptr);
	writel(xhci->s3.config_reg, &xhci->op_regs->config_reg);
	writel(xhci->s3.erst_size, &xhci->ir_set->erst_size);
	xhci_write_64(xhci, xhci->s3.erst_base, &xhci->ir_set->erst_base);
	xhci_write_64(xhci, xhci->s3.erst_dequeue, &xhci->ir_set->erst_dequeue);
	writel(xhci->s3.irq_pending, &xhci->ir_set->irq_pending);
	writel(xhci->s3.irq_control, &xhci->ir_set->irq_control);
}

static void xhci_set_cmd_ring_deq(struct xhci_hcd *xhci)
{
	u64	val_64;

	/* step 2: initialize command ring buffer */
	val_64 = xhci_read_64(xhci, &xhci->op_regs->cmd_ring);
	val_64 = (val_64 & (u64) CMD_RING_RSVD_BITS) |
		(xhci_trb_virt_to_dma(xhci->cmd_ring->deq_seg,
				      xhci->cmd_ring->dequeue) &
		 (u64) ~CMD_RING_RSVD_BITS) |
		xhci->cmd_ring->cycle_state;
	xhci_dbg_trace(xhci, trace_xhci_dbg_init,
			"// Setting command ring address to 0x%llx",
			(long unsigned long) val_64);
	xhci_write_64(xhci, val_64, &xhci->op_regs->cmd_ring);
}

/*
 * The whole command ring must be cleared to zero when we suspend the host.
 *
 * The host doesn't save the command ring pointer in the suspend well, so we
 * need to re-program it on resume.  Unfortunately, the pointer must be 64-byte
 * aligned, because of the reserved bits in the command ring dequeue pointer
 * register.  Therefore, we can't just set the dequeue pointer back in the
 * middle of the ring (TRBs are 16-byte aligned).
 */
static void xhci_clear_command_ring(struct xhci_hcd *xhci)
{
	struct xhci_ring *ring;
	struct xhci_segment *seg;

	ring = xhci->cmd_ring;
	seg = ring->deq_seg;
	do {
		memset(seg->trbs, 0,
			sizeof(union xhci_trb) * (TRBS_PER_SEGMENT - 1));
		seg->trbs[TRBS_PER_SEGMENT - 1].link.control &=
			cpu_to_le32(~TRB_CYCLE);
		seg = seg->next;
	} while (seg != ring->deq_seg);

	/* Reset the software enqueue and dequeue pointers */
	ring->deq_seg = ring->first_seg;
	ring->dequeue = ring->first_seg->trbs;
	ring->enq_seg = ring->deq_seg;
	ring->enqueue = ring->dequeue;

	ring->num_trbs_free = ring->num_segs * (TRBS_PER_SEGMENT - 1) - 1;
	/*
	 * Ring is now zeroed, so the HW should look for change of ownership
	 * when the cycle bit is set to 1.
	 */
	ring->cycle_state = 1;

	/*
	 * Reset the hardware dequeue pointer.
	 * Yes, this will need to be re-written after resume, but we're paranoid
	 * and want to make sure the hardware doesn't access bogus memory
	 * because, say, the BIOS or an SMI started the host without changing
	 * the command ring pointers.
	 */
	xhci_set_cmd_ring_deq(xhci);
}

/*
 * Disable port wake bits if do_wakeup is not set.
 *
 * Also clear a possible internal port wake state left hanging for ports that
 * detected termination but never successfully enumerated (trained to 0U).
 * Internal wake causes immediate xHCI wake after suspend. PORT_CSC write done
 * at enumeration clears this wake, force one here as well for unconnected ports
 */

static void xhci_disable_hub_port_wake(struct xhci_hcd *xhci,
				       struct xhci_hub *rhub,
				       bool do_wakeup)
{
	unsigned long flags;
	u32 t1, t2, portsc;
	int i;

	spin_lock_irqsave(&xhci->lock, flags);

	for (i = 0; i < rhub->num_ports; i++) {
		portsc = readl(rhub->ports[i]->addr);
		t1 = xhci_port_state_to_neutral(portsc);
		t2 = t1;

		/* clear wake bits if do_wake is not set */
		if (!do_wakeup)
			t2 &= ~PORT_WAKE_BITS;

		/* Don't touch csc bit if connected or connect change is set */
		if (!(portsc & (PORT_CSC | PORT_CONNECT)))
			t2 |= PORT_CSC;

		if (t1 != t2) {
			writel(t2, rhub->ports[i]->addr);
			xhci_dbg(xhci, "config port %d-%d wake bits, portsc: 0x%x, write: 0x%x\n",
				 rhub->hcd->self.busnum, i + 1, portsc, t2);
		}
	}
	spin_unlock_irqrestore(&xhci->lock, flags);
}

static bool xhci_pending_portevent(struct xhci_hcd *xhci)
{
	struct xhci_port	**ports;
	int			port_index;
	u32			status;
	u32			portsc;

	status = readl(&xhci->op_regs->status);
	if (status & STS_EINT)
		return true;
	/*
	 * Checking STS_EINT is not enough as there is a lag between a change
	 * bit being set and the Port Status Change Event that it generated
	 * being written to the Event Ring. See note in xhci 1.1 section 4.19.2.
	 */

	port_index = xhci->usb2_rhub.num_ports;
	ports = xhci->usb2_rhub.ports;
	while (port_index--) {
		portsc = readl(ports[port_index]->addr);
		if (portsc & PORT_CHANGE_MASK ||
		    (portsc & PORT_PLS_MASK) == XDEV_RESUME)
			return true;
	}
	port_index = xhci->usb3_rhub.num_ports;
	ports = xhci->usb3_rhub.ports;
	while (port_index--) {
		portsc = readl(ports[port_index]->addr);
		if (portsc & PORT_CHANGE_MASK ||
		    (portsc & PORT_PLS_MASK) == XDEV_RESUME)
			return true;
	}
	return false;
}

/*
 * Stop HC (not bus-specific)
 *
 * This is called when the machine transition into S3/S4 mode.
 *
 */
int xhci_suspend(struct xhci_hcd *xhci, bool do_wakeup)
{
	int			rc = 0;
	unsigned int		delay = XHCI_MAX_HALT_USEC * 2;
	struct usb_hcd		*hcd = xhci_to_hcd(xhci);
	u32			command;
	u32			res;

	if (!hcd->state)
		return 0;

	if (hcd->state != HC_STATE_SUSPENDED ||
	    (xhci->shared_hcd && xhci->shared_hcd->state != HC_STATE_SUSPENDED))
		return -EINVAL;

	/* Clear root port wake on bits if wakeup not allowed. */
	xhci_disable_hub_port_wake(xhci, &xhci->usb3_rhub, do_wakeup);
	xhci_disable_hub_port_wake(xhci, &xhci->usb2_rhub, do_wakeup);

	if (!HCD_HW_ACCESSIBLE(hcd))
		return 0;

	xhci_dbc_suspend(xhci);

	/* Don't poll the roothubs on bus suspend. */
	xhci_dbg(xhci, "%s: stopping usb%d port polling.\n",
		 __func__, hcd->self.busnum);
	clear_bit(HCD_FLAG_POLL_RH, &hcd->flags);
	del_timer_sync(&hcd->rh_timer);
	if (xhci->shared_hcd) {
		clear_bit(HCD_FLAG_POLL_RH, &xhci->shared_hcd->flags);
		del_timer_sync(&xhci->shared_hcd->rh_timer);
	}

	if (xhci->quirks & XHCI_SUSPEND_DELAY)
		usleep_range(1000, 1500);

	spin_lock_irq(&xhci->lock);
	clear_bit(HCD_FLAG_HW_ACCESSIBLE, &hcd->flags);
	if (xhci->shared_hcd)
		clear_bit(HCD_FLAG_HW_ACCESSIBLE, &xhci->shared_hcd->flags);
	/* step 1: stop endpoint */
	/* skipped assuming that port suspend has done */

	/* step 2: clear Run/Stop bit */
	command = readl(&xhci->op_regs->command);
	command &= ~CMD_RUN;
	writel(command, &xhci->op_regs->command);

	/* Some chips from Fresco Logic need an extraordinary delay */
	delay *= (xhci->quirks & XHCI_SLOW_SUSPEND) ? 10 : 1;

	if (xhci_handshake(&xhci->op_regs->status,
		      STS_HALT, STS_HALT, delay)) {
		xhci_warn(xhci, "WARN: xHC CMD_RUN timeout\n");
		spin_unlock_irq(&xhci->lock);
		return -ETIMEDOUT;
	}
	xhci_clear_command_ring(xhci);

	/* step 3: save registers */
	xhci_save_registers(xhci);

	/* step 4: set CSS flag */
	command = readl(&xhci->op_regs->command);
	command |= CMD_CSS;
	writel(command, &xhci->op_regs->command);
	xhci->broken_suspend = 0;
	if (xhci_handshake(&xhci->op_regs->status,
				STS_SAVE, 0, 20 * 1000)) {
	/*
	 * AMD SNPS xHC 3.0 occasionally does not clear the
	 * SSS bit of USBSTS and when driver tries to poll
	 * to see if the xHC clears BIT(8) which never happens
	 * and driver assumes that controller is not responding
	 * and times out. To workaround this, its good to check
	 * if SRE and HCE bits are not set (as per xhci
	 * Section 5.4.2) and bypass the timeout.
	 */
		res = readl(&xhci->op_regs->status);
		if ((xhci->quirks & XHCI_SNPS_BROKEN_SUSPEND) &&
		    (((res & STS_SRE) == 0) &&
				((res & STS_HCE) == 0))) {
			xhci->broken_suspend = 1;
		} else {
			xhci_warn(xhci, "WARN: xHC save state timeout\n");
			spin_unlock_irq(&xhci->lock);
			return -ETIMEDOUT;
		}
	}
	spin_unlock_irq(&xhci->lock);

	/*
	 * Deleting Compliance Mode Recovery Timer because the xHCI Host
	 * is about to be suspended.
	 */
	if ((xhci->quirks & XHCI_COMP_MODE_QUIRK) &&
			(!(xhci_all_ports_seen_u0(xhci)))) {
		del_timer_sync(&xhci->comp_mode_recovery_timer);
		xhci_dbg_trace(xhci, trace_xhci_dbg_quirks,
				"%s: compliance mode recovery timer deleted",
				__func__);
	}

	/* step 5: remove core well power */
	/* synchronize irq when using MSI-X */
	xhci_msix_sync_irqs(xhci);

	return rc;
}
EXPORT_SYMBOL_GPL(xhci_suspend);

/*
 * start xHC (not bus-specific)
 *
 * This is called when the machine transition from S3/S4 mode.
 *
 */
int xhci_resume(struct xhci_hcd *xhci, bool hibernated)
{
	u32			command, temp = 0;
	struct usb_hcd		*hcd = xhci_to_hcd(xhci);
	int			retval = 0;
	bool			comp_timer_running = false;
	bool			pending_portevent = false;
	bool			reinit_xhc = false;

	if (!hcd->state)
		return 0;

	/* Wait a bit if either of the roothubs need to settle from the
	 * transition into bus suspend.
	 */

	if (time_before(jiffies, xhci->usb2_rhub.bus_state.next_statechange) ||
	    time_before(jiffies, xhci->usb3_rhub.bus_state.next_statechange))
		msleep(100);

	set_bit(HCD_FLAG_HW_ACCESSIBLE, &hcd->flags);
	if (xhci->shared_hcd)
		set_bit(HCD_FLAG_HW_ACCESSIBLE, &xhci->shared_hcd->flags);

	spin_lock_irq(&xhci->lock);

	if (hibernated || xhci->quirks & XHCI_RESET_ON_RESUME || xhci->broken_suspend)
		reinit_xhc = true;

	if (!reinit_xhc) {
		/*
		 * Some controllers might lose power during suspend, so wait
		 * for controller not ready bit to clear, just as in xHC init.
		 */
		retval = xhci_handshake(&xhci->op_regs->status,
					STS_CNR, 0, 10 * 1000 * 1000);
		if (retval) {
			xhci_warn(xhci, "Controller not ready at resume %d\n",
				  retval);
			spin_unlock_irq(&xhci->lock);
			return retval;
		}
		/* step 1: restore register */
		xhci_restore_registers(xhci);
		/* step 2: initialize command ring buffer */
		xhci_set_cmd_ring_deq(xhci);
		/* step 3: restore state and start state*/
		/* step 3: set CRS flag */
		command = readl(&xhci->op_regs->command);
		command |= CMD_CRS;
		writel(command, &xhci->op_regs->command);
		/*
		 * Some controllers take up to 55+ ms to complete the controller
		 * restore so setting the timeout to 100ms. Xhci specification
		 * doesn't mention any timeout value.
		 */
		if (xhci_handshake(&xhci->op_regs->status,
			      STS_RESTORE, 0, 100 * 1000)) {
			xhci_warn(xhci, "WARN: xHC restore state timeout\n");
			spin_unlock_irq(&xhci->lock);
			return -ETIMEDOUT;
		}
	}

	temp = readl(&xhci->op_regs->status);

	/* re-initialize the HC on Restore Error, or Host Controller Error */
	if (temp & (STS_SRE | STS_HCE)) {
		reinit_xhc = true;
		if (!xhci->broken_suspend)
			xhci_warn(xhci, "xHC error in resume, USBSTS 0x%x, Reinit\n", temp);
	}

	if (reinit_xhc) {
		if ((xhci->quirks & XHCI_COMP_MODE_QUIRK) &&
				!(xhci_all_ports_seen_u0(xhci))) {
			del_timer_sync(&xhci->comp_mode_recovery_timer);
			xhci_dbg_trace(xhci, trace_xhci_dbg_quirks,
				"Compliance Mode Recovery Timer deleted!");
		}

		/* Let the USB core know _both_ roothubs lost power. */
		usb_root_hub_lost_power(xhci->main_hcd->self.root_hub);
		if (xhci->shared_hcd)
			usb_root_hub_lost_power(xhci->shared_hcd->self.root_hub);

		xhci_dbg(xhci, "Stop HCD\n");
		xhci_halt(xhci);
		xhci_zero_64b_regs(xhci);
		retval = xhci_reset(xhci, XHCI_RESET_LONG_USEC);
		spin_unlock_irq(&xhci->lock);
		if (retval)
			return retval;
		xhci_cleanup_msix(xhci);

		xhci_dbg(xhci, "// Disabling event ring interrupts\n");
		temp = readl(&xhci->op_regs->status);
		writel((temp & ~0x1fff) | STS_EINT, &xhci->op_regs->status);
		temp = readl(&xhci->ir_set->irq_pending);
		writel(ER_IRQ_DISABLE(temp), &xhci->ir_set->irq_pending);

		xhci_dbg(xhci, "cleaning up memory\n");
		xhci_mem_cleanup(xhci);
		xhci_debugfs_exit(xhci);
		xhci_dbg(xhci, "xhci_stop completed - status = %x\n",
			    readl(&xhci->op_regs->status));

		/* USB core calls the PCI reinit and start functions twice:
		 * first with the primary HCD, and then with the secondary HCD.
		 * If we don't do the same, the host will never be started.
		 */
		xhci_dbg(xhci, "Initialize the xhci_hcd\n");
		retval = xhci_init(hcd);
		if (retval)
			return retval;
		comp_timer_running = true;

		xhci_dbg(xhci, "Start the primary HCD\n");
		retval = xhci_run(hcd);
		if (!retval && xhci->shared_hcd) {
			xhci_dbg(xhci, "Start the secondary HCD\n");
			retval = xhci_run(xhci->shared_hcd);
		}

		hcd->state = HC_STATE_SUSPENDED;
		if (xhci->shared_hcd)
			xhci->shared_hcd->state = HC_STATE_SUSPENDED;
		goto done;
	}

	/* step 4: set Run/Stop bit */
	command = readl(&xhci->op_regs->command);
	command |= CMD_RUN;
	writel(command, &xhci->op_regs->command);
	xhci_handshake(&xhci->op_regs->status, STS_HALT,
		  0, 250 * 1000);

	/* step 5: walk topology and initialize portsc,
	 * portpmsc and portli
	 */
	/* this is done in bus_resume */

	/* step 6: restart each of the previously
	 * Running endpoints by ringing their doorbells
	 */

	spin_unlock_irq(&xhci->lock);

	xhci_dbc_resume(xhci);

 done:
	if (retval == 0) {
		/*
		 * Resume roothubs only if there are pending events.
		 * USB 3 devices resend U3 LFPS wake after a 100ms delay if
		 * the first wake signalling failed, give it that chance.
		 */
		pending_portevent = xhci_pending_portevent(xhci);
		if (!pending_portevent) {
			msleep(120);
			pending_portevent = xhci_pending_portevent(xhci);
		}

		if (pending_portevent) {
			if (xhci->shared_hcd)
				usb_hcd_resume_root_hub(xhci->shared_hcd);
			usb_hcd_resume_root_hub(hcd);
		}
	}
	/*
	 * If system is subject to the Quirk, Compliance Mode Timer needs to
	 * be re-initialized Always after a system resume. Ports are subject
	 * to suffer the Compliance Mode issue again. It doesn't matter if
	 * ports have entered previously to U0 before system's suspension.
	 */
	if ((xhci->quirks & XHCI_COMP_MODE_QUIRK) && !comp_timer_running)
		compliance_mode_recovery_timer_init(xhci);

	if (xhci->quirks & XHCI_ASMEDIA_MODIFY_FLOWCONTROL)
		usb_asmedia_modifyflowcontrol(to_pci_dev(hcd->self.controller));

	/* Re-enable port polling. */
	xhci_dbg(xhci, "%s: starting usb%d port polling.\n",
		 __func__, hcd->self.busnum);
	if (xhci->shared_hcd) {
		set_bit(HCD_FLAG_POLL_RH, &xhci->shared_hcd->flags);
		usb_hcd_poll_rh_status(xhci->shared_hcd);
	}
	set_bit(HCD_FLAG_POLL_RH, &hcd->flags);
	usb_hcd_poll_rh_status(hcd);

	return retval;
}
EXPORT_SYMBOL_GPL(xhci_resume);
#endif	/* CONFIG_PM */

/*-------------------------------------------------------------------------*/

static int xhci_map_temp_buffer(struct usb_hcd *hcd, struct urb *urb)
{
	void *temp;
	int ret = 0;
	unsigned int buf_len;
	enum dma_data_direction dir;

	dir = usb_urb_dir_in(urb) ? DMA_FROM_DEVICE : DMA_TO_DEVICE;
	buf_len = urb->transfer_buffer_length;

	temp = kzalloc_node(buf_len, GFP_ATOMIC,
			    dev_to_node(hcd->self.sysdev));

	if (usb_urb_dir_out(urb))
		sg_pcopy_to_buffer(urb->sg, urb->num_sgs,
				   temp, buf_len, 0);

	urb->transfer_buffer = temp;
	urb->transfer_dma = dma_map_single(hcd->self.sysdev,
					   urb->transfer_buffer,
					   urb->transfer_buffer_length,
					   dir);

	if (dma_mapping_error(hcd->self.sysdev,
			      urb->transfer_dma)) {
		ret = -EAGAIN;
		kfree(temp);
	} else {
		urb->transfer_flags |= URB_DMA_MAP_SINGLE;
	}

	return ret;
}

static bool xhci_urb_temp_buffer_required(struct usb_hcd *hcd,
					  struct urb *urb)
{
	bool ret = false;
	unsigned int i;
	unsigned int len = 0;
	unsigned int trb_size;
	unsigned int max_pkt;
	struct scatterlist *sg;
	struct scatterlist *tail_sg;

	tail_sg = urb->sg;
	max_pkt = usb_endpoint_maxp(&urb->ep->desc);

	if (!urb->num_sgs)
		return ret;

	if (urb->dev->speed >= USB_SPEED_SUPER)
		trb_size = TRB_CACHE_SIZE_SS;
	else
		trb_size = TRB_CACHE_SIZE_HS;

	if (urb->transfer_buffer_length != 0 &&
	    !(urb->transfer_flags & URB_NO_TRANSFER_DMA_MAP)) {
		for_each_sg(urb->sg, sg, urb->num_sgs, i) {
			len = len + sg->length;
			if (i > trb_size - 2) {
				len = len - tail_sg->length;
				if (len < max_pkt) {
					ret = true;
					break;
				}

				tail_sg = sg_next(tail_sg);
			}
		}
	}
	return ret;
}

static void xhci_unmap_temp_buf(struct usb_hcd *hcd, struct urb *urb)
{
	unsigned int len;
	unsigned int buf_len;
	enum dma_data_direction dir;

	dir = usb_urb_dir_in(urb) ? DMA_FROM_DEVICE : DMA_TO_DEVICE;

	buf_len = urb->transfer_buffer_length;

	if (IS_ENABLED(CONFIG_HAS_DMA) &&
	    (urb->transfer_flags & URB_DMA_MAP_SINGLE))
		dma_unmap_single(hcd->self.sysdev,
				 urb->transfer_dma,
				 urb->transfer_buffer_length,
				 dir);

	if (usb_urb_dir_in(urb)) {
		len = sg_pcopy_from_buffer(urb->sg, urb->num_sgs,
					   urb->transfer_buffer,
					   buf_len,
					   0);
		if (len != buf_len) {
			xhci_dbg(hcd_to_xhci(hcd),
				 "Copy from tmp buf to urb sg list failed\n");
			urb->actual_length = len;
		}
	}
	urb->transfer_flags &= ~URB_DMA_MAP_SINGLE;
	kfree(urb->transfer_buffer);
	urb->transfer_buffer = NULL;
}

/*
 * Bypass the DMA mapping if URB is suitable for Immediate Transfer (IDT),
 * we'll copy the actual data into the TRB address register. This is limited to
 * transfers up to 8 bytes on output endpoints of any kind with wMaxPacketSize
 * >= 8 bytes. If suitable for IDT only one Transfer TRB per TD is allowed.
 */
static int xhci_map_urb_for_dma(struct usb_hcd *hcd, struct urb *urb,
				gfp_t mem_flags)
{
	struct xhci_hcd *xhci;

	xhci = hcd_to_xhci(hcd);

	if (xhci_urb_suitable_for_idt(urb))
		return 0;

	if (xhci->quirks & XHCI_SG_TRB_CACHE_SIZE_QUIRK) {
		if (xhci_urb_temp_buffer_required(hcd, urb))
			return xhci_map_temp_buffer(hcd, urb);
	}
	return usb_hcd_map_urb_for_dma(hcd, urb, mem_flags);
}

static void xhci_unmap_urb_for_dma(struct usb_hcd *hcd, struct urb *urb)
{
	struct xhci_hcd *xhci;
	bool unmap_temp_buf = false;

	xhci = hcd_to_xhci(hcd);

	if (urb->num_sgs && (urb->transfer_flags & URB_DMA_MAP_SINGLE))
		unmap_temp_buf = true;

	if ((xhci->quirks & XHCI_SG_TRB_CACHE_SIZE_QUIRK) && unmap_temp_buf)
		xhci_unmap_temp_buf(hcd, urb);
	else
		usb_hcd_unmap_urb_for_dma(hcd, urb);
}

/**
 * xhci_get_endpoint_index - Used for passing endpoint bitmasks between the core and
 * HCDs.  Find the index for an endpoint given its descriptor.  Use the return
 * value to right shift 1 for the bitmask.
 *
 * Index  = (epnum * 2) + direction - 1,
 * where direction = 0 for OUT, 1 for IN.
 * For control endpoints, the IN index is used (OUT index is unused), so
 * index = (epnum * 2) + direction - 1 = (epnum * 2) + 1 - 1 = (epnum * 2)
 */
unsigned int xhci_get_endpoint_index(struct usb_endpoint_descriptor *desc)
{
	unsigned int index;
	if (usb_endpoint_xfer_control(desc))
		index = (unsigned int) (usb_endpoint_num(desc)*2);
	else
		index = (unsigned int) (usb_endpoint_num(desc)*2) +
			(usb_endpoint_dir_in(desc) ? 1 : 0) - 1;
	return index;
}
EXPORT_SYMBOL_GPL(xhci_get_endpoint_index);

/* The reverse operation to xhci_get_endpoint_index. Calculate the USB endpoint
 * address from the XHCI endpoint index.
 */
static unsigned int xhci_get_endpoint_address(unsigned int ep_index)
{
	unsigned int number = DIV_ROUND_UP(ep_index, 2);
	unsigned int direction = ep_index % 2 ? USB_DIR_OUT : USB_DIR_IN;
	return direction | number;
}

/* Find the flag for this endpoint (for use in the control context).  Use the
 * endpoint index to create a bitmask.  The slot context is bit 0, endpoint 0 is
 * bit 1, etc.
 */
static unsigned int xhci_get_endpoint_flag(struct usb_endpoint_descriptor *desc)
{
	return 1 << (xhci_get_endpoint_index(desc) + 1);
}

/* Compute the last valid endpoint context index.  Basically, this is the
 * endpoint index plus one.  For slot contexts with more than valid endpoint,
 * we find the most significant bit set in the added contexts flags.
 * e.g. ep 1 IN (with epnum 0x81) => added_ctxs = 0b1000
 * fls(0b1000) = 4, but the endpoint context index is 3, so subtract one.
 */
unsigned int xhci_last_valid_endpoint(u32 added_ctxs)
{
	return fls(added_ctxs) - 1;
}

/* Returns 1 if the arguments are OK;
 * returns 0 this is a root hub; returns -EINVAL for NULL pointers.
 */
static int xhci_check_args(struct usb_hcd *hcd, struct usb_device *udev,
		struct usb_host_endpoint *ep, int check_ep, bool check_virt_dev,
		const char *func) {
	struct xhci_hcd	*xhci;
	struct xhci_virt_device	*virt_dev;

	if (!hcd || (check_ep && !ep) || !udev) {
		pr_debug("xHCI %s called with invalid args\n", func);
		return -EINVAL;
	}
	if (!udev->parent) {
		pr_debug("xHCI %s called for root hub\n", func);
		return 0;
	}

	xhci = hcd_to_xhci(hcd);
	if (check_virt_dev) {
		if (!udev->slot_id || !xhci->devs[udev->slot_id]) {
			xhci_dbg(xhci, "xHCI %s called with unaddressed device\n",
					func);
			return -EINVAL;
		}

		virt_dev = xhci->devs[udev->slot_id];
		if (virt_dev->udev != udev) {
			xhci_dbg(xhci, "xHCI %s called with udev and "
					  "virt_dev does not match\n", func);
			return -EINVAL;
		}
	}

	if (xhci->xhc_state & XHCI_STATE_HALTED)
		return -ENODEV;

	return 1;
}

static int xhci_configure_endpoint(struct xhci_hcd *xhci,
		struct usb_device *udev, struct xhci_command *command,
		bool ctx_change, bool must_succeed);

/*
 * Full speed devices may have a max packet size greater than 8 bytes, but the
 * USB core doesn't know that until it reads the first 8 bytes of the
 * descriptor.  If the usb_device's max packet size changes after that point,
 * we need to issue an evaluate context command and wait on it.
 */
static int xhci_check_maxpacket(struct xhci_hcd *xhci, unsigned int slot_id,
		unsigned int ep_index, struct urb *urb, gfp_t mem_flags)
{
	struct xhci_container_ctx *out_ctx;
	struct xhci_input_control_ctx *ctrl_ctx;
	struct xhci_ep_ctx *ep_ctx;
	struct xhci_command *command;
	int max_packet_size;
	int hw_max_packet_size;
	int ret = 0;

	out_ctx = xhci->devs[slot_id]->out_ctx;
	ep_ctx = xhci_get_ep_ctx(xhci, out_ctx, ep_index);
	hw_max_packet_size = MAX_PACKET_DECODED(le32_to_cpu(ep_ctx->ep_info2));
	max_packet_size = usb_endpoint_maxp(&urb->dev->ep0.desc);
	if (hw_max_packet_size != max_packet_size) {
		xhci_dbg_trace(xhci,  trace_xhci_dbg_context_change,
				"Max Packet Size for ep 0 changed.");
		xhci_dbg_trace(xhci,  trace_xhci_dbg_context_change,
				"Max packet size in usb_device = %d",
				max_packet_size);
		xhci_dbg_trace(xhci,  trace_xhci_dbg_context_change,
				"Max packet size in xHCI HW = %d",
				hw_max_packet_size);
		xhci_dbg_trace(xhci,  trace_xhci_dbg_context_change,
				"Issuing evaluate context command.");

		/* Set up the input context flags for the command */
		/* FIXME: This won't work if a non-default control endpoint
		 * changes max packet sizes.
		 */

		command = xhci_alloc_command(xhci, true, mem_flags);
		if (!command)
			return -ENOMEM;

		command->in_ctx = xhci->devs[slot_id]->in_ctx;
		ctrl_ctx = xhci_get_input_control_ctx(command->in_ctx);
		if (!ctrl_ctx) {
			xhci_warn(xhci, "%s: Could not get input context, bad type.\n",
					__func__);
			ret = -ENOMEM;
			goto command_cleanup;
		}
		/* Set up the modified control endpoint 0 */
		xhci_endpoint_copy(xhci, xhci->devs[slot_id]->in_ctx,
				xhci->devs[slot_id]->out_ctx, ep_index);

		ep_ctx = xhci_get_ep_ctx(xhci, command->in_ctx, ep_index);
		ep_ctx->ep_info &= cpu_to_le32(~EP_STATE_MASK);/* must clear */
		ep_ctx->ep_info2 &= cpu_to_le32(~MAX_PACKET_MASK);
		ep_ctx->ep_info2 |= cpu_to_le32(MAX_PACKET(max_packet_size));

		ctrl_ctx->add_flags = cpu_to_le32(EP0_FLAG);
		ctrl_ctx->drop_flags = 0;

		ret = xhci_configure_endpoint(xhci, urb->dev, command,
				true, false);

		/* Clean up the input context for later use by bandwidth
		 * functions.
		 */
		ctrl_ctx->add_flags = cpu_to_le32(SLOT_FLAG);
command_cleanup:
		kfree(command->completion);
		kfree(command);
	}
	return ret;
}

/*
 * non-error returns are a promise to giveback() the urb later
 * we drop ownership so next owner (or urb unlink) can get it
 */
static int xhci_urb_enqueue(struct usb_hcd *hcd, struct urb *urb, gfp_t mem_flags)
{
	struct xhci_hcd *xhci = hcd_to_xhci(hcd);
	unsigned long flags;
	int ret = 0;
	unsigned int slot_id, ep_index;
	unsigned int *ep_state;
	struct urb_priv	*urb_priv;
	int num_tds;

	if (!urb)
		return -EINVAL;
	ret = xhci_check_args(hcd, urb->dev, urb->ep,
					true, true, __func__);
	if (ret <= 0)
		return ret ? ret : -EINVAL;

	slot_id = urb->dev->slot_id;
	ep_index = xhci_get_endpoint_index(&urb->ep->desc);
	ep_state = &xhci->devs[slot_id]->eps[ep_index].ep_state;

	if (!HCD_HW_ACCESSIBLE(hcd))
		return -ESHUTDOWN;

	if (xhci->devs[slot_id]->flags & VDEV_PORT_ERROR) {
		xhci_dbg(xhci, "Can't queue urb, port error, link inactive\n");
		return -ENODEV;
	}

	if (usb_endpoint_xfer_isoc(&urb->ep->desc))
		num_tds = urb->number_of_packets;
	else if (usb_endpoint_is_bulk_out(&urb->ep->desc) &&
	    urb->transfer_buffer_length > 0 &&
	    urb->transfer_flags & URB_ZERO_PACKET &&
	    !(urb->transfer_buffer_length % usb_endpoint_maxp(&urb->ep->desc)))
		num_tds = 2;
	else
		num_tds = 1;

	urb_priv = kzalloc(struct_size(urb_priv, td, num_tds), mem_flags);
	if (!urb_priv)
		return -ENOMEM;

	urb_priv->num_tds = num_tds;
	urb_priv->num_tds_done = 0;
	urb->hcpriv = urb_priv;

	trace_xhci_urb_enqueue(urb);

	if (usb_endpoint_xfer_control(&urb->ep->desc)) {
		/* Check to see if the max packet size for the default control
		 * endpoint changed during FS device enumeration
		 */
		if (urb->dev->speed == USB_SPEED_FULL) {
			ret = xhci_check_maxpacket(xhci, slot_id,
					ep_index, urb, mem_flags);
			if (ret < 0) {
				xhci_urb_free_priv(urb_priv);
				urb->hcpriv = NULL;
				return ret;
			}
		}
	}

	spin_lock_irqsave(&xhci->lock, flags);

	if (xhci->xhc_state & XHCI_STATE_DYING) {
		xhci_dbg(xhci, "Ep 0x%x: URB %p submitted for non-responsive xHCI host.\n",
			 urb->ep->desc.bEndpointAddress, urb);
		ret = -ESHUTDOWN;
		goto free_priv;
	}
	if (*ep_state & (EP_GETTING_STREAMS | EP_GETTING_NO_STREAMS)) {
		xhci_warn(xhci, "WARN: Can't enqueue URB, ep in streams transition state %x\n",
			  *ep_state);
		ret = -EINVAL;
		goto free_priv;
	}
	if (*ep_state & EP_SOFT_CLEAR_TOGGLE) {
		xhci_warn(xhci, "Can't enqueue URB while manually clearing toggle\n");
		ret = -EINVAL;
		goto free_priv;
	}

	switch (usb_endpoint_type(&urb->ep->desc)) {

	case USB_ENDPOINT_XFER_CONTROL:
		ret = xhci_queue_ctrl_tx(xhci, GFP_ATOMIC, urb,
					 slot_id, ep_index);
		break;
	case USB_ENDPOINT_XFER_BULK:
		ret = xhci_queue_bulk_tx(xhci, GFP_ATOMIC, urb,
					 slot_id, ep_index);
		break;
	case USB_ENDPOINT_XFER_INT:
		ret = xhci_queue_intr_tx(xhci, GFP_ATOMIC, urb,
				slot_id, ep_index);
		break;
	case USB_ENDPOINT_XFER_ISOC:
		ret = xhci_queue_isoc_tx_prepare(xhci, GFP_ATOMIC, urb,
				slot_id, ep_index);
	}

	if (ret) {
free_priv:
		xhci_urb_free_priv(urb_priv);
		urb->hcpriv = NULL;
	}
	spin_unlock_irqrestore(&xhci->lock, flags);
	return ret;
}

/*
 * Remove the URB's TD from the endpoint ring.  This may cause the HC to stop
 * USB transfers, potentially stopping in the middle of a TRB buffer.  The HC
 * should pick up where it left off in the TD, unless a Set Transfer Ring
 * Dequeue Pointer is issued.
 *
 * The TRBs that make up the buffers for the canceled URB will be "removed" from
 * the ring.  Since the ring is a contiguous structure, they can't be physically
 * removed.  Instead, there are two options:
 *
 *  1) If the HC is in the middle of processing the URB to be canceled, we
 *     simply move the ring's dequeue pointer past those TRBs using the Set
 *     Transfer Ring Dequeue Pointer command.  This will be the common case,
 *     when drivers timeout on the last submitted URB and attempt to cancel.
 *
 *  2) If the HC is in the middle of a different TD, we turn the TRBs into a
 *     series of 1-TRB transfer no-op TDs.  (No-ops shouldn't be chained.)  The
 *     HC will need to invalidate the any TRBs it has cached after the stop
 *     endpoint command, as noted in the xHCI 0.95 errata.
 *
 *  3) The TD may have completed by the time the Stop Endpoint Command
 *     completes, so software needs to handle that case too.
 *
 * This function should protect against the TD enqueueing code ringing the
 * doorbell while this code is waiting for a Stop Endpoint command to complete.
 * It also needs to account for multiple cancellations on happening at the same
 * time for the same endpoint.
 *
 * Note that this function can be called in any context, or so says
 * usb_hcd_unlink_urb()
 */
static int xhci_urb_dequeue(struct usb_hcd *hcd, struct urb *urb, int status)
{
	unsigned long flags;
	int ret, i;
	u32 temp;
	struct xhci_hcd *xhci;
	struct urb_priv	*urb_priv;
	struct xhci_td *td;
	unsigned int ep_index;
	struct xhci_ring *ep_ring;
	struct xhci_virt_ep *ep;
	struct xhci_command *command;
	struct xhci_virt_device *vdev;

	xhci = hcd_to_xhci(hcd);
	spin_lock_irqsave(&xhci->lock, flags);

	trace_xhci_urb_dequeue(urb);

	/* Make sure the URB hasn't completed or been unlinked already */
	ret = usb_hcd_check_unlink_urb(hcd, urb, status);
	if (ret)
		goto done;

	/* give back URB now if we can't queue it for cancel */
	vdev = xhci->devs[urb->dev->slot_id];
	urb_priv = urb->hcpriv;
	if (!vdev || !urb_priv)
		goto err_giveback;

	ep_index = xhci_get_endpoint_index(&urb->ep->desc);
	ep = &vdev->eps[ep_index];
	ep_ring = xhci_urb_to_transfer_ring(xhci, urb);
	if (!ep || !ep_ring)
		goto err_giveback;

	/* If xHC is dead take it down and return ALL URBs in xhci_hc_died() */
	temp = readl(&xhci->op_regs->status);
	if (temp == ~(u32)0 || xhci->xhc_state & XHCI_STATE_DYING) {
		xhci_hc_died(xhci);
		goto done;
	}

	/*
	 * check ring is not re-allocated since URB was enqueued. If it is, then
	 * make sure none of the ring related pointers in this URB private data
	 * are touched, such as td_list, otherwise we overwrite freed data
	 */
	if (!td_on_ring(&urb_priv->td[0], ep_ring)) {
		xhci_err(xhci, "Canceled URB td not found on endpoint ring");
		for (i = urb_priv->num_tds_done; i < urb_priv->num_tds; i++) {
			td = &urb_priv->td[i];
			if (!list_empty(&td->cancelled_td_list))
				list_del_init(&td->cancelled_td_list);
		}
		goto err_giveback;
	}

	if (xhci->xhc_state & XHCI_STATE_HALTED) {
		xhci_dbg_trace(xhci, trace_xhci_dbg_cancel_urb,
				"HC halted, freeing TD manually.");
		for (i = urb_priv->num_tds_done;
		     i < urb_priv->num_tds;
		     i++) {
			td = &urb_priv->td[i];
			if (!list_empty(&td->td_list))
				list_del_init(&td->td_list);
			if (!list_empty(&td->cancelled_td_list))
				list_del_init(&td->cancelled_td_list);
		}
		goto err_giveback;
	}

	i = urb_priv->num_tds_done;
	if (i < urb_priv->num_tds)
		xhci_dbg_trace(xhci, trace_xhci_dbg_cancel_urb,
				"Cancel URB %p, dev %s, ep 0x%x, "
				"starting at offset 0x%llx",
				urb, urb->dev->devpath,
				urb->ep->desc.bEndpointAddress,
				(unsigned long long) xhci_trb_virt_to_dma(
					urb_priv->td[i].start_seg,
					urb_priv->td[i].first_trb));

	for (; i < urb_priv->num_tds; i++) {
		td = &urb_priv->td[i];
		/* TD can already be on cancelled list if ep halted on it */
		if (list_empty(&td->cancelled_td_list)) {
			td->cancel_status = TD_DIRTY;
			list_add_tail(&td->cancelled_td_list,
				      &ep->cancelled_td_list);
		}
	}

	/* Queue a stop endpoint command, but only if this is
	 * the first cancellation to be handled.
	 */
	if (!(ep->ep_state & EP_STOP_CMD_PENDING)) {
		command = xhci_alloc_command(xhci, false, GFP_ATOMIC);
		if (!command) {
			ret = -ENOMEM;
			goto done;
		}
		ep->ep_state |= EP_STOP_CMD_PENDING;
		xhci_queue_stop_endpoint(xhci, command, urb->dev->slot_id,
					 ep_index, 0);
		xhci_ring_cmd_db(xhci);
	}
done:
	spin_unlock_irqrestore(&xhci->lock, flags);
	return ret;

err_giveback:
	if (urb_priv)
		xhci_urb_free_priv(urb_priv);
	usb_hcd_unlink_urb_from_ep(hcd, urb);
	spin_unlock_irqrestore(&xhci->lock, flags);
	usb_hcd_giveback_urb(hcd, urb, -ESHUTDOWN);
	return ret;
}

/* Drop an endpoint from a new bandwidth configuration for this device.
 * Only one call to this function is allowed per endpoint before
 * check_bandwidth() or reset_bandwidth() must be called.
 * A call to xhci_drop_endpoint() followed by a call to xhci_add_endpoint() will
 * add the endpoint to the schedule with possibly new parameters denoted by a
 * different endpoint descriptor in usb_host_endpoint.
 * A call to xhci_add_endpoint() followed by a call to xhci_drop_endpoint() is
 * not allowed.
 *
 * The USB core will not allow URBs to be queued to an endpoint that is being
 * disabled, so there's no need for mutual exclusion to protect
 * the xhci->devs[slot_id] structure.
 */
int xhci_drop_endpoint(struct usb_hcd *hcd, struct usb_device *udev,
		       struct usb_host_endpoint *ep)
{
	struct xhci_hcd *xhci;
	struct xhci_container_ctx *in_ctx, *out_ctx;
	struct xhci_input_control_ctx *ctrl_ctx;
	unsigned int ep_index;
	struct xhci_ep_ctx *ep_ctx;
	u32 drop_flag;
	u32 new_add_flags, new_drop_flags;
	int ret;

	ret = xhci_check_args(hcd, udev, ep, 1, true, __func__);
	if (ret <= 0)
		return ret;
	xhci = hcd_to_xhci(hcd);
	if (xhci->xhc_state & XHCI_STATE_DYING)
		return -ENODEV;

	xhci_dbg(xhci, "%s called for udev %p\n", __func__, udev);
	drop_flag = xhci_get_endpoint_flag(&ep->desc);
	if (drop_flag == SLOT_FLAG || drop_flag == EP0_FLAG) {
		xhci_dbg(xhci, "xHCI %s - can't drop slot or ep 0 %#x\n",
				__func__, drop_flag);
		return 0;
	}

	in_ctx = xhci->devs[udev->slot_id]->in_ctx;
	out_ctx = xhci->devs[udev->slot_id]->out_ctx;
	ctrl_ctx = xhci_get_input_control_ctx(in_ctx);
	if (!ctrl_ctx) {
		xhci_warn(xhci, "%s: Could not get input context, bad type.\n",
				__func__);
		return 0;
	}

	ep_index = xhci_get_endpoint_index(&ep->desc);
	ep_ctx = xhci_get_ep_ctx(xhci, out_ctx, ep_index);
	/* If the HC already knows the endpoint is disabled,
	 * or the HCD has noted it is disabled, ignore this request
	 */
	if ((GET_EP_CTX_STATE(ep_ctx) == EP_STATE_DISABLED) ||
	    le32_to_cpu(ctrl_ctx->drop_flags) &
	    xhci_get_endpoint_flag(&ep->desc)) {
		/* Do not warn when called after a usb_device_reset */
		if (xhci->devs[udev->slot_id]->eps[ep_index].ring != NULL)
			xhci_warn(xhci, "xHCI %s called with disabled ep %p\n",
				  __func__, ep);
		return 0;
	}

	ctrl_ctx->drop_flags |= cpu_to_le32(drop_flag);
	new_drop_flags = le32_to_cpu(ctrl_ctx->drop_flags);

	ctrl_ctx->add_flags &= cpu_to_le32(~drop_flag);
	new_add_flags = le32_to_cpu(ctrl_ctx->add_flags);

	xhci_debugfs_remove_endpoint(xhci, xhci->devs[udev->slot_id], ep_index);

	xhci_endpoint_zero(xhci, xhci->devs[udev->slot_id], ep);

	xhci_dbg(xhci, "drop ep 0x%x, slot id %d, new drop flags = %#x, new add flags = %#x\n",
			(unsigned int) ep->desc.bEndpointAddress,
			udev->slot_id,
			(unsigned int) new_drop_flags,
			(unsigned int) new_add_flags);
	return 0;
}
EXPORT_SYMBOL_GPL(xhci_drop_endpoint);

/* Add an endpoint to a new possible bandwidth configuration for this device.
 * Only one call to this function is allowed per endpoint before
 * check_bandwidth() or reset_bandwidth() must be called.
 * A call to xhci_drop_endpoint() followed by a call to xhci_add_endpoint() will
 * add the endpoint to the schedule with possibly new parameters denoted by a
 * different endpoint descriptor in usb_host_endpoint.
 * A call to xhci_add_endpoint() followed by a call to xhci_drop_endpoint() is
 * not allowed.
 *
 * The USB core will not allow URBs to be queued to an endpoint until the
 * configuration or alt setting is installed in the device, so there's no need
 * for mutual exclusion to protect the xhci->devs[slot_id] structure.
 */
int xhci_add_endpoint(struct usb_hcd *hcd, struct usb_device *udev,
		      struct usb_host_endpoint *ep)
{
	struct xhci_hcd *xhci;
	struct xhci_container_ctx *in_ctx;
	unsigned int ep_index;
	struct xhci_input_control_ctx *ctrl_ctx;
	struct xhci_ep_ctx *ep_ctx;
	u32 added_ctxs;
	u32 new_add_flags, new_drop_flags;
	struct xhci_virt_device *virt_dev;
	int ret = 0;

	ret = xhci_check_args(hcd, udev, ep, 1, true, __func__);
	if (ret <= 0) {
		/* So we won't queue a reset ep command for a root hub */
		ep->hcpriv = NULL;
		return ret;
	}
	xhci = hcd_to_xhci(hcd);
	if (xhci->xhc_state & XHCI_STATE_DYING)
		return -ENODEV;

	added_ctxs = xhci_get_endpoint_flag(&ep->desc);
	if (added_ctxs == SLOT_FLAG || added_ctxs == EP0_FLAG) {
		/* FIXME when we have to issue an evaluate endpoint command to
		 * deal with ep0 max packet size changing once we get the
		 * descriptors
		 */
		xhci_dbg(xhci, "xHCI %s - can't add slot or ep 0 %#x\n",
				__func__, added_ctxs);
		return 0;
	}

	virt_dev = xhci->devs[udev->slot_id];
	in_ctx = virt_dev->in_ctx;
	ctrl_ctx = xhci_get_input_control_ctx(in_ctx);
	if (!ctrl_ctx) {
		xhci_warn(xhci, "%s: Could not get input context, bad type.\n",
				__func__);
		return 0;
	}

	ep_index = xhci_get_endpoint_index(&ep->desc);
	/* If this endpoint is already in use, and the upper layers are trying
	 * to add it again without dropping it, reject the addition.
	 */
	if (virt_dev->eps[ep_index].ring &&
			!(le32_to_cpu(ctrl_ctx->drop_flags) & added_ctxs)) {
		xhci_warn(xhci, "Trying to add endpoint 0x%x "
				"without dropping it.\n",
				(unsigned int) ep->desc.bEndpointAddress);
		return -EINVAL;
	}

	/* If the HCD has already noted the endpoint is enabled,
	 * ignore this request.
	 */
	if (le32_to_cpu(ctrl_ctx->add_flags) & added_ctxs) {
		xhci_warn(xhci, "xHCI %s called with enabled ep %p\n",
				__func__, ep);
		return 0;
	}

	/*
	 * Configuration and alternate setting changes must be done in
	 * process context, not interrupt context (or so documenation
	 * for usb_set_interface() and usb_set_configuration() claim).
	 */
	if (xhci_endpoint_init(xhci, virt_dev, udev, ep, GFP_NOIO) < 0) {
		dev_dbg(&udev->dev, "%s - could not initialize ep %#x\n",
				__func__, ep->desc.bEndpointAddress);
		return -ENOMEM;
	}

	ctrl_ctx->add_flags |= cpu_to_le32(added_ctxs);
	new_add_flags = le32_to_cpu(ctrl_ctx->add_flags);

	/* If xhci_endpoint_disable() was called for this endpoint, but the
	 * xHC hasn't been notified yet through the check_bandwidth() call,
	 * this re-adds a new state for the endpoint from the new endpoint
	 * descriptors.  We must drop and re-add this endpoint, so we leave the
	 * drop flags alone.
	 */
	new_drop_flags = le32_to_cpu(ctrl_ctx->drop_flags);

	/* Store the usb_device pointer for later use */
	ep->hcpriv = udev;

	ep_ctx = xhci_get_ep_ctx(xhci, virt_dev->in_ctx, ep_index);
	trace_xhci_add_endpoint(ep_ctx);

	xhci_dbg(xhci, "add ep 0x%x, slot id %d, new drop flags = %#x, new add flags = %#x\n",
			(unsigned int) ep->desc.bEndpointAddress,
			udev->slot_id,
			(unsigned int) new_drop_flags,
			(unsigned int) new_add_flags);
	return 0;
}
EXPORT_SYMBOL_GPL(xhci_add_endpoint);

static void xhci_zero_in_ctx(struct xhci_hcd *xhci, struct xhci_virt_device *virt_dev)
{
	struct xhci_input_control_ctx *ctrl_ctx;
	struct xhci_ep_ctx *ep_ctx;
	struct xhci_slot_ctx *slot_ctx;
	int i;

	ctrl_ctx = xhci_get_input_control_ctx(virt_dev->in_ctx);
	if (!ctrl_ctx) {
		xhci_warn(xhci, "%s: Could not get input context, bad type.\n",
				__func__);
		return;
	}

	/* When a device's add flag and drop flag are zero, any subsequent
	 * configure endpoint command will leave that endpoint's state
	 * untouched.  Make sure we don't leave any old state in the input
	 * endpoint contexts.
	 */
	ctrl_ctx->drop_flags = 0;
	ctrl_ctx->add_flags = 0;
	slot_ctx = xhci_get_slot_ctx(xhci, virt_dev->in_ctx);
	slot_ctx->dev_info &= cpu_to_le32(~LAST_CTX_MASK);
	/* Endpoint 0 is always valid */
	slot_ctx->dev_info |= cpu_to_le32(LAST_CTX(1));
	for (i = 1; i < 31; i++) {
		ep_ctx = xhci_get_ep_ctx(xhci, virt_dev->in_ctx, i);
		ep_ctx->ep_info = 0;
		ep_ctx->ep_info2 = 0;
		ep_ctx->deq = 0;
		ep_ctx->tx_info = 0;
	}
}

static int xhci_configure_endpoint_result(struct xhci_hcd *xhci,
		struct usb_device *udev, u32 *cmd_status)
{
	int ret;

	switch (*cmd_status) {
	case COMP_COMMAND_ABORTED:
	case COMP_COMMAND_RING_STOPPED:
		xhci_warn(xhci, "Timeout while waiting for configure endpoint command\n");
		ret = -ETIME;
		break;
	case COMP_RESOURCE_ERROR:
		dev_warn(&udev->dev,
			 "Not enough host controller resources for new device state.\n");
		ret = -ENOMEM;
		/* FIXME: can we allocate more resources for the HC? */
		break;
	case COMP_BANDWIDTH_ERROR:
	case COMP_SECONDARY_BANDWIDTH_ERROR:
		dev_warn(&udev->dev,
			 "Not enough bandwidth for new device state.\n");
		ret = -ENOSPC;
		/* FIXME: can we go back to the old state? */
		break;
	case COMP_TRB_ERROR:
		/* the HCD set up something wrong */
		dev_warn(&udev->dev, "ERROR: Endpoint drop flag = 0, "
				"add flag = 1, "
				"and endpoint is not disabled.\n");
		ret = -EINVAL;
		break;
	case COMP_INCOMPATIBLE_DEVICE_ERROR:
		dev_warn(&udev->dev,
			 "ERROR: Incompatible device for endpoint configure command.\n");
		ret = -ENODEV;
		break;
	case COMP_SUCCESS:
		xhci_dbg_trace(xhci, trace_xhci_dbg_context_change,
				"Successful Endpoint Configure command");
		ret = 0;
		break;
	default:
		xhci_err(xhci, "ERROR: unexpected command completion code 0x%x.\n",
				*cmd_status);
		ret = -EINVAL;
		break;
	}
	return ret;
}

static int xhci_evaluate_context_result(struct xhci_hcd *xhci,
		struct usb_device *udev, u32 *cmd_status)
{
	int ret;

	switch (*cmd_status) {
	case COMP_COMMAND_ABORTED:
	case COMP_COMMAND_RING_STOPPED:
		xhci_warn(xhci, "Timeout while waiting for evaluate context command\n");
		ret = -ETIME;
		break;
	case COMP_PARAMETER_ERROR:
		dev_warn(&udev->dev,
			 "WARN: xHCI driver setup invalid evaluate context command.\n");
		ret = -EINVAL;
		break;
	case COMP_SLOT_NOT_ENABLED_ERROR:
		dev_warn(&udev->dev,
			"WARN: slot not enabled for evaluate context command.\n");
		ret = -EINVAL;
		break;
	case COMP_CONTEXT_STATE_ERROR:
		dev_warn(&udev->dev,
			"WARN: invalid context state for evaluate context command.\n");
		ret = -EINVAL;
		break;
	case COMP_INCOMPATIBLE_DEVICE_ERROR:
		dev_warn(&udev->dev,
			"ERROR: Incompatible device for evaluate context command.\n");
		ret = -ENODEV;
		break;
	case COMP_MAX_EXIT_LATENCY_TOO_LARGE_ERROR:
		/* Max Exit Latency too large error */
		dev_warn(&udev->dev, "WARN: Max Exit Latency too large\n");
		ret = -EINVAL;
		break;
	case COMP_SUCCESS:
		xhci_dbg_trace(xhci, trace_xhci_dbg_context_change,
				"Successful evaluate context command");
		ret = 0;
		break;
	default:
		xhci_err(xhci, "ERROR: unexpected command completion code 0x%x.\n",
			*cmd_status);
		ret = -EINVAL;
		break;
	}
	return ret;
}

static u32 xhci_count_num_new_endpoints(struct xhci_hcd *xhci,
		struct xhci_input_control_ctx *ctrl_ctx)
{
	u32 valid_add_flags;
	u32 valid_drop_flags;

	/* Ignore the slot flag (bit 0), and the default control endpoint flag
	 * (bit 1).  The default control endpoint is added during the Address
	 * Device command and is never removed until the slot is disabled.
	 */
	valid_add_flags = le32_to_cpu(ctrl_ctx->add_flags) >> 2;
	valid_drop_flags = le32_to_cpu(ctrl_ctx->drop_flags) >> 2;

	/* Use hweight32 to count the number of ones in the add flags, or
	 * number of endpoints added.  Don't count endpoints that are changed
	 * (both added and dropped).
	 */
	return hweight32(valid_add_flags) -
		hweight32(valid_add_flags & valid_drop_flags);
}

static unsigned int xhci_count_num_dropped_endpoints(struct xhci_hcd *xhci,
		struct xhci_input_control_ctx *ctrl_ctx)
{
	u32 valid_add_flags;
	u32 valid_drop_flags;

	valid_add_flags = le32_to_cpu(ctrl_ctx->add_flags) >> 2;
	valid_drop_flags = le32_to_cpu(ctrl_ctx->drop_flags) >> 2;

	return hweight32(valid_drop_flags) -
		hweight32(valid_add_flags & valid_drop_flags);
}

/*
 * We need to reserve the new number of endpoints before the configure endpoint
 * command completes.  We can't subtract the dropped endpoints from the number
 * of active endpoints until the command completes because we can oversubscribe
 * the host in this case:
 *
 *  - the first configure endpoint command drops more endpoints than it adds
 *  - a second configure endpoint command that adds more endpoints is queued
 *  - the first configure endpoint command fails, so the config is unchanged
 *  - the second command may succeed, even though there isn't enough resources
 *
 * Must be called with xhci->lock held.
 */
static int xhci_reserve_host_resources(struct xhci_hcd *xhci,
		struct xhci_input_control_ctx *ctrl_ctx)
{
	u32 added_eps;

	added_eps = xhci_count_num_new_endpoints(xhci, ctrl_ctx);
	if (xhci->num_active_eps + added_eps > xhci->limit_active_eps) {
		xhci_dbg_trace(xhci, trace_xhci_dbg_quirks,
				"Not enough ep ctxs: "
				"%u active, need to add %u, limit is %u.",
				xhci->num_active_eps, added_eps,
				xhci->limit_active_eps);
		return -ENOMEM;
	}
	xhci->num_active_eps += added_eps;
	xhci_dbg_trace(xhci, trace_xhci_dbg_quirks,
			"Adding %u ep ctxs, %u now active.", added_eps,
			xhci->num_active_eps);
	return 0;
}

/*
 * The configure endpoint was failed by the xHC for some other reason, so we
 * need to revert the resources that failed configuration would have used.
 *
 * Must be called with xhci->lock held.
 */
static void xhci_free_host_resources(struct xhci_hcd *xhci,
		struct xhci_input_control_ctx *ctrl_ctx)
{
	u32 num_failed_eps;

	num_failed_eps = xhci_count_num_new_endpoints(xhci, ctrl_ctx);
	xhci->num_active_eps -= num_failed_eps;
	xhci_dbg_trace(xhci, trace_xhci_dbg_quirks,
			"Removing %u failed ep ctxs, %u now active.",
			num_failed_eps,
			xhci->num_active_eps);
}

/*
 * Now that the command has completed, clean up the active endpoint count by
 * subtracting out the endpoints that were dropped (but not changed).
 *
 * Must be called with xhci->lock held.
 */
static void xhci_finish_resource_reservation(struct xhci_hcd *xhci,
		struct xhci_input_control_ctx *ctrl_ctx)
{
	u32 num_dropped_eps;

	num_dropped_eps = xhci_count_num_dropped_endpoints(xhci, ctrl_ctx);
	xhci->num_active_eps -= num_dropped_eps;
	if (num_dropped_eps)
		xhci_dbg_trace(xhci, trace_xhci_dbg_quirks,
				"Removing %u dropped ep ctxs, %u now active.",
				num_dropped_eps,
				xhci->num_active_eps);
}

static unsigned int xhci_get_block_size(struct usb_device *udev)
{
	switch (udev->speed) {
	case USB_SPEED_LOW:
	case USB_SPEED_FULL:
		return FS_BLOCK;
	case USB_SPEED_HIGH:
		return HS_BLOCK;
	case USB_SPEED_SUPER:
	case USB_SPEED_SUPER_PLUS:
		return SS_BLOCK;
	case USB_SPEED_UNKNOWN:
	case USB_SPEED_WIRELESS:
	default:
		/* Should never happen */
		return 1;
	}
}

static unsigned int
xhci_get_largest_overhead(struct xhci_interval_bw *interval_bw)
{
	if (interval_bw->overhead[LS_OVERHEAD_TYPE])
		return LS_OVERHEAD;
	if (interval_bw->overhead[FS_OVERHEAD_TYPE])
		return FS_OVERHEAD;
	return HS_OVERHEAD;
}

/* If we are changing a LS/FS device under a HS hub,
 * make sure (if we are activating a new TT) that the HS bus has enough
 * bandwidth for this new TT.
 */
static int xhci_check_tt_bw_table(struct xhci_hcd *xhci,
		struct xhci_virt_device *virt_dev,
		int old_active_eps)
{
	struct xhci_interval_bw_table *bw_table;
	struct xhci_tt_bw_info *tt_info;

	/* Find the bandwidth table for the root port this TT is attached to. */
	bw_table = &xhci->rh_bw[virt_dev->real_port - 1].bw_table;
	tt_info = virt_dev->tt_info;
	/* If this TT already had active endpoints, the bandwidth for this TT
	 * has already been added.  Removing all periodic endpoints (and thus
	 * making the TT enactive) will only decrease the bandwidth used.
	 */
	if (old_active_eps)
		return 0;
	if (old_active_eps == 0 && tt_info->active_eps != 0) {
		if (bw_table->bw_used + TT_HS_OVERHEAD > HS_BW_LIMIT)
			return -ENOMEM;
		return 0;
	}
	/* Not sure why we would have no new active endpoints...
	 *
	 * Maybe because of an Evaluate Context change for a hub update or a
	 * control endpoint 0 max packet size change?
	 * FIXME: skip the bandwidth calculation in that case.
	 */
	return 0;
}

static int xhci_check_ss_bw(struct xhci_hcd *xhci,
		struct xhci_virt_device *virt_dev)
{
	unsigned int bw_reserved;

	bw_reserved = DIV_ROUND_UP(SS_BW_RESERVED*SS_BW_LIMIT_IN, 100);
	if (virt_dev->bw_table->ss_bw_in > (SS_BW_LIMIT_IN - bw_reserved))
		return -ENOMEM;

	bw_reserved = DIV_ROUND_UP(SS_BW_RESERVED*SS_BW_LIMIT_OUT, 100);
	if (virt_dev->bw_table->ss_bw_out > (SS_BW_LIMIT_OUT - bw_reserved))
		return -ENOMEM;

	return 0;
}

/*
 * This algorithm is a very conservative estimate of the worst-case scheduling
 * scenario for any one interval.  The hardware dynamically schedules the
 * packets, so we can't tell which microframe could be the limiting factor in
 * the bandwidth scheduling.  This only takes into account periodic endpoints.
 *
 * Obviously, we can't solve an NP complete problem to find the minimum worst
 * case scenario.  Instead, we come up with an estimate that is no less than
 * the worst case bandwidth used for any one microframe, but may be an
 * over-estimate.
 *
 * We walk the requirements for each endpoint by interval, starting with the
 * smallest interval, and place packets in the schedule where there is only one
 * possible way to schedule packets for that interval.  In order to simplify
 * this algorithm, we record the largest max packet size for each interval, and
 * assume all packets will be that size.
 *
 * For interval 0, we obviously must schedule all packets for each interval.
 * The bandwidth for interval 0 is just the amount of data to be transmitted
 * (the sum of all max ESIT payload sizes, plus any overhead per packet times
 * the number of packets).
 *
 * For interval 1, we have two possible microframes to schedule those packets
 * in.  For this algorithm, if we can schedule the same number of packets for
 * each possible scheduling opportunity (each microframe), we will do so.  The
 * remaining number of packets will be saved to be transmitted in the gaps in
 * the next interval's scheduling sequence.
 *
 * As we move those remaining packets to be scheduled with interval 2 packets,
 * we have to double the number of remaining packets to transmit.  This is
 * because the intervals are actually powers of 2, and we would be transmitting
 * the previous interval's packets twice in this interval.  We also have to be
 * sure that when we look at the largest max packet size for this interval, we
 * also look at the largest max packet size for the remaining packets and take
 * the greater of the two.
 *
 * The algorithm continues to evenly distribute packets in each scheduling
 * opportunity, and push the remaining packets out, until we get to the last
 * interval.  Then those packets and their associated overhead are just added
 * to the bandwidth used.
 */
static int xhci_check_bw_table(struct xhci_hcd *xhci,
		struct xhci_virt_device *virt_dev,
		int old_active_eps)
{
	unsigned int bw_reserved;
	unsigned int max_bandwidth;
	unsigned int bw_used;
	unsigned int block_size;
	struct xhci_interval_bw_table *bw_table;
	unsigned int packet_size = 0;
	unsigned int overhead = 0;
	unsigned int packets_transmitted = 0;
	unsigned int packets_remaining = 0;
	unsigned int i;

	if (virt_dev->udev->speed >= USB_SPEED_SUPER)
		return xhci_check_ss_bw(xhci, virt_dev);

	if (virt_dev->udev->speed == USB_SPEED_HIGH) {
		max_bandwidth = HS_BW_LIMIT;
		/* Convert percent of bus BW reserved to blocks reserved */
		bw_reserved = DIV_ROUND_UP(HS_BW_RESERVED * max_bandwidth, 100);
	} else {
		max_bandwidth = FS_BW_LIMIT;
		bw_reserved = DIV_ROUND_UP(FS_BW_RESERVED * max_bandwidth, 100);
	}

	bw_table = virt_dev->bw_table;
	/* We need to translate the max packet size and max ESIT payloads into
	 * the units the hardware uses.
	 */
	block_size = xhci_get_block_size(virt_dev->udev);

	/* If we are manipulating a LS/FS device under a HS hub, double check
	 * that the HS bus has enough bandwidth if we are activing a new TT.
	 */
	if (virt_dev->tt_info) {
		xhci_dbg_trace(xhci, trace_xhci_dbg_quirks,
				"Recalculating BW for rootport %u",
				virt_dev->real_port);
		if (xhci_check_tt_bw_table(xhci, virt_dev, old_active_eps)) {
			xhci_warn(xhci, "Not enough bandwidth on HS bus for "
					"newly activated TT.\n");
			return -ENOMEM;
		}
		xhci_dbg_trace(xhci, trace_xhci_dbg_quirks,
				"Recalculating BW for TT slot %u port %u",
				virt_dev->tt_info->slot_id,
				virt_dev->tt_info->ttport);
	} else {
		xhci_dbg_trace(xhci, trace_xhci_dbg_quirks,
				"Recalculating BW for rootport %u",
				virt_dev->real_port);
	}

	/* Add in how much bandwidth will be used for interval zero, or the
	 * rounded max ESIT payload + number of packets * largest overhead.
	 */
	bw_used = DIV_ROUND_UP(bw_table->interval0_esit_payload, block_size) +
		bw_table->interval_bw[0].num_packets *
		xhci_get_largest_overhead(&bw_table->interval_bw[0]);

	for (i = 1; i < XHCI_MAX_INTERVAL; i++) {
		unsigned int bw_added;
		unsigned int largest_mps;
		unsigned int interval_overhead;

		/*
		 * How many packets could we transmit in this interval?
		 * If packets didn't fit in the previous interval, we will need
		 * to transmit that many packets twice within this interval.
		 */
		packets_remaining = 2 * packets_remaining +
			bw_table->interval_bw[i].num_packets;

		/* Find the largest max packet size of this or the previous
		 * interval.
		 */
		if (list_empty(&bw_table->interval_bw[i].endpoints))
			largest_mps = 0;
		else {
			struct xhci_virt_ep *virt_ep;
			struct list_head *ep_entry;

			ep_entry = bw_table->interval_bw[i].endpoints.next;
			virt_ep = list_entry(ep_entry,
					struct xhci_virt_ep, bw_endpoint_list);
			/* Convert to blocks, rounding up */
			largest_mps = DIV_ROUND_UP(
					virt_ep->bw_info.max_packet_size,
					block_size);
		}
		if (largest_mps > packet_size)
			packet_size = largest_mps;

		/* Use the larger overhead of this or the previous interval. */
		interval_overhead = xhci_get_largest_overhead(
				&bw_table->interval_bw[i]);
		if (interval_overhead > overhead)
			overhead = interval_overhead;

		/* How many packets can we evenly distribute across
		 * (1 << (i + 1)) possible scheduling opportunities?
		 */
		packets_transmitted = packets_remaining >> (i + 1);

		/* Add in the bandwidth used for those scheduled packets */
		bw_added = packets_transmitted * (overhead + packet_size);

		/* How many packets do we have remaining to transmit? */
		packets_remaining = packets_remaining % (1 << (i + 1));

		/* What largest max packet size should those packets have? */
		/* If we've transmitted all packets, don't carry over the
		 * largest packet size.
		 */
		if (packets_remaining == 0) {
			packet_size = 0;
			overhead = 0;
		} else if (packets_transmitted > 0) {
			/* Otherwise if we do have remaining packets, and we've
			 * scheduled some packets in this interval, take the
			 * largest max packet size from endpoints with this
			 * interval.
			 */
			packet_size = largest_mps;
			overhead = interval_overhead;
		}
		/* Otherwise carry over packet_size and overhead from the last
		 * time we had a remainder.
		 */
		bw_used += bw_added;
		if (bw_used > max_bandwidth) {
			xhci_warn(xhci, "Not enough bandwidth. "
					"Proposed: %u, Max: %u\n",
				bw_used, max_bandwidth);
			return -ENOMEM;
		}
	}
	/*
	 * Ok, we know we have some packets left over after even-handedly
	 * scheduling interval 15.  We don't know which microframes they will
	 * fit into, so we over-schedule and say they will be scheduled every
	 * microframe.
	 */
	if (packets_remaining > 0)
		bw_used += overhead + packet_size;

	if (!virt_dev->tt_info && virt_dev->udev->speed == USB_SPEED_HIGH) {
		unsigned int port_index = virt_dev->real_port - 1;

		/* OK, we're manipulating a HS device attached to a
		 * root port bandwidth domain.  Include the number of active TTs
		 * in the bandwidth used.
		 */
		bw_used += TT_HS_OVERHEAD *
			xhci->rh_bw[port_index].num_active_tts;
	}

	xhci_dbg_trace(xhci, trace_xhci_dbg_quirks,
		"Final bandwidth: %u, Limit: %u, Reserved: %u, "
		"Available: %u " "percent",
		bw_used, max_bandwidth, bw_reserved,
		(max_bandwidth - bw_used - bw_reserved) * 100 /
		max_bandwidth);

	bw_used += bw_reserved;
	if (bw_used > max_bandwidth) {
		xhci_warn(xhci, "Not enough bandwidth. Proposed: %u, Max: %u\n",
				bw_used, max_bandwidth);
		return -ENOMEM;
	}

	bw_table->bw_used = bw_used;
	return 0;
}

static bool xhci_is_async_ep(unsigned int ep_type)
{
	return (ep_type != ISOC_OUT_EP && ep_type != INT_OUT_EP &&
					ep_type != ISOC_IN_EP &&
					ep_type != INT_IN_EP);
}

static bool xhci_is_sync_in_ep(unsigned int ep_type)
{
	return (ep_type == ISOC_IN_EP || ep_type == INT_IN_EP);
}

static unsigned int xhci_get_ss_bw_consumed(struct xhci_bw_info *ep_bw)
{
	unsigned int mps = DIV_ROUND_UP(ep_bw->max_packet_size, SS_BLOCK);

	if (ep_bw->ep_interval == 0)
		return SS_OVERHEAD_BURST +
			(ep_bw->mult * ep_bw->num_packets *
					(SS_OVERHEAD + mps));
	return DIV_ROUND_UP(ep_bw->mult * ep_bw->num_packets *
				(SS_OVERHEAD + mps + SS_OVERHEAD_BURST),
				1 << ep_bw->ep_interval);

}

static void xhci_drop_ep_from_interval_table(struct xhci_hcd *xhci,
		struct xhci_bw_info *ep_bw,
		struct xhci_interval_bw_table *bw_table,
		struct usb_device *udev,
		struct xhci_virt_ep *virt_ep,
		struct xhci_tt_bw_info *tt_info)
{
	struct xhci_interval_bw	*interval_bw;
	int normalized_interval;

	if (xhci_is_async_ep(ep_bw->type))
		return;

	if (udev->speed >= USB_SPEED_SUPER) {
		if (xhci_is_sync_in_ep(ep_bw->type))
			xhci->devs[udev->slot_id]->bw_table->ss_bw_in -=
				xhci_get_ss_bw_consumed(ep_bw);
		else
			xhci->devs[udev->slot_id]->bw_table->ss_bw_out -=
				xhci_get_ss_bw_consumed(ep_bw);
		return;
	}

	/* SuperSpeed endpoints never get added to intervals in the table, so
	 * this check is only valid for HS/FS/LS devices.
	 */
	if (list_empty(&virt_ep->bw_endpoint_list))
		return;
	/* For LS/FS devices, we need to translate the interval expressed in
	 * microframes to frames.
	 */
	if (udev->speed == USB_SPEED_HIGH)
		normalized_interval = ep_bw->ep_interval;
	else
		normalized_interval = ep_bw->ep_interval - 3;

	if (normalized_interval == 0)
		bw_table->interval0_esit_payload -= ep_bw->max_esit_payload;
	interval_bw = &bw_table->interval_bw[normalized_interval];
	interval_bw->num_packets -= ep_bw->num_packets;
	switch (udev->speed) {
	case USB_SPEED_LOW:
		interval_bw->overhead[LS_OVERHEAD_TYPE] -= 1;
		break;
	case USB_SPEED_FULL:
		interval_bw->overhead[FS_OVERHEAD_TYPE] -= 1;
		break;
	case USB_SPEED_HIGH:
		interval_bw->overhead[HS_OVERHEAD_TYPE] -= 1;
		break;
	case USB_SPEED_SUPER:
	case USB_SPEED_SUPER_PLUS:
	case USB_SPEED_UNKNOWN:
	case USB_SPEED_WIRELESS:
		/* Should never happen because only LS/FS/HS endpoints will get
		 * added to the endpoint list.
		 */
		return;
	}
	if (tt_info)
		tt_info->active_eps -= 1;
	list_del_init(&virt_ep->bw_endpoint_list);
}

static void xhci_add_ep_to_interval_table(struct xhci_hcd *xhci,
		struct xhci_bw_info *ep_bw,
		struct xhci_interval_bw_table *bw_table,
		struct usb_device *udev,
		struct xhci_virt_ep *virt_ep,
		struct xhci_tt_bw_info *tt_info)
{
	struct xhci_interval_bw	*interval_bw;
	struct xhci_virt_ep *smaller_ep;
	int normalized_interval;

	if (xhci_is_async_ep(ep_bw->type))
		return;

	if (udev->speed == USB_SPEED_SUPER) {
		if (xhci_is_sync_in_ep(ep_bw->type))
			xhci->devs[udev->slot_id]->bw_table->ss_bw_in +=
				xhci_get_ss_bw_consumed(ep_bw);
		else
			xhci->devs[udev->slot_id]->bw_table->ss_bw_out +=
				xhci_get_ss_bw_consumed(ep_bw);
		return;
	}

	/* For LS/FS devices, we need to translate the interval expressed in
	 * microframes to frames.
	 */
	if (udev->speed == USB_SPEED_HIGH)
		normalized_interval = ep_bw->ep_interval;
	else
		normalized_interval = ep_bw->ep_interval - 3;

	if (normalized_interval == 0)
		bw_table->interval0_esit_payload += ep_bw->max_esit_payload;
	interval_bw = &bw_table->interval_bw[normalized_interval];
	interval_bw->num_packets += ep_bw->num_packets;
	switch (udev->speed) {
	case USB_SPEED_LOW:
		interval_bw->overhead[LS_OVERHEAD_TYPE] += 1;
		break;
	case USB_SPEED_FULL:
		interval_bw->overhead[FS_OVERHEAD_TYPE] += 1;
		break;
	case USB_SPEED_HIGH:
		interval_bw->overhead[HS_OVERHEAD_TYPE] += 1;
		break;
	case USB_SPEED_SUPER:
	case USB_SPEED_SUPER_PLUS:
	case USB_SPEED_UNKNOWN:
	case USB_SPEED_WIRELESS:
		/* Should never happen because only LS/FS/HS endpoints will get
		 * added to the endpoint list.
		 */
		return;
	}

	if (tt_info)
		tt_info->active_eps += 1;
	/* Insert the endpoint into the list, largest max packet size first. */
	list_for_each_entry(smaller_ep, &interval_bw->endpoints,
			bw_endpoint_list) {
		if (ep_bw->max_packet_size >=
				smaller_ep->bw_info.max_packet_size) {
			/* Add the new ep before the smaller endpoint */
			list_add_tail(&virt_ep->bw_endpoint_list,
					&smaller_ep->bw_endpoint_list);
			return;
		}
	}
	/* Add the new endpoint at the end of the list. */
	list_add_tail(&virt_ep->bw_endpoint_list,
			&interval_bw->endpoints);
}

void xhci_update_tt_active_eps(struct xhci_hcd *xhci,
		struct xhci_virt_device *virt_dev,
		int old_active_eps)
{
	struct xhci_root_port_bw_info *rh_bw_info;
	if (!virt_dev->tt_info)
		return;

	rh_bw_info = &xhci->rh_bw[virt_dev->real_port - 1];
	if (old_active_eps == 0 &&
				virt_dev->tt_info->active_eps != 0) {
		rh_bw_info->num_active_tts += 1;
		rh_bw_info->bw_table.bw_used += TT_HS_OVERHEAD;
	} else if (old_active_eps != 0 &&
				virt_dev->tt_info->active_eps == 0) {
		rh_bw_info->num_active_tts -= 1;
		rh_bw_info->bw_table.bw_used -= TT_HS_OVERHEAD;
	}
}

static int xhci_reserve_bandwidth(struct xhci_hcd *xhci,
		struct xhci_virt_device *virt_dev,
		struct xhci_container_ctx *in_ctx)
{
	struct xhci_bw_info ep_bw_info[31];
	int i;
	struct xhci_input_control_ctx *ctrl_ctx;
	int old_active_eps = 0;

	if (virt_dev->tt_info)
		old_active_eps = virt_dev->tt_info->active_eps;

	ctrl_ctx = xhci_get_input_control_ctx(in_ctx);
	if (!ctrl_ctx) {
		xhci_warn(xhci, "%s: Could not get input context, bad type.\n",
				__func__);
		return -ENOMEM;
	}

	for (i = 0; i < 31; i++) {
		if (!EP_IS_ADDED(ctrl_ctx, i) && !EP_IS_DROPPED(ctrl_ctx, i))
			continue;

		/* Make a copy of the BW info in case we need to revert this */
		memcpy(&ep_bw_info[i], &virt_dev->eps[i].bw_info,
				sizeof(ep_bw_info[i]));
		/* Drop the endpoint from the interval table if the endpoint is
		 * being dropped or changed.
		 */
		if (EP_IS_DROPPED(ctrl_ctx, i))
			xhci_drop_ep_from_interval_table(xhci,
					&virt_dev->eps[i].bw_info,
					virt_dev->bw_table,
					virt_dev->udev,
					&virt_dev->eps[i],
					virt_dev->tt_info);
	}
	/* Overwrite the information stored in the endpoints' bw_info */
	xhci_update_bw_info(xhci, virt_dev->in_ctx, ctrl_ctx, virt_dev);
	for (i = 0; i < 31; i++) {
		/* Add any changed or added endpoints to the interval table */
		if (EP_IS_ADDED(ctrl_ctx, i))
			xhci_add_ep_to_interval_table(xhci,
					&virt_dev->eps[i].bw_info,
					virt_dev->bw_table,
					virt_dev->udev,
					&virt_dev->eps[i],
					virt_dev->tt_info);
	}

	if (!xhci_check_bw_table(xhci, virt_dev, old_active_eps)) {
		/* Ok, this fits in the bandwidth we have.
		 * Update the number of active TTs.
		 */
		xhci_update_tt_active_eps(xhci, virt_dev, old_active_eps);
		return 0;
	}

	/* We don't have enough bandwidth for this, revert the stored info. */
	for (i = 0; i < 31; i++) {
		if (!EP_IS_ADDED(ctrl_ctx, i) && !EP_IS_DROPPED(ctrl_ctx, i))
			continue;

		/* Drop the new copies of any added or changed endpoints from
		 * the interval table.
		 */
		if (EP_IS_ADDED(ctrl_ctx, i)) {
			xhci_drop_ep_from_interval_table(xhci,
					&virt_dev->eps[i].bw_info,
					virt_dev->bw_table,
					virt_dev->udev,
					&virt_dev->eps[i],
					virt_dev->tt_info);
		}
		/* Revert the endpoint back to its old information */
		memcpy(&virt_dev->eps[i].bw_info, &ep_bw_info[i],
				sizeof(ep_bw_info[i]));
		/* Add any changed or dropped endpoints back into the table */
		if (EP_IS_DROPPED(ctrl_ctx, i))
			xhci_add_ep_to_interval_table(xhci,
					&virt_dev->eps[i].bw_info,
					virt_dev->bw_table,
					virt_dev->udev,
					&virt_dev->eps[i],
					virt_dev->tt_info);
	}
	return -ENOMEM;
}


/* Issue a configure endpoint command or evaluate context command
 * and wait for it to finish.
 */
static int xhci_configure_endpoint(struct xhci_hcd *xhci,
		struct usb_device *udev,
		struct xhci_command *command,
		bool ctx_change, bool must_succeed)
{
	int ret;
	unsigned long flags;
	struct xhci_input_control_ctx *ctrl_ctx;
	struct xhci_virt_device *virt_dev;
	struct xhci_slot_ctx *slot_ctx;

	if (!command)
		return -EINVAL;

	spin_lock_irqsave(&xhci->lock, flags);

	if (xhci->xhc_state & XHCI_STATE_DYING) {
		spin_unlock_irqrestore(&xhci->lock, flags);
		return -ESHUTDOWN;
	}

	virt_dev = xhci->devs[udev->slot_id];

	ctrl_ctx = xhci_get_input_control_ctx(command->in_ctx);
	if (!ctrl_ctx) {
		spin_unlock_irqrestore(&xhci->lock, flags);
		xhci_warn(xhci, "%s: Could not get input context, bad type.\n",
				__func__);
		return -ENOMEM;
	}

	if ((xhci->quirks & XHCI_EP_LIMIT_QUIRK) &&
			xhci_reserve_host_resources(xhci, ctrl_ctx)) {
		spin_unlock_irqrestore(&xhci->lock, flags);
		xhci_warn(xhci, "Not enough host resources, "
				"active endpoint contexts = %u\n",
				xhci->num_active_eps);
		return -ENOMEM;
	}
	if ((xhci->quirks & XHCI_SW_BW_CHECKING) &&
	    xhci_reserve_bandwidth(xhci, virt_dev, command->in_ctx)) {
		if ((xhci->quirks & XHCI_EP_LIMIT_QUIRK))
			xhci_free_host_resources(xhci, ctrl_ctx);
		spin_unlock_irqrestore(&xhci->lock, flags);
		xhci_warn(xhci, "Not enough bandwidth\n");
		return -ENOMEM;
	}

	slot_ctx = xhci_get_slot_ctx(xhci, command->in_ctx);

	trace_xhci_configure_endpoint_ctrl_ctx(ctrl_ctx);
	trace_xhci_configure_endpoint(slot_ctx);

	if (!ctx_change)
		ret = xhci_queue_configure_endpoint(xhci, command,
				command->in_ctx->dma,
				udev->slot_id, must_succeed);
	else
		ret = xhci_queue_evaluate_context(xhci, command,
				command->in_ctx->dma,
				udev->slot_id, must_succeed);
	if (ret < 0) {
		if ((xhci->quirks & XHCI_EP_LIMIT_QUIRK))
			xhci_free_host_resources(xhci, ctrl_ctx);
		spin_unlock_irqrestore(&xhci->lock, flags);
		xhci_dbg_trace(xhci,  trace_xhci_dbg_context_change,
				"FIXME allocate a new ring segment");
		return -ENOMEM;
	}
	xhci_ring_cmd_db(xhci);
	spin_unlock_irqrestore(&xhci->lock, flags);

	/* Wait for the configure endpoint command to complete */
	wait_for_completion(command->completion);

	if (!ctx_change)
		ret = xhci_configure_endpoint_result(xhci, udev,
						     &command->status);
	else
		ret = xhci_evaluate_context_result(xhci, udev,
						   &command->status);

	if ((xhci->quirks & XHCI_EP_LIMIT_QUIRK)) {
		spin_lock_irqsave(&xhci->lock, flags);
		/* If the command failed, remove the reserved resources.
		 * Otherwise, clean up the estimate to include dropped eps.
		 */
		if (ret)
			xhci_free_host_resources(xhci, ctrl_ctx);
		else
			xhci_finish_resource_reservation(xhci, ctrl_ctx);
		spin_unlock_irqrestore(&xhci->lock, flags);
	}
	return ret;
}

static void xhci_check_bw_drop_ep_streams(struct xhci_hcd *xhci,
	struct xhci_virt_device *vdev, int i)
{
	struct xhci_virt_ep *ep = &vdev->eps[i];

	if (ep->ep_state & EP_HAS_STREAMS) {
		xhci_warn(xhci, "WARN: endpoint 0x%02x has streams on set_interface, freeing streams.\n",
				xhci_get_endpoint_address(i));
		xhci_free_stream_info(xhci, ep->stream_info);
		ep->stream_info = NULL;
		ep->ep_state &= ~EP_HAS_STREAMS;
	}
}

/* Called after one or more calls to xhci_add_endpoint() or
 * xhci_drop_endpoint().  If this call fails, the USB core is expected
 * to call xhci_reset_bandwidth().
 *
 * Since we are in the middle of changing either configuration or
 * installing a new alt setting, the USB core won't allow URBs to be
 * enqueued for any endpoint on the old config or interface.  Nothing
 * else should be touching the xhci->devs[slot_id] structure, so we
 * don't need to take the xhci->lock for manipulating that.
 */
int xhci_check_bandwidth(struct usb_hcd *hcd, struct usb_device *udev)
{
	int i;
	int ret = 0;
	struct xhci_hcd *xhci;
	struct xhci_virt_device	*virt_dev;
	struct xhci_input_control_ctx *ctrl_ctx;
	struct xhci_slot_ctx *slot_ctx;
	struct xhci_command *command;

	ret = xhci_check_args(hcd, udev, NULL, 0, true, __func__);
	if (ret <= 0)
		return ret;
	xhci = hcd_to_xhci(hcd);
	if ((xhci->xhc_state & XHCI_STATE_DYING) ||
		(xhci->xhc_state & XHCI_STATE_REMOVING))
		return -ENODEV;

	xhci_dbg(xhci, "%s called for udev %p\n", __func__, udev);
	virt_dev = xhci->devs[udev->slot_id];

	command = xhci_alloc_command(xhci, true, GFP_KERNEL);
	if (!command)
		return -ENOMEM;

	command->in_ctx = virt_dev->in_ctx;

	/* See section 4.6.6 - A0 = 1; A1 = D0 = D1 = 0 */
	ctrl_ctx = xhci_get_input_control_ctx(command->in_ctx);
	if (!ctrl_ctx) {
		xhci_warn(xhci, "%s: Could not get input context, bad type.\n",
				__func__);
		ret = -ENOMEM;
		goto command_cleanup;
	}
	ctrl_ctx->add_flags |= cpu_to_le32(SLOT_FLAG);
	ctrl_ctx->add_flags &= cpu_to_le32(~EP0_FLAG);
	ctrl_ctx->drop_flags &= cpu_to_le32(~(SLOT_FLAG | EP0_FLAG));

	/* Don't issue the command if there's no endpoints to update. */
	if (ctrl_ctx->add_flags == cpu_to_le32(SLOT_FLAG) &&
	    ctrl_ctx->drop_flags == 0) {
		ret = 0;
		goto command_cleanup;
	}
	/* Fix up Context Entries field. Minimum value is EP0 == BIT(1). */
	slot_ctx = xhci_get_slot_ctx(xhci, virt_dev->in_ctx);
	for (i = 31; i >= 1; i--) {
		__le32 le32 = cpu_to_le32(BIT(i));

		if ((virt_dev->eps[i-1].ring && !(ctrl_ctx->drop_flags & le32))
		    || (ctrl_ctx->add_flags & le32) || i == 1) {
			slot_ctx->dev_info &= cpu_to_le32(~LAST_CTX_MASK);
			slot_ctx->dev_info |= cpu_to_le32(LAST_CTX(i));
			break;
		}
	}

	ret = xhci_configure_endpoint(xhci, udev, command,
			false, false);
	if (ret)
		/* Callee should call reset_bandwidth() */
		goto command_cleanup;

	/* Free any rings that were dropped, but not changed. */
	for (i = 1; i < 31; i++) {
		if ((le32_to_cpu(ctrl_ctx->drop_flags) & (1 << (i + 1))) &&
		    !(le32_to_cpu(ctrl_ctx->add_flags) & (1 << (i + 1)))) {
			xhci_free_endpoint_ring(xhci, virt_dev, i);
			xhci_check_bw_drop_ep_streams(xhci, virt_dev, i);
		}
	}
	xhci_zero_in_ctx(xhci, virt_dev);
	/*
	 * Install any rings for completely new endpoints or changed endpoints,
	 * and free any old rings from changed endpoints.
	 */
	for (i = 1; i < 31; i++) {
		if (!virt_dev->eps[i].new_ring)
			continue;
		/* Only free the old ring if it exists.
		 * It may not if this is the first add of an endpoint.
		 */
		if (virt_dev->eps[i].ring) {
			xhci_free_endpoint_ring(xhci, virt_dev, i);
		}
		xhci_check_bw_drop_ep_streams(xhci, virt_dev, i);
		virt_dev->eps[i].ring = virt_dev->eps[i].new_ring;
		virt_dev->eps[i].new_ring = NULL;
		xhci_debugfs_create_endpoint(xhci, virt_dev, i);
	}
command_cleanup:
	kfree(command->completion);
	kfree(command);

	return ret;
}
EXPORT_SYMBOL_GPL(xhci_check_bandwidth);

void xhci_reset_bandwidth(struct usb_hcd *hcd, struct usb_device *udev)
{
	struct xhci_hcd *xhci;
	struct xhci_virt_device	*virt_dev;
	int i, ret;

	ret = xhci_check_args(hcd, udev, NULL, 0, true, __func__);
	if (ret <= 0)
		return;
	xhci = hcd_to_xhci(hcd);

	xhci_dbg(xhci, "%s called for udev %p\n", __func__, udev);
	virt_dev = xhci->devs[udev->slot_id];
	/* Free any rings allocated for added endpoints */
	for (i = 0; i < 31; i++) {
		if (virt_dev->eps[i].new_ring) {
			xhci_debugfs_remove_endpoint(xhci, virt_dev, i);
			xhci_ring_free(xhci, virt_dev->eps[i].new_ring);
			virt_dev->eps[i].new_ring = NULL;
		}
	}
	xhci_zero_in_ctx(xhci, virt_dev);
}
EXPORT_SYMBOL_GPL(xhci_reset_bandwidth);

static void xhci_setup_input_ctx_for_config_ep(struct xhci_hcd *xhci,
		struct xhci_container_ctx *in_ctx,
		struct xhci_container_ctx *out_ctx,
		struct xhci_input_control_ctx *ctrl_ctx,
		u32 add_flags, u32 drop_flags)
{
	ctrl_ctx->add_flags = cpu_to_le32(add_flags);
	ctrl_ctx->drop_flags = cpu_to_le32(drop_flags);
	xhci_slot_copy(xhci, in_ctx, out_ctx);
	ctrl_ctx->add_flags |= cpu_to_le32(SLOT_FLAG);
}

static void xhci_endpoint_disable(struct usb_hcd *hcd,
				  struct usb_host_endpoint *host_ep)
{
	struct xhci_hcd		*xhci;
	struct xhci_virt_device	*vdev;
	struct xhci_virt_ep	*ep;
	struct usb_device	*udev;
	unsigned long		flags;
	unsigned int		ep_index;

	xhci = hcd_to_xhci(hcd);
rescan:
	spin_lock_irqsave(&xhci->lock, flags);

	udev = (struct usb_device *)host_ep->hcpriv;
	if (!udev || !udev->slot_id)
		goto done;

	vdev = xhci->devs[udev->slot_id];
	if (!vdev)
		goto done;

	ep_index = xhci_get_endpoint_index(&host_ep->desc);
	ep = &vdev->eps[ep_index];

	/* wait for hub_tt_work to finish clearing hub TT */
	if (ep->ep_state & EP_CLEARING_TT) {
		spin_unlock_irqrestore(&xhci->lock, flags);
		schedule_timeout_uninterruptible(1);
		goto rescan;
	}

	if (ep->ep_state)
		xhci_dbg(xhci, "endpoint disable with ep_state 0x%x\n",
			 ep->ep_state);
done:
	host_ep->hcpriv = NULL;
	spin_unlock_irqrestore(&xhci->lock, flags);
}

/*
 * Called after usb core issues a clear halt control message.
 * The host side of the halt should already be cleared by a reset endpoint
 * command issued when the STALL event was received.
 *
 * The reset endpoint command may only be issued to endpoints in the halted
 * state. For software that wishes to reset the data toggle or sequence number
 * of an endpoint that isn't in the halted state this function will issue a
 * configure endpoint command with the Drop and Add bits set for the target
 * endpoint. Refer to the additional note in xhci spcification section 4.6.8.
 */

static void xhci_endpoint_reset(struct usb_hcd *hcd,
		struct usb_host_endpoint *host_ep)
{
	struct xhci_hcd *xhci;
	struct usb_device *udev;
	struct xhci_virt_device *vdev;
	struct xhci_virt_ep *ep;
	struct xhci_input_control_ctx *ctrl_ctx;
	struct xhci_command *stop_cmd, *cfg_cmd;
	unsigned int ep_index;
	unsigned long flags;
	u32 ep_flag;
	int err;

	xhci = hcd_to_xhci(hcd);
	if (!host_ep->hcpriv)
		return;
	udev = (struct usb_device *) host_ep->hcpriv;
	vdev = xhci->devs[udev->slot_id];

	/*
	 * vdev may be lost due to xHC restore error and re-initialization
	 * during S3/S4 resume. A new vdev will be allocated later by
	 * xhci_discover_or_reset_device()
	 */
	if (!udev->slot_id || !vdev)
		return;
	ep_index = xhci_get_endpoint_index(&host_ep->desc);
	ep = &vdev->eps[ep_index];

	/* Bail out if toggle is already being cleared by a endpoint reset */
	spin_lock_irqsave(&xhci->lock, flags);
	if (ep->ep_state & EP_HARD_CLEAR_TOGGLE) {
		ep->ep_state &= ~EP_HARD_CLEAR_TOGGLE;
		spin_unlock_irqrestore(&xhci->lock, flags);
		return;
	}
	spin_unlock_irqrestore(&xhci->lock, flags);
	/* Only interrupt and bulk ep's use data toggle, USB2 spec 5.5.4-> */
	if (usb_endpoint_xfer_control(&host_ep->desc) ||
	    usb_endpoint_xfer_isoc(&host_ep->desc))
		return;

	ep_flag = xhci_get_endpoint_flag(&host_ep->desc);

	if (ep_flag == SLOT_FLAG || ep_flag == EP0_FLAG)
		return;

	stop_cmd = xhci_alloc_command(xhci, true, GFP_NOWAIT);
	if (!stop_cmd)
		return;

	cfg_cmd = xhci_alloc_command_with_ctx(xhci, true, GFP_NOWAIT);
	if (!cfg_cmd)
		goto cleanup;

	spin_lock_irqsave(&xhci->lock, flags);

	/* block queuing new trbs and ringing ep doorbell */
	ep->ep_state |= EP_SOFT_CLEAR_TOGGLE;

	/*
	 * Make sure endpoint ring is empty before resetting the toggle/seq.
	 * Driver is required to synchronously cancel all transfer request.
	 * Stop the endpoint to force xHC to update the output context
	 */

	if (!list_empty(&ep->ring->td_list)) {
		dev_err(&udev->dev, "EP not empty, refuse reset\n");
		spin_unlock_irqrestore(&xhci->lock, flags);
		xhci_free_command(xhci, cfg_cmd);
		goto cleanup;
	}

	err = xhci_queue_stop_endpoint(xhci, stop_cmd, udev->slot_id,
					ep_index, 0);
	if (err < 0) {
		spin_unlock_irqrestore(&xhci->lock, flags);
		xhci_free_command(xhci, cfg_cmd);
		xhci_dbg(xhci, "%s: Failed to queue stop ep command, %d ",
				__func__, err);
		goto cleanup;
	}

	xhci_ring_cmd_db(xhci);
	spin_unlock_irqrestore(&xhci->lock, flags);

	wait_for_completion(stop_cmd->completion);

	spin_lock_irqsave(&xhci->lock, flags);

	/* config ep command clears toggle if add and drop ep flags are set */
	ctrl_ctx = xhci_get_input_control_ctx(cfg_cmd->in_ctx);
	if (!ctrl_ctx) {
		spin_unlock_irqrestore(&xhci->lock, flags);
		xhci_free_command(xhci, cfg_cmd);
		xhci_warn(xhci, "%s: Could not get input context, bad type.\n",
				__func__);
		goto cleanup;
	}

	xhci_setup_input_ctx_for_config_ep(xhci, cfg_cmd->in_ctx, vdev->out_ctx,
					   ctrl_ctx, ep_flag, ep_flag);
	xhci_endpoint_copy(xhci, cfg_cmd->in_ctx, vdev->out_ctx, ep_index);

	err = xhci_queue_configure_endpoint(xhci, cfg_cmd, cfg_cmd->in_ctx->dma,
				      udev->slot_id, false);
	if (err < 0) {
		spin_unlock_irqrestore(&xhci->lock, flags);
		xhci_free_command(xhci, cfg_cmd);
		xhci_dbg(xhci, "%s: Failed to queue config ep command, %d ",
				__func__, err);
		goto cleanup;
	}

	xhci_ring_cmd_db(xhci);
	spin_unlock_irqrestore(&xhci->lock, flags);

	wait_for_completion(cfg_cmd->completion);

	xhci_free_command(xhci, cfg_cmd);
cleanup:
	xhci_free_command(xhci, stop_cmd);
	spin_lock_irqsave(&xhci->lock, flags);
	if (ep->ep_state & EP_SOFT_CLEAR_TOGGLE)
		ep->ep_state &= ~EP_SOFT_CLEAR_TOGGLE;
	spin_unlock_irqrestore(&xhci->lock, flags);
}

static int xhci_check_streams_endpoint(struct xhci_hcd *xhci,
		struct usb_device *udev, struct usb_host_endpoint *ep,
		unsigned int slot_id)
{
	int ret;
	unsigned int ep_index;
	unsigned int ep_state;

	if (!ep)
		return -EINVAL;
	ret = xhci_check_args(xhci_to_hcd(xhci), udev, ep, 1, true, __func__);
	if (ret <= 0)
		return ret ? ret : -EINVAL;
	if (usb_ss_max_streams(&ep->ss_ep_comp) == 0) {
		xhci_warn(xhci, "WARN: SuperSpeed Endpoint Companion"
				" descriptor for ep 0x%x does not support streams\n",
				ep->desc.bEndpointAddress);
		return -EINVAL;
	}

	ep_index = xhci_get_endpoint_index(&ep->desc);
	ep_state = xhci->devs[slot_id]->eps[ep_index].ep_state;
	if (ep_state & EP_HAS_STREAMS ||
			ep_state & EP_GETTING_STREAMS) {
		xhci_warn(xhci, "WARN: SuperSpeed bulk endpoint 0x%x "
				"already has streams set up.\n",
				ep->desc.bEndpointAddress);
		xhci_warn(xhci, "Send email to xHCI maintainer and ask for "
				"dynamic stream context array reallocation.\n");
		return -EINVAL;
	}
	if (!list_empty(&xhci->devs[slot_id]->eps[ep_index].ring->td_list)) {
		xhci_warn(xhci, "Cannot setup streams for SuperSpeed bulk "
				"endpoint 0x%x; URBs are pending.\n",
				ep->desc.bEndpointAddress);
		return -EINVAL;
	}
	return 0;
}

static void xhci_calculate_streams_entries(struct xhci_hcd *xhci,
		unsigned int *num_streams, unsigned int *num_stream_ctxs)
{
	unsigned int max_streams;

	/* The stream context array size must be a power of two */
	*num_stream_ctxs = roundup_pow_of_two(*num_streams);
	/*
	 * Find out how many primary stream array entries the host controller
	 * supports.  Later we may use secondary stream arrays (similar to 2nd
	 * level page entries), but that's an optional feature for xHCI host
	 * controllers. xHCs must support at least 4 stream IDs.
	 */
	max_streams = HCC_MAX_PSA(xhci->hcc_params);
	if (*num_stream_ctxs > max_streams) {
		xhci_dbg(xhci, "xHCI HW only supports %u stream ctx entries.\n",
				max_streams);
		*num_stream_ctxs = max_streams;
		*num_streams = max_streams;
	}
}

/* Returns an error code if one of the endpoint already has streams.
 * This does not change any data structures, it only checks and gathers
 * information.
 */
static int xhci_calculate_streams_and_bitmask(struct xhci_hcd *xhci,
		struct usb_device *udev,
		struct usb_host_endpoint **eps, unsigned int num_eps,
		unsigned int *num_streams, u32 *changed_ep_bitmask)
{
	unsigned int max_streams;
	unsigned int endpoint_flag;
	int i;
	int ret;

	for (i = 0; i < num_eps; i++) {
		ret = xhci_check_streams_endpoint(xhci, udev,
				eps[i], udev->slot_id);
		if (ret < 0)
			return ret;

		max_streams = usb_ss_max_streams(&eps[i]->ss_ep_comp);
		if (max_streams < (*num_streams - 1)) {
			xhci_dbg(xhci, "Ep 0x%x only supports %u stream IDs.\n",
					eps[i]->desc.bEndpointAddress,
					max_streams);
			*num_streams = max_streams+1;
		}

		endpoint_flag = xhci_get_endpoint_flag(&eps[i]->desc);
		if (*changed_ep_bitmask & endpoint_flag)
			return -EINVAL;
		*changed_ep_bitmask |= endpoint_flag;
	}
	return 0;
}

static u32 xhci_calculate_no_streams_bitmask(struct xhci_hcd *xhci,
		struct usb_device *udev,
		struct usb_host_endpoint **eps, unsigned int num_eps)
{
	u32 changed_ep_bitmask = 0;
	unsigned int slot_id;
	unsigned int ep_index;
	unsigned int ep_state;
	int i;

	slot_id = udev->slot_id;
	if (!xhci->devs[slot_id])
		return 0;

	for (i = 0; i < num_eps; i++) {
		ep_index = xhci_get_endpoint_index(&eps[i]->desc);
		ep_state = xhci->devs[slot_id]->eps[ep_index].ep_state;
		/* Are streams already being freed for the endpoint? */
		if (ep_state & EP_GETTING_NO_STREAMS) {
			xhci_warn(xhci, "WARN Can't disable streams for "
					"endpoint 0x%x, "
					"streams are being disabled already\n",
					eps[i]->desc.bEndpointAddress);
			return 0;
		}
		/* Are there actually any streams to free? */
		if (!(ep_state & EP_HAS_STREAMS) &&
				!(ep_state & EP_GETTING_STREAMS)) {
			xhci_warn(xhci, "WARN Can't disable streams for "
					"endpoint 0x%x, "
					"streams are already disabled!\n",
					eps[i]->desc.bEndpointAddress);
			xhci_warn(xhci, "WARN xhci_free_streams() called "
					"with non-streams endpoint\n");
			return 0;
		}
		changed_ep_bitmask |= xhci_get_endpoint_flag(&eps[i]->desc);
	}
	return changed_ep_bitmask;
}

/*
 * The USB device drivers use this function (through the HCD interface in USB
 * core) to prepare a set of bulk endpoints to use streams.  Streams are used to
 * coordinate mass storage command queueing across multiple endpoints (basically
 * a stream ID == a task ID).
 *
 * Setting up streams involves allocating the same size stream context array
 * for each endpoint and issuing a configure endpoint command for all endpoints.
 *
 * Don't allow the call to succeed if one endpoint only supports one stream
 * (which means it doesn't support streams at all).
 *
 * Drivers may get less stream IDs than they asked for, if the host controller
 * hardware or endpoints claim they can't support the number of requested
 * stream IDs.
 */
static int xhci_alloc_streams(struct usb_hcd *hcd, struct usb_device *udev,
		struct usb_host_endpoint **eps, unsigned int num_eps,
		unsigned int num_streams, gfp_t mem_flags)
{
	int i, ret;
	struct xhci_hcd *xhci;
	struct xhci_virt_device *vdev;
	struct xhci_command *config_cmd;
	struct xhci_input_control_ctx *ctrl_ctx;
	unsigned int ep_index;
	unsigned int num_stream_ctxs;
	unsigned int max_packet;
	unsigned long flags;
	u32 changed_ep_bitmask = 0;

	if (!eps)
		return -EINVAL;

	/* Add one to the number of streams requested to account for
	 * stream 0 that is reserved for xHCI usage.
	 */
	num_streams += 1;
	xhci = hcd_to_xhci(hcd);
	xhci_dbg(xhci, "Driver wants %u stream IDs (including stream 0).\n",
			num_streams);

	/* MaxPSASize value 0 (2 streams) means streams are not supported */
	if ((xhci->quirks & XHCI_BROKEN_STREAMS) ||
			HCC_MAX_PSA(xhci->hcc_params) < 4) {
		xhci_dbg(xhci, "xHCI controller does not support streams.\n");
		return -ENOSYS;
	}

	config_cmd = xhci_alloc_command_with_ctx(xhci, true, mem_flags);
	if (!config_cmd)
		return -ENOMEM;

	ctrl_ctx = xhci_get_input_control_ctx(config_cmd->in_ctx);
	if (!ctrl_ctx) {
		xhci_warn(xhci, "%s: Could not get input context, bad type.\n",
				__func__);
		xhci_free_command(xhci, config_cmd);
		return -ENOMEM;
	}

	/* Check to make sure all endpoints are not already configured for
	 * streams.  While we're at it, find the maximum number of streams that
	 * all the endpoints will support and check for duplicate endpoints.
	 */
	spin_lock_irqsave(&xhci->lock, flags);
	ret = xhci_calculate_streams_and_bitmask(xhci, udev, eps,
			num_eps, &num_streams, &changed_ep_bitmask);
	if (ret < 0) {
		xhci_free_command(xhci, config_cmd);
		spin_unlock_irqrestore(&xhci->lock, flags);
		return ret;
	}
	if (num_streams <= 1) {
		xhci_warn(xhci, "WARN: endpoints can't handle "
				"more than one stream.\n");
		xhci_free_command(xhci, config_cmd);
		spin_unlock_irqrestore(&xhci->lock, flags);
		return -EINVAL;
	}
	vdev = xhci->devs[udev->slot_id];
	/* Mark each endpoint as being in transition, so
	 * xhci_urb_enqueue() will reject all URBs.
	 */
	for (i = 0; i < num_eps; i++) {
		ep_index = xhci_get_endpoint_index(&eps[i]->desc);
		vdev->eps[ep_index].ep_state |= EP_GETTING_STREAMS;
	}
	spin_unlock_irqrestore(&xhci->lock, flags);

	/* Setup internal data structures and allocate HW data structures for
	 * streams (but don't install the HW structures in the input context
	 * until we're sure all memory allocation succeeded).
	 */
	xhci_calculate_streams_entries(xhci, &num_streams, &num_stream_ctxs);
	xhci_dbg(xhci, "Need %u stream ctx entries for %u stream IDs.\n",
			num_stream_ctxs, num_streams);

	for (i = 0; i < num_eps; i++) {
		ep_index = xhci_get_endpoint_index(&eps[i]->desc);
		max_packet = usb_endpoint_maxp(&eps[i]->desc);
		vdev->eps[ep_index].stream_info = xhci_alloc_stream_info(xhci,
				num_stream_ctxs,
				num_streams,
				max_packet, mem_flags);
		if (!vdev->eps[ep_index].stream_info)
			goto cleanup;
		/* Set maxPstreams in endpoint context and update deq ptr to
		 * point to stream context array. FIXME
		 */
	}

	/* Set up the input context for a configure endpoint command. */
	for (i = 0; i < num_eps; i++) {
		struct xhci_ep_ctx *ep_ctx;

		ep_index = xhci_get_endpoint_index(&eps[i]->desc);
		ep_ctx = xhci_get_ep_ctx(xhci, config_cmd->in_ctx, ep_index);

		xhci_endpoint_copy(xhci, config_cmd->in_ctx,
				vdev->out_ctx, ep_index);
		xhci_setup_streams_ep_input_ctx(xhci, ep_ctx,
				vdev->eps[ep_index].stream_info);
	}
	/* Tell the HW to drop its old copy of the endpoint context info
	 * and add the updated copy from the input context.
	 */
	xhci_setup_input_ctx_for_config_ep(xhci, config_cmd->in_ctx,
			vdev->out_ctx, ctrl_ctx,
			changed_ep_bitmask, changed_ep_bitmask);

	/* Issue and wait for the configure endpoint command */
	ret = xhci_configure_endpoint(xhci, udev, config_cmd,
			false, false);

	/* xHC rejected the configure endpoint command for some reason, so we
	 * leave the old ring intact and free our internal streams data
	 * structure.
	 */
	if (ret < 0)
		goto cleanup;

	spin_lock_irqsave(&xhci->lock, flags);
	for (i = 0; i < num_eps; i++) {
		ep_index = xhci_get_endpoint_index(&eps[i]->desc);
		vdev->eps[ep_index].ep_state &= ~EP_GETTING_STREAMS;
		xhci_dbg(xhci, "Slot %u ep ctx %u now has streams.\n",
			 udev->slot_id, ep_index);
		vdev->eps[ep_index].ep_state |= EP_HAS_STREAMS;
	}
	xhci_free_command(xhci, config_cmd);
	spin_unlock_irqrestore(&xhci->lock, flags);

	for (i = 0; i < num_eps; i++) {
		ep_index = xhci_get_endpoint_index(&eps[i]->desc);
		xhci_debugfs_create_stream_files(xhci, vdev, ep_index);
	}
	/* Subtract 1 for stream 0, which drivers can't use */
	return num_streams - 1;

cleanup:
	/* If it didn't work, free the streams! */
	for (i = 0; i < num_eps; i++) {
		ep_index = xhci_get_endpoint_index(&eps[i]->desc);
		xhci_free_stream_info(xhci, vdev->eps[ep_index].stream_info);
		vdev->eps[ep_index].stream_info = NULL;
		/* FIXME Unset maxPstreams in endpoint context and
		 * update deq ptr to point to normal string ring.
		 */
		vdev->eps[ep_index].ep_state &= ~EP_GETTING_STREAMS;
		vdev->eps[ep_index].ep_state &= ~EP_HAS_STREAMS;
		xhci_endpoint_zero(xhci, vdev, eps[i]);
	}
	xhci_free_command(xhci, config_cmd);
	return -ENOMEM;
}

/* Transition the endpoint from using streams to being a "normal" endpoint
 * without streams.
 *
 * Modify the endpoint context state, submit a configure endpoint command,
 * and free all endpoint rings for streams if that completes successfully.
 */
static int xhci_free_streams(struct usb_hcd *hcd, struct usb_device *udev,
		struct usb_host_endpoint **eps, unsigned int num_eps,
		gfp_t mem_flags)
{
	int i, ret;
	struct xhci_hcd *xhci;
	struct xhci_virt_device *vdev;
	struct xhci_command *command;
	struct xhci_input_control_ctx *ctrl_ctx;
	unsigned int ep_index;
	unsigned long flags;
	u32 changed_ep_bitmask;

	xhci = hcd_to_xhci(hcd);
	vdev = xhci->devs[udev->slot_id];

	/* Set up a configure endpoint command to remove the streams rings */
	spin_lock_irqsave(&xhci->lock, flags);
	changed_ep_bitmask = xhci_calculate_no_streams_bitmask(xhci,
			udev, eps, num_eps);
	if (changed_ep_bitmask == 0) {
		spin_unlock_irqrestore(&xhci->lock, flags);
		return -EINVAL;
	}

	/* Use the xhci_command structure from the first endpoint.  We may have
	 * allocated too many, but the driver may call xhci_free_streams() for
	 * each endpoint it grouped into one call to xhci_alloc_streams().
	 */
	ep_index = xhci_get_endpoint_index(&eps[0]->desc);
	command = vdev->eps[ep_index].stream_info->free_streams_command;
	ctrl_ctx = xhci_get_input_control_ctx(command->in_ctx);
	if (!ctrl_ctx) {
		spin_unlock_irqrestore(&xhci->lock, flags);
		xhci_warn(xhci, "%s: Could not get input context, bad type.\n",
				__func__);
		return -EINVAL;
	}

	for (i = 0; i < num_eps; i++) {
		struct xhci_ep_ctx *ep_ctx;

		ep_index = xhci_get_endpoint_index(&eps[i]->desc);
		ep_ctx = xhci_get_ep_ctx(xhci, command->in_ctx, ep_index);
		xhci->devs[udev->slot_id]->eps[ep_index].ep_state |=
			EP_GETTING_NO_STREAMS;

		xhci_endpoint_copy(xhci, command->in_ctx,
				vdev->out_ctx, ep_index);
		xhci_setup_no_streams_ep_input_ctx(ep_ctx,
				&vdev->eps[ep_index]);
	}
	xhci_setup_input_ctx_for_config_ep(xhci, command->in_ctx,
			vdev->out_ctx, ctrl_ctx,
			changed_ep_bitmask, changed_ep_bitmask);
	spin_unlock_irqrestore(&xhci->lock, flags);

	/* Issue and wait for the configure endpoint command,
	 * which must succeed.
	 */
	ret = xhci_configure_endpoint(xhci, udev, command,
			false, true);

	/* xHC rejected the configure endpoint command for some reason, so we
	 * leave the streams rings intact.
	 */
	if (ret < 0)
		return ret;

	spin_lock_irqsave(&xhci->lock, flags);
	for (i = 0; i < num_eps; i++) {
		ep_index = xhci_get_endpoint_index(&eps[i]->desc);
		xhci_free_stream_info(xhci, vdev->eps[ep_index].stream_info);
		vdev->eps[ep_index].stream_info = NULL;
		/* FIXME Unset maxPstreams in endpoint context and
		 * update deq ptr to point to normal string ring.
		 */
		vdev->eps[ep_index].ep_state &= ~EP_GETTING_NO_STREAMS;
		vdev->eps[ep_index].ep_state &= ~EP_HAS_STREAMS;
	}
	spin_unlock_irqrestore(&xhci->lock, flags);

	return 0;
}

/*
 * Deletes endpoint resources for endpoints that were active before a Reset
 * Device command, or a Disable Slot command.  The Reset Device command leaves
 * the control endpoint intact, whereas the Disable Slot command deletes it.
 *
 * Must be called with xhci->lock held.
 */
void xhci_free_device_endpoint_resources(struct xhci_hcd *xhci,
	struct xhci_virt_device *virt_dev, bool drop_control_ep)
{
	int i;
	unsigned int num_dropped_eps = 0;
	unsigned int drop_flags = 0;

	for (i = (drop_control_ep ? 0 : 1); i < 31; i++) {
		if (virt_dev->eps[i].ring) {
			drop_flags |= 1 << i;
			num_dropped_eps++;
		}
	}
	xhci->num_active_eps -= num_dropped_eps;
	if (num_dropped_eps)
		xhci_dbg_trace(xhci, trace_xhci_dbg_quirks,
				"Dropped %u ep ctxs, flags = 0x%x, "
				"%u now active.",
				num_dropped_eps, drop_flags,
				xhci->num_active_eps);
}

/*
 * This submits a Reset Device Command, which will set the device state to 0,
 * set the device address to 0, and disable all the endpoints except the default
 * control endpoint.  The USB core should come back and call
 * xhci_address_device(), and then re-set up the configuration.  If this is
 * called because of a usb_reset_and_verify_device(), then the old alternate
 * settings will be re-installed through the normal bandwidth allocation
 * functions.
 *
 * Wait for the Reset Device command to finish.  Remove all structures
 * associated with the endpoints that were disabled.  Clear the input device
 * structure? Reset the control endpoint 0 max packet size?
 *
 * If the virt_dev to be reset does not exist or does not match the udev,
 * it means the device is lost, possibly due to the xHC restore error and
 * re-initialization during S3/S4. In this case, call xhci_alloc_dev() to
 * re-allocate the device.
 */
static int xhci_discover_or_reset_device(struct usb_hcd *hcd,
		struct usb_device *udev)
{
	int ret, i;
	unsigned long flags;
	struct xhci_hcd *xhci;
	unsigned int slot_id;
	struct xhci_virt_device *virt_dev;
	struct xhci_command *reset_device_cmd;
	struct xhci_slot_ctx *slot_ctx;
	int old_active_eps = 0;

	ret = xhci_check_args(hcd, udev, NULL, 0, false, __func__);
	if (ret <= 0)
		return ret;
	xhci = hcd_to_xhci(hcd);
	slot_id = udev->slot_id;
	virt_dev = xhci->devs[slot_id];
	if (!virt_dev) {
		xhci_dbg(xhci, "The device to be reset with slot ID %u does "
				"not exist. Re-allocate the device\n", slot_id);
		ret = xhci_alloc_dev(hcd, udev);
		if (ret == 1)
			return 0;
		else
			return -EINVAL;
	}

	if (virt_dev->tt_info)
		old_active_eps = virt_dev->tt_info->active_eps;

	if (virt_dev->udev != udev) {
		/* If the virt_dev and the udev does not match, this virt_dev
		 * may belong to another udev.
		 * Re-allocate the device.
		 */
		xhci_dbg(xhci, "The device to be reset with slot ID %u does "
				"not match the udev. Re-allocate the device\n",
				slot_id);
		ret = xhci_alloc_dev(hcd, udev);
		if (ret == 1)
			return 0;
		else
			return -EINVAL;
	}

	/* If device is not setup, there is no point in resetting it */
	slot_ctx = xhci_get_slot_ctx(xhci, virt_dev->out_ctx);
	if (GET_SLOT_STATE(le32_to_cpu(slot_ctx->dev_state)) ==
						SLOT_STATE_DISABLED)
		return 0;

	trace_xhci_discover_or_reset_device(slot_ctx);

	xhci_dbg(xhci, "Resetting device with slot ID %u\n", slot_id);
	/* Allocate the command structure that holds the struct completion.
	 * Assume we're in process context, since the normal device reset
	 * process has to wait for the device anyway.  Storage devices are
	 * reset as part of error handling, so use GFP_NOIO instead of
	 * GFP_KERNEL.
	 */
	reset_device_cmd = xhci_alloc_command(xhci, true, GFP_NOIO);
	if (!reset_device_cmd) {
		xhci_dbg(xhci, "Couldn't allocate command structure.\n");
		return -ENOMEM;
	}

	/* Attempt to submit the Reset Device command to the command ring */
	spin_lock_irqsave(&xhci->lock, flags);

	ret = xhci_queue_reset_device(xhci, reset_device_cmd, slot_id);
	if (ret) {
		xhci_dbg(xhci, "FIXME: allocate a command ring segment\n");
		spin_unlock_irqrestore(&xhci->lock, flags);
		goto command_cleanup;
	}
	xhci_ring_cmd_db(xhci);
	spin_unlock_irqrestore(&xhci->lock, flags);

	/* Wait for the Reset Device command to finish */
	wait_for_completion(reset_device_cmd->completion);

	/* The Reset Device command can't fail, according to the 0.95/0.96 spec,
	 * unless we tried to reset a slot ID that wasn't enabled,
	 * or the device wasn't in the addressed or configured state.
	 */
	ret = reset_device_cmd->status;
	switch (ret) {
	case COMP_COMMAND_ABORTED:
	case COMP_COMMAND_RING_STOPPED:
		xhci_warn(xhci, "Timeout waiting for reset device command\n");
		ret = -ETIME;
		goto command_cleanup;
	case COMP_SLOT_NOT_ENABLED_ERROR: /* 0.95 completion for bad slot ID */
	case COMP_CONTEXT_STATE_ERROR: /* 0.96 completion code for same thing */
		xhci_dbg(xhci, "Can't reset device (slot ID %u) in %s state\n",
				slot_id,
				xhci_get_slot_state(xhci, virt_dev->out_ctx));
		xhci_dbg(xhci, "Not freeing device rings.\n");
		/* Don't treat this as an error.  May change my mind later. */
		ret = 0;
		goto command_cleanup;
	case COMP_SUCCESS:
		xhci_dbg(xhci, "Successful reset device command.\n");
		break;
	default:
		if (xhci_is_vendor_info_code(xhci, ret))
			break;
		xhci_warn(xhci, "Unknown completion code %u for "
				"reset device command.\n", ret);
		ret = -EINVAL;
		goto command_cleanup;
	}

	/* Free up host controller endpoint resources */
	if ((xhci->quirks & XHCI_EP_LIMIT_QUIRK)) {
		spin_lock_irqsave(&xhci->lock, flags);
		/* Don't delete the default control endpoint resources */
		xhci_free_device_endpoint_resources(xhci, virt_dev, false);
		spin_unlock_irqrestore(&xhci->lock, flags);
	}

	/* Everything but endpoint 0 is disabled, so free the rings. */
	for (i = 1; i < 31; i++) {
		struct xhci_virt_ep *ep = &virt_dev->eps[i];

		if (ep->ep_state & EP_HAS_STREAMS) {
			xhci_warn(xhci, "WARN: endpoint 0x%02x has streams on device reset, freeing streams.\n",
					xhci_get_endpoint_address(i));
			xhci_free_stream_info(xhci, ep->stream_info);
			ep->stream_info = NULL;
			ep->ep_state &= ~EP_HAS_STREAMS;
		}

		if (ep->ring) {
			xhci_debugfs_remove_endpoint(xhci, virt_dev, i);
			xhci_free_endpoint_ring(xhci, virt_dev, i);
		}
		if (!list_empty(&virt_dev->eps[i].bw_endpoint_list))
			xhci_drop_ep_from_interval_table(xhci,
					&virt_dev->eps[i].bw_info,
					virt_dev->bw_table,
					udev,
					&virt_dev->eps[i],
					virt_dev->tt_info);
		xhci_clear_endpoint_bw_info(&virt_dev->eps[i].bw_info);
	}
	/* If necessary, update the number of active TTs on this root port */
	xhci_update_tt_active_eps(xhci, virt_dev, old_active_eps);
	virt_dev->flags = 0;
	ret = 0;

command_cleanup:
	xhci_free_command(xhci, reset_device_cmd);
	return ret;
}

/*
 * At this point, the struct usb_device is about to go away, the device has
 * disconnected, and all traffic has been stopped and the endpoints have been
 * disabled.  Free any HC data structures associated with that device.
 */
static void xhci_free_dev(struct usb_hcd *hcd, struct usb_device *udev)
{
	struct xhci_hcd *xhci = hcd_to_xhci(hcd);
	struct xhci_virt_device *virt_dev;
	struct xhci_slot_ctx *slot_ctx;
	unsigned long flags;
	int i, ret;

	/*
	 * We called pm_runtime_get_noresume when the device was attached.
	 * Decrement the counter here to allow controller to runtime suspend
	 * if no devices remain.
	 */
	if (xhci->quirks & XHCI_RESET_ON_RESUME)
		pm_runtime_put_noidle(hcd->self.controller);

	ret = xhci_check_args(hcd, udev, NULL, 0, true, __func__);
	/* If the host is halted due to driver unload, we still need to free the
	 * device.
	 */
	if (ret <= 0 && ret != -ENODEV)
		return;

	virt_dev = xhci->devs[udev->slot_id];
	slot_ctx = xhci_get_slot_ctx(xhci, virt_dev->out_ctx);
	trace_xhci_free_dev(slot_ctx);

	/* Stop any wayward timer functions (which may grab the lock) */
	for (i = 0; i < 31; i++)
		virt_dev->eps[i].ep_state &= ~EP_STOP_CMD_PENDING;
	virt_dev->udev = NULL;
	xhci_disable_slot(xhci, udev->slot_id);

	spin_lock_irqsave(&xhci->lock, flags);
	xhci_free_virt_device(xhci, udev->slot_id);
	spin_unlock_irqrestore(&xhci->lock, flags);

}

int xhci_disable_slot(struct xhci_hcd *xhci, u32 slot_id)
{
	struct xhci_command *command;
	unsigned long flags;
	u32 state;
	int ret;

	command = xhci_alloc_command(xhci, true, GFP_KERNEL);
	if (!command)
		return -ENOMEM;

	xhci_debugfs_remove_slot(xhci, slot_id);

	spin_lock_irqsave(&xhci->lock, flags);
	/* Don't disable the slot if the host controller is dead. */
	state = readl(&xhci->op_regs->status);
	if (state == 0xffffffff || (xhci->xhc_state & XHCI_STATE_DYING) ||
			(xhci->xhc_state & XHCI_STATE_HALTED)) {
		spin_unlock_irqrestore(&xhci->lock, flags);
		kfree(command);
		return -ENODEV;
	}

	ret = xhci_queue_slot_control(xhci, command, TRB_DISABLE_SLOT,
				slot_id);
	if (ret) {
		spin_unlock_irqrestore(&xhci->lock, flags);
		kfree(command);
		return ret;
	}
	xhci_ring_cmd_db(xhci);
	spin_unlock_irqrestore(&xhci->lock, flags);

	wait_for_completion(command->completion);

	if (command->status != COMP_SUCCESS)
		xhci_warn(xhci, "Unsuccessful disable slot %u command, status %d\n",
			  slot_id, command->status);

	xhci_free_command(xhci, command);

	return 0;
}

/*
 * Checks if we have enough host controller resources for the default control
 * endpoint.
 *
 * Must be called with xhci->lock held.
 */
static int xhci_reserve_host_control_ep_resources(struct xhci_hcd *xhci)
{
	if (xhci->num_active_eps + 1 > xhci->limit_active_eps) {
		xhci_dbg_trace(xhci, trace_xhci_dbg_quirks,
				"Not enough ep ctxs: "
				"%u active, need to add 1, limit is %u.",
				xhci->num_active_eps, xhci->limit_active_eps);
		return -ENOMEM;
	}
	xhci->num_active_eps += 1;
	xhci_dbg_trace(xhci, trace_xhci_dbg_quirks,
			"Adding 1 ep ctx, %u now active.",
			xhci->num_active_eps);
	return 0;
}


/*
 * Returns 0 if the xHC ran out of device slots, the Enable Slot command
 * timed out, or allocating memory failed.  Returns 1 on success.
 */
int xhci_alloc_dev(struct usb_hcd *hcd, struct usb_device *udev)
{
	struct xhci_hcd *xhci = hcd_to_xhci(hcd);
	struct xhci_virt_device *vdev;
	struct xhci_slot_ctx *slot_ctx;
	unsigned long flags;
	int ret, slot_id;
	struct xhci_command *command;

	command = xhci_alloc_command(xhci, true, GFP_KERNEL);
	if (!command)
		return 0;

	spin_lock_irqsave(&xhci->lock, flags);
	ret = xhci_queue_slot_control(xhci, command, TRB_ENABLE_SLOT, 0);
	if (ret) {
		spin_unlock_irqrestore(&xhci->lock, flags);
		xhci_dbg(xhci, "FIXME: allocate a command ring segment\n");
		xhci_free_command(xhci, command);
		return 0;
	}
	xhci_ring_cmd_db(xhci);
	spin_unlock_irqrestore(&xhci->lock, flags);

	wait_for_completion(command->completion);
	slot_id = command->slot_id;

	if (!slot_id || command->status != COMP_SUCCESS) {
		xhci_err(xhci, "Error while assigning device slot ID: %s\n",
			 xhci_trb_comp_code_string(command->status));
		xhci_err(xhci, "Max number of devices this xHCI host supports is %u.\n",
				HCS_MAX_SLOTS(
					readl(&xhci->cap_regs->hcs_params1)));
		xhci_free_command(xhci, command);
		return 0;
	}

	xhci_free_command(xhci, command);

	if ((xhci->quirks & XHCI_EP_LIMIT_QUIRK)) {
		spin_lock_irqsave(&xhci->lock, flags);
		ret = xhci_reserve_host_control_ep_resources(xhci);
		if (ret) {
			spin_unlock_irqrestore(&xhci->lock, flags);
			xhci_warn(xhci, "Not enough host resources, "
					"active endpoint contexts = %u\n",
					xhci->num_active_eps);
			goto disable_slot;
		}
		spin_unlock_irqrestore(&xhci->lock, flags);
	}
	/* Use GFP_NOIO, since this function can be called from
	 * xhci_discover_or_reset_device(), which may be called as part of
	 * mass storage driver error handling.
	 */
	if (!xhci_alloc_virt_device(xhci, slot_id, udev, GFP_NOIO)) {
		xhci_warn(xhci, "Could not allocate xHCI USB device data structures\n");
		goto disable_slot;
	}
	vdev = xhci->devs[slot_id];
	slot_ctx = xhci_get_slot_ctx(xhci, vdev->out_ctx);
	trace_xhci_alloc_dev(slot_ctx);

	udev->slot_id = slot_id;

	xhci_debugfs_create_slot(xhci, slot_id);

	/*
	 * If resetting upon resume, we can't put the controller into runtime
	 * suspend if there is a device attached.
	 */
	if (xhci->quirks & XHCI_RESET_ON_RESUME)
		pm_runtime_get_noresume(hcd->self.controller);

	/* Is this a LS or FS device under a HS hub? */
	/* Hub or peripherial? */
	return 1;

disable_slot:
	xhci_disable_slot(xhci, udev->slot_id);
	xhci_free_virt_device(xhci, udev->slot_id);

	return 0;
}

/*
 * Issue an Address Device command and optionally send a corresponding
 * SetAddress request to the device.
 */
static int xhci_setup_device(struct usb_hcd *hcd, struct usb_device *udev,
			     enum xhci_setup_dev setup)
{
	const char *act = setup == SETUP_CONTEXT_ONLY ? "context" : "address";
	unsigned long flags;
	struct xhci_virt_device *virt_dev;
	int ret = 0;
	struct xhci_hcd *xhci = hcd_to_xhci(hcd);
	struct xhci_slot_ctx *slot_ctx;
	struct xhci_input_control_ctx *ctrl_ctx;
	u64 temp_64;
	struct xhci_command *command = NULL;

	mutex_lock(&xhci->mutex);

	if (xhci->xhc_state) {	/* dying, removing or halted */
		ret = -ESHUTDOWN;
		goto out;
	}

	if (!udev->slot_id) {
		xhci_dbg_trace(xhci, trace_xhci_dbg_address,
				"Bad Slot ID %d", udev->slot_id);
		ret = -EINVAL;
		goto out;
	}

	virt_dev = xhci->devs[udev->slot_id];

	if (WARN_ON(!virt_dev)) {
		/*
		 * In plug/unplug torture test with an NEC controller,
		 * a zero-dereference was observed once due to virt_dev = 0.
		 * Print useful debug rather than crash if it is observed again!
		 */
		xhci_warn(xhci, "Virt dev invalid for slot_id 0x%x!\n",
			udev->slot_id);
		ret = -EINVAL;
		goto out;
	}
	slot_ctx = xhci_get_slot_ctx(xhci, virt_dev->out_ctx);
	trace_xhci_setup_device_slot(slot_ctx);

	if (setup == SETUP_CONTEXT_ONLY) {
		if (GET_SLOT_STATE(le32_to_cpu(slot_ctx->dev_state)) ==
		    SLOT_STATE_DEFAULT) {
			xhci_dbg(xhci, "Slot already in default state\n");
			goto out;
		}
	}

	command = xhci_alloc_command(xhci, true, GFP_KERNEL);
	if (!command) {
		ret = -ENOMEM;
		goto out;
	}

	command->in_ctx = virt_dev->in_ctx;

	slot_ctx = xhci_get_slot_ctx(xhci, virt_dev->in_ctx);
	ctrl_ctx = xhci_get_input_control_ctx(virt_dev->in_ctx);
	if (!ctrl_ctx) {
		xhci_warn(xhci, "%s: Could not get input context, bad type.\n",
				__func__);
		ret = -EINVAL;
		goto out;
	}
	/*
	 * If this is the first Set Address since device plug-in or
	 * virt_device realloaction after a resume with an xHCI power loss,
	 * then set up the slot context.
	 */
	if (!slot_ctx->dev_info)
		xhci_setup_addressable_virt_dev(xhci, udev);
	/* Otherwise, update the control endpoint ring enqueue pointer. */
	else
		xhci_copy_ep0_dequeue_into_input_ctx(xhci, udev);
	ctrl_ctx->add_flags = cpu_to_le32(SLOT_FLAG | EP0_FLAG);
	ctrl_ctx->drop_flags = 0;

	trace_xhci_address_ctx(xhci, virt_dev->in_ctx,
				le32_to_cpu(slot_ctx->dev_info) >> 27);

	trace_xhci_address_ctrl_ctx(ctrl_ctx);
	spin_lock_irqsave(&xhci->lock, flags);
	trace_xhci_setup_device(virt_dev);
	ret = xhci_queue_address_device(xhci, command, virt_dev->in_ctx->dma,
					udev->slot_id, setup);
	if (ret) {
		spin_unlock_irqrestore(&xhci->lock, flags);
		xhci_dbg_trace(xhci, trace_xhci_dbg_address,
				"FIXME: allocate a command ring segment");
		goto out;
	}
	xhci_ring_cmd_db(xhci);
	spin_unlock_irqrestore(&xhci->lock, flags);

	/* ctrl tx can take up to 5 sec; XXX: need more time for xHC? */
	wait_for_completion(command->completion);

	/* FIXME: From section 4.3.4: "Software shall be responsible for timing
	 * the SetAddress() "recovery interval" required by USB and aborting the
	 * command on a timeout.
	 */
	switch (command->status) {
	case COMP_COMMAND_ABORTED:
	case COMP_COMMAND_RING_STOPPED:
		xhci_warn(xhci, "Timeout while waiting for setup device command\n");
		ret = -ETIME;
		break;
	case COMP_CONTEXT_STATE_ERROR:
	case COMP_SLOT_NOT_ENABLED_ERROR:
		xhci_err(xhci, "Setup ERROR: setup %s command for slot %d.\n",
			 act, udev->slot_id);
		ret = -EINVAL;
		break;
	case COMP_USB_TRANSACTION_ERROR:
		dev_warn(&udev->dev, "Device not responding to setup %s.\n", act);

		mutex_unlock(&xhci->mutex);
		ret = xhci_disable_slot(xhci, udev->slot_id);
		xhci_free_virt_device(xhci, udev->slot_id);
		if (!ret)
			xhci_alloc_dev(hcd, udev);
		kfree(command->completion);
		kfree(command);
		return -EPROTO;
	case COMP_INCOMPATIBLE_DEVICE_ERROR:
		dev_warn(&udev->dev,
			 "ERROR: Incompatible device for setup %s command\n", act);
		ret = -ENODEV;
		break;
	case COMP_SUCCESS:
		xhci_dbg_trace(xhci, trace_xhci_dbg_address,
			       "Successful setup %s command", act);
		break;
	default:
		xhci_err(xhci,
			 "ERROR: unexpected setup %s command completion code 0x%x.\n",
			 act, command->status);
		trace_xhci_address_ctx(xhci, virt_dev->out_ctx, 1);
		ret = -EINVAL;
		break;
	}
	if (ret)
		goto out;
	temp_64 = xhci_read_64(xhci, &xhci->op_regs->dcbaa_ptr);
	xhci_dbg_trace(xhci, trace_xhci_dbg_address,
			"Op regs DCBAA ptr = %#016llx", temp_64);
	xhci_dbg_trace(xhci, trace_xhci_dbg_address,
		"Slot ID %d dcbaa entry @%p = %#016llx",
		udev->slot_id,
		&xhci->dcbaa->dev_context_ptrs[udev->slot_id],
		(unsigned long long)
		le64_to_cpu(xhci->dcbaa->dev_context_ptrs[udev->slot_id]));
	xhci_dbg_trace(xhci, trace_xhci_dbg_address,
			"Output Context DMA address = %#08llx",
			(unsigned long long)virt_dev->out_ctx->dma);
	trace_xhci_address_ctx(xhci, virt_dev->in_ctx,
				le32_to_cpu(slot_ctx->dev_info) >> 27);
	/*
	 * USB core uses address 1 for the roothubs, so we add one to the
	 * address given back to us by the HC.
	 */
	trace_xhci_address_ctx(xhci, virt_dev->out_ctx,
				le32_to_cpu(slot_ctx->dev_info) >> 27);
	/* Zero the input context control for later use */
	ctrl_ctx->add_flags = 0;
	ctrl_ctx->drop_flags = 0;
	slot_ctx = xhci_get_slot_ctx(xhci, virt_dev->out_ctx);
	udev->devaddr = (u8)(le32_to_cpu(slot_ctx->dev_state) & DEV_ADDR_MASK);

	xhci_dbg_trace(xhci, trace_xhci_dbg_address,
		       "Internal device address = %d",
		       le32_to_cpu(slot_ctx->dev_state) & DEV_ADDR_MASK);
out:
	mutex_unlock(&xhci->mutex);
	if (command) {
		kfree(command->completion);
		kfree(command);
	}
	return ret;
}

static int xhci_address_device(struct usb_hcd *hcd, struct usb_device *udev)
{
	return xhci_setup_device(hcd, udev, SETUP_CONTEXT_ADDRESS);
}

static int xhci_enable_device(struct usb_hcd *hcd, struct usb_device *udev)
{
	return xhci_setup_device(hcd, udev, SETUP_CONTEXT_ONLY);
}

/*
 * Transfer the port index into real index in the HW port status
 * registers. Caculate offset between the port's PORTSC register
 * and port status base. Divide the number of per port register
 * to get the real index. The raw port number bases 1.
 */
int xhci_find_raw_port_number(struct usb_hcd *hcd, int port1)
{
	struct xhci_hub *rhub;

	rhub = xhci_get_rhub(hcd);
	return rhub->ports[port1 - 1]->hw_portnum + 1;
}

/*
 * Issue an Evaluate Context command to change the Maximum Exit Latency in the
 * slot context.  If that succeeds, store the new MEL in the xhci_virt_device.
 */
static int __maybe_unused xhci_change_max_exit_latency(struct xhci_hcd *xhci,
			struct usb_device *udev, u16 max_exit_latency)
{
	struct xhci_virt_device *virt_dev;
	struct xhci_command *command;
	struct xhci_input_control_ctx *ctrl_ctx;
	struct xhci_slot_ctx *slot_ctx;
	unsigned long flags;
	int ret;

	command = xhci_alloc_command_with_ctx(xhci, true, GFP_KERNEL);
	if (!command)
		return -ENOMEM;

	spin_lock_irqsave(&xhci->lock, flags);

	virt_dev = xhci->devs[udev->slot_id];

	/*
	 * virt_dev might not exists yet if xHC resumed from hibernate (S4) and
	 * xHC was re-initialized. Exit latency will be set later after
	 * hub_port_finish_reset() is done and xhci->devs[] are re-allocated
	 */

	if (!virt_dev || max_exit_latency == virt_dev->current_mel) {
		spin_unlock_irqrestore(&xhci->lock, flags);
		return 0;
	}

	/* Attempt to issue an Evaluate Context command to change the MEL. */
	ctrl_ctx = xhci_get_input_control_ctx(command->in_ctx);
	if (!ctrl_ctx) {
		spin_unlock_irqrestore(&xhci->lock, flags);
		xhci_free_command(xhci, command);
		xhci_warn(xhci, "%s: Could not get input context, bad type.\n",
				__func__);
		return -ENOMEM;
	}

	xhci_slot_copy(xhci, command->in_ctx, virt_dev->out_ctx);
	spin_unlock_irqrestore(&xhci->lock, flags);

	ctrl_ctx->add_flags |= cpu_to_le32(SLOT_FLAG);
	slot_ctx = xhci_get_slot_ctx(xhci, command->in_ctx);
	slot_ctx->dev_info2 &= cpu_to_le32(~((u32) MAX_EXIT));
	slot_ctx->dev_info2 |= cpu_to_le32(max_exit_latency);
	slot_ctx->dev_state = 0;

	xhci_dbg_trace(xhci, trace_xhci_dbg_context_change,
			"Set up evaluate context for LPM MEL change.");

	/* Issue and wait for the evaluate context command. */
	ret = xhci_configure_endpoint(xhci, udev, command,
			true, true);

	if (!ret) {
		spin_lock_irqsave(&xhci->lock, flags);
		virt_dev->current_mel = max_exit_latency;
		spin_unlock_irqrestore(&xhci->lock, flags);
	}

	xhci_free_command(xhci, command);

	return ret;
}

#ifdef CONFIG_PM

/* BESL to HIRD Encoding array for USB2 LPM */
static int xhci_besl_encoding[16] = {125, 150, 200, 300, 400, 500, 1000, 2000,
	3000, 4000, 5000, 6000, 7000, 8000, 9000, 10000};

/* Calculate HIRD/BESL for USB2 PORTPMSC*/
static int xhci_calculate_hird_besl(struct xhci_hcd *xhci,
					struct usb_device *udev)
{
	int u2del, besl, besl_host;
	int besl_device = 0;
	u32 field;

	u2del = HCS_U2_LATENCY(xhci->hcs_params3);
	field = le32_to_cpu(udev->bos->ext_cap->bmAttributes);

	if (field & USB_BESL_SUPPORT) {
		for (besl_host = 0; besl_host < 16; besl_host++) {
			if (xhci_besl_encoding[besl_host] >= u2del)
				break;
		}
		/* Use baseline BESL value as default */
		if (field & USB_BESL_BASELINE_VALID)
			besl_device = USB_GET_BESL_BASELINE(field);
		else if (field & USB_BESL_DEEP_VALID)
			besl_device = USB_GET_BESL_DEEP(field);
	} else {
		if (u2del <= 50)
			besl_host = 0;
		else
			besl_host = (u2del - 51) / 75 + 1;
	}

	besl = besl_host + besl_device;
	if (besl > 15)
		besl = 15;

	return besl;
}

/* Calculate BESLD, L1 timeout and HIRDM for USB2 PORTHLPMC */
static int xhci_calculate_usb2_hw_lpm_params(struct usb_device *udev)
{
	u32 field;
	int l1;
	int besld = 0;
	int hirdm = 0;

	field = le32_to_cpu(udev->bos->ext_cap->bmAttributes);

	/* xHCI l1 is set in steps of 256us, xHCI 1.0 section 5.4.11.2 */
	l1 = udev->l1_params.timeout / 256;

	/* device has preferred BESLD */
	if (field & USB_BESL_DEEP_VALID) {
		besld = USB_GET_BESL_DEEP(field);
		hirdm = 1;
	}

	return PORT_BESLD(besld) | PORT_L1_TIMEOUT(l1) | PORT_HIRDM(hirdm);
}

static int xhci_set_usb2_hardware_lpm(struct usb_hcd *hcd,
			struct usb_device *udev, int enable)
{
	struct xhci_hcd	*xhci = hcd_to_xhci(hcd);
	struct xhci_port **ports;
	__le32 __iomem	*pm_addr, *hlpm_addr;
	u32		pm_val, hlpm_val, field;
	unsigned int	port_num;
	unsigned long	flags;
	int		hird, exit_latency;
	int		ret;

	if (xhci->quirks & XHCI_HW_LPM_DISABLE)
		return -EPERM;

	if (hcd->speed >= HCD_USB3 || !xhci->hw_lpm_support ||
			!udev->lpm_capable)
		return -EPERM;

	if (!udev->parent || udev->parent->parent ||
			udev->descriptor.bDeviceClass == USB_CLASS_HUB)
		return -EPERM;

	if (udev->usb2_hw_lpm_capable != 1)
		return -EPERM;

	spin_lock_irqsave(&xhci->lock, flags);

	ports = xhci->usb2_rhub.ports;
	port_num = udev->portnum - 1;
	pm_addr = ports[port_num]->addr + PORTPMSC;
	pm_val = readl(pm_addr);
	hlpm_addr = ports[port_num]->addr + PORTHLPMC;

	xhci_dbg(xhci, "%s port %d USB2 hardware LPM\n",
			enable ? "enable" : "disable", port_num + 1);

	if (enable) {
		/* Host supports BESL timeout instead of HIRD */
		if (udev->usb2_hw_lpm_besl_capable) {
			/* if device doesn't have a preferred BESL value use a
			 * default one which works with mixed HIRD and BESL
			 * systems. See XHCI_DEFAULT_BESL definition in xhci.h
			 */
			field = le32_to_cpu(udev->bos->ext_cap->bmAttributes);
			if ((field & USB_BESL_SUPPORT) &&
			    (field & USB_BESL_BASELINE_VALID))
				hird = USB_GET_BESL_BASELINE(field);
			else
				hird = udev->l1_params.besl;

			exit_latency = xhci_besl_encoding[hird];
			spin_unlock_irqrestore(&xhci->lock, flags);

			ret = xhci_change_max_exit_latency(xhci, udev,
							   exit_latency);
			if (ret < 0)
				return ret;
			spin_lock_irqsave(&xhci->lock, flags);

			hlpm_val = xhci_calculate_usb2_hw_lpm_params(udev);
			writel(hlpm_val, hlpm_addr);
			/* flush write */
			readl(hlpm_addr);
		} else {
			hird = xhci_calculate_hird_besl(xhci, udev);
		}

		pm_val &= ~PORT_HIRD_MASK;
		pm_val |= PORT_HIRD(hird) | PORT_RWE | PORT_L1DS(udev->slot_id);
		writel(pm_val, pm_addr);
		pm_val = readl(pm_addr);
		pm_val |= PORT_HLE;
		writel(pm_val, pm_addr);
		/* flush write */
		readl(pm_addr);
	} else {
		pm_val &= ~(PORT_HLE | PORT_RWE | PORT_HIRD_MASK | PORT_L1DS_MASK);
		writel(pm_val, pm_addr);
		/* flush write */
		readl(pm_addr);
		if (udev->usb2_hw_lpm_besl_capable) {
			spin_unlock_irqrestore(&xhci->lock, flags);
			xhci_change_max_exit_latency(xhci, udev, 0);
			readl_poll_timeout(ports[port_num]->addr, pm_val,
					   (pm_val & PORT_PLS_MASK) == XDEV_U0,
					   100, 10000);
			return 0;
		}
	}

	spin_unlock_irqrestore(&xhci->lock, flags);
	return 0;
}

/* check if a usb2 port supports a given extened capability protocol
 * only USB2 ports extended protocol capability values are cached.
 * Return 1 if capability is supported
 */
static int xhci_check_usb2_port_capability(struct xhci_hcd *xhci, int port,
					   unsigned capability)
{
	u32 port_offset, port_count;
	int i;

	for (i = 0; i < xhci->num_ext_caps; i++) {
		if (xhci->ext_caps[i] & capability) {
			/* port offsets starts at 1 */
			port_offset = XHCI_EXT_PORT_OFF(xhci->ext_caps[i]) - 1;
			port_count = XHCI_EXT_PORT_COUNT(xhci->ext_caps[i]);
			if (port >= port_offset &&
			    port < port_offset + port_count)
				return 1;
		}
	}
	return 0;
}

static int xhci_update_device(struct usb_hcd *hcd, struct usb_device *udev)
{
	struct xhci_hcd	*xhci = hcd_to_xhci(hcd);
	int		portnum = udev->portnum - 1;

	if (hcd->speed >= HCD_USB3 || !udev->lpm_capable)
		return 0;

	/* we only support lpm for non-hub device connected to root hub yet */
	if (!udev->parent || udev->parent->parent ||
			udev->descriptor.bDeviceClass == USB_CLASS_HUB)
		return 0;

	if (xhci->hw_lpm_support == 1 &&
			xhci_check_usb2_port_capability(
				xhci, portnum, XHCI_HLC)) {
		udev->usb2_hw_lpm_capable = 1;
		udev->l1_params.timeout = XHCI_L1_TIMEOUT;
		udev->l1_params.besl = XHCI_DEFAULT_BESL;
		if (xhci_check_usb2_port_capability(xhci, portnum,
					XHCI_BLC))
			udev->usb2_hw_lpm_besl_capable = 1;
	}

	return 0;
}

/*---------------------- USB 3.0 Link PM functions ------------------------*/

/* Service interval in nanoseconds = 2^(bInterval - 1) * 125us * 1000ns / 1us */
static unsigned long long xhci_service_interval_to_ns(
		struct usb_endpoint_descriptor *desc)
{
	return (1ULL << (desc->bInterval - 1)) * 125 * 1000;
}

static u16 xhci_get_timeout_no_hub_lpm(struct usb_device *udev,
		enum usb3_link_state state)
{
	unsigned long long sel;
	unsigned long long pel;
	unsigned int max_sel_pel;
	char *state_name;

	switch (state) {
	case USB3_LPM_U1:
		/* Convert SEL and PEL stored in nanoseconds to microseconds */
		sel = DIV_ROUND_UP(udev->u1_params.sel, 1000);
		pel = DIV_ROUND_UP(udev->u1_params.pel, 1000);
		max_sel_pel = USB3_LPM_MAX_U1_SEL_PEL;
		state_name = "U1";
		break;
	case USB3_LPM_U2:
		sel = DIV_ROUND_UP(udev->u2_params.sel, 1000);
		pel = DIV_ROUND_UP(udev->u2_params.pel, 1000);
		max_sel_pel = USB3_LPM_MAX_U2_SEL_PEL;
		state_name = "U2";
		break;
	default:
		dev_warn(&udev->dev, "%s: Can't get timeout for non-U1 or U2 state.\n",
				__func__);
		return USB3_LPM_DISABLED;
	}

	if (sel <= max_sel_pel && pel <= max_sel_pel)
		return USB3_LPM_DEVICE_INITIATED;

	if (sel > max_sel_pel)
		dev_dbg(&udev->dev, "Device-initiated %s disabled "
				"due to long SEL %llu ms\n",
				state_name, sel);
	else
		dev_dbg(&udev->dev, "Device-initiated %s disabled "
				"due to long PEL %llu ms\n",
				state_name, pel);
	return USB3_LPM_DISABLED;
}

/* The U1 timeout should be the maximum of the following values:
 *  - For control endpoints, U1 system exit latency (SEL) * 3
 *  - For bulk endpoints, U1 SEL * 5
 *  - For interrupt endpoints:
 *    - Notification EPs, U1 SEL * 3
 *    - Periodic EPs, max(105% of bInterval, U1 SEL * 2)
 *  - For isochronous endpoints, max(105% of bInterval, U1 SEL * 2)
 */
static unsigned long long xhci_calculate_intel_u1_timeout(
		struct usb_device *udev,
		struct usb_endpoint_descriptor *desc)
{
	unsigned long long timeout_ns;
	int ep_type;
	int intr_type;

	ep_type = usb_endpoint_type(desc);
	switch (ep_type) {
	case USB_ENDPOINT_XFER_CONTROL:
		timeout_ns = udev->u1_params.sel * 3;
		break;
	case USB_ENDPOINT_XFER_BULK:
		timeout_ns = udev->u1_params.sel * 5;
		break;
	case USB_ENDPOINT_XFER_INT:
		intr_type = usb_endpoint_interrupt_type(desc);
		if (intr_type == USB_ENDPOINT_INTR_NOTIFICATION) {
			timeout_ns = udev->u1_params.sel * 3;
			break;
		}
		/* Otherwise the calculation is the same as isoc eps */
		fallthrough;
	case USB_ENDPOINT_XFER_ISOC:
		timeout_ns = xhci_service_interval_to_ns(desc);
		timeout_ns = DIV_ROUND_UP_ULL(timeout_ns * 105, 100);
		if (timeout_ns < udev->u1_params.sel * 2)
			timeout_ns = udev->u1_params.sel * 2;
		break;
	default:
		return 0;
	}

	return timeout_ns;
}

/* Returns the hub-encoded U1 timeout value. */
static u16 xhci_calculate_u1_timeout(struct xhci_hcd *xhci,
		struct usb_device *udev,
		struct usb_endpoint_descriptor *desc)
{
	unsigned long long timeout_ns;

	/* Prevent U1 if service interval is shorter than U1 exit latency */
	if (usb_endpoint_xfer_int(desc) || usb_endpoint_xfer_isoc(desc)) {
		if (xhci_service_interval_to_ns(desc) <= udev->u1_params.mel) {
			dev_dbg(&udev->dev, "Disable U1, ESIT shorter than exit latency\n");
			return USB3_LPM_DISABLED;
		}
	}

	if (xhci->quirks & XHCI_INTEL_HOST)
		timeout_ns = xhci_calculate_intel_u1_timeout(udev, desc);
	else
		timeout_ns = udev->u1_params.sel;

	/* The U1 timeout is encoded in 1us intervals.
	 * Don't return a timeout of zero, because that's USB3_LPM_DISABLED.
	 */
	if (timeout_ns == USB3_LPM_DISABLED)
		timeout_ns = 1;
	else
		timeout_ns = DIV_ROUND_UP_ULL(timeout_ns, 1000);

	/* If the necessary timeout value is bigger than what we can set in the
	 * USB 3.0 hub, we have to disable hub-initiated U1.
	 */
	if (timeout_ns <= USB3_LPM_U1_MAX_TIMEOUT)
		return timeout_ns;
	dev_dbg(&udev->dev, "Hub-initiated U1 disabled "
			"due to long timeout %llu ms\n", timeout_ns);
	return xhci_get_timeout_no_hub_lpm(udev, USB3_LPM_U1);
}

/* The U2 timeout should be the maximum of:
 *  - 10 ms (to avoid the bandwidth impact on the scheduler)
 *  - largest bInterval of any active periodic endpoint (to avoid going
 *    into lower power link states between intervals).
 *  - the U2 Exit Latency of the device
 */
static unsigned long long xhci_calculate_intel_u2_timeout(
		struct usb_device *udev,
		struct usb_endpoint_descriptor *desc)
{
	unsigned long long timeout_ns;
	unsigned long long u2_del_ns;

	timeout_ns = 10 * 1000 * 1000;

	if ((usb_endpoint_xfer_int(desc) || usb_endpoint_xfer_isoc(desc)) &&
			(xhci_service_interval_to_ns(desc) > timeout_ns))
		timeout_ns = xhci_service_interval_to_ns(desc);

	u2_del_ns = le16_to_cpu(udev->bos->ss_cap->bU2DevExitLat) * 1000ULL;
	if (u2_del_ns > timeout_ns)
		timeout_ns = u2_del_ns;

	return timeout_ns;
}

/* Returns the hub-encoded U2 timeout value. */
static u16 xhci_calculate_u2_timeout(struct xhci_hcd *xhci,
		struct usb_device *udev,
		struct usb_endpoint_descriptor *desc)
{
	unsigned long long timeout_ns;

	/* Prevent U2 if service interval is shorter than U2 exit latency */
	if (usb_endpoint_xfer_int(desc) || usb_endpoint_xfer_isoc(desc)) {
		if (xhci_service_interval_to_ns(desc) <= udev->u2_params.mel) {
			dev_dbg(&udev->dev, "Disable U2, ESIT shorter than exit latency\n");
			return USB3_LPM_DISABLED;
		}
	}

	if (xhci->quirks & XHCI_INTEL_HOST)
		timeout_ns = xhci_calculate_intel_u2_timeout(udev, desc);
	else
		timeout_ns = udev->u2_params.sel;

	/* The U2 timeout is encoded in 256us intervals */
	timeout_ns = DIV_ROUND_UP_ULL(timeout_ns, 256 * 1000);
	/* If the necessary timeout value is bigger than what we can set in the
	 * USB 3.0 hub, we have to disable hub-initiated U2.
	 */
	if (timeout_ns <= USB3_LPM_U2_MAX_TIMEOUT)
		return timeout_ns;
	dev_dbg(&udev->dev, "Hub-initiated U2 disabled "
			"due to long timeout %llu ms\n", timeout_ns);
	return xhci_get_timeout_no_hub_lpm(udev, USB3_LPM_U2);
}

static u16 xhci_call_host_update_timeout_for_endpoint(struct xhci_hcd *xhci,
		struct usb_device *udev,
		struct usb_endpoint_descriptor *desc,
		enum usb3_link_state state,
		u16 *timeout)
{
	if (state == USB3_LPM_U1)
		return xhci_calculate_u1_timeout(xhci, udev, desc);
	else if (state == USB3_LPM_U2)
		return xhci_calculate_u2_timeout(xhci, udev, desc);

	return USB3_LPM_DISABLED;
}

static int xhci_update_timeout_for_endpoint(struct xhci_hcd *xhci,
		struct usb_device *udev,
		struct usb_endpoint_descriptor *desc,
		enum usb3_link_state state,
		u16 *timeout)
{
	u16 alt_timeout;

	alt_timeout = xhci_call_host_update_timeout_for_endpoint(xhci, udev,
		desc, state, timeout);

	/* If we found we can't enable hub-initiated LPM, and
	 * the U1 or U2 exit latency was too high to allow
	 * device-initiated LPM as well, then we will disable LPM
	 * for this device, so stop searching any further.
	 */
	if (alt_timeout == USB3_LPM_DISABLED) {
		*timeout = alt_timeout;
		return -E2BIG;
	}
	if (alt_timeout > *timeout)
		*timeout = alt_timeout;
	return 0;
}

static int xhci_update_timeout_for_interface(struct xhci_hcd *xhci,
		struct usb_device *udev,
		struct usb_host_interface *alt,
		enum usb3_link_state state,
		u16 *timeout)
{
	int j;

	for (j = 0; j < alt->desc.bNumEndpoints; j++) {
		if (xhci_update_timeout_for_endpoint(xhci, udev,
					&alt->endpoint[j].desc, state, timeout))
			return -E2BIG;
	}
	return 0;
}

static int xhci_check_intel_tier_policy(struct usb_device *udev,
		enum usb3_link_state state)
{
	struct usb_device *parent;
	unsigned int num_hubs;

	/* Don't enable U1 if the device is on a 2nd tier hub or lower. */
	for (parent = udev->parent, num_hubs = 0; parent->parent;
			parent = parent->parent)
		num_hubs++;

	if (num_hubs < 2)
		return 0;

	dev_dbg(&udev->dev, "Disabling U1/U2 link state for device"
			" below second-tier hub.\n");
	dev_dbg(&udev->dev, "Plug device into first-tier hub "
			"to decrease power consumption.\n");
	return -E2BIG;
}

static int xhci_check_tier_policy(struct xhci_hcd *xhci,
		struct usb_device *udev,
		enum usb3_link_state state)
{
	if (xhci->quirks & XHCI_INTEL_HOST)
		return xhci_check_intel_tier_policy(udev, state);
	else
		return 0;
}

/* Returns the U1 or U2 timeout that should be enabled.
 * If the tier check or timeout setting functions return with a non-zero exit
 * code, that means the timeout value has been finalized and we shouldn't look
 * at any more endpoints.
 */
static u16 xhci_calculate_lpm_timeout(struct usb_hcd *hcd,
			struct usb_device *udev, enum usb3_link_state state)
{
	struct xhci_hcd *xhci = hcd_to_xhci(hcd);
	struct usb_host_config *config;
	char *state_name;
	int i;
	u16 timeout = USB3_LPM_DISABLED;

	if (state == USB3_LPM_U1)
		state_name = "U1";
	else if (state == USB3_LPM_U2)
		state_name = "U2";
	else {
		dev_warn(&udev->dev, "Can't enable unknown link state %i\n",
				state);
		return timeout;
	}

	/* Gather some information about the currently installed configuration
	 * and alternate interface settings.
	 */
	if (xhci_update_timeout_for_endpoint(xhci, udev, &udev->ep0.desc,
			state, &timeout))
		return timeout;

	config = udev->actconfig;
	if (!config)
		return timeout;

	for (i = 0; i < config->desc.bNumInterfaces; i++) {
		struct usb_driver *driver;
		struct usb_interface *intf = config->interface[i];

		if (!intf)
			continue;

		/* Check if any currently bound drivers want hub-initiated LPM
		 * disabled.
		 */
		if (intf->dev.driver) {
			driver = to_usb_driver(intf->dev.driver);
			if (driver && driver->disable_hub_initiated_lpm) {
				dev_dbg(&udev->dev, "Hub-initiated %s disabled at request of driver %s\n",
					state_name, driver->name);
				timeout = xhci_get_timeout_no_hub_lpm(udev,
								      state);
				if (timeout == USB3_LPM_DISABLED)
					return timeout;
			}
		}

		/* Not sure how this could happen... */
		if (!intf->cur_altsetting)
			continue;

		if (xhci_update_timeout_for_interface(xhci, udev,
					intf->cur_altsetting,
					state, &timeout))
			return timeout;
	}
	return timeout;
}

static int calculate_max_exit_latency(struct usb_device *udev,
		enum usb3_link_state state_changed,
		u16 hub_encoded_timeout)
{
	unsigned long long u1_mel_us = 0;
	unsigned long long u2_mel_us = 0;
	unsigned long long mel_us = 0;
	bool disabling_u1;
	bool disabling_u2;
	bool enabling_u1;
	bool enabling_u2;

	disabling_u1 = (state_changed == USB3_LPM_U1 &&
			hub_encoded_timeout == USB3_LPM_DISABLED);
	disabling_u2 = (state_changed == USB3_LPM_U2 &&
			hub_encoded_timeout == USB3_LPM_DISABLED);

	enabling_u1 = (state_changed == USB3_LPM_U1 &&
			hub_encoded_timeout != USB3_LPM_DISABLED);
	enabling_u2 = (state_changed == USB3_LPM_U2 &&
			hub_encoded_timeout != USB3_LPM_DISABLED);

	/* If U1 was already enabled and we're not disabling it,
	 * or we're going to enable U1, account for the U1 max exit latency.
	 */
	if ((udev->u1_params.timeout != USB3_LPM_DISABLED && !disabling_u1) ||
			enabling_u1)
		u1_mel_us = DIV_ROUND_UP(udev->u1_params.mel, 1000);
	if ((udev->u2_params.timeout != USB3_LPM_DISABLED && !disabling_u2) ||
			enabling_u2)
		u2_mel_us = DIV_ROUND_UP(udev->u2_params.mel, 1000);

	mel_us = max(u1_mel_us, u2_mel_us);

	/* xHCI host controller max exit latency field is only 16 bits wide. */
	if (mel_us > MAX_EXIT) {
		dev_warn(&udev->dev, "Link PM max exit latency of %lluus "
				"is too big.\n", mel_us);
		return -E2BIG;
	}
	return mel_us;
}

/* Returns the USB3 hub-encoded value for the U1/U2 timeout. */
static int xhci_enable_usb3_lpm_timeout(struct usb_hcd *hcd,
			struct usb_device *udev, enum usb3_link_state state)
{
	struct xhci_hcd	*xhci;
	struct xhci_port *port;
	u16 hub_encoded_timeout;
	int mel;
	int ret;

	xhci = hcd_to_xhci(hcd);
	/* The LPM timeout values are pretty host-controller specific, so don't
	 * enable hub-initiated timeouts unless the vendor has provided
	 * information about their timeout algorithm.
	 */
	if (!xhci || !(xhci->quirks & XHCI_LPM_SUPPORT) ||
			!xhci->devs[udev->slot_id])
		return USB3_LPM_DISABLED;

	if (xhci_check_tier_policy(xhci, udev, state) < 0)
		return USB3_LPM_DISABLED;

	/* If connected to root port then check port can handle lpm */
	if (udev->parent && !udev->parent->parent) {
		port = xhci->usb3_rhub.ports[udev->portnum - 1];
		if (port->lpm_incapable)
			return USB3_LPM_DISABLED;
	}

	hub_encoded_timeout = xhci_calculate_lpm_timeout(hcd, udev, state);
	mel = calculate_max_exit_latency(udev, state, hub_encoded_timeout);
	if (mel < 0) {
		/* Max Exit Latency is too big, disable LPM. */
		hub_encoded_timeout = USB3_LPM_DISABLED;
		mel = 0;
	}

	ret = xhci_change_max_exit_latency(xhci, udev, mel);
	if (ret)
		return ret;
	return hub_encoded_timeout;
}

static int xhci_disable_usb3_lpm_timeout(struct usb_hcd *hcd,
			struct usb_device *udev, enum usb3_link_state state)
{
	struct xhci_hcd	*xhci;
	u16 mel;

	xhci = hcd_to_xhci(hcd);
	if (!xhci || !(xhci->quirks & XHCI_LPM_SUPPORT) ||
			!xhci->devs[udev->slot_id])
		return 0;

	mel = calculate_max_exit_latency(udev, state, USB3_LPM_DISABLED);
	return xhci_change_max_exit_latency(xhci, udev, mel);
}
#else /* CONFIG_PM */

static int xhci_set_usb2_hardware_lpm(struct usb_hcd *hcd,
				struct usb_device *udev, int enable)
{
	return 0;
}

static int xhci_update_device(struct usb_hcd *hcd, struct usb_device *udev)
{
	return 0;
}

static int xhci_enable_usb3_lpm_timeout(struct usb_hcd *hcd,
			struct usb_device *udev, enum usb3_link_state state)
{
	return USB3_LPM_DISABLED;
}

static int xhci_disable_usb3_lpm_timeout(struct usb_hcd *hcd,
			struct usb_device *udev, enum usb3_link_state state)
{
	return 0;
}
#endif	/* CONFIG_PM */

/*-------------------------------------------------------------------------*/

/* Once a hub descriptor is fetched for a device, we need to update the xHC's
 * internal data structures for the device.
 */
int xhci_update_hub_device(struct usb_hcd *hcd, struct usb_device *hdev,
			struct usb_tt *tt, gfp_t mem_flags)
{
	struct xhci_hcd *xhci = hcd_to_xhci(hcd);
	struct xhci_virt_device *vdev;
	struct xhci_command *config_cmd;
	struct xhci_input_control_ctx *ctrl_ctx;
	struct xhci_slot_ctx *slot_ctx;
	unsigned long flags;
	unsigned think_time;
	int ret;

	/* Ignore root hubs */
	if (!hdev->parent)
		return 0;

	vdev = xhci->devs[hdev->slot_id];
	if (!vdev) {
		xhci_warn(xhci, "Cannot update hub desc for unknown device.\n");
		return -EINVAL;
	}

	config_cmd = xhci_alloc_command_with_ctx(xhci, true, mem_flags);
	if (!config_cmd)
		return -ENOMEM;

	ctrl_ctx = xhci_get_input_control_ctx(config_cmd->in_ctx);
	if (!ctrl_ctx) {
		xhci_warn(xhci, "%s: Could not get input context, bad type.\n",
				__func__);
		xhci_free_command(xhci, config_cmd);
		return -ENOMEM;
	}

	spin_lock_irqsave(&xhci->lock, flags);
	if (hdev->speed == USB_SPEED_HIGH &&
			xhci_alloc_tt_info(xhci, vdev, hdev, tt, GFP_ATOMIC)) {
		xhci_dbg(xhci, "Could not allocate xHCI TT structure.\n");
		xhci_free_command(xhci, config_cmd);
		spin_unlock_irqrestore(&xhci->lock, flags);
		return -ENOMEM;
	}

	xhci_slot_copy(xhci, config_cmd->in_ctx, vdev->out_ctx);
	ctrl_ctx->add_flags |= cpu_to_le32(SLOT_FLAG);
	slot_ctx = xhci_get_slot_ctx(xhci, config_cmd->in_ctx);
	slot_ctx->dev_info |= cpu_to_le32(DEV_HUB);
	/*
	 * refer to section 6.2.2: MTT should be 0 for full speed hub,
	 * but it may be already set to 1 when setup an xHCI virtual
	 * device, so clear it anyway.
	 */
	if (tt->multi)
		slot_ctx->dev_info |= cpu_to_le32(DEV_MTT);
	else if (hdev->speed == USB_SPEED_FULL)
		slot_ctx->dev_info &= cpu_to_le32(~DEV_MTT);

	if (xhci->hci_version > 0x95) {
		xhci_dbg(xhci, "xHCI version %x needs hub "
				"TT think time and number of ports\n",
				(unsigned int) xhci->hci_version);
		slot_ctx->dev_info2 |= cpu_to_le32(XHCI_MAX_PORTS(hdev->maxchild));
		/* Set TT think time - convert from ns to FS bit times.
		 * 0 = 8 FS bit times, 1 = 16 FS bit times,
		 * 2 = 24 FS bit times, 3 = 32 FS bit times.
		 *
		 * xHCI 1.0: this field shall be 0 if the device is not a
		 * High-spped hub.
		 */
		think_time = tt->think_time;
		if (think_time != 0)
			think_time = (think_time / 666) - 1;
		if (xhci->hci_version < 0x100 || hdev->speed == USB_SPEED_HIGH)
			slot_ctx->tt_info |=
				cpu_to_le32(TT_THINK_TIME(think_time));
	} else {
		xhci_dbg(xhci, "xHCI version %x doesn't need hub "
				"TT think time or number of ports\n",
				(unsigned int) xhci->hci_version);
	}
	slot_ctx->dev_state = 0;
	spin_unlock_irqrestore(&xhci->lock, flags);

	xhci_dbg(xhci, "Set up %s for hub device.\n",
			(xhci->hci_version > 0x95) ?
			"configure endpoint" : "evaluate context");

	/* Issue and wait for the configure endpoint or
	 * evaluate context command.
	 */
	if (xhci->hci_version > 0x95)
		ret = xhci_configure_endpoint(xhci, hdev, config_cmd,
				false, false);
	else
		ret = xhci_configure_endpoint(xhci, hdev, config_cmd,
				true, false);

	xhci_free_command(xhci, config_cmd);
	return ret;
}
EXPORT_SYMBOL_GPL(xhci_update_hub_device);

static int xhci_get_frame(struct usb_hcd *hcd)
{
	struct xhci_hcd *xhci = hcd_to_xhci(hcd);
	/* EHCI mods by the periodic size.  Why? */
	return readl(&xhci->run_regs->microframe_index) >> 3;
}

static void xhci_hcd_init_usb2_data(struct xhci_hcd *xhci, struct usb_hcd *hcd)
{
	xhci->usb2_rhub.hcd = hcd;
	hcd->speed = HCD_USB2;
	hcd->self.root_hub->speed = USB_SPEED_HIGH;
	/*
	 * USB 2.0 roothub under xHCI has an integrated TT,
	 * (rate matching hub) as opposed to having an OHCI/UHCI
	 * companion controller.
	 */
	hcd->has_tt = 1;
}

static void xhci_hcd_init_usb3_data(struct xhci_hcd *xhci, struct usb_hcd *hcd)
{
	unsigned int minor_rev;

	/*
	 * Early xHCI 1.1 spec did not mention USB 3.1 capable hosts
	 * should return 0x31 for sbrn, or that the minor revision
	 * is a two digit BCD containig minor and sub-minor numbers.
	 * This was later clarified in xHCI 1.2.
	 *
	 * Some USB 3.1 capable hosts therefore have sbrn 0x30, and
	 * minor revision set to 0x1 instead of 0x10.
	 */
	if (xhci->usb3_rhub.min_rev == 0x1)
		minor_rev = 1;
	else
		minor_rev = xhci->usb3_rhub.min_rev / 0x10;

	switch (minor_rev) {
	case 2:
		hcd->speed = HCD_USB32;
		hcd->self.root_hub->speed = USB_SPEED_SUPER_PLUS;
		hcd->self.root_hub->rx_lanes = 2;
		hcd->self.root_hub->tx_lanes = 2;
		hcd->self.root_hub->ssp_rate = USB_SSP_GEN_2x2;
		break;
	case 1:
		hcd->speed = HCD_USB31;
		hcd->self.root_hub->speed = USB_SPEED_SUPER_PLUS;
		hcd->self.root_hub->ssp_rate = USB_SSP_GEN_2x1;
		break;
	}
	xhci_info(xhci, "Host supports USB 3.%x %sSuperSpeed\n",
		  minor_rev, minor_rev ? "Enhanced " : "");

	xhci->usb3_rhub.hcd = hcd;
}

int xhci_gen_setup(struct usb_hcd *hcd, xhci_get_quirks_t get_quirks)
{
	struct xhci_hcd		*xhci;
	/*
	 * TODO: Check with DWC3 clients for sysdev according to
	 * quirks
	 */
	struct device		*dev = hcd->self.sysdev;
	int			retval;

	/* Accept arbitrarily long scatter-gather lists */
	hcd->self.sg_tablesize = ~0;

	/* support to build packet from discontinuous buffers */
	hcd->self.no_sg_constraint = 1;

	/* XHCI controllers don't stop the ep queue on short packets :| */
	hcd->self.no_stop_on_short = 1;

	xhci = hcd_to_xhci(hcd);

	if (!usb_hcd_is_primary_hcd(hcd)) {
		xhci_hcd_init_usb3_data(xhci, hcd);
		return 0;
	}

	mutex_init(&xhci->mutex);
	xhci->main_hcd = hcd;
	xhci->cap_regs = hcd->regs;
	xhci->op_regs = hcd->regs +
		HC_LENGTH(readl(&xhci->cap_regs->hc_capbase));
	xhci->run_regs = hcd->regs +
		(readl(&xhci->cap_regs->run_regs_off) & RTSOFF_MASK);
	/* Cache read-only capability registers */
	xhci->hcs_params1 = readl(&xhci->cap_regs->hcs_params1);
	xhci->hcs_params2 = readl(&xhci->cap_regs->hcs_params2);
	xhci->hcs_params3 = readl(&xhci->cap_regs->hcs_params3);
	xhci->hci_version = HC_VERSION(readl(&xhci->cap_regs->hc_capbase));
	xhci->hcc_params = readl(&xhci->cap_regs->hcc_params);
	if (xhci->hci_version > 0x100)
		xhci->hcc_params2 = readl(&xhci->cap_regs->hcc_params2);

	xhci->quirks |= quirks;

	get_quirks(dev, xhci);

	/* In xhci controllers which follow xhci 1.0 spec gives a spurious
	 * success event after a short transfer. This quirk will ignore such
	 * spurious event.
	 */
	if (xhci->hci_version > 0x96)
		xhci->quirks |= XHCI_SPURIOUS_SUCCESS;

	/* Make sure the HC is halted. */
	retval = xhci_halt(xhci);
	if (retval)
		return retval;

	xhci_zero_64b_regs(xhci);

	xhci_dbg(xhci, "Resetting HCD\n");
	/* Reset the internal HC memory state and registers. */
	retval = xhci_reset(xhci, XHCI_RESET_LONG_USEC);
	if (retval)
		return retval;
	xhci_dbg(xhci, "Reset complete\n");

	/*
	 * On some xHCI controllers (e.g. R-Car SoCs), the AC64 bit (bit 0)
	 * of HCCPARAMS1 is set to 1. However, the xHCs don't support 64-bit
	 * address memory pointers actually. So, this driver clears the AC64
	 * bit of xhci->hcc_params to call dma_set_coherent_mask(dev,
	 * DMA_BIT_MASK(32)) in this xhci_gen_setup().
	 */
	if (xhci->quirks & XHCI_NO_64BIT_SUPPORT)
		xhci->hcc_params &= ~BIT(0);

	/* Set dma_mask and coherent_dma_mask to 64-bits,
	 * if xHC supports 64-bit addressing */
	if (HCC_64BIT_ADDR(xhci->hcc_params) &&
			!dma_set_mask(dev, DMA_BIT_MASK(64))) {
		xhci_dbg(xhci, "Enabling 64-bit DMA addresses.\n");
		dma_set_coherent_mask(dev, DMA_BIT_MASK(64));
	} else {
		/*
		 * This is to avoid error in cases where a 32-bit USB
		 * controller is used on a 64-bit capable system.
		 */
		retval = dma_set_mask(dev, DMA_BIT_MASK(32));
		if (retval)
			return retval;
		xhci_dbg(xhci, "Enabling 32-bit DMA addresses.\n");
		dma_set_coherent_mask(dev, DMA_BIT_MASK(32));
	}

	xhci_dbg(xhci, "Calling HCD init\n");
	/* Initialize HCD and host controller data structures. */
	retval = xhci_init(hcd);
	if (retval)
		return retval;
	xhci_dbg(xhci, "Called HCD init\n");

	if (xhci_hcd_is_usb3(hcd))
		xhci_hcd_init_usb3_data(xhci, hcd);
	else
		xhci_hcd_init_usb2_data(xhci, hcd);

	xhci_info(xhci, "hcc params 0x%08x hci version 0x%x quirks 0x%016llx\n",
		  xhci->hcc_params, xhci->hci_version, xhci->quirks);

	return 0;
}
EXPORT_SYMBOL_GPL(xhci_gen_setup);

static void xhci_clear_tt_buffer_complete(struct usb_hcd *hcd,
		struct usb_host_endpoint *ep)
{
	struct xhci_hcd *xhci;
	struct usb_device *udev;
	unsigned int slot_id;
	unsigned int ep_index;
	unsigned long flags;

	xhci = hcd_to_xhci(hcd);

	spin_lock_irqsave(&xhci->lock, flags);
	udev = (struct usb_device *)ep->hcpriv;
	slot_id = udev->slot_id;
	ep_index = xhci_get_endpoint_index(&ep->desc);

	xhci->devs[slot_id]->eps[ep_index].ep_state &= ~EP_CLEARING_TT;
	xhci_ring_doorbell_for_active_rings(xhci, slot_id, ep_index);
	spin_unlock_irqrestore(&xhci->lock, flags);
}

static const struct hc_driver xhci_hc_driver = {
	.description =		"xhci-hcd",
	.product_desc =		"xHCI Host Controller",
	.hcd_priv_size =	sizeof(struct xhci_hcd),

	/*
	 * generic hardware linkage
	 */
	.irq =			xhci_irq,
	.flags =		HCD_MEMORY | HCD_DMA | HCD_USB3 | HCD_SHARED |
				HCD_BH,

	/*
	 * basic lifecycle operations
	 */
	.reset =		NULL, /* set in xhci_init_driver() */
	.start =		xhci_run,
	.stop =			xhci_stop,
	.shutdown =		xhci_shutdown,

	/*
	 * managing i/o requests and associated device resources
	 */
	.map_urb_for_dma =      xhci_map_urb_for_dma,
	.unmap_urb_for_dma =    xhci_unmap_urb_for_dma,
	.urb_enqueue =		xhci_urb_enqueue,
	.urb_dequeue =		xhci_urb_dequeue,
	.alloc_dev =		xhci_alloc_dev,
	.free_dev =		xhci_free_dev,
	.alloc_streams =	xhci_alloc_streams,
	.free_streams =		xhci_free_streams,
	.add_endpoint =		xhci_add_endpoint,
	.drop_endpoint =	xhci_drop_endpoint,
	.endpoint_disable =	xhci_endpoint_disable,
	.endpoint_reset =	xhci_endpoint_reset,
	.check_bandwidth =	xhci_check_bandwidth,
	.reset_bandwidth =	xhci_reset_bandwidth,
	.address_device =	xhci_address_device,
	.enable_device =	xhci_enable_device,
	.update_hub_device =	xhci_update_hub_device,
	.reset_device =		xhci_discover_or_reset_device,

	/*
	 * scheduling support
	 */
	.get_frame_number =	xhci_get_frame,

	/*
	 * root hub support
	 */
	.hub_control =		xhci_hub_control,
	.hub_status_data =	xhci_hub_status_data,
	.bus_suspend =		xhci_bus_suspend,
	.bus_resume =		xhci_bus_resume,
	.get_resuming_ports =	xhci_get_resuming_ports,

	/*
	 * call back when device connected and addressed
	 */
	.update_device =        xhci_update_device,
	.set_usb2_hw_lpm =	xhci_set_usb2_hardware_lpm,
	.enable_usb3_lpm_timeout =	xhci_enable_usb3_lpm_timeout,
	.disable_usb3_lpm_timeout =	xhci_disable_usb3_lpm_timeout,
	.find_raw_port_number =	xhci_find_raw_port_number,
	.clear_tt_buffer_complete = xhci_clear_tt_buffer_complete,
	.submit_single_step_set_feature	= xhci_submit_single_step_set_feature,
};

void xhci_init_driver(struct hc_driver *drv,
		      const struct xhci_driver_overrides *over)
{
	BUG_ON(!over);

	/* Copy the generic table to drv then apply the overrides */
	*drv = xhci_hc_driver;

	if (over) {
		drv->hcd_priv_size += over->extra_priv_size;
		if (over->reset)
			drv->reset = over->reset;
		if (over->start)
			drv->start = over->start;
		if (over->add_endpoint)
			drv->add_endpoint = over->add_endpoint;
		if (over->drop_endpoint)
			drv->drop_endpoint = over->drop_endpoint;
		if (over->check_bandwidth)
			drv->check_bandwidth = over->check_bandwidth;
		if (over->reset_bandwidth)
			drv->reset_bandwidth = over->reset_bandwidth;
<<<<<<< HEAD
		if (over->bus_suspend)
			drv->bus_suspend = over->bus_suspend;
=======
		if (over->update_hub_device)
			drv->update_hub_device = over->update_hub_device;
>>>>>>> 6449a0ba
	}
}
EXPORT_SYMBOL_GPL(xhci_init_driver);

MODULE_DESCRIPTION(DRIVER_DESC);
MODULE_AUTHOR(DRIVER_AUTHOR);
MODULE_LICENSE("GPL");

static int __init xhci_hcd_init(void)
{
	/*
	 * Check the compiler generated sizes of structures that must be laid
	 * out in specific ways for hardware access.
	 */
	BUILD_BUG_ON(sizeof(struct xhci_doorbell_array) != 256*32/8);
	BUILD_BUG_ON(sizeof(struct xhci_slot_ctx) != 8*32/8);
	BUILD_BUG_ON(sizeof(struct xhci_ep_ctx) != 8*32/8);
	/* xhci_device_control has eight fields, and also
	 * embeds one xhci_slot_ctx and 31 xhci_ep_ctx
	 */
	BUILD_BUG_ON(sizeof(struct xhci_stream_ctx) != 4*32/8);
	BUILD_BUG_ON(sizeof(union xhci_trb) != 4*32/8);
	BUILD_BUG_ON(sizeof(struct xhci_erst_entry) != 4*32/8);
	BUILD_BUG_ON(sizeof(struct xhci_cap_regs) != 8*32/8);
	BUILD_BUG_ON(sizeof(struct xhci_intr_reg) != 8*32/8);
	/* xhci_run_regs has eight fields and embeds 128 xhci_intr_regs */
	BUILD_BUG_ON(sizeof(struct xhci_run_regs) != (8+8*128)*32/8);

	if (usb_disabled())
		return -ENODEV;

	xhci_debugfs_create_root();
	xhci_dbc_init();

	return 0;
}

/*
 * If an init function is provided, an exit function must also be provided
 * to allow module unload.
 */
static void __exit xhci_hcd_fini(void)
{
	xhci_debugfs_remove_root();
	xhci_dbc_exit();
}

module_init(xhci_hcd_init);
module_exit(xhci_hcd_fini);<|MERGE_RESOLUTION|>--- conflicted
+++ resolved
@@ -5517,13 +5517,10 @@
 			drv->check_bandwidth = over->check_bandwidth;
 		if (over->reset_bandwidth)
 			drv->reset_bandwidth = over->reset_bandwidth;
-<<<<<<< HEAD
 		if (over->bus_suspend)
 			drv->bus_suspend = over->bus_suspend;
-=======
 		if (over->update_hub_device)
 			drv->update_hub_device = over->update_hub_device;
->>>>>>> 6449a0ba
 	}
 }
 EXPORT_SYMBOL_GPL(xhci_init_driver);
