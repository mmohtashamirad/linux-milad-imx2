--- conflicted
+++ resolved
@@ -621,17 +621,7 @@
 	 * need to have the registers polled during D3, so avoid D3cold.
 	 */
 	if (xhci->quirks & XHCI_COMP_MODE_QUIRK)
-<<<<<<< HEAD
-=======
 		pci_d3cold_disable(pdev);
-
-#ifdef CONFIG_SUSPEND
-	/* d3cold is broken, but only when s2idle is used */
-	if (pm_suspend_target_state == PM_SUSPEND_TO_IDLE &&
-	    xhci->quirks & (XHCI_BROKEN_D3COLD_S2I))
->>>>>>> 7732c16f
-		pci_d3cold_disable(pdev);
-#endif
 
 #ifdef CONFIG_SUSPEND
 	/* d3cold is broken, but only when s2idle is used */
