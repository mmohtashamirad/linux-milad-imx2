--- conflicted
+++ resolved
@@ -394,11 +394,7 @@
 	return 0;
 }
 
-<<<<<<< HEAD
-static void xhci_vendor_free_transfer_ring(struct xhci_hcd *xhci,
-=======
 void xhci_vendor_free_transfer_ring(struct xhci_hcd *xhci,
->>>>>>> c50ebbb8
 		struct xhci_virt_device *virt_dev, unsigned int ep_index)
 {
 	struct xhci_vendor_ops *ops = xhci_vendor_get_ops(xhci);
@@ -407,11 +403,7 @@
 		ops->free_transfer_ring(xhci, virt_dev, ep_index);
 }
 
-<<<<<<< HEAD
-static bool xhci_vendor_is_usb_offload_enabled(struct xhci_hcd *xhci,
-=======
 bool xhci_vendor_is_usb_offload_enabled(struct xhci_hcd *xhci,
->>>>>>> c50ebbb8
 		struct xhci_virt_device *virt_dev, unsigned int ep_index)
 {
 	struct xhci_vendor_ops *ops = xhci_vendor_get_ops(xhci);
@@ -550,12 +542,8 @@
 	if (type == XHCI_CTX_TYPE_INPUT)
 		ctx->size += CTX_SIZE(xhci->hcc_params);
 
-<<<<<<< HEAD
-	if (xhci_vendor_is_usb_offload_enabled(xhci, NULL, 0))
-=======
 	if (xhci_vendor_is_usb_offload_enabled(xhci, NULL, 0) &&
 	    (ops && ops->alloc_container_ctx))
->>>>>>> c50ebbb8
 		xhci_vendor_alloc_container_ctx(xhci, ctx, type, flags);
 	else
 		ctx->bytes = dma_pool_zalloc(xhci->device_pool, flags, &ctx->dma);
@@ -574,12 +562,8 @@
 
 	if (!ctx)
 		return;
-<<<<<<< HEAD
-	if (xhci_vendor_is_usb_offload_enabled(xhci, NULL, 0))
-=======
 	if (xhci_vendor_is_usb_offload_enabled(xhci, NULL, 0) &&
 	    (ops && ops->free_container_ctx))
->>>>>>> c50ebbb8
 		xhci_vendor_free_container_ctx(xhci, ctx);
 	else
 		dma_pool_free(xhci->device_pool, ctx->bytes, ctx->dma);
