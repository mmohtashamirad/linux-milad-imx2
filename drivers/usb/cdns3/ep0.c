// SPDX-License-Identifier: GPL-2.0
/*
 * Cadence USBSS DRD Driver - gadget side.
 *
 * Copyright (C) 2018 Cadence Design Systems.
 * Copyright (C) 2017-2018 NXP
 *
 * Authors: Pawel Jez <pjez@cadence.com>,
 *          Pawel Laszczak <pawell@cadence.com>
 *	    Peter Chen <peter.chen@nxp.com>
 */

#include <linux/delay.h>
#include <linux/interrupt.h>
#include <linux/usb/composite.h>

#include "gadget.h"
#include "trace.h"
#include "core.h"

static struct usb_endpoint_descriptor cdns3_gadget_ep0_desc = {
	.bLength = USB_DT_ENDPOINT_SIZE,
	.bDescriptorType = USB_DT_ENDPOINT,
	.bmAttributes =	USB_ENDPOINT_XFER_CONTROL,
};

/**
 * cdns3_ep0_run_transfer - Do transfer on default endpoint hardware
 * @priv_dev: extended gadget object
 * @dma_addr: physical address where data is/will be stored
 * @length: data length
 * @erdy: set it to 1 when ERDY packet should be sent -
 *        exit from flow control state
 */
static void cdns3_ep0_run_transfer(struct cdns3_device *priv_dev,
				   dma_addr_t dma_addr,
				   unsigned int length, int erdy)
{
	struct cdns3_usb_regs __iomem *regs = priv_dev->regs;
	struct cdns3_endpoint *priv_ep = priv_dev->eps[0];

	priv_ep->trb_pool->buffer = TRB_BUFFER(dma_addr);
	priv_ep->trb_pool->length = TRB_LEN(length);
	priv_ep->trb_pool->control = TRB_CYCLE | TRB_IOC | TRB_TYPE(TRB_NORMAL);

	trace_cdns3_prepare_trb(priv_ep, priv_ep->trb_pool);

	cdns3_select_ep(priv_dev, priv_dev->ep0_data_dir);

	writel(EP_STS_TRBERR, &regs->ep_sts);
	writel(EP_TRADDR_TRADDR(priv_ep->trb_pool_dma), &regs->ep_traddr);
	trace_cdns3_doorbell_ep0(priv_dev->ep0_data_dir ? "ep0in" : "ep0out",
				 readl(&regs->ep_traddr));

	/* TRB should be prepared before starting transfer */
	writel(EP_CMD_DRDY, &regs->ep_cmd);

	if (erdy)
		writel(EP_CMD_ERDY, &priv_dev->regs->ep_cmd);
}

/**
 * cdns3_ep0_delegate_req - Returns status of handling setup packet
 * Setup is handled by gadget driver
 * @priv_dev: extended gadget object
 * @ctrl_req: pointer to received setup packet
 *
 * Returns zero on success or negative value on failure
 */
static int cdns3_ep0_delegate_req(struct cdns3_device *priv_dev,
				  struct usb_ctrlrequest *ctrl_req)
{
	int ret = 0;

	spin_unlock(&priv_dev->lock);
	priv_dev->setup_pending = 1;
	if (priv_dev->gadget_driver && priv_dev->gadget_driver->setup
			&& get_gadget_data(&priv_dev->gadget))
		ret = priv_dev->gadget_driver->setup(&priv_dev->gadget,
				ctrl_req);
	priv_dev->setup_pending = 0;
	spin_lock(&priv_dev->lock);
	return ret;
}

static void cdns3_prepare_setup_packet(struct cdns3_device *priv_dev)
{
	priv_dev->ep0_data_dir = 0;
	priv_dev->ep0_stage = CDNS3_SETUP_STAGE;
	cdns3_ep0_run_transfer(priv_dev, priv_dev->setup_dma,
			       sizeof(struct usb_ctrlrequest), 0);
}

static void cdns3_ep0_complete_setup(struct cdns3_device *priv_dev,
				     u8 send_stall, u8 send_erdy)
{
	struct cdns3_endpoint *priv_ep = priv_dev->eps[0];
	struct usb_request *request;

	request = cdns3_next_request(&priv_ep->pending_req_list);
	if (request)
		list_del_init(&request->list);

	if (send_stall) {
		cdns3_dbg(priv_ep->cdns3_dev, "STALL for ep0\n");
		/* set_stall on ep0 */
		cdns3_select_ep(priv_dev, 0x00);
		writel(EP_CMD_SSTALL, &priv_dev->regs->ep_cmd);
	} else {
		cdns3_prepare_setup_packet(priv_dev);
	}

	priv_dev->ep0_stage = CDNS3_SETUP_STAGE;
	writel((send_erdy ? EP_CMD_ERDY : 0) | EP_CMD_REQ_CMPL,
	       &priv_dev->regs->ep_cmd);
}

/**
 * cdns3_req_ep0_set_configuration - Handling of SET_CONFIG standard USB request
 * @priv_dev: extended gadget object
 * @ctrl_req: pointer to received setup packet
 *
 * Returns 0 if success, USB_GADGET_DELAYED_STATUS on deferred status stage,
 * error code on error
 */
static int cdns3_req_ep0_set_configuration(struct cdns3_device *priv_dev,
					   struct usb_ctrlrequest *ctrl_req)
{
	enum usb_device_state device_state = priv_dev->gadget.state;
	struct cdns3_endpoint *priv_ep;
	u32 config = le16_to_cpu(ctrl_req->wValue);
	int result = 0;
	int i;

	switch (device_state) {
	case USB_STATE_ADDRESS:
		/* Configure non-control EPs */
		for (i = 0; i < CDNS3_ENDPOINTS_MAX_COUNT; i++) {
			priv_ep = priv_dev->eps[i];
			if (!priv_ep)
				continue;

			if (priv_ep->flags & EP_CLAIMED)
				cdns3_ep_config(priv_ep);
		}

		result = cdns3_ep0_delegate_req(priv_dev, ctrl_req);

		if (result)
			return result;

		if (config) {
			cdns3_set_hw_configuration(priv_dev);
		} else {
			cdns3_hw_reset_eps_config(priv_dev);
			usb_gadget_set_state(&priv_dev->gadget,
					     USB_STATE_ADDRESS);
		}
		break;
	case USB_STATE_CONFIGURED:
		result = cdns3_ep0_delegate_req(priv_dev, ctrl_req);

		if (!config && !result) {
			cdns3_hw_reset_eps_config(priv_dev);
			usb_gadget_set_state(&priv_dev->gadget,
					     USB_STATE_ADDRESS);
		}
		break;
	default:
		result = -EINVAL;
	}

	return result;
}

/**
 * cdns3_req_ep0_set_address - Handling of SET_ADDRESS standard USB request
 * @priv_dev: extended gadget object
 * @ctrl_req: pointer to received setup packet
 *
 * Returns 0 if success, error code on error
 */
static int cdns3_req_ep0_set_address(struct cdns3_device *priv_dev,
				     struct usb_ctrlrequest *ctrl_req)
{
	enum usb_device_state device_state = priv_dev->gadget.state;
	u32 reg;
	u32 addr;

	addr = le16_to_cpu(ctrl_req->wValue);

	if (addr > USB_DEVICE_MAX_ADDRESS) {
		dev_err(priv_dev->dev,
			"Device address (%d) cannot be greater than %d\n",
			addr, USB_DEVICE_MAX_ADDRESS);
		return -EINVAL;
	}

	if (device_state == USB_STATE_CONFIGURED) {
		dev_err(priv_dev->dev,
			"can't set_address from configured state\n");
		return -EINVAL;
	}

	reg = readl(&priv_dev->regs->usb_cmd);

	writel(reg | USB_CMD_FADDR(addr) | USB_CMD_SET_ADDR,
	       &priv_dev->regs->usb_cmd);

	usb_gadget_set_state(&priv_dev->gadget,
			     (addr ? USB_STATE_ADDRESS : USB_STATE_DEFAULT));

	return 0;
}

/**
 * cdns3_req_ep0_get_status - Handling of GET_STATUS standard USB request
 * @priv_dev: extended gadget object
 * @ctrl_req: pointer to received setup packet
 *
 * Returns 0 if success, error code on error
 */
static int cdns3_req_ep0_get_status(struct cdns3_device *priv_dev,
				    struct usb_ctrlrequest *ctrl)
{
	__le16 *response_pkt;
	u16 usb_status = 0;
	u32 recip;
	u32 reg;

	recip = ctrl->bRequestType & USB_RECIP_MASK;

	switch (recip) {
	case USB_RECIP_DEVICE:
		/* self powered */
		if (priv_dev->is_selfpowered)
			usb_status = BIT(USB_DEVICE_SELF_POWERED);

		if (priv_dev->wake_up_flag)
			usb_status |= BIT(USB_DEVICE_REMOTE_WAKEUP);

		if (priv_dev->gadget.speed != USB_SPEED_SUPER)
			break;

		reg = readl(&priv_dev->regs->usb_sts);

		if (priv_dev->u1_allowed)
			usb_status |= BIT(USB_DEV_STAT_U1_ENABLED);

		if (priv_dev->u2_allowed)
			usb_status |= BIT(USB_DEV_STAT_U2_ENABLED);

		break;
	case USB_RECIP_INTERFACE:
		return cdns3_ep0_delegate_req(priv_dev, ctrl);
	case USB_RECIP_ENDPOINT:
		/* check if endpoint is stalled */
		cdns3_select_ep(priv_dev, ctrl->wIndex);
		if (EP_STS_STALL(readl(&priv_dev->regs->ep_sts)))
			usb_status =  BIT(USB_ENDPOINT_HALT);
		break;
	default:
		return -EINVAL;
	}

	response_pkt = (__le16 *)priv_dev->setup_buf;
	*response_pkt = cpu_to_le16(usb_status);

	cdns3_ep0_run_transfer(priv_dev, priv_dev->setup_dma,
			       sizeof(*response_pkt), 1);
	return 0;
}

static int cdns3_ep0_feature_handle_device(struct cdns3_device *priv_dev,
					   struct usb_ctrlrequest *ctrl,
					   int set)
{
	enum usb_device_state state;
	enum usb_device_speed speed;
	int ret = 0;
	u32 wValue;
	u32 wIndex;
	u16 tmode;

	wValue = le16_to_cpu(ctrl->wValue);
	wIndex = le16_to_cpu(ctrl->wIndex);
	state = priv_dev->gadget.state;
	speed = priv_dev->gadget.speed;

	switch (ctrl->wValue) {
	case USB_DEVICE_REMOTE_WAKEUP:
		priv_dev->wake_up_flag = !!set;
		break;
	case USB_DEVICE_U1_ENABLE:
		if (state != USB_STATE_CONFIGURED || speed != USB_SPEED_SUPER)
			return -EINVAL;

		priv_dev->u1_allowed = !!set;
		break;
	case USB_DEVICE_U2_ENABLE:
		if (state != USB_STATE_CONFIGURED || speed != USB_SPEED_SUPER)
			return -EINVAL;

		priv_dev->u2_allowed = !!set;
		break;
	case USB_DEVICE_LTM_ENABLE:
		ret = -EINVAL;
		break;
	case USB_DEVICE_TEST_MODE:
		if (state != USB_STATE_CONFIGURED || speed > USB_SPEED_HIGH)
			return -EINVAL;

		tmode = le16_to_cpu(ctrl->wIndex);

		if (!set || (tmode & 0xff) != 0)
			return -EINVAL;

		tmode >>= 8;
		switch (tmode) {
		case TEST_J:
		case TEST_K:
		case TEST_SE0_NAK:
		case TEST_PACKET:
			cdns3_ep0_complete_setup(priv_dev, 0, 1);
			/**
			 *  Little delay to give the controller some time
			 * for sending status stage.
			 * This time should be less then 3ms.
			 */
			usleep_range(1000, 2000);
			cdns3_set_register_bit(&priv_dev->regs->usb_cmd,
					       USB_CMD_STMODE |
					       USB_STS_TMODE_SEL(tmode - 1));
			break;
		default:
			ret = -EINVAL;
		}
		break;
	default:
		ret = -EINVAL;
	}

	return ret;
}

static int cdns3_ep0_feature_handle_intf(struct cdns3_device *priv_dev,
					 struct usb_ctrlrequest *ctrl,
					 int set)
{
	u32 wValue;
	int ret = 0;

	wValue = le16_to_cpu(ctrl->wValue);

	switch (wValue) {
	case USB_INTRF_FUNC_SUSPEND:
		break;
	default:
		ret = -EINVAL;
	}

	return ret;
}

static int cdns3_ep0_feature_handle_endpoint(struct cdns3_device *priv_dev,
					     struct usb_ctrlrequest *ctrl,
					     int set)
{
	struct cdns3_endpoint *priv_ep;
	int ret = 0;
	u8 index;

	if (le16_to_cpu(ctrl->wValue) != USB_ENDPOINT_HALT)
		return -EINVAL;

	if (!(ctrl->wIndex & ~USB_DIR_IN))
		return 0;

	index = cdns3_ep_addr_to_index(ctrl->wIndex);
	priv_ep = priv_dev->eps[index];

	cdns3_select_ep(priv_dev, ctrl->wIndex);

	if (set) {
		cdns3_dbg(priv_ep->cdns3_dev, "Stall endpoint %s\n",
			  priv_ep->name);
		writel(EP_CMD_SSTALL, &priv_dev->regs->ep_cmd);
		priv_ep->flags |= EP_STALL;
	} else {
		struct usb_request *request;
		struct cdns3_request *priv_req;
		struct cdns3_trb *trb;

		if (priv_dev->eps[index]->flags & EP_WEDGE) {
			cdns3_select_ep(priv_dev, 0x00);
			return 0;
		}

		cdns3_dbg(priv_ep->cdns3_dev, "Clear Stalled endpoint %s\n",
			  priv_ep->name);

		request = cdns3_next_request(&priv_ep->pending_req_list);
		if (request) {
			priv_req = to_cdns3_request(request);
			trb = priv_req->trb;
			trb->control = trb->control ^ TRB_CYCLE;
		}

		writel(EP_CMD_CSTALL | EP_CMD_EPRST, &priv_dev->regs->ep_cmd);

		/* wait for EPRST cleared */
		ret = cdns3_handshake(&priv_dev->regs->ep_cmd,
				      EP_CMD_EPRST, 0, 100);
		if (ret)
			return -EINVAL;

		priv_ep->flags &= ~EP_STALL;

		if (request) {
			cdns3_dbg(priv_ep->cdns3_dev, "Resume transfer for %s\n",
				  priv_ep->name);
			trb->control = trb->control ^ TRB_CYCLE;
			cdns3_rearm_transfer(priv_ep, 1);
		}
	}

	return ret;
}

/**
 * cdns3_req_ep0_handle_feature -
 * Handling of GET/SET_FEATURE standard USB request
 *
 * @priv_dev: extended gadget object
 * @ctrl_req: pointer to received setup packet
 * @set: must be set to 1 for SET_FEATURE request
 *
 * Returns 0 if success, error code on error
 */
static int cdns3_req_ep0_handle_feature(struct cdns3_device *priv_dev,
					struct usb_ctrlrequest *ctrl,
					int set)
{
	int ret = 0;
	u32 recip;

	recip = ctrl->bRequestType & USB_RECIP_MASK;

	switch (recip) {
	case USB_RECIP_DEVICE:
		ret = cdns3_ep0_feature_handle_device(priv_dev, ctrl, set);
		break;
	case USB_RECIP_INTERFACE:
		ret = cdns3_ep0_feature_handle_intf(priv_dev, ctrl, set);
		break;
	case USB_RECIP_ENDPOINT:
		ret = cdns3_ep0_feature_handle_endpoint(priv_dev, ctrl, set);
		break;
	default:
		return -EINVAL;
	}

	return ret;
}

/**
 * cdns3_req_ep0_set_sel - Handling of SET_SEL standard USB request
 * @priv_dev: extended gadget object
 * @ctrl_req: pointer to received setup packet
 *
 * Returns 0 if success, error code on error
 */
static int cdns3_req_ep0_set_sel(struct cdns3_device *priv_dev,
				 struct usb_ctrlrequest *ctrl_req)
{
	if (priv_dev->gadget.state < USB_STATE_ADDRESS)
		return -EINVAL;

	if (ctrl_req->wLength != 6) {
		dev_err(priv_dev->dev, "Set SEL should be 6 bytes, got %d\n",
			ctrl_req->wLength);
		return -EINVAL;
	}

	cdns3_ep0_run_transfer(priv_dev, priv_dev->setup_dma, 6, 1);
	return 0;
}

/**
 * cdns3_req_ep0_set_isoch_delay -
 * Handling of GET_ISOCH_DELAY standard USB request
 * @priv_dev: extended gadget object
 * @ctrl_req: pointer to received setup packet
 *
 * Returns 0 if success, error code on error
 */
static int cdns3_req_ep0_set_isoch_delay(struct cdns3_device *priv_dev,
					 struct usb_ctrlrequest *ctrl_req)
{
	if (ctrl_req->wIndex || ctrl_req->wLength)
		return -EINVAL;

	priv_dev->isoch_delay = ctrl_req->wValue;

	return 0;
}

/**
 * cdns3_ep0_standard_request - Handling standard USB requests
 * @priv_dev: extended gadget object
 * @ctrl_req: pointer to received setup packet
 *
 * Returns 0 if success, error code on error
 */
static int cdns3_ep0_standard_request(struct cdns3_device *priv_dev,
				      struct usb_ctrlrequest *ctrl_req)
{
	int ret;

	switch (ctrl_req->bRequest) {
	case USB_REQ_SET_ADDRESS:
		ret = cdns3_req_ep0_set_address(priv_dev, ctrl_req);
		break;
	case USB_REQ_SET_CONFIGURATION:
		ret = cdns3_req_ep0_set_configuration(priv_dev, ctrl_req);
		break;
	case USB_REQ_GET_STATUS:
		ret = cdns3_req_ep0_get_status(priv_dev, ctrl_req);
		break;
	case USB_REQ_CLEAR_FEATURE:
		ret = cdns3_req_ep0_handle_feature(priv_dev, ctrl_req, 0);
		break;
	case USB_REQ_SET_FEATURE:
		ret = cdns3_req_ep0_handle_feature(priv_dev, ctrl_req, 1);
		break;
	case USB_REQ_SET_SEL:
		ret = cdns3_req_ep0_set_sel(priv_dev, ctrl_req);
		break;
	case USB_REQ_SET_ISOCH_DELAY:
		ret = cdns3_req_ep0_set_isoch_delay(priv_dev, ctrl_req);
		break;
	default:
		ret = cdns3_ep0_delegate_req(priv_dev, ctrl_req);
		break;
	}

	return ret;
}

static void __pending_setup_status_handler(struct cdns3_device *priv_dev)
{
	struct usb_request *request = priv_dev->pending_status_request;

	if (priv_dev->status_completion_no_call && request &&
	    request->complete) {
		request->complete(&priv_dev->eps[0]->endpoint, request);
		priv_dev->status_completion_no_call = 0;
	}
}

void cdns3_pending_setup_status_handler(struct work_struct *work)
{
	struct cdns3_device *priv_dev = container_of(work, struct cdns3_device,
			pending_status_wq);
	unsigned long flags;

	spin_lock_irqsave(&priv_dev->lock, flags);
	__pending_setup_status_handler(priv_dev);
	spin_unlock_irqrestore(&priv_dev->lock, flags);
}

/**
 * cdns3_gadget_ep_giveback - call struct usb_request's ->complete callback
 * @priv_ep: The endpoint to whom the request belongs to
 * @priv_req: The request we're giving back
 * @status: completion code for the request
 *
 * Must be called with controller's lock held and interrupts disabled. This
 * function will unmap @req and call its ->complete() callback to notify upper
 * layers that it has completed.
 */

void cdns3_gadget_ep0_giveback(struct cdns3_device *priv_dev,
			       int status)
{
	struct cdns3_endpoint *priv_ep;
	struct usb_request *request;

	priv_ep = priv_dev->eps[0];
	request = cdns3_next_request(&priv_ep->pending_req_list);

	priv_ep->dir = priv_dev->ep0_data_dir;
	cdns3_gadget_giveback(priv_ep, to_cdns3_request(request), status);
}

/**
 * cdns3_ep0_setup_phase - Handling setup USB requests
 * @priv_dev: extended gadget object
 */
static void cdns3_ep0_setup_phase(struct cdns3_device *priv_dev)
{
	struct usb_ctrlrequest *ctrl = priv_dev->setup_buf;
	struct cdns3_endpoint *priv_ep = priv_dev->eps[0];
	int result;

	priv_dev->ep0_data_dir = ctrl->bRequestType & USB_DIR_IN;

	trace_cdns3_ctrl_req(ctrl);

	if (!list_empty(&priv_ep->pending_req_list)) {
		struct usb_request *request;

		request = cdns3_next_request(&priv_ep->pending_req_list);
		priv_ep->dir = priv_dev->ep0_data_dir;
		cdns3_gadget_giveback(priv_ep, to_cdns3_request(request),
				      -ECONNRESET);
	}

	if (le16_to_cpu(ctrl->wLength))
		priv_dev->ep0_stage = CDNS3_DATA_STAGE;
	else
		priv_dev->ep0_stage = CDNS3_STATUS_STAGE;

	if ((ctrl->bRequestType & USB_TYPE_MASK) == USB_TYPE_STANDARD)
		result = cdns3_ep0_standard_request(priv_dev, ctrl);
	else
		result = cdns3_ep0_delegate_req(priv_dev, ctrl);

	if (result == USB_GADGET_DELAYED_STATUS)
		return;

	if (result < 0)
		cdns3_ep0_complete_setup(priv_dev, 1, 1);
	else if (priv_dev->ep0_stage == CDNS3_STATUS_STAGE)
		cdns3_ep0_complete_setup(priv_dev, 0, 1);
}

static void cdns3_transfer_completed(struct cdns3_device *priv_dev)
{
	struct cdns3_endpoint *priv_ep = priv_dev->eps[0];

	if (!list_empty(&priv_ep->pending_req_list)) {
		struct usb_request *request;

		trace_cdns3_complete_trb(priv_ep, priv_ep->trb_pool);
		request = cdns3_next_request(&priv_ep->pending_req_list);

		request->actual =
			TRB_LEN(le32_to_cpu(priv_ep->trb_pool->length));

		priv_ep->dir = priv_dev->ep0_data_dir;
		if (request->zero && request->length && priv_ep->dir
		    && (request->length % priv_dev->gadget.ep0->maxpacket == 0))
			cdns3_ep0_run_transfer(priv_dev, request->dma, 0, 1);

		cdns3_gadget_giveback(priv_ep, to_cdns3_request(request), 0);
	}

	cdns3_ep0_complete_setup(priv_dev, 0, 0);
}

/**
 * cdns3_check_new_setup - Check if controller receive new SETUP packet.
 * @priv_dev: extended gadget object
 *
 * The SETUP packet can be kept in on-chip memory or in system memory.
 */
static bool cdns3_check_new_setup(struct cdns3_device *priv_dev)
{
	u32 ep_sts_reg;

	cdns3_select_ep(priv_dev, 0 | USB_DIR_OUT);
	ep_sts_reg = readl(&priv_dev->regs->ep_sts);

	return !!(ep_sts_reg & (EP_STS_SETUP | EP_STS_STPWAIT));
}

/**
 * cdns3_check_ep0_interrupt_proceed - Processes interrupt related to endpoint 0
 * @priv_dev: extended gadget object
 * @dir: USB_DIR_IN for IN direction, USB_DIR_OUT for OUT direction
 */
void cdns3_check_ep0_interrupt_proceed(struct cdns3_device *priv_dev, int dir)
{
	u32 ep_sts_reg;

	cdns3_select_ep(priv_dev, dir);

	ep_sts_reg = readl(&priv_dev->regs->ep_sts);
	writel(ep_sts_reg, &priv_dev->regs->ep_sts);

	trace_cdns3_ep0_irq(priv_dev, ep_sts_reg);

	__pending_setup_status_handler(priv_dev);

	if ((ep_sts_reg & EP_STS_SETUP)) {
		cdns3_ep0_setup_phase(priv_dev);
	} else if ((ep_sts_reg & EP_STS_IOC) || (ep_sts_reg & EP_STS_ISP)) {
		priv_dev->ep0_data_dir = dir;
		cdns3_transfer_completed(priv_dev);
	}

	if (ep_sts_reg & EP_STS_DESCMIS) {
		if (dir == 0 && !priv_dev->setup_pending)
			cdns3_prepare_setup_packet(priv_dev);
	}
}

/**
 * cdns3_gadget_ep0_enable
 * Function shouldn't be called by gadget driver,
 * endpoint 0 is allways active
 */
static int cdns3_gadget_ep0_enable(struct usb_ep *ep,
				   const struct usb_endpoint_descriptor *desc)
{
	return -EINVAL;
}

/**
 * cdns3_gadget_ep0_disable
 * Function shouldn't be called by gadget driver,
 * endpoint 0 is allways active
 */
static int cdns3_gadget_ep0_disable(struct usb_ep *ep)
{
	return -EINVAL;
}

/**
 * cdns3_gadget_ep0_set_halt
 * @ep: pointer to endpoint zero object
 * @value: 1 for set stall, 0 for clear stall
 *
 * Returns 0
 */
static int cdns3_gadget_ep0_set_halt(struct usb_ep *ep, int value)
{
	/* TODO */
	return 0;
}

/**
 * cdns3_gadget_ep0_queue Transfer data on endpoint zero
 * @ep: pointer to endpoint zero object
 * @request: pointer to request object
 * @gfp_flags: gfp flags
 *
 * Returns 0 on success, error code elsewhere
 */
static int cdns3_gadget_ep0_queue(struct usb_ep *ep,
				  struct usb_request *request,
				  gfp_t gfp_flags)
{
	struct cdns3_endpoint *priv_ep = ep_to_cdns3_ep(ep);
	struct cdns3_device *priv_dev = priv_ep->cdns3_dev;
	unsigned long flags;
	int erdy_sent = 0;
	int ret = 0;

<<<<<<< HEAD
	cdns3_dbg(priv_ep->cdns3_dev, "Queue to Ep0%s L: %d\n",
		  priv_dev->ep0_data_dir ? "IN" : "OUT",
		  request->length);
=======
	spin_lock_irqsave(&priv_dev->lock, flags);
	trace_cdns3_ep0_queue(priv_dev, request);
>>>>>>> e7522089

	/* cancel the request if controller receive new SETUP packet. */
	if (cdns3_check_new_setup(priv_dev)) {
		spin_unlock_irqrestore(&priv_dev->lock, flags);
		return -ECONNRESET;
	}

	/* send STATUS stage. Should be called only for SET_CONFIGURATION */
	if (priv_dev->ep0_stage == CDNS3_STATUS_STAGE) {
		cdns3_select_ep(priv_dev, 0x00);

		erdy_sent = !priv_dev->hw_configured_flag;
		cdns3_set_hw_configuration(priv_dev);

		if (!erdy_sent)
			cdns3_ep0_complete_setup(priv_dev, 0, 1);

		request->actual = 0;
		priv_dev->status_completion_no_call = true;
		priv_dev->pending_status_request = request;
		spin_unlock_irqrestore(&priv_dev->lock, flags);

		/*
		 * Since there is no completion interrupt for status stage,
		 * it needs to call ->completion in software after
		 * ep0_queue is back.
		 */
		queue_work(system_freezable_wq, &priv_dev->pending_status_wq);
		return 0;
	}

	if (!list_empty(&priv_ep->pending_req_list)) {
		dev_err(priv_dev->dev,
			"can't handle multiple requests for ep0\n");
		spin_unlock_irqrestore(&priv_dev->lock, flags);
		return -EBUSY;
	}

	ret = usb_gadget_map_request_by_dev(priv_dev->sysdev, request,
					    priv_dev->ep0_data_dir);
	if (ret) {
		spin_unlock_irqrestore(&priv_dev->lock, flags);
		dev_err(priv_dev->dev, "failed to map request\n");
		return -EINVAL;
	}

	request->status = -EINPROGRESS;
	list_add_tail(&request->list, &priv_ep->pending_req_list);
	cdns3_ep0_run_transfer(priv_dev, request->dma, request->length, 1);
	spin_unlock_irqrestore(&priv_dev->lock, flags);

	return ret;
}

/**
 * cdns3_gadget_ep_set_wedge Set wedge on selected endpoint
 * @ep: endpoint object
 *
 * Returns 0
 */
int cdns3_gadget_ep_set_wedge(struct usb_ep *ep)
{
	struct cdns3_endpoint *priv_ep = ep_to_cdns3_ep(ep);
	struct cdns3_device *priv_dev = priv_ep->cdns3_dev;

	dev_dbg(priv_dev->dev, "Wedge for %s\n", ep->name);
	cdns3_gadget_ep_set_halt(ep, 1);
	priv_ep->flags |= EP_WEDGE;

	return 0;
}

const struct usb_ep_ops cdns3_gadget_ep0_ops = {
	.enable = cdns3_gadget_ep0_enable,
	.disable = cdns3_gadget_ep0_disable,
	.alloc_request = cdns3_gadget_ep_alloc_request,
	.free_request = cdns3_gadget_ep_free_request,
	.queue = cdns3_gadget_ep0_queue,
	.dequeue = cdns3_gadget_ep_dequeue,
	.set_halt = cdns3_gadget_ep0_set_halt,
	.set_wedge = cdns3_gadget_ep_set_wedge,
};

/**
 * cdns3_ep0_config - Configures default endpoint
 * @priv_dev: extended gadget object
 *
 * Functions sets parameters: maximal packet size and enables interrupts
 */
void cdns3_ep0_config(struct cdns3_device *priv_dev)
{
	struct cdns3_usb_regs __iomem *regs;
	struct cdns3_endpoint *priv_ep;
	u32 max_packet_size = 64;

	regs = priv_dev->regs;

	if (priv_dev->gadget.speed == USB_SPEED_SUPER)
		max_packet_size = 512;

	priv_ep = priv_dev->eps[0];
	INIT_LIST_HEAD(&priv_ep->pending_req_list);

	priv_dev->u1_allowed = 0;
	priv_dev->u2_allowed = 0;

	priv_dev->gadget.ep0->maxpacket = max_packet_size;
	cdns3_gadget_ep0_desc.wMaxPacketSize = cpu_to_le16(max_packet_size);

	/* init ep out */
	cdns3_select_ep(priv_dev, USB_DIR_OUT);

	writel(EP_CFG_ENABLE | EP_CFG_MAXPKTSIZE(max_packet_size),
	       &regs->ep_cfg);

	writel(EP_STS_EN_SETUPEN | EP_STS_EN_DESCMISEN | EP_STS_EN_TRBERREN,
	       &regs->ep_sts_en);

	/* init ep in */
	cdns3_select_ep(priv_dev, USB_DIR_IN);

	writel(EP_CFG_ENABLE | EP_CFG_MAXPKTSIZE(max_packet_size),
	       &regs->ep_cfg);

	writel(EP_STS_EN_SETUPEN | EP_STS_EN_TRBERREN, &regs->ep_sts_en);

	cdns3_set_register_bit(&regs->usb_conf, USB_CONF_U1DS | USB_CONF_U2DS);
}

/**
 * cdns3_init_ep0 Initializes software endpoint 0 of gadget
 * @priv_dev: extended gadget object
 * @ep_priv: extended endpoint object
 *
 * Returns 0 on success else error code.
 */
int cdns3_init_ep0(struct cdns3_device *priv_dev,
		   struct cdns3_endpoint *priv_ep)
{
	sprintf(priv_ep->name, "ep0");

	/* fill linux fields */
	priv_ep->endpoint.ops = &cdns3_gadget_ep0_ops;
	priv_ep->endpoint.maxburst = 1;
	usb_ep_set_maxpacket_limit(&priv_ep->endpoint,
				   CDNS3_EP0_MAX_PACKET_LIMIT);
	priv_ep->endpoint.address = 0;
	priv_ep->endpoint.caps.type_control = 1;
	priv_ep->endpoint.caps.dir_in = 1;
	priv_ep->endpoint.caps.dir_out = 1;
	priv_ep->endpoint.name = priv_ep->name;
	priv_ep->endpoint.desc = &cdns3_gadget_ep0_desc;
	priv_dev->gadget.ep0 = &priv_ep->endpoint;
	priv_ep->type = USB_ENDPOINT_XFER_CONTROL;

	return cdns3_allocate_trb_pool(priv_ep);
}<|MERGE_RESOLUTION|>--- conflicted
+++ resolved
@@ -758,14 +758,10 @@
 	int erdy_sent = 0;
 	int ret = 0;
 
-<<<<<<< HEAD
 	cdns3_dbg(priv_ep->cdns3_dev, "Queue to Ep0%s L: %d\n",
 		  priv_dev->ep0_data_dir ? "IN" : "OUT",
 		  request->length);
-=======
 	spin_lock_irqsave(&priv_dev->lock, flags);
-	trace_cdns3_ep0_queue(priv_dev, request);
->>>>>>> e7522089
 
 	/* cancel the request if controller receive new SETUP packet. */
 	if (cdns3_check_new_setup(priv_dev)) {
