--- conflicted
+++ resolved
@@ -563,17 +563,6 @@
 	u32 rsp_size;
 	int ret;
 
-<<<<<<< HEAD
-	INIT_LIST_HEAD(&acpi_resource_list);
-	ret = acpi_dev_get_resources(device, &acpi_resource_list,
-				     crb_check_resource, iores_array);
-	if (ret < 0)
-		return ret;
-	acpi_dev_free_resource_list(&acpi_resource_list);
-
-	/* Pluton doesn't appear to define ACPI memory regions */
-	if (priv->sm != ACPI_TPM2_COMMAND_BUFFER_WITH_PLUTON) {
-=======
 	/*
 	 * Pluton sometimes does not define ACPI memory regions.
 	 * Mapping is then done in crb_map_pluton
@@ -586,7 +575,6 @@
 			return ret;
 		acpi_dev_free_resource_list(&acpi_resource_list);
 
->>>>>>> 7732c16f
 		if (resource_type(iores_array) != IORESOURCE_MEM) {
 			dev_err(dev, FW_BUG "TPM2 ACPI table does not define a memory resource\n");
 			return -EINVAL;
