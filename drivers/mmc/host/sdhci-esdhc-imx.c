--- conflicted
+++ resolved
@@ -333,10 +333,6 @@
 			| ESDHC_FLAG_HAVE_CAP1 | ESDHC_FLAG_HS200
 			| ESDHC_FLAG_HS400 | ESDHC_FLAG_HS400_ES
 			| ESDHC_FLAG_STATE_LOST_IN_LPMODE
-<<<<<<< HEAD
-=======
-			| ESDHC_FLAG_BUSFREQ,
->>>>>>> 2d49d167
 };
 
 static struct esdhc_soc_data usdhc_s32v234_data = {
