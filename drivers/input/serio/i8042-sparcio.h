#ifndef _I8042_SPARCIO_H
#define _I8042_SPARCIO_H

#include <linux/of_device.h>

#include <asm/io.h>
#include <asm/oplib.h>
#include <asm/prom.h>

static int i8042_kbd_irq = -1;
static int i8042_aux_irq = -1;
#define I8042_KBD_IRQ i8042_kbd_irq
#define I8042_AUX_IRQ i8042_aux_irq

#define I8042_KBD_PHYS_DESC "sparcps2/serio0"
#define I8042_AUX_PHYS_DESC "sparcps2/serio1"
#define I8042_MUX_PHYS_DESC "sparcps2/serio%d"

static void __iomem *kbd_iobase;
static struct resource *kbd_res;

#define I8042_COMMAND_REG	(kbd_iobase + 0x64UL)
#define I8042_DATA_REG		(kbd_iobase + 0x60UL)

static inline int i8042_read_data(void)
{
	return readb(kbd_iobase + 0x60UL);
}

static inline int i8042_read_status(void)
{
	return readb(kbd_iobase + 0x64UL);
}

static inline void i8042_write_data(int val)
{
	writeb(val, kbd_iobase + 0x60UL);
}

static inline void i8042_write_command(int val)
{
	writeb(val, kbd_iobase + 0x64UL);
}

#ifdef CONFIG_PCI

#define OBP_PS2KBD_NAME1	"kb_ps2"
#define OBP_PS2KBD_NAME2	"keyboard"
#define OBP_PS2MS_NAME1		"kdmouse"
#define OBP_PS2MS_NAME2		"mouse"

static int __devinit sparc_i8042_probe(struct platform_device *op, const struct of_device_id *match)
{
	struct device_node *dp = op->dev.of_node;

	dp = dp->child;
	while (dp) {
		if (!strcmp(dp->name, OBP_PS2KBD_NAME1) ||
		    !strcmp(dp->name, OBP_PS2KBD_NAME2)) {
<<<<<<< HEAD
			struct of_device *kbd = of_find_device_by_node(dp);
=======
			struct platform_device *kbd = of_find_device_by_node(dp);
>>>>>>> 56385a12
			unsigned int irq = kbd->archdata.irqs[0];
			if (irq == 0xffffffff)
				irq = op->archdata.irqs[0];
			i8042_kbd_irq = irq;
			kbd_iobase = of_ioremap(&kbd->resource[0],
						0, 8, "kbd");
			kbd_res = &kbd->resource[0];
		} else if (!strcmp(dp->name, OBP_PS2MS_NAME1) ||
			   !strcmp(dp->name, OBP_PS2MS_NAME2)) {
<<<<<<< HEAD
			struct of_device *ms = of_find_device_by_node(dp);
=======
			struct platform_device *ms = of_find_device_by_node(dp);
>>>>>>> 56385a12
			unsigned int irq = ms->archdata.irqs[0];
			if (irq == 0xffffffff)
				irq = op->archdata.irqs[0];
			i8042_aux_irq = irq;
		}

		dp = dp->sibling;
	}

	return 0;
}

static int __devexit sparc_i8042_remove(struct platform_device *op)
{
	of_iounmap(kbd_res, kbd_iobase, 8);

	return 0;
}

static const struct of_device_id sparc_i8042_match[] = {
	{
		.name = "8042",
	},
	{},
};
MODULE_DEVICE_TABLE(of, sparc_i8042_match);

static struct of_platform_driver sparc_i8042_driver = {
	.driver = {
		.name = "i8042",
		.owner = THIS_MODULE,
		.of_match_table = sparc_i8042_match,
	},
	.probe		= sparc_i8042_probe,
	.remove		= __devexit_p(sparc_i8042_remove),
};

static int __init i8042_platform_init(void)
{
	struct device_node *root = of_find_node_by_path("/");

	if (!strcmp(root->name, "SUNW,JavaStation-1")) {
		/* Hardcoded values for MrCoffee.  */
		i8042_kbd_irq = i8042_aux_irq = 13 | 0x20;
		kbd_iobase = ioremap(0x71300060, 8);
		if (!kbd_iobase)
			return -ENODEV;
	} else {
		int err = of_register_platform_driver(&sparc_i8042_driver);
		if (err)
			return err;

		if (i8042_kbd_irq == -1 ||
		    i8042_aux_irq == -1) {
			if (kbd_iobase) {
				of_iounmap(kbd_res, kbd_iobase, 8);
				kbd_iobase = (void __iomem *) NULL;
			}
			return -ENODEV;
		}
	}

	i8042_reset = 1;

	return 0;
}

static inline void i8042_platform_exit(void)
{
	struct device_node *root = of_find_node_by_path("/");

	if (strcmp(root->name, "SUNW,JavaStation-1"))
		of_unregister_platform_driver(&sparc_i8042_driver);
}

#else /* !CONFIG_PCI */
static int __init i8042_platform_init(void)
{
	return -ENODEV;
}

static inline void i8042_platform_exit(void)
{
}
#endif /* !CONFIG_PCI */

#endif /* _I8042_SPARCIO_H */<|MERGE_RESOLUTION|>--- conflicted
+++ resolved
@@ -57,11 +57,7 @@
 	while (dp) {
 		if (!strcmp(dp->name, OBP_PS2KBD_NAME1) ||
 		    !strcmp(dp->name, OBP_PS2KBD_NAME2)) {
-<<<<<<< HEAD
-			struct of_device *kbd = of_find_device_by_node(dp);
-=======
 			struct platform_device *kbd = of_find_device_by_node(dp);
->>>>>>> 56385a12
 			unsigned int irq = kbd->archdata.irqs[0];
 			if (irq == 0xffffffff)
 				irq = op->archdata.irqs[0];
@@ -71,11 +67,7 @@
 			kbd_res = &kbd->resource[0];
 		} else if (!strcmp(dp->name, OBP_PS2MS_NAME1) ||
 			   !strcmp(dp->name, OBP_PS2MS_NAME2)) {
-<<<<<<< HEAD
-			struct of_device *ms = of_find_device_by_node(dp);
-=======
 			struct platform_device *ms = of_find_device_by_node(dp);
->>>>>>> 56385a12
 			unsigned int irq = ms->archdata.irqs[0];
 			if (irq == 0xffffffff)
 				irq = op->archdata.irqs[0];
