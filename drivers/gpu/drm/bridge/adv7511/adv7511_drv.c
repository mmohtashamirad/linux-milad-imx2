// SPDX-License-Identifier: GPL-2.0-only
/*
 * Analog Devices ADV7511 HDMI transmitter driver
 *
 * Copyright 2012 Analog Devices Inc.
 */

#include <linux/clk.h>
#include <linux/device.h>
#include <linux/gpio/consumer.h>
#include <linux/media-bus-format.h>
#include <linux/module.h>
#include <linux/of.h>
#include <linux/of_device.h>
#include <linux/of_graph.h>
#include <linux/slab.h>

#include <media/cec.h>

#include <drm/drm_atomic.h>
#include <drm/drm_atomic_helper.h>
#include <drm/drm_edid.h>
#include <drm/drm_print.h>
#include <drm/drm_probe_helper.h>

#include "adv7511.h"

/* ADI recommended values for proper operation. */
static const struct reg_sequence adv7511_fixed_registers[] = {
	{ 0x98, 0x03 },
	{ 0x9a, 0xe0 },
	{ 0x9c, 0x30 },
	{ 0x9d, 0x61 },
	{ 0xa2, 0xa4 },
	{ 0xa3, 0xa4 },
	{ 0xe0, 0xd0 },
	{ 0xf9, 0x00 },
	{ 0x55, 0x02 },
};

/* -----------------------------------------------------------------------------
 * Register access
 */

static const uint8_t adv7511_register_defaults[] = {
	0x12, 0x00, 0x00, 0x00, 0x00, 0x00, 0x00, 0x00, /* 00 */
	0x00, 0x00, 0x01, 0x0e, 0xbc, 0x18, 0x01, 0x13,
	0x25, 0x37, 0x00, 0x00, 0x00, 0x00, 0x00, 0x00, /* 10 */
	0x46, 0x62, 0x04, 0xa8, 0x00, 0x00, 0x1c, 0x84,
	0x1c, 0xbf, 0x04, 0xa8, 0x1e, 0x70, 0x02, 0x1e, /* 20 */
	0x00, 0x00, 0x04, 0xa8, 0x08, 0x12, 0x1b, 0xac,
	0x00, 0x00, 0x00, 0x00, 0x00, 0x00, 0x00, 0x00, /* 30 */
	0x00, 0x00, 0x00, 0x80, 0x00, 0x00, 0x00, 0xb0,
	0x00, 0x50, 0x90, 0x7e, 0x79, 0x70, 0x00, 0x00, /* 40 */
	0x00, 0xa8, 0x80, 0x00, 0x00, 0x00, 0x00, 0x00,
	0x00, 0x00, 0x02, 0x0d, 0x00, 0x00, 0x00, 0x00, /* 50 */
	0x00, 0x00, 0x00, 0x00, 0x00, 0x00, 0x00, 0x00,
	0x00, 0x00, 0x00, 0x00, 0x00, 0x00, 0x00, 0x00, /* 60 */
	0x00, 0x00, 0x00, 0x00, 0x00, 0x00, 0x00, 0x00,
	0x01, 0x0a, 0x00, 0x00, 0x00, 0x00, 0x00, 0x00, /* 70 */
	0x00, 0x00, 0x00, 0x00, 0x00, 0x00, 0x00, 0x00,
	0x00, 0x00, 0x00, 0x00, 0x00, 0x00, 0x00, 0x00, /* 80 */
	0x00, 0x00, 0x00, 0x00, 0x00, 0x00, 0x00, 0x00,
	0x00, 0x00, 0x00, 0x00, 0xc0, 0x00, 0x00, 0x00, /* 90 */
	0x0b, 0x02, 0x00, 0x18, 0x5a, 0x60, 0x00, 0x00,
	0x00, 0x00, 0x80, 0x80, 0x08, 0x04, 0x00, 0x00, /* a0 */
	0x00, 0x00, 0x00, 0x40, 0x00, 0x00, 0x40, 0x14,
	0x00, 0x00, 0x00, 0x00, 0x00, 0x00, 0x00, 0x00, /* b0 */
	0x00, 0x00, 0x00, 0x00, 0x00, 0x00, 0x00, 0x00,
	0x00, 0x00, 0x00, 0x00, 0x00, 0x00, 0x00, 0x00, /* c0 */
	0x00, 0x03, 0x00, 0x00, 0x02, 0x00, 0x01, 0x04,
	0x30, 0xff, 0x80, 0x80, 0x80, 0x00, 0x00, 0x00, /* d0 */
	0x00, 0x00, 0x00, 0x00, 0x00, 0x00, 0x10, 0x01,
	0x80, 0x75, 0x00, 0x00, 0x60, 0x00, 0x00, 0x00, /* e0 */
	0x00, 0x00, 0x00, 0x00, 0x00, 0x00, 0x00, 0x00,
	0x00, 0x00, 0x00, 0x00, 0x00, 0x75, 0x11, 0x00, /* f0 */
	0x00, 0x7c, 0x00, 0x00, 0x00, 0x00, 0x00, 0x00,
};

/*
 * TODO: Currently, filter-out unsupported modes by their clocks.
 * Need to find a better way to do this.
 * These are the pixel clocks that the converter can handle successfully.
 */

static const int valid_clocks[] = {
	148500,
	135000,
	132000,
	108000,
	78750,
	74250,
	65000,
	49500,
	40000,
	31500,
};

static bool adv7511_register_volatile(struct device *dev, unsigned int reg)
{
	switch (reg) {
	case ADV7511_REG_CHIP_REVISION:
	case ADV7511_REG_SPDIF_FREQ:
	case ADV7511_REG_CTS_AUTOMATIC1:
	case ADV7511_REG_CTS_AUTOMATIC2:
	case ADV7511_REG_VIC_DETECTED:
	case ADV7511_REG_VIC_SEND:
	case ADV7511_REG_AUX_VIC_DETECTED:
	case ADV7511_REG_STATUS:
	case ADV7511_REG_GC(1):
	case ADV7511_REG_INT(0):
	case ADV7511_REG_INT(1):
	case ADV7511_REG_PLL_STATUS:
	case ADV7511_REG_AN(0):
	case ADV7511_REG_AN(1):
	case ADV7511_REG_AN(2):
	case ADV7511_REG_AN(3):
	case ADV7511_REG_AN(4):
	case ADV7511_REG_AN(5):
	case ADV7511_REG_AN(6):
	case ADV7511_REG_AN(7):
	case ADV7511_REG_HDCP_STATUS:
	case ADV7511_REG_BCAPS:
	case ADV7511_REG_BKSV(0):
	case ADV7511_REG_BKSV(1):
	case ADV7511_REG_BKSV(2):
	case ADV7511_REG_BKSV(3):
	case ADV7511_REG_BKSV(4):
	case ADV7511_REG_DDC_STATUS:
	case ADV7511_REG_EDID_READ_CTRL:
	case ADV7511_REG_BSTATUS(0):
	case ADV7511_REG_BSTATUS(1):
	case ADV7511_REG_CHIP_ID_HIGH:
	case ADV7511_REG_CHIP_ID_LOW:
		return true;
	}

	return false;
}

static const struct regmap_config adv7511_regmap_config = {
	.reg_bits = 8,
	.val_bits = 8,

	.max_register = 0xff,
	.cache_type = REGCACHE_RBTREE,
	.reg_defaults_raw = adv7511_register_defaults,
	.num_reg_defaults_raw = ARRAY_SIZE(adv7511_register_defaults),

	.volatile_reg = adv7511_register_volatile,
};

/* -----------------------------------------------------------------------------
 * Hardware configuration
 */

static void adv7511_set_colormap(struct adv7511 *adv7511, bool enable,
				 const uint16_t *coeff,
				 unsigned int scaling_factor)
{
	unsigned int i;

	regmap_update_bits(adv7511->regmap, ADV7511_REG_CSC_UPPER(1),
			   ADV7511_CSC_UPDATE_MODE, ADV7511_CSC_UPDATE_MODE);

	if (enable) {
		for (i = 0; i < 12; ++i) {
			regmap_update_bits(adv7511->regmap,
					   ADV7511_REG_CSC_UPPER(i),
					   0x1f, coeff[i] >> 8);
			regmap_write(adv7511->regmap,
				     ADV7511_REG_CSC_LOWER(i),
				     coeff[i] & 0xff);
		}
	}

	if (enable)
		regmap_update_bits(adv7511->regmap, ADV7511_REG_CSC_UPPER(0),
				   0xe0, 0x80 | (scaling_factor << 5));
	else
		regmap_update_bits(adv7511->regmap, ADV7511_REG_CSC_UPPER(0),
				   0x80, 0x00);

	regmap_update_bits(adv7511->regmap, ADV7511_REG_CSC_UPPER(1),
			   ADV7511_CSC_UPDATE_MODE, 0);
}

static int adv7511_packet_enable(struct adv7511 *adv7511, unsigned int packet)
{
	if (packet & 0xff)
		regmap_update_bits(adv7511->regmap, ADV7511_REG_PACKET_ENABLE0,
				   packet, 0xff);

	if (packet & 0xff00) {
		packet >>= 8;
		regmap_update_bits(adv7511->regmap, ADV7511_REG_PACKET_ENABLE1,
				   packet, 0xff);
	}

	return 0;
}

static int adv7511_packet_disable(struct adv7511 *adv7511, unsigned int packet)
{
	if (packet & 0xff)
		regmap_update_bits(adv7511->regmap, ADV7511_REG_PACKET_ENABLE0,
				   packet, 0x00);

	if (packet & 0xff00) {
		packet >>= 8;
		regmap_update_bits(adv7511->regmap, ADV7511_REG_PACKET_ENABLE1,
				   packet, 0x00);
	}

	return 0;
}

/* Coefficients for adv7511 color space conversion */
static const uint16_t adv7511_csc_ycbcr_to_rgb[] = {
	0x0734, 0x04ad, 0x0000, 0x1c1b,
	0x1ddc, 0x04ad, 0x1f24, 0x0135,
	0x0000, 0x04ad, 0x087c, 0x1b77,
};

static void adv7511_set_config_csc(struct adv7511 *adv7511,
				   struct drm_connector *connector,
				   bool rgb, bool hdmi_mode)
{
	struct adv7511_video_config config;
	bool output_format_422, output_format_ycbcr;
	unsigned int mode;
	uint8_t infoframe[17];

	config.hdmi_mode = hdmi_mode;

	hdmi_avi_infoframe_init(&config.avi_infoframe);

	config.avi_infoframe.scan_mode = HDMI_SCAN_MODE_UNDERSCAN;

	if (rgb) {
		config.csc_enable = false;
		config.avi_infoframe.colorspace = HDMI_COLORSPACE_RGB;
	} else {
		config.csc_scaling_factor = ADV7511_CSC_SCALING_4;
		config.csc_coefficents = adv7511_csc_ycbcr_to_rgb;

		if ((connector->display_info.color_formats &
		     DRM_COLOR_FORMAT_YCBCR422) &&
		    config.hdmi_mode) {
			config.csc_enable = false;
			config.avi_infoframe.colorspace =
				HDMI_COLORSPACE_YUV422;
		} else {
			config.csc_enable = true;
			config.avi_infoframe.colorspace = HDMI_COLORSPACE_RGB;
		}
	}

	if (config.hdmi_mode) {
		mode = ADV7511_HDMI_CFG_MODE_HDMI;

		switch (config.avi_infoframe.colorspace) {
		case HDMI_COLORSPACE_YUV444:
			output_format_422 = false;
			output_format_ycbcr = true;
			break;
		case HDMI_COLORSPACE_YUV422:
			output_format_422 = true;
			output_format_ycbcr = true;
			break;
		default:
			output_format_422 = false;
			output_format_ycbcr = false;
			break;
		}
	} else {
		mode = ADV7511_HDMI_CFG_MODE_DVI;
		output_format_422 = false;
		output_format_ycbcr = false;
	}

	adv7511_packet_disable(adv7511, ADV7511_PACKET_ENABLE_AVI_INFOFRAME);

	adv7511_set_colormap(adv7511, config.csc_enable,
			     config.csc_coefficents,
			     config.csc_scaling_factor);

	regmap_update_bits(adv7511->regmap, ADV7511_REG_VIDEO_INPUT_CFG1, 0x81,
			   (output_format_422 << 7) | output_format_ycbcr);

	regmap_update_bits(adv7511->regmap, ADV7511_REG_HDCP_HDMI_CFG,
			   ADV7511_HDMI_CFG_MODE_MASK, mode);

	hdmi_avi_infoframe_pack(&config.avi_infoframe, infoframe,
				sizeof(infoframe));

	/* The AVI infoframe id is not configurable */
	regmap_bulk_write(adv7511->regmap, ADV7511_REG_AVI_INFOFRAME_VERSION,
			  infoframe + 1, sizeof(infoframe) - 1);

	adv7511_packet_enable(adv7511, ADV7511_PACKET_ENABLE_AVI_INFOFRAME);
}

static void adv7511_set_link_config(struct adv7511 *adv7511,
				    const struct adv7511_link_config *config)
{
	/*
	 * The input style values documented in the datasheet don't match the
	 * hardware register field values :-(
	 */
	static const unsigned int input_styles[4] = { 0, 2, 1, 3 };

	unsigned int clock_delay;
	unsigned int color_depth;
	unsigned int input_id;

	clock_delay = (config->clock_delay + 1200) / 400;
	color_depth = config->input_color_depth == 8 ? 3
		    : (config->input_color_depth == 10 ? 1 : 2);

	/* TODO Support input ID 6 */
	if (config->input_colorspace != HDMI_COLORSPACE_YUV422)
		input_id = config->input_clock == ADV7511_INPUT_CLOCK_DDR
			 ? 5 : 0;
	else if (config->input_clock == ADV7511_INPUT_CLOCK_DDR)
		input_id = config->embedded_sync ? 8 : 7;
	else if (config->input_clock == ADV7511_INPUT_CLOCK_2X)
		input_id = config->embedded_sync ? 4 : 3;
	else
		input_id = config->embedded_sync ? 2 : 1;

	regmap_update_bits(adv7511->regmap, ADV7511_REG_I2C_FREQ_ID_CFG, 0xf,
			   input_id);
	regmap_update_bits(adv7511->regmap, ADV7511_REG_VIDEO_INPUT_CFG1, 0x7e,
			   (color_depth << 4) |
			   (input_styles[config->input_style] << 2));
	regmap_write(adv7511->regmap, ADV7511_REG_VIDEO_INPUT_CFG2,
		     config->input_justification << 3);
	regmap_write(adv7511->regmap, ADV7511_REG_TIMING_GEN_SEQ,
		     config->sync_pulse << 2);

	regmap_write(adv7511->regmap, 0xba, clock_delay << 5);

	adv7511->embedded_sync = config->embedded_sync;
	adv7511->hsync_polarity = config->hsync_polarity;
	adv7511->vsync_polarity = config->vsync_polarity;
	adv7511->rgb = config->input_colorspace == HDMI_COLORSPACE_RGB;
}

static void __adv7511_power_on(struct adv7511 *adv7511)
{
	adv7511->current_edid_segment = -1;

	/* 01-02 Power */
	regmap_update_bits(adv7511->regmap, ADV7511_REG_POWER,
			   ADV7511_POWER_POWER_DOWN, 0);
	if (adv7511->i2c_main->irq) {
		/*
		 * Documentation says the INT_ENABLE registers are reset in
		 * POWER_DOWN mode. My 7511w preserved the bits, however.
		 * Still, let's be safe and stick to the documentation.
		 */
		regmap_write(adv7511->regmap, ADV7511_REG_INT_ENABLE(0),
			     ADV7511_INT0_EDID_READY | ADV7511_INT0_HPD);
		regmap_update_bits(adv7511->regmap,
				   ADV7511_REG_INT_ENABLE(1),
				   ADV7511_INT1_DDC_ERROR,
				   ADV7511_INT1_DDC_ERROR);
	}

	/*
	 * 01-01 HPD Manual Override
	 * Per spec it is allowed to pulse the HPD signal to indicate that the
	 * EDID information has changed. Some monitors do this when they wakeup
	 * from standby or are enabled. When the HPD goes low the adv7511 is
	 * reset and the outputs are disabled which might cause the monitor to
	 * go to standby again. To avoid this we ignore the HPD pin for the
	 * first few seconds after enabling the output. On the other hand
	 * adv7535 require to enable HPD Override bit for proper HPD.
	 */
	if (adv7511->type == ADV7535)
		regmap_update_bits(adv7511->regmap, ADV7511_REG_POWER2,
				   ADV7535_REG_POWER2_HPD_OVERRIDE,
				   ADV7535_REG_POWER2_HPD_OVERRIDE);
	else
		regmap_update_bits(adv7511->regmap, ADV7511_REG_POWER2,
				   ADV7511_REG_POWER2_HPD_SRC_MASK,
				   ADV7511_REG_POWER2_HPD_SRC_NONE);
}

static void adv7511_power_on(struct adv7511 *adv7511)
{
	__adv7511_power_on(adv7511);

	/*
	 * Most of the registers are reset during power down or when HPD is low.
	 */
	regcache_sync(adv7511->regmap);

	if (adv7511->type == ADV7533 || adv7511->type == ADV7535)
		adv7533_dsi_power_on(adv7511);
	adv7511->powered = true;
}

static void __adv7511_power_off(struct adv7511 *adv7511)
{
	/* TODO: setup additional power down modes */
	if (adv7511->type == ADV7535)
		regmap_update_bits(adv7511->regmap, ADV7511_REG_POWER2,
				   ADV7535_REG_POWER2_HPD_OVERRIDE, 0);

	regmap_update_bits(adv7511->regmap, ADV7511_REG_POWER,
			   ADV7511_POWER_POWER_DOWN,
			   ADV7511_POWER_POWER_DOWN);
	regmap_update_bits(adv7511->regmap,
			   ADV7511_REG_INT_ENABLE(1),
			   ADV7511_INT1_DDC_ERROR, 0);
	regcache_mark_dirty(adv7511->regmap);
}

static void adv7511_power_off(struct adv7511 *adv7511)
{
	__adv7511_power_off(adv7511);
	if (adv7511->type == ADV7533 || adv7511->type == ADV7535)
		adv7533_dsi_power_off(adv7511);
	adv7511->powered = false;
}

/* -----------------------------------------------------------------------------
 * Interrupt and hotplug detection
 */

static bool adv7511_hpd(struct adv7511 *adv7511)
{
	unsigned int irq0;
	int ret;

	ret = regmap_read(adv7511->regmap, ADV7511_REG_INT(0), &irq0);
	if (ret < 0)
		return false;

	if (irq0 & ADV7511_INT0_HPD) {
		regmap_write(adv7511->regmap, ADV7511_REG_INT(0),
			     ADV7511_INT0_HPD);
		return true;
	}

	return false;
}

static void adv7511_hpd_work(struct work_struct *work)
{
	struct adv7511 *adv7511 = container_of(work, struct adv7511, hpd_work);
	enum drm_connector_status status = connector_status_disconnected;
	unsigned int val;
	int ret;

	ret = regmap_read(adv7511->regmap, ADV7511_REG_STATUS, &val);
	if (ret >= 0 && (val & ADV7511_STATUS_HPD))
		status = connector_status_connected;

	DRM_DEV_DEBUG_DRIVER(adv7511->connector.kdev, "HDMI HPD event: %s\n",
		drm_get_connector_status_name(status));

	/*
	 * The bridge resets its registers on unplug. So when we get a plug
	 * event and we're already supposed to be powered, cycle the bridge to
	 * restore its state.
	 */
	if (status == connector_status_connected &&
	    adv7511->connector.status == connector_status_disconnected &&
	    adv7511->powered) {
		regcache_mark_dirty(adv7511->regmap);
		adv7511_power_on(adv7511);
	}

	if (adv7511->connector.status != status) {
		adv7511->connector.status = status;

		if (adv7511->connector.dev) {
			if (status == connector_status_disconnected)
				cec_phys_addr_invalidate(adv7511->cec_adap);
			drm_kms_helper_hotplug_event(adv7511->connector.dev);
		} else {
			drm_bridge_hpd_notify(&adv7511->bridge, status);
		}
	}
}

static int adv7511_irq_process(struct adv7511 *adv7511, bool process_hpd)
{
	unsigned int irq0, irq1;
	int ret;

	ret = regmap_read(adv7511->regmap, ADV7511_REG_INT(0), &irq0);
	if (ret < 0)
		return ret;

	ret = regmap_read(adv7511->regmap, ADV7511_REG_INT(1), &irq1);
	if (ret < 0)
		return ret;

	regmap_write(adv7511->regmap, ADV7511_REG_INT(0), irq0);
	regmap_write(adv7511->regmap, ADV7511_REG_INT(1), irq1);

	if (process_hpd && irq0 & ADV7511_INT0_HPD && adv7511->bridge.encoder)
		schedule_work(&adv7511->hpd_work);

	if (irq0 & ADV7511_INT0_EDID_READY || irq1 & ADV7511_INT1_DDC_ERROR) {
		adv7511->edid_read = true;

		if (adv7511->i2c_main->irq)
			wake_up_all(&adv7511->wq);
	}

#ifdef CONFIG_DRM_I2C_ADV7511_CEC
	adv7511_cec_irq_process(adv7511, irq1);
#endif

	return 0;
}

static irqreturn_t adv7511_irq_handler(int irq, void *devid)
{
	struct adv7511 *adv7511 = devid;
	int ret;

	ret = adv7511_irq_process(adv7511, true);
	return ret < 0 ? IRQ_NONE : IRQ_HANDLED;
}

/* -----------------------------------------------------------------------------
 * EDID retrieval
 */

static int adv7511_wait_for_edid(struct adv7511 *adv7511, int timeout)
{
	int ret;

	if (adv7511->i2c_main->irq) {
		ret = wait_event_interruptible_timeout(adv7511->wq,
				adv7511->edid_read, msecs_to_jiffies(timeout));
	} else {
		for (; timeout > 0; timeout -= 25) {
			ret = adv7511_irq_process(adv7511, false);
			if (ret < 0)
				break;

			if (adv7511->edid_read)
				break;

			msleep(25);
		}
	}

	return adv7511->edid_read ? 0 : -EIO;
}

static int adv7511_get_edid_block(void *data, u8 *buf, unsigned int block,
				  size_t len)
{
	struct adv7511 *adv7511 = data;
	struct i2c_msg xfer[2];
	uint8_t offset;
	unsigned int i;
	int ret;

	if (len > 128)
		return -EINVAL;

	if (adv7511->current_edid_segment != block / 2) {
		unsigned int status;

		ret = regmap_read(adv7511->regmap, ADV7511_REG_DDC_STATUS,
				  &status);
		if (ret < 0)
			return ret;

		if (status != 2) {
			adv7511->edid_read = false;
			regmap_write(adv7511->regmap, ADV7511_REG_EDID_SEGMENT,
				     block);
			ret = adv7511_wait_for_edid(adv7511, 200);
			if (ret < 0)
				return ret;
		}

		/* Break this apart, hopefully more I2C controllers will
		 * support 64 byte transfers than 256 byte transfers
		 */

		xfer[0].addr = adv7511->i2c_edid->addr;
		xfer[0].flags = 0;
		xfer[0].len = 1;
		xfer[0].buf = &offset;
		xfer[1].addr = adv7511->i2c_edid->addr;
		xfer[1].flags = I2C_M_RD;
		xfer[1].len = 64;
		xfer[1].buf = adv7511->edid_buf;

		offset = 0;

		for (i = 0; i < 4; ++i) {
			ret = i2c_transfer(adv7511->i2c_edid->adapter, xfer,
					   ARRAY_SIZE(xfer));
			if (ret < 0)
				return ret;
			else if (ret != 2)
				return -EIO;

			xfer[1].buf += 64;
			offset += 64;
		}

		adv7511->current_edid_segment = block / 2;
	}

	if (block % 2 == 0)
		memcpy(buf, adv7511->edid_buf, len);
	else
		memcpy(buf, adv7511->edid_buf + 128, len);

	return 0;
}

/* -----------------------------------------------------------------------------
 * ADV75xx helpers
 */

static struct edid *adv7511_get_edid(struct adv7511 *adv7511,
				     struct drm_connector *connector)
{
	struct edid *edid;

	/* Reading the EDID only works if the device is powered */
	if (!adv7511->powered) {
		unsigned int edid_i2c_addr =
					(adv7511->i2c_edid->addr << 1);

		__adv7511_power_on(adv7511);

		/* Reset the EDID_I2C_ADDR register as it might be cleared */
		regmap_write(adv7511->regmap, ADV7511_REG_EDID_I2C_ADDR,
			     edid_i2c_addr);
	}

	edid = drm_do_get_edid(connector, adv7511_get_edid_block, adv7511);

	if (!adv7511->powered)
		__adv7511_power_off(adv7511);

	adv7511_set_config_csc(adv7511, connector, adv7511->rgb,
			       drm_detect_hdmi_monitor(edid));

	cec_s_phys_addr_from_edid(adv7511->cec_adap, edid);

	return edid;
}

static int adv7511_get_modes(struct adv7511 *adv7511,
			     struct drm_connector *connector)
{
	struct edid *edid;
	unsigned int count;
	u32 bus_format = MEDIA_BUS_FMT_RGB888_1X24;
	int ret;

	edid = adv7511_get_edid(adv7511, connector);

	drm_connector_update_edid_property(connector, edid);
	count = drm_add_edid_modes(connector, edid);

	kfree(edid);

	connector->display_info.bus_flags = DRM_BUS_FLAG_DE_LOW |
					    DRM_BUS_FLAG_PIXDATA_SAMPLE_POSEDGE;

	ret = drm_display_info_set_bus_formats(&connector->display_info,
					       &bus_format, 1);
	if (ret)
		return ret;

	return count;
}

static enum drm_connector_status
adv7511_detect(struct adv7511 *adv7511, struct drm_connector *connector)
{
	enum drm_connector_status status;
	unsigned int val;
	bool hpd;
	int ret;

	ret = regmap_read(adv7511->regmap, ADV7511_REG_STATUS, &val);
	if (ret < 0)
		return connector_status_disconnected;

	if (val & ADV7511_STATUS_HPD)
		status = connector_status_connected;
	else
		status = connector_status_disconnected;

	hpd = adv7511_hpd(adv7511);

	/* The chip resets itself when the cable is disconnected, so in case
	 * there is a pending HPD interrupt and the cable is connected there was
	 * at least one transition from disconnected to connected and the chip
	 * has to be reinitialized. */
	if (status == connector_status_connected && hpd && adv7511->powered) {
		regcache_mark_dirty(adv7511->regmap);
		adv7511_power_on(adv7511);
		if (connector)
			adv7511_get_modes(adv7511, connector);
		if (adv7511->status == connector_status_connected)
			status = connector_status_disconnected;
	} else {
		/* Renable HPD sensing */
		if (adv7511->type == ADV7535)
			regmap_update_bits(adv7511->regmap, ADV7511_REG_POWER2,
					   ADV7535_REG_POWER2_HPD_OVERRIDE,
					   ADV7535_REG_POWER2_HPD_OVERRIDE);
		else
			regmap_update_bits(adv7511->regmap, ADV7511_REG_POWER2,
					   ADV7511_REG_POWER2_HPD_SRC_MASK,
					   ADV7511_REG_POWER2_HPD_SRC_BOTH);
	}

	adv7511->status = status;
	return status;
}

static enum drm_mode_status adv7511_mode_valid(struct adv7511 *adv7511,
			      const struct drm_display_mode *mode)
{
	size_t i, num_modes = ARRAY_SIZE(valid_clocks);
	bool clock_ok = false;

	if (mode->clock > 165000)
		return MODE_CLOCK_HIGH;

	for (i = 0; i < num_modes; i++)
		if (mode->clock == valid_clocks[i]) {
			clock_ok = true;
			break;
		}

	if (!clock_ok)
		return MODE_NOCLOCK;

	return MODE_OK;
}

static void adv7511_mode_set(struct adv7511 *adv7511,
			     const struct drm_display_mode *mode,
			     const struct drm_display_mode *adj_mode)
{
	unsigned int low_refresh_rate;
	unsigned int hsync_polarity = 0;
	unsigned int vsync_polarity = 0;

	if (adv7511->embedded_sync) {
		unsigned int hsync_offset, hsync_len;
		unsigned int vsync_offset, vsync_len;

		hsync_offset = adj_mode->crtc_hsync_start -
			       adj_mode->crtc_hdisplay;
		vsync_offset = adj_mode->crtc_vsync_start -
			       adj_mode->crtc_vdisplay;
		hsync_len = adj_mode->crtc_hsync_end -
			    adj_mode->crtc_hsync_start;
		vsync_len = adj_mode->crtc_vsync_end -
			    adj_mode->crtc_vsync_start;

		/* The hardware vsync generator has a off-by-one bug */
		vsync_offset += 1;

		regmap_write(adv7511->regmap, ADV7511_REG_HSYNC_PLACEMENT_MSB,
			     ((hsync_offset >> 10) & 0x7) << 5);
		regmap_write(adv7511->regmap, ADV7511_REG_SYNC_DECODER(0),
			     (hsync_offset >> 2) & 0xff);
		regmap_write(adv7511->regmap, ADV7511_REG_SYNC_DECODER(1),
			     ((hsync_offset & 0x3) << 6) |
			     ((hsync_len >> 4) & 0x3f));
		regmap_write(adv7511->regmap, ADV7511_REG_SYNC_DECODER(2),
			     ((hsync_len & 0xf) << 4) |
			     ((vsync_offset >> 6) & 0xf));
		regmap_write(adv7511->regmap, ADV7511_REG_SYNC_DECODER(3),
			     ((vsync_offset & 0x3f) << 2) |
			     ((vsync_len >> 8) & 0x3));
		regmap_write(adv7511->regmap, ADV7511_REG_SYNC_DECODER(4),
			     vsync_len & 0xff);

		hsync_polarity = !(adj_mode->flags & DRM_MODE_FLAG_PHSYNC);
		vsync_polarity = !(adj_mode->flags & DRM_MODE_FLAG_PVSYNC);
	} else {
		enum adv7511_sync_polarity mode_hsync_polarity;
		enum adv7511_sync_polarity mode_vsync_polarity;

		/**
		 * If the input signal is always low or always high we want to
		 * invert or let it passthrough depending on the polarity of the
		 * current mode.
		 **/
		if (adj_mode->flags & DRM_MODE_FLAG_NHSYNC)
			mode_hsync_polarity = ADV7511_SYNC_POLARITY_LOW;
		else
			mode_hsync_polarity = ADV7511_SYNC_POLARITY_HIGH;

		if (adj_mode->flags & DRM_MODE_FLAG_NVSYNC)
			mode_vsync_polarity = ADV7511_SYNC_POLARITY_LOW;
		else
			mode_vsync_polarity = ADV7511_SYNC_POLARITY_HIGH;

		if (adv7511->hsync_polarity != mode_hsync_polarity &&
		    adv7511->hsync_polarity !=
		    ADV7511_SYNC_POLARITY_PASSTHROUGH)
			hsync_polarity = 1;

		if (adv7511->vsync_polarity != mode_vsync_polarity &&
		    adv7511->vsync_polarity !=
		    ADV7511_SYNC_POLARITY_PASSTHROUGH)
			vsync_polarity = 1;
	}

	if (drm_mode_vrefresh(mode) <= 24)
		low_refresh_rate = ADV7511_LOW_REFRESH_RATE_24HZ;
	else if (drm_mode_vrefresh(mode) <= 25)
		low_refresh_rate = ADV7511_LOW_REFRESH_RATE_25HZ;
	else if (drm_mode_vrefresh(mode) <= 30)
		low_refresh_rate = ADV7511_LOW_REFRESH_RATE_30HZ;
	else
		low_refresh_rate = ADV7511_LOW_REFRESH_RATE_NONE;

<<<<<<< HEAD
	if (adv7511->type == ADV7535)
		regmap_update_bits(adv7511->regmap, 0x4a,
			0xc, low_refresh_rate << 2);
	else
		regmap_update_bits(adv7511->regmap, 0xfb,
			0x6, low_refresh_rate << 1);
=======
	if (adv7511->type == ADV7511)
		regmap_update_bits(adv7511->regmap, 0xfb,
				   0x6, low_refresh_rate << 1);
	else
		regmap_update_bits(adv7511->regmap, 0x4a,
				   0xc, low_refresh_rate << 2);
>>>>>>> 09045dae

	regmap_update_bits(adv7511->regmap, 0x17,
		0x60, (vsync_polarity << 6) | (hsync_polarity << 5));

	drm_mode_copy(&adv7511->curr_mode, adj_mode);

	/*
	 * TODO Test first order 4:2:2 to 4:4:4 up conversion method, which is
	 * supposed to give better results.
	 */

	adv7511->f_tmds = mode->clock;
}

/* -----------------------------------------------------------------------------
 * DRM Connector Operations
 */

static struct adv7511 *connector_to_adv7511(struct drm_connector *connector)
{
	return container_of(connector, struct adv7511, connector);
}

static int adv7511_connector_get_modes(struct drm_connector *connector)
{
	struct adv7511 *adv = connector_to_adv7511(connector);

	return adv7511_get_modes(adv, connector);
}

static enum drm_mode_status
adv7511_connector_mode_valid(struct drm_connector *connector,
			     struct drm_display_mode *mode)
{
	struct adv7511 *adv = connector_to_adv7511(connector);

	return adv7511_mode_valid(adv, mode);
}

static struct drm_connector_helper_funcs adv7511_connector_helper_funcs = {
	.get_modes = adv7511_connector_get_modes,
	.mode_valid = adv7511_connector_mode_valid,
};

static enum drm_connector_status
adv7511_connector_detect(struct drm_connector *connector, bool force)
{
	struct adv7511 *adv = connector_to_adv7511(connector);

	return adv7511_detect(adv, connector);
}

static const struct drm_connector_funcs adv7511_connector_funcs = {
	.fill_modes = drm_helper_probe_single_connector_modes,
	.detect = adv7511_connector_detect,
	.destroy = drm_connector_cleanup,
	.reset = drm_atomic_helper_connector_reset,
	.atomic_duplicate_state = drm_atomic_helper_connector_duplicate_state,
	.atomic_destroy_state = drm_atomic_helper_connector_destroy_state,
};

static int adv7511_connector_init(struct adv7511 *adv)
{
	struct drm_bridge *bridge = &adv->bridge;
	int ret;

	if (!bridge->encoder) {
		DRM_ERROR("Parent encoder object not found");
		return -ENODEV;
	}

	if (adv->i2c_main->irq)
		adv->connector.polled = DRM_CONNECTOR_POLL_HPD;
	else
		adv->connector.polled = DRM_CONNECTOR_POLL_CONNECT |
				DRM_CONNECTOR_POLL_DISCONNECT;

	ret = drm_connector_init(bridge->dev, &adv->connector,
				 &adv7511_connector_funcs,
				 DRM_MODE_CONNECTOR_HDMIA);
	if (ret < 0) {
		DRM_ERROR("Failed to initialize connector with drm\n");
		return ret;
	}
	drm_connector_helper_add(&adv->connector,
				 &adv7511_connector_helper_funcs);
	drm_connector_attach_encoder(&adv->connector, bridge->encoder);

	return 0;
}

/* -----------------------------------------------------------------------------
 * DRM Bridge Operations
 */

static struct adv7511 *bridge_to_adv7511(struct drm_bridge *bridge)
{
	return container_of(bridge, struct adv7511, bridge);
}

static void adv7511_bridge_enable(struct drm_bridge *bridge)
{
	struct adv7511 *adv = bridge_to_adv7511(bridge);

	adv7511_power_on(adv);
}

static void adv7511_bridge_disable(struct drm_bridge *bridge)
{
	struct adv7511 *adv = bridge_to_adv7511(bridge);

	adv7511_power_off(adv);
}

static int adv7511_bridge_get_modes(struct drm_bridge *bridge,
				    struct drm_connector *connector)
{
	struct adv7511 *adv = bridge_to_adv7511(bridge);

	return adv7511_get_modes(adv, connector);
}

static void adv7511_bridge_mode_set(struct drm_bridge *bridge,
				    const struct drm_display_mode *mode,
				    const struct drm_display_mode *adj_mode)
{
	struct adv7511 *adv = bridge_to_adv7511(bridge);

	adv7511_mode_set(adv, mode, adj_mode);
}

static enum drm_mode_status adv7511_bridge_mode_valid(struct drm_bridge *bridge,
						      const struct drm_display_info *info,
		const struct drm_display_mode *mode)
{
	struct adv7511 *adv = bridge_to_adv7511(bridge);

	if (adv->type == ADV7533 || adv->type == ADV7535)
		return adv7533_mode_valid(adv, mode);
	else
		return adv7511_mode_valid(adv, mode);
}

static int adv7511_bridge_attach(struct drm_bridge *bridge,
				 enum drm_bridge_attach_flags flags)
{
	struct adv7511 *adv = bridge_to_adv7511(bridge);
	int ret = 0;

	if (!(flags & DRM_BRIDGE_ATTACH_NO_CONNECTOR)) {
		ret = adv7511_connector_init(adv);
		if (ret < 0)
			return ret;
	}

	if (adv->type == ADV7533 || adv->type == ADV7535)
		ret = adv7533_attach_dsi(adv);

	if (adv->i2c_main->irq)
		regmap_write(adv->regmap, ADV7511_REG_INT_ENABLE(0),
			     ADV7511_INT0_HPD);

	return ret;
}

static enum drm_connector_status adv7511_bridge_detect(struct drm_bridge *bridge)
{
	struct adv7511 *adv = bridge_to_adv7511(bridge);

	return adv7511_detect(adv, NULL);
}

static struct edid *adv7511_bridge_get_edid(struct drm_bridge *bridge,
					    struct drm_connector *connector)
{
	struct adv7511 *adv = bridge_to_adv7511(bridge);

	return adv7511_get_edid(adv, connector);
}

static void adv7511_bridge_hpd_notify(struct drm_bridge *bridge,
				      enum drm_connector_status status)
{
	struct adv7511 *adv = bridge_to_adv7511(bridge);

	if (status == connector_status_disconnected)
		cec_phys_addr_invalidate(adv->cec_adap);
}

static void adv7511_bridge_detach(struct drm_bridge *bridge)
{
	struct adv7511 *adv = bridge_to_adv7511(bridge);

	if (adv->i2c_main->irq)
		regmap_write(adv->regmap, ADV7511_REG_INT_ENABLE(0), 0);

	if (adv->type == ADV7533 || adv->type == ADV7535) {
		mipi_dsi_detach(adv->dsi);
		mipi_dsi_device_unregister(adv->dsi);
	}

	drm_connector_cleanup(&adv->connector);
}

static const struct drm_bridge_funcs adv7511_bridge_funcs = {
	.enable = adv7511_bridge_enable,
	.disable = adv7511_bridge_disable,
	.get_modes = adv7511_bridge_get_modes,
	.mode_set = adv7511_bridge_mode_set,
	.mode_valid = adv7511_bridge_mode_valid,
	.attach = adv7511_bridge_attach,
	.detect = adv7511_bridge_detect,
	.get_edid = adv7511_bridge_get_edid,
	.hpd_notify = adv7511_bridge_hpd_notify,
	.detach = adv7511_bridge_detach,
};

/* -----------------------------------------------------------------------------
 * Probe & remove
 */

static const char * const adv7511_supply_names[] = {
	"avdd",
	"dvdd",
	"pvdd",
	"bgvdd",
	"dvdd-3v",
};

static const char * const adv7533_supply_names[] = {
	"avdd",
	"dvdd",
	"pvdd",
	"a2vdd",
	"v3p3",
	"v1p2",
};

static int adv7511_init_regulators(struct adv7511 *adv)
{
	struct device *dev = &adv->i2c_main->dev;
	const char * const *supply_names;
	unsigned int i;
	int ret;

	if (adv->type == ADV7511) {
		supply_names = adv7511_supply_names;
		adv->num_supplies = ARRAY_SIZE(adv7511_supply_names);
	} else {
		supply_names = adv7533_supply_names;
		adv->num_supplies = ARRAY_SIZE(adv7533_supply_names);
	}

	adv->supplies = devm_kcalloc(dev, adv->num_supplies,
				     sizeof(*adv->supplies), GFP_KERNEL);
	if (!adv->supplies)
		return -ENOMEM;

	for (i = 0; i < adv->num_supplies; i++)
		adv->supplies[i].supply = supply_names[i];

	ret = devm_regulator_bulk_get(dev, adv->num_supplies, adv->supplies);
	if (ret)
		return ret;

	return regulator_bulk_enable(adv->num_supplies, adv->supplies);
}

static void adv7511_uninit_regulators(struct adv7511 *adv)
{
	regulator_bulk_disable(adv->num_supplies, adv->supplies);
}

static bool adv7511_cec_register_volatile(struct device *dev, unsigned int reg)
{
	struct i2c_client *i2c = to_i2c_client(dev);
	struct adv7511 *adv7511 = i2c_get_clientdata(i2c);

	reg -= adv7511->reg_cec_offset;

	switch (reg) {
	case ADV7511_REG_CEC_RX1_FRAME_HDR:
	case ADV7511_REG_CEC_RX1_FRAME_DATA0 ... ADV7511_REG_CEC_RX1_FRAME_DATA0 + 14:
	case ADV7511_REG_CEC_RX1_FRAME_LEN:
	case ADV7511_REG_CEC_RX2_FRAME_HDR:
	case ADV7511_REG_CEC_RX2_FRAME_DATA0 ... ADV7511_REG_CEC_RX2_FRAME_DATA0 + 14:
	case ADV7511_REG_CEC_RX2_FRAME_LEN:
	case ADV7511_REG_CEC_RX3_FRAME_HDR:
	case ADV7511_REG_CEC_RX3_FRAME_DATA0 ... ADV7511_REG_CEC_RX3_FRAME_DATA0 + 14:
	case ADV7511_REG_CEC_RX3_FRAME_LEN:
	case ADV7511_REG_CEC_RX_STATUS:
	case ADV7511_REG_CEC_RX_BUFFERS:
	case ADV7511_REG_CEC_TX_LOW_DRV_CNT:
		return true;
	}

	return false;
}

static const struct regmap_config adv7511_cec_regmap_config = {
	.reg_bits = 8,
	.val_bits = 8,

	.max_register = 0xff,
	.cache_type = REGCACHE_RBTREE,
	.volatile_reg = adv7511_cec_register_volatile,
};

static int adv7511_init_cec_regmap(struct adv7511 *adv)
{
	int ret;

	adv->i2c_cec = i2c_new_ancillary_device(adv->i2c_main, "cec",
						adv->addr_cec);
	if (IS_ERR(adv->i2c_cec))
		return PTR_ERR(adv->i2c_cec);

	regmap_write(adv->regmap, ADV7511_REG_CEC_I2C_ADDR,
		     adv->i2c_cec->addr << 1);

	i2c_set_clientdata(adv->i2c_cec, adv);

	adv->regmap_cec = devm_regmap_init_i2c(adv->i2c_cec,
					&adv7511_cec_regmap_config);
	if (IS_ERR(adv->regmap_cec)) {
		ret = PTR_ERR(adv->regmap_cec);
		goto err;
	}

	if (adv->type == ADV7533 || adv->type == ADV7535) {
		ret = adv7533_patch_cec_registers(adv);
		if (ret)
			goto err;

		adv->reg_cec_offset = ADV7533_REG_CEC_OFFSET;
	}

	return 0;
err:
	i2c_unregister_device(adv->i2c_cec);
	return ret;
}

static int adv7511_parse_dt(struct device_node *np,
			    struct adv7511_link_config *config)
{
	const char *str;
	int ret;

	of_property_read_u32(np, "adi,input-depth", &config->input_color_depth);
	if (config->input_color_depth != 8 && config->input_color_depth != 10 &&
	    config->input_color_depth != 12)
		return -EINVAL;

	ret = of_property_read_string(np, "adi,input-colorspace", &str);
	if (ret < 0)
		return ret;

	if (!strcmp(str, "rgb"))
		config->input_colorspace = HDMI_COLORSPACE_RGB;
	else if (!strcmp(str, "yuv422"))
		config->input_colorspace = HDMI_COLORSPACE_YUV422;
	else if (!strcmp(str, "yuv444"))
		config->input_colorspace = HDMI_COLORSPACE_YUV444;
	else
		return -EINVAL;

	ret = of_property_read_string(np, "adi,input-clock", &str);
	if (ret < 0)
		return ret;

	if (!strcmp(str, "1x"))
		config->input_clock = ADV7511_INPUT_CLOCK_1X;
	else if (!strcmp(str, "2x"))
		config->input_clock = ADV7511_INPUT_CLOCK_2X;
	else if (!strcmp(str, "ddr"))
		config->input_clock = ADV7511_INPUT_CLOCK_DDR;
	else
		return -EINVAL;

	if (config->input_colorspace == HDMI_COLORSPACE_YUV422 ||
	    config->input_clock != ADV7511_INPUT_CLOCK_1X) {
		ret = of_property_read_u32(np, "adi,input-style",
					   &config->input_style);
		if (ret)
			return ret;

		if (config->input_style < 1 || config->input_style > 3)
			return -EINVAL;

		ret = of_property_read_string(np, "adi,input-justification",
					      &str);
		if (ret < 0)
			return ret;

		if (!strcmp(str, "left"))
			config->input_justification =
				ADV7511_INPUT_JUSTIFICATION_LEFT;
		else if (!strcmp(str, "evenly"))
			config->input_justification =
				ADV7511_INPUT_JUSTIFICATION_EVENLY;
		else if (!strcmp(str, "right"))
			config->input_justification =
				ADV7511_INPUT_JUSTIFICATION_RIGHT;
		else
			return -EINVAL;

	} else {
		config->input_style = 1;
		config->input_justification = ADV7511_INPUT_JUSTIFICATION_LEFT;
	}

	of_property_read_u32(np, "adi,clock-delay", &config->clock_delay);
	if (config->clock_delay < -1200 || config->clock_delay > 1600)
		return -EINVAL;

	config->embedded_sync = of_property_read_bool(np, "adi,embedded-sync");

	/* Hardcode the sync pulse configurations for now. */
	config->sync_pulse = ADV7511_INPUT_SYNC_PULSE_NONE;
	config->vsync_polarity = ADV7511_SYNC_POLARITY_PASSTHROUGH;
	config->hsync_polarity = ADV7511_SYNC_POLARITY_PASSTHROUGH;

	return 0;
}

static int adv7511_probe(struct i2c_client *i2c, const struct i2c_device_id *id)
{
	struct adv7511_link_config link_config;
	struct adv7511 *adv7511;
	struct device *dev = &i2c->dev;
#if IS_ENABLED(CONFIG_OF_DYNAMIC)
	struct device_node *remote_node = NULL, *endpoint = NULL;
	struct of_changeset ocs;
#endif
	unsigned int main_i2c_addr = i2c->addr << 1;
	unsigned int edid_i2c_addr = main_i2c_addr + 4;
	unsigned int cec_i2c_addr = main_i2c_addr - 2;
	unsigned int pkt_i2c_addr = main_i2c_addr - 0xa;
	unsigned int val;
	int ret;

	if (!dev->of_node)
		return -EINVAL;

	adv7511 = devm_kzalloc(dev, sizeof(*adv7511), GFP_KERNEL);
	if (!adv7511)
		return -ENOMEM;

	adv7511->i2c_main = i2c;
	adv7511->powered = false;
	adv7511->status = connector_status_disconnected;

	if (dev->of_node)
		adv7511->type = (enum adv7511_type)of_device_get_match_data(dev);
	else
		adv7511->type = id->driver_data;

	memset(&link_config, 0, sizeof(link_config));

	if (adv7511->type == ADV7511)
		ret = adv7511_parse_dt(dev->of_node, &link_config);
	else
		ret = adv7533_parse_dt(dev->of_node, adv7511);
	if (ret)
		return ret;

	ret = adv7511_init_regulators(adv7511);
	if (ret) {
		dev_err(dev, "failed to init regulators\n");
		return ret;
	}

	if (adv7511->addr_cec != 0)
		cec_i2c_addr = adv7511->addr_cec << 1;
	else
		adv7511->addr_cec = cec_i2c_addr >> 1;

	if (adv7511->addr_edid != 0)
		edid_i2c_addr = adv7511->addr_edid << 1;
	else
		adv7511->addr_edid = edid_i2c_addr >> 1;

	if (adv7511->addr_pkt != 0)
		pkt_i2c_addr = adv7511->addr_pkt << 1;
	else
		adv7511->addr_pkt = pkt_i2c_addr >> 1;

	/*
	 * The power down GPIO is optional. If present, toggle it from active to
	 * inactive to wake up the encoder.
	 */
	adv7511->gpio_pd = devm_gpiod_get_optional(dev, "pd", GPIOD_OUT_HIGH);
	if (IS_ERR(adv7511->gpio_pd)) {
		ret = PTR_ERR(adv7511->gpio_pd);
		goto uninit_regulators;
	}

	if (adv7511->gpio_pd) {
		usleep_range(5000, 6000);
		gpiod_set_value_cansleep(adv7511->gpio_pd, 0);
	}

	adv7511->regmap = devm_regmap_init_i2c(i2c, &adv7511_regmap_config);
	if (IS_ERR(adv7511->regmap)) {
		ret = PTR_ERR(adv7511->regmap);
		goto uninit_regulators;
	}

	ret = regmap_read(adv7511->regmap, ADV7511_REG_CHIP_REVISION, &val);
	if (ret)
		goto uninit_regulators;
	dev_dbg(dev, "Rev. %d\n", val);

	if (adv7511->type == ADV7511)
		ret = regmap_register_patch(adv7511->regmap,
					    adv7511_fixed_registers,
					    ARRAY_SIZE(adv7511_fixed_registers));
	else
		ret = adv7533_patch_registers(adv7511);
	if (ret)
		goto uninit_regulators;

	adv7511_packet_disable(adv7511, 0xffff);

	regmap_write(adv7511->regmap, ADV7511_REG_EDID_I2C_ADDR,
			edid_i2c_addr);

	adv7511->i2c_edid = i2c_new_ancillary_device(i2c, "edid",
					adv7511->addr_edid);
	if (IS_ERR(adv7511->i2c_edid)) {
		ret = PTR_ERR(adv7511->i2c_edid);
		goto uninit_regulators;
	}

	regmap_write(adv7511->regmap, ADV7511_REG_PACKET_I2C_ADDR,
			pkt_i2c_addr);

	adv7511->i2c_packet = i2c_new_ancillary_device(i2c, "packet",
					adv7511->addr_pkt);
	if (IS_ERR(adv7511->i2c_packet)) {
		ret = PTR_ERR(adv7511->i2c_packet);
		goto err_i2c_unregister_edid;
	}

	regmap_write(adv7511->regmap, ADV7511_REG_CEC_I2C_ADDR,
			cec_i2c_addr);

	ret = adv7511_init_cec_regmap(adv7511);
	if (ret)
		goto err_i2c_unregister_packet;

	INIT_WORK(&adv7511->hpd_work, adv7511_hpd_work);

	if (i2c->irq) {
		init_waitqueue_head(&adv7511->wq);

		ret = devm_request_threaded_irq(dev, i2c->irq, NULL,
						adv7511_irq_handler,
						IRQF_ONESHOT, dev_name(dev),
						adv7511);
		if (ret)
			goto err_unregister_cec;
	}

	adv7511_power_off(adv7511);

	i2c_set_clientdata(i2c, adv7511);

	if (adv7511->type == ADV7511)
		adv7511_set_link_config(adv7511, &link_config);

	ret = adv7511_cec_init(dev, adv7511);
	if (ret)
		goto err_unregister_cec;

	adv7511->bridge.funcs = &adv7511_bridge_funcs;
	adv7511->bridge.ops = DRM_BRIDGE_OP_DETECT | DRM_BRIDGE_OP_EDID;
	if (adv7511->i2c_main->irq)
		adv7511->bridge.ops |= DRM_BRIDGE_OP_HPD;

	adv7511->bridge.of_node = dev->of_node;
	adv7511->bridge.type = DRM_MODE_CONNECTOR_HDMIA;

	drm_bridge_add(&adv7511->bridge);

	adv7511_audio_init(dev, adv7511);
	return 0;

err_unregister_cec:
	cec_unregister_adapter(adv7511->cec_adap);
	i2c_unregister_device(adv7511->i2c_cec);
	clk_disable_unprepare(adv7511->cec_clk);
err_i2c_unregister_packet:
	i2c_unregister_device(adv7511->i2c_packet);
err_i2c_unregister_edid:
	i2c_unregister_device(adv7511->i2c_edid);
uninit_regulators:
	adv7511_uninit_regulators(adv7511);
#if IS_ENABLED(CONFIG_OF_DYNAMIC)
	if (ret == -EPROBE_DEFER)
		return ret;

	endpoint = of_graph_get_next_endpoint(dev->of_node, NULL);
	if (endpoint)
		remote_node = of_graph_get_remote_port_parent(endpoint);

	if (!remote_node)
		return ret;

	/* Find remote's endpoint connected to us and detach it */
	endpoint = NULL;
	while ((endpoint = of_graph_get_next_endpoint(remote_node,
						      endpoint))) {
		struct device_node *us;

		us = of_graph_get_remote_port_parent(endpoint);
		if (us == dev->of_node)
			break;
	}
	of_node_put(remote_node);

	if (!endpoint)
		return ret;

	of_changeset_init(&ocs);
	of_changeset_detach_node(&ocs, endpoint);
	ret = of_changeset_apply(&ocs);
	if (!ret)
		dev_warn(dev,
			 "Probe failed. Remote port '%s' disabled\n",
			 remote_node->full_name);
#endif

	return ret;
}

static void adv7511_remove(struct i2c_client *i2c)
{
	struct adv7511 *adv7511 = i2c_get_clientdata(i2c);

	adv7511_uninit_regulators(adv7511);

	drm_bridge_remove(&adv7511->bridge);

	adv7511_audio_exit(adv7511);

	cec_unregister_adapter(adv7511->cec_adap);
	i2c_unregister_device(adv7511->i2c_cec);
	clk_disable_unprepare(adv7511->cec_clk);

	i2c_unregister_device(adv7511->i2c_packet);
	i2c_unregister_device(adv7511->i2c_edid);
}

static const struct i2c_device_id adv7511_i2c_ids[] = {
	{ "adv7511", ADV7511 },
	{ "adv7511w", ADV7511 },
	{ "adv7513", ADV7511 },
	{ "adv7533", ADV7533 },
	{ "adv7535", ADV7535 },
	{ }
};
MODULE_DEVICE_TABLE(i2c, adv7511_i2c_ids);

static const struct of_device_id adv7511_of_ids[] = {
	{ .compatible = "adi,adv7511", .data = (void *)ADV7511 },
	{ .compatible = "adi,adv7511w", .data = (void *)ADV7511 },
	{ .compatible = "adi,adv7513", .data = (void *)ADV7511 },
	{ .compatible = "adi,adv7533", .data = (void *)ADV7533 },
	{ .compatible = "adi,adv7535", .data = (void *)ADV7535 },
	{ }
};
MODULE_DEVICE_TABLE(of, adv7511_of_ids);

static struct mipi_dsi_driver adv7533_dsi_driver = {
	.driver.name = "adv7533",
};

static struct i2c_driver adv7511_driver = {
	.driver = {
		.name = "adv7511",
		.of_match_table = adv7511_of_ids,
	},
	.id_table = adv7511_i2c_ids,
	.probe = adv7511_probe,
	.remove = adv7511_remove,
};

static int __init adv7511_init(void)
{
	int ret;

	if (IS_ENABLED(CONFIG_DRM_MIPI_DSI)) {
		ret = mipi_dsi_driver_register(&adv7533_dsi_driver);
		if (ret)
			return ret;
	}

	ret = i2c_add_driver(&adv7511_driver);
	if (ret) {
		if (IS_ENABLED(CONFIG_DRM_MIPI_DSI))
			mipi_dsi_driver_unregister(&adv7533_dsi_driver);
	}

	return ret;
}
module_init(adv7511_init);

static void __exit adv7511_exit(void)
{
	i2c_del_driver(&adv7511_driver);

	if (IS_ENABLED(CONFIG_DRM_MIPI_DSI))
		mipi_dsi_driver_unregister(&adv7533_dsi_driver);
}
module_exit(adv7511_exit);

MODULE_AUTHOR("Lars-Peter Clausen <lars@metafoo.de>");
MODULE_DESCRIPTION("ADV7511 HDMI transmitter driver");
MODULE_LICENSE("GPL");<|MERGE_RESOLUTION|>--- conflicted
+++ resolved
@@ -831,21 +831,12 @@
 	else
 		low_refresh_rate = ADV7511_LOW_REFRESH_RATE_NONE;
 
-<<<<<<< HEAD
-	if (adv7511->type == ADV7535)
-		regmap_update_bits(adv7511->regmap, 0x4a,
-			0xc, low_refresh_rate << 2);
-	else
-		regmap_update_bits(adv7511->regmap, 0xfb,
-			0x6, low_refresh_rate << 1);
-=======
 	if (adv7511->type == ADV7511)
 		regmap_update_bits(adv7511->regmap, 0xfb,
 				   0x6, low_refresh_rate << 1);
 	else
 		regmap_update_bits(adv7511->regmap, 0x4a,
 				   0xc, low_refresh_rate << 2);
->>>>>>> 09045dae
 
 	regmap_update_bits(adv7511->regmap, 0x17,
 		0x60, (vsync_polarity << 6) | (hsync_polarity << 5));
