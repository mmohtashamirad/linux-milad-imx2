--- conflicted
+++ resolved
@@ -916,13 +916,10 @@
 	const struct hdmi4_features *features;
 	struct resource *res;
 
-<<<<<<< HEAD
-=======
 	features = soc_device_match(hdmi4_soc_devices)->data;
 	core->cts_swmode = features->cts_swmode;
 	core->audio_use_mclk = features->audio_use_mclk;
 
->>>>>>> bb176f67
 	res = platform_get_resource_byname(pdev, IORESOURCE_MEM, "core");
 	core->base = devm_ioremap_resource(&pdev->dev, res);
 	if (IS_ERR(core->base))
