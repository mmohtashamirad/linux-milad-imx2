--- conflicted
+++ resolved
@@ -1767,11 +1767,7 @@
 
 	nr_rings = 4;
 
-<<<<<<< HEAD
-	if (adreno_is_a510(adreno_gpu))
-=======
 	if (adreno_cmp_rev(ADRENO_REV(5, 1, 0, ANY_ID), config->rev))
->>>>>>> 7732c16f
 		nr_rings = 1;
 
 	ret = adreno_gpu_init(dev, pdev, adreno_gpu, &funcs, nr_rings);
