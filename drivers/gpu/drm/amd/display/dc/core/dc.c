/*
 * Copyright 2015 Advanced Micro Devices, Inc.
 *
 * Permission is hereby granted, free of charge, to any person obtaining a
 * copy of this software and associated documentation files (the "Software"),
 * to deal in the Software without restriction, including without limitation
 * the rights to use, copy, modify, merge, publish, distribute, sublicense,
 * and/or sell copies of the Software, and to permit persons to whom the
 * Software is furnished to do so, subject to the following conditions:
 *
 * The above copyright notice and this permission notice shall be included in
 * all copies or substantial portions of the Software.
 *
 * THE SOFTWARE IS PROVIDED "AS IS", WITHOUT WARRANTY OF ANY KIND, EXPRESS OR
 * IMPLIED, INCLUDING BUT NOT LIMITED TO THE WARRANTIES OF MERCHANTABILITY,
 * FITNESS FOR A PARTICULAR PURPOSE AND NONINFRINGEMENT.  IN NO EVENT SHALL
 * THE COPYRIGHT HOLDER(S) OR AUTHOR(S) BE LIABLE FOR ANY CLAIM, DAMAGES OR
 * OTHER LIABILITY, WHETHER IN AN ACTION OF CONTRACT, TORT OR OTHERWISE,
 * ARISING FROM, OUT OF OR IN CONNECTION WITH THE SOFTWARE OR THE USE OR
 * OTHER DEALINGS IN THE SOFTWARE.
 *
 * Authors: AMD
 */

#include <linux/slab.h>
#include <linux/mm.h>

#include "dm_services.h"

#include "dc.h"

#include "core_status.h"
#include "core_types.h"
#include "hw_sequencer.h"
#include "dce/dce_hwseq.h"

#include "resource.h"

#include "clk_mgr.h"
#include "clock_source.h"
#include "dc_bios_types.h"

#include "bios_parser_interface.h"
#include "bios/bios_parser_helper.h"
#include "include/irq_service_interface.h"
#include "transform.h"
#include "dmcu.h"
#include "dpp.h"
#include "timing_generator.h"
#include "abm.h"
#include "virtual/virtual_link_encoder.h"
#include "hubp.h"

#include "link_hwss.h"
#include "link_encoder.h"
#include "link_enc_cfg.h"

#include "dc_link.h"
#include "dc_link_ddc.h"
#include "dm_helpers.h"
#include "mem_input.h"

#include "dc_link_dp.h"
#include "dc_dmub_srv.h"

#include "dsc.h"

#include "vm_helper.h"

#include "dce/dce_i2c.h"

#include "dmub/dmub_srv.h"

#include "dcn30/dcn30_vpg.h"

#include "i2caux_interface.h"
#include "dce/dmub_hw_lock_mgr.h"

#include "dc_trace.h"

#define CTX \
	dc->ctx

#define DC_LOGGER \
	dc->ctx->logger

static const char DC_BUILD_ID[] = "production-build";

/**
 * DOC: Overview
 *
 * DC is the OS-agnostic component of the amdgpu DC driver.
 *
 * DC maintains and validates a set of structs representing the state of the
 * driver and writes that state to AMD hardware
 *
 * Main DC HW structs:
 *
 * struct dc - The central struct.  One per driver.  Created on driver load,
 * destroyed on driver unload.
 *
 * struct dc_context - One per driver.
 * Used as a backpointer by most other structs in dc.
 *
 * struct dc_link - One per connector (the physical DP, HDMI, miniDP, or eDP
 * plugpoints).  Created on driver load, destroyed on driver unload.
 *
 * struct dc_sink - One per display.  Created on boot or hotplug.
 * Destroyed on shutdown or hotunplug.  A dc_link can have a local sink
 * (the display directly attached).  It may also have one or more remote
 * sinks (in the Multi-Stream Transport case)
 *
 * struct resource_pool - One per driver.  Represents the hw blocks not in the
 * main pipeline.  Not directly accessible by dm.
 *
 * Main dc state structs:
 *
 * These structs can be created and destroyed as needed.  There is a full set of
 * these structs in dc->current_state representing the currently programmed state.
 *
 * struct dc_state - The global DC state to track global state information,
 * such as bandwidth values.
 *
 * struct dc_stream_state - Represents the hw configuration for the pipeline from
 * a framebuffer to a display.  Maps one-to-one with dc_sink.
 *
 * struct dc_plane_state - Represents a framebuffer.  Each stream has at least one,
 * and may have more in the Multi-Plane Overlay case.
 *
 * struct resource_context - Represents the programmable state of everything in
 * the resource_pool.  Not directly accessible by dm.
 *
 * struct pipe_ctx - A member of struct resource_context.  Represents the
 * internal hardware pipeline components.  Each dc_plane_state has either
 * one or two (in the pipe-split case).
 */

/*******************************************************************************
 * Private functions
 ******************************************************************************/

static inline void elevate_update_type(enum surface_update_type *original, enum surface_update_type new)
{
	if (new > *original)
		*original = new;
}

static void destroy_links(struct dc *dc)
{
	uint32_t i;

	for (i = 0; i < dc->link_count; i++) {
		if (NULL != dc->links[i])
			link_destroy(&dc->links[i]);
	}
}

static uint32_t get_num_of_internal_disp(struct dc_link **links, uint32_t num_links)
{
	int i;
	uint32_t count = 0;

	for (i = 0; i < num_links; i++) {
		if (links[i]->connector_signal == SIGNAL_TYPE_EDP ||
				links[i]->is_internal_display)
			count++;
	}

	return count;
}

static int get_seamless_boot_stream_count(struct dc_state *ctx)
{
	uint8_t i;
	uint8_t seamless_boot_stream_count = 0;

	for (i = 0; i < ctx->stream_count; i++)
		if (ctx->streams[i]->apply_seamless_boot_optimization)
			seamless_boot_stream_count++;

	return seamless_boot_stream_count;
}

static bool create_links(
		struct dc *dc,
		uint32_t num_virtual_links)
{
	int i;
	int connectors_num;
	struct dc_bios *bios = dc->ctx->dc_bios;

	dc->link_count = 0;

	connectors_num = bios->funcs->get_connectors_number(bios);

	DC_LOG_DC("BIOS object table - number of connectors: %d", connectors_num);

	if (connectors_num > ENUM_ID_COUNT) {
		dm_error(
			"DC: Number of connectors %d exceeds maximum of %d!\n",
			connectors_num,
			ENUM_ID_COUNT);
		return false;
	}

	dm_output_to_console(
		"DC: %s: connectors_num: physical:%d, virtual:%d\n",
		__func__,
		connectors_num,
		num_virtual_links);

	for (i = 0; i < connectors_num; i++) {
		struct link_init_data link_init_params = {0};
		struct dc_link *link;

		DC_LOG_DC("BIOS object table - printing link object info for connector number: %d, link_index: %d", i, dc->link_count);

		link_init_params.ctx = dc->ctx;
		/* next BIOS object table connector */
		link_init_params.connector_index = i;
		link_init_params.link_index = dc->link_count;
		link_init_params.dc = dc;
		link = link_create(&link_init_params);

		if (link) {
				dc->links[dc->link_count] = link;
				link->dc = dc;
				++dc->link_count;
		}
	}

	DC_LOG_DC("BIOS object table - end");

	/* Create a link for each usb4 dpia port */
	for (i = 0; i < dc->res_pool->usb4_dpia_count; i++) {
		struct link_init_data link_init_params = {0};
		struct dc_link *link;

		link_init_params.ctx = dc->ctx;
		link_init_params.connector_index = i;
		link_init_params.link_index = dc->link_count;
		link_init_params.dc = dc;
		link_init_params.is_dpia_link = true;

		link = link_create(&link_init_params);
		if (link) {
			dc->links[dc->link_count] = link;
			link->dc = dc;
			++dc->link_count;
		}
	}

	for (i = 0; i < num_virtual_links; i++) {
		struct dc_link *link = kzalloc(sizeof(*link), GFP_KERNEL);
		struct encoder_init_data enc_init = {0};

		if (link == NULL) {
			BREAK_TO_DEBUGGER();
			goto failed_alloc;
		}

		link->link_index = dc->link_count;
		dc->links[dc->link_count] = link;
		dc->link_count++;

		link->ctx = dc->ctx;
		link->dc = dc;
		link->connector_signal = SIGNAL_TYPE_VIRTUAL;
		link->link_id.type = OBJECT_TYPE_CONNECTOR;
		link->link_id.id = CONNECTOR_ID_VIRTUAL;
		link->link_id.enum_id = ENUM_ID_1;
		link->link_enc = kzalloc(sizeof(*link->link_enc), GFP_KERNEL);

		if (!link->link_enc) {
			BREAK_TO_DEBUGGER();
			goto failed_alloc;
		}

#if defined(CONFIG_DRM_AMD_DC_DCN)
		if (IS_FPGA_MAXIMUS_DC(dc->ctx->dce_environment) &&
				dc->caps.dp_hpo &&
				link->dc->res_pool->res_cap->num_hpo_dp_link_encoder > 0) {
			/* FPGA case - Allocate HPO DP link encoder */
			if (i < link->dc->res_pool->res_cap->num_hpo_dp_link_encoder) {
				link->hpo_dp_link_enc = link->dc->res_pool->hpo_dp_link_enc[i];

				if (link->hpo_dp_link_enc == NULL) {
					BREAK_TO_DEBUGGER();
					goto failed_alloc;
				}
				link->hpo_dp_link_enc->hpd_source = link->link_enc->hpd_source;
				link->hpo_dp_link_enc->transmitter = link->link_enc->transmitter;
			}
		}
#endif

		link->link_status.dpcd_caps = &link->dpcd_caps;

		enc_init.ctx = dc->ctx;
		enc_init.channel = CHANNEL_ID_UNKNOWN;
		enc_init.hpd_source = HPD_SOURCEID_UNKNOWN;
		enc_init.transmitter = TRANSMITTER_UNKNOWN;
		enc_init.connector = link->link_id;
		enc_init.encoder.type = OBJECT_TYPE_ENCODER;
		enc_init.encoder.id = ENCODER_ID_INTERNAL_VIRTUAL;
		enc_init.encoder.enum_id = ENUM_ID_1;
		virtual_link_encoder_construct(link->link_enc, &enc_init);
	}

	dc->caps.num_of_internal_disp = get_num_of_internal_disp(dc->links, dc->link_count);

	return true;

failed_alloc:
	return false;
}

/* Create additional DIG link encoder objects if fewer than the platform
 * supports were created during link construction. This can happen if the
 * number of physical connectors is less than the number of DIGs.
 */
static bool create_link_encoders(struct dc *dc)
{
	bool res = true;
	unsigned int num_usb4_dpia = dc->res_pool->res_cap->num_usb4_dpia;
	unsigned int num_dig_link_enc = dc->res_pool->res_cap->num_dig_link_enc;
	int i;

	/* A platform without USB4 DPIA endpoints has a fixed mapping between DIG
	 * link encoders and physical display endpoints and does not require
	 * additional link encoder objects.
	 */
	if (num_usb4_dpia == 0)
		return res;

	/* Create as many link encoder objects as the platform supports. DPIA
	 * endpoints can be programmably mapped to any DIG.
	 */
	if (num_dig_link_enc > dc->res_pool->dig_link_enc_count) {
		for (i = 0; i < num_dig_link_enc; i++) {
			struct link_encoder *link_enc = dc->res_pool->link_encoders[i];

			if (!link_enc && dc->res_pool->funcs->link_enc_create_minimal) {
				link_enc = dc->res_pool->funcs->link_enc_create_minimal(dc->ctx,
						(enum engine_id)(ENGINE_ID_DIGA + i));
				if (link_enc) {
					dc->res_pool->link_encoders[i] = link_enc;
					dc->res_pool->dig_link_enc_count++;
				} else {
					res = false;
				}
			}
		}
	}

	return res;
}

/* Destroy any additional DIG link encoder objects created by
 * create_link_encoders().
 * NB: Must only be called after destroy_links().
 */
static void destroy_link_encoders(struct dc *dc)
{
	unsigned int num_usb4_dpia = dc->res_pool->res_cap->num_usb4_dpia;
	unsigned int num_dig_link_enc = dc->res_pool->res_cap->num_dig_link_enc;
	int i;

	/* A platform without USB4 DPIA endpoints has a fixed mapping between DIG
	 * link encoders and physical display endpoints and does not require
	 * additional link encoder objects.
	 */
	if (num_usb4_dpia == 0)
		return;

	for (i = 0; i < num_dig_link_enc; i++) {
		struct link_encoder *link_enc = dc->res_pool->link_encoders[i];

		if (link_enc) {
			link_enc->funcs->destroy(&link_enc);
			dc->res_pool->link_encoders[i] = NULL;
			dc->res_pool->dig_link_enc_count--;
		}
	}
}

static struct dc_perf_trace *dc_perf_trace_create(void)
{
	return kzalloc(sizeof(struct dc_perf_trace), GFP_KERNEL);
}

static void dc_perf_trace_destroy(struct dc_perf_trace **perf_trace)
{
	kfree(*perf_trace);
	*perf_trace = NULL;
}

/**
 *  dc_stream_adjust_vmin_vmax:
 *
 *  Looks up the pipe context of dc_stream_state and updates the
 *  vertical_total_min and vertical_total_max of the DRR, Dynamic Refresh
 *  Rate, which is a power-saving feature that targets reducing panel
 *  refresh rate while the screen is static
 *
 *  @dc:     dc reference
 *  @stream: Initial dc stream state
 *  @adjust: Updated parameters for vertical_total_min and vertical_total_max
 */
bool dc_stream_adjust_vmin_vmax(struct dc *dc,
		struct dc_stream_state *stream,
		struct dc_crtc_timing_adjust *adjust)
{
	int i;
	bool ret = false;

	stream->adjust.v_total_max = adjust->v_total_max;
	stream->adjust.v_total_mid = adjust->v_total_mid;
	stream->adjust.v_total_mid_frame_num = adjust->v_total_mid_frame_num;
	stream->adjust.v_total_min = adjust->v_total_min;

	for (i = 0; i < MAX_PIPES; i++) {
		struct pipe_ctx *pipe = &dc->current_state->res_ctx.pipe_ctx[i];

		if (pipe->stream == stream && pipe->stream_res.tg) {
			dc->hwss.set_drr(&pipe,
					1,
					*adjust);

			ret = true;
		}
	}
	return ret;
}

/**
 *****************************************************************************
 *  Function: dc_stream_get_last_vrr_vtotal
 *
 *  @brief
 *     Looks up the pipe context of dc_stream_state and gets the
 *     last VTOTAL used by DRR (Dynamic Refresh Rate)
 *
 *  @param [in] dc: dc reference
 *  @param [in] stream: Initial dc stream state
 *  @param [in] adjust: Updated parameters for vertical_total_min and
 *  vertical_total_max
 *****************************************************************************
 */
bool dc_stream_get_last_used_drr_vtotal(struct dc *dc,
		struct dc_stream_state *stream,
		uint32_t *refresh_rate)
{
	bool status = false;

	int i = 0;

	for (i = 0; i < MAX_PIPES; i++) {
		struct pipe_ctx *pipe = &dc->current_state->res_ctx.pipe_ctx[i];

		if (pipe->stream == stream && pipe->stream_res.tg) {
			/* Only execute if a function pointer has been defined for
			 * the DC version in question
			 */
			if (pipe->stream_res.tg->funcs->get_last_used_drr_vtotal) {
				pipe->stream_res.tg->funcs->get_last_used_drr_vtotal(pipe->stream_res.tg, refresh_rate);

				status = true;

				break;
			}
		}
	}

	return status;
}

bool dc_stream_get_crtc_position(struct dc *dc,
		struct dc_stream_state **streams, int num_streams,
		unsigned int *v_pos, unsigned int *nom_v_pos)
{
	/* TODO: Support multiple streams */
	const struct dc_stream_state *stream = streams[0];
	int i;
	bool ret = false;
	struct crtc_position position;

	for (i = 0; i < MAX_PIPES; i++) {
		struct pipe_ctx *pipe =
				&dc->current_state->res_ctx.pipe_ctx[i];

		if (pipe->stream == stream && pipe->stream_res.stream_enc) {
			dc->hwss.get_position(&pipe, 1, &position);

			*v_pos = position.vertical_count;
			*nom_v_pos = position.nominal_vcount;
			ret = true;
		}
	}
	return ret;
}

#if defined(CONFIG_DRM_AMD_SECURE_DISPLAY)
bool dc_stream_forward_dmcu_crc_window(struct dc *dc, struct dc_stream_state *stream,
			     struct crc_params *crc_window)
{
	int i;
	struct dmcu *dmcu = dc->res_pool->dmcu;
	struct pipe_ctx *pipe;
	struct crc_region tmp_win, *crc_win;
	struct otg_phy_mux mapping_tmp, *mux_mapping;

	/*crc window can't be null*/
	if (!crc_window)
		return false;

	if ((dmcu != NULL && dmcu->funcs->is_dmcu_initialized(dmcu))) {
		crc_win = &tmp_win;
		mux_mapping = &mapping_tmp;
		/*set crc window*/
		tmp_win.x_start = crc_window->windowa_x_start;
		tmp_win.y_start = crc_window->windowa_y_start;
		tmp_win.x_end = crc_window->windowa_x_end;
		tmp_win.y_end = crc_window->windowa_y_end;

		for (i = 0; i < MAX_PIPES; i++) {
			pipe = &dc->current_state->res_ctx.pipe_ctx[i];
			if (pipe->stream == stream && !pipe->top_pipe && !pipe->prev_odm_pipe)
				break;
		}

		/* Stream not found */
		if (i == MAX_PIPES)
			return false;


		/*set mux routing info*/
		mapping_tmp.phy_output_num = stream->link->link_enc_hw_inst;
		mapping_tmp.otg_output_num = pipe->stream_res.tg->inst;

		dmcu->funcs->forward_crc_window(dmcu, crc_win, mux_mapping);
	} else {
		DC_LOG_DC("dmcu is not initialized");
		return false;
	}

	return true;
}

bool dc_stream_stop_dmcu_crc_win_update(struct dc *dc, struct dc_stream_state *stream)
{
	int i;
	struct dmcu *dmcu = dc->res_pool->dmcu;
	struct pipe_ctx *pipe;
	struct otg_phy_mux mapping_tmp, *mux_mapping;

	if ((dmcu != NULL && dmcu->funcs->is_dmcu_initialized(dmcu))) {
		mux_mapping = &mapping_tmp;

		for (i = 0; i < MAX_PIPES; i++) {
			pipe = &dc->current_state->res_ctx.pipe_ctx[i];
			if (pipe->stream == stream && !pipe->top_pipe && !pipe->prev_odm_pipe)
				break;
		}

		/* Stream not found */
		if (i == MAX_PIPES)
			return false;


		/*set mux routing info*/
		mapping_tmp.phy_output_num = stream->link->link_enc_hw_inst;
		mapping_tmp.otg_output_num = pipe->stream_res.tg->inst;

		dmcu->funcs->stop_crc_win_update(dmcu, mux_mapping);
	} else {
		DC_LOG_DC("dmcu is not initialized");
		return false;
	}

	return true;
}
#endif

/**
 * dc_stream_configure_crc() - Configure CRC capture for the given stream.
 * @dc: DC Object
 * @stream: The stream to configure CRC on.
 * @enable: Enable CRC if true, disable otherwise.
 * @crc_window: CRC window (x/y start/end) information
 * @continuous: Capture CRC on every frame if true. Otherwise, only capture
 *              once.
 *
 * By default, only CRC0 is configured, and the entire frame is used to
 * calculate the crc.
 */
bool dc_stream_configure_crc(struct dc *dc, struct dc_stream_state *stream,
			     struct crc_params *crc_window, bool enable, bool continuous)
{
	int i;
	struct pipe_ctx *pipe;
	struct crc_params param;
	struct timing_generator *tg;

	for (i = 0; i < MAX_PIPES; i++) {
		pipe = &dc->current_state->res_ctx.pipe_ctx[i];
		if (pipe->stream == stream && !pipe->top_pipe && !pipe->prev_odm_pipe)
			break;
	}
	/* Stream not found */
	if (i == MAX_PIPES)
		return false;

	/* By default, capture the full frame */
	param.windowa_x_start = 0;
	param.windowa_y_start = 0;
	param.windowa_x_end = pipe->stream->timing.h_addressable;
	param.windowa_y_end = pipe->stream->timing.v_addressable;
	param.windowb_x_start = 0;
	param.windowb_y_start = 0;
	param.windowb_x_end = pipe->stream->timing.h_addressable;
	param.windowb_y_end = pipe->stream->timing.v_addressable;

	if (crc_window) {
		param.windowa_x_start = crc_window->windowa_x_start;
		param.windowa_y_start = crc_window->windowa_y_start;
		param.windowa_x_end = crc_window->windowa_x_end;
		param.windowa_y_end = crc_window->windowa_y_end;
		param.windowb_x_start = crc_window->windowb_x_start;
		param.windowb_y_start = crc_window->windowb_y_start;
		param.windowb_x_end = crc_window->windowb_x_end;
		param.windowb_y_end = crc_window->windowb_y_end;
	}

	param.dsc_mode = pipe->stream->timing.flags.DSC ? 1:0;
	param.odm_mode = pipe->next_odm_pipe ? 1:0;

	/* Default to the union of both windows */
	param.selection = UNION_WINDOW_A_B;
	param.continuous_mode = continuous;
	param.enable = enable;

	tg = pipe->stream_res.tg;

	/* Only call if supported */
	if (tg->funcs->configure_crc)
		return tg->funcs->configure_crc(tg, &param);
	DC_LOG_WARNING("CRC capture not supported.");
	return false;
}

/**
 * dc_stream_get_crc() - Get CRC values for the given stream.
 * @dc: DC object
 * @stream: The DC stream state of the stream to get CRCs from.
 * @r_cr: CRC value for the first of the 3 channels stored here.
 * @g_y:  CRC value for the second of the 3 channels stored here.
 * @b_cb: CRC value for the third of the 3 channels stored here.
 *
 * dc_stream_configure_crc needs to be called beforehand to enable CRCs.
 * Return false if stream is not found, or if CRCs are not enabled.
 */
bool dc_stream_get_crc(struct dc *dc, struct dc_stream_state *stream,
		       uint32_t *r_cr, uint32_t *g_y, uint32_t *b_cb)
{
	int i;
	struct pipe_ctx *pipe;
	struct timing_generator *tg;

	for (i = 0; i < MAX_PIPES; i++) {
		pipe = &dc->current_state->res_ctx.pipe_ctx[i];
		if (pipe->stream == stream)
			break;
	}
	/* Stream not found */
	if (i == MAX_PIPES)
		return false;

	tg = pipe->stream_res.tg;

	if (tg->funcs->get_crc)
		return tg->funcs->get_crc(tg, r_cr, g_y, b_cb);
	DC_LOG_WARNING("CRC capture not supported.");
	return false;
}

void dc_stream_set_dyn_expansion(struct dc *dc, struct dc_stream_state *stream,
		enum dc_dynamic_expansion option)
{
	/* OPP FMT dyn expansion updates*/
	int i;
	struct pipe_ctx *pipe_ctx;

	for (i = 0; i < MAX_PIPES; i++) {
		if (dc->current_state->res_ctx.pipe_ctx[i].stream
				== stream) {
			pipe_ctx = &dc->current_state->res_ctx.pipe_ctx[i];
			pipe_ctx->stream_res.opp->dyn_expansion = option;
			pipe_ctx->stream_res.opp->funcs->opp_set_dyn_expansion(
					pipe_ctx->stream_res.opp,
					COLOR_SPACE_YCBCR601,
					stream->timing.display_color_depth,
					stream->signal);
		}
	}
}

void dc_stream_set_dither_option(struct dc_stream_state *stream,
		enum dc_dither_option option)
{
	struct bit_depth_reduction_params params;
	struct dc_link *link = stream->link;
	struct pipe_ctx *pipes = NULL;
	int i;

	for (i = 0; i < MAX_PIPES; i++) {
		if (link->dc->current_state->res_ctx.pipe_ctx[i].stream ==
				stream) {
			pipes = &link->dc->current_state->res_ctx.pipe_ctx[i];
			break;
		}
	}

	if (!pipes)
		return;
	if (option > DITHER_OPTION_MAX)
		return;

	stream->dither_option = option;

	memset(&params, 0, sizeof(params));
	resource_build_bit_depth_reduction_params(stream, &params);
	stream->bit_depth_params = params;

	if (pipes->plane_res.xfm &&
	    pipes->plane_res.xfm->funcs->transform_set_pixel_storage_depth) {
		pipes->plane_res.xfm->funcs->transform_set_pixel_storage_depth(
			pipes->plane_res.xfm,
			pipes->plane_res.scl_data.lb_params.depth,
			&stream->bit_depth_params);
	}

	pipes->stream_res.opp->funcs->
		opp_program_bit_depth_reduction(pipes->stream_res.opp, &params);
}

bool dc_stream_set_gamut_remap(struct dc *dc, const struct dc_stream_state *stream)
{
	int i;
	bool ret = false;
	struct pipe_ctx *pipes;

	for (i = 0; i < MAX_PIPES; i++) {
		if (dc->current_state->res_ctx.pipe_ctx[i].stream == stream) {
			pipes = &dc->current_state->res_ctx.pipe_ctx[i];
			dc->hwss.program_gamut_remap(pipes);
			ret = true;
		}
	}

	return ret;
}

bool dc_stream_program_csc_matrix(struct dc *dc, struct dc_stream_state *stream)
{
	int i;
	bool ret = false;
	struct pipe_ctx *pipes;

	for (i = 0; i < MAX_PIPES; i++) {
		if (dc->current_state->res_ctx.pipe_ctx[i].stream
				== stream) {

			pipes = &dc->current_state->res_ctx.pipe_ctx[i];
			dc->hwss.program_output_csc(dc,
					pipes,
					stream->output_color_space,
					stream->csc_color_matrix.matrix,
					pipes->stream_res.opp->inst);
			ret = true;
		}
	}

	return ret;
}

void dc_stream_set_static_screen_params(struct dc *dc,
		struct dc_stream_state **streams,
		int num_streams,
		const struct dc_static_screen_params *params)
{
	int i, j;
	struct pipe_ctx *pipes_affected[MAX_PIPES];
	int num_pipes_affected = 0;

	for (i = 0; i < num_streams; i++) {
		struct dc_stream_state *stream = streams[i];

		for (j = 0; j < MAX_PIPES; j++) {
			if (dc->current_state->res_ctx.pipe_ctx[j].stream
					== stream) {
				pipes_affected[num_pipes_affected++] =
						&dc->current_state->res_ctx.pipe_ctx[j];
			}
		}
	}

	dc->hwss.set_static_screen_control(pipes_affected, num_pipes_affected, params);
}

static void dc_destruct(struct dc *dc)
{
	if (dc->current_state) {
		dc_release_state(dc->current_state);
		dc->current_state = NULL;
	}

	destroy_links(dc);

	destroy_link_encoders(dc);

	if (dc->clk_mgr) {
		dc_destroy_clk_mgr(dc->clk_mgr);
		dc->clk_mgr = NULL;
	}

	dc_destroy_resource_pool(dc);

	if (dc->ctx->gpio_service)
		dal_gpio_service_destroy(&dc->ctx->gpio_service);

	if (dc->ctx->created_bios)
		dal_bios_parser_destroy(&dc->ctx->dc_bios);

	dc_perf_trace_destroy(&dc->ctx->perf_trace);

	kfree(dc->ctx);
	dc->ctx = NULL;

	kfree(dc->bw_vbios);
	dc->bw_vbios = NULL;

	kfree(dc->bw_dceip);
	dc->bw_dceip = NULL;

#ifdef CONFIG_DRM_AMD_DC_DCN
	kfree(dc->dcn_soc);
	dc->dcn_soc = NULL;

	kfree(dc->dcn_ip);
	dc->dcn_ip = NULL;

#endif
	kfree(dc->vm_helper);
	dc->vm_helper = NULL;

}

static bool dc_construct_ctx(struct dc *dc,
		const struct dc_init_data *init_params)
{
	struct dc_context *dc_ctx;
	enum dce_version dc_version = DCE_VERSION_UNKNOWN;

	dc_ctx = kzalloc(sizeof(*dc_ctx), GFP_KERNEL);
	if (!dc_ctx)
		return false;

	dc_ctx->cgs_device = init_params->cgs_device;
	dc_ctx->driver_context = init_params->driver;
	dc_ctx->dc = dc;
	dc_ctx->asic_id = init_params->asic_id;
	dc_ctx->dc_sink_id_count = 0;
	dc_ctx->dc_stream_id_count = 0;
	dc_ctx->dce_environment = init_params->dce_environment;

	/* Create logger */

	dc_version = resource_parse_asic_id(init_params->asic_id);
	dc_ctx->dce_version = dc_version;

	dc_ctx->perf_trace = dc_perf_trace_create();
	if (!dc_ctx->perf_trace) {
		ASSERT_CRITICAL(false);
		return false;
	}

	dc->ctx = dc_ctx;

	return true;
}

static bool dc_construct(struct dc *dc,
		const struct dc_init_data *init_params)
{
	struct dc_context *dc_ctx;
	struct bw_calcs_dceip *dc_dceip;
	struct bw_calcs_vbios *dc_vbios;
#ifdef CONFIG_DRM_AMD_DC_DCN
	struct dcn_soc_bounding_box *dcn_soc;
	struct dcn_ip_params *dcn_ip;
#endif

	dc->config = init_params->flags;

	// Allocate memory for the vm_helper
	dc->vm_helper = kzalloc(sizeof(struct vm_helper), GFP_KERNEL);
	if (!dc->vm_helper) {
		dm_error("%s: failed to create dc->vm_helper\n", __func__);
		goto fail;
	}

	memcpy(&dc->bb_overrides, &init_params->bb_overrides, sizeof(dc->bb_overrides));

	dc_dceip = kzalloc(sizeof(*dc_dceip), GFP_KERNEL);
	if (!dc_dceip) {
		dm_error("%s: failed to create dceip\n", __func__);
		goto fail;
	}

	dc->bw_dceip = dc_dceip;

	dc_vbios = kzalloc(sizeof(*dc_vbios), GFP_KERNEL);
	if (!dc_vbios) {
		dm_error("%s: failed to create vbios\n", __func__);
		goto fail;
	}

	dc->bw_vbios = dc_vbios;
#ifdef CONFIG_DRM_AMD_DC_DCN
	dcn_soc = kzalloc(sizeof(*dcn_soc), GFP_KERNEL);
	if (!dcn_soc) {
		dm_error("%s: failed to create dcn_soc\n", __func__);
		goto fail;
	}

	dc->dcn_soc = dcn_soc;

	dcn_ip = kzalloc(sizeof(*dcn_ip), GFP_KERNEL);
	if (!dcn_ip) {
		dm_error("%s: failed to create dcn_ip\n", __func__);
		goto fail;
	}

	dc->dcn_ip = dcn_ip;
#endif

	if (!dc_construct_ctx(dc, init_params)) {
		dm_error("%s: failed to create ctx\n", __func__);
		goto fail;
	}

        dc_ctx = dc->ctx;

	/* Resource should construct all asic specific resources.
	 * This should be the only place where we need to parse the asic id
	 */
	if (init_params->vbios_override)
		dc_ctx->dc_bios = init_params->vbios_override;
	else {
		/* Create BIOS parser */
		struct bp_init_data bp_init_data;

		bp_init_data.ctx = dc_ctx;
		bp_init_data.bios = init_params->asic_id.atombios_base_address;

		dc_ctx->dc_bios = dal_bios_parser_create(
				&bp_init_data, dc_ctx->dce_version);

		if (!dc_ctx->dc_bios) {
			ASSERT_CRITICAL(false);
			goto fail;
		}

		dc_ctx->created_bios = true;
	}

	dc->vendor_signature = init_params->vendor_signature;

	/* Create GPIO service */
	dc_ctx->gpio_service = dal_gpio_service_create(
			dc_ctx->dce_version,
			dc_ctx->dce_environment,
			dc_ctx);

	if (!dc_ctx->gpio_service) {
		ASSERT_CRITICAL(false);
		goto fail;
	}

	dc->res_pool = dc_create_resource_pool(dc, init_params, dc_ctx->dce_version);
	if (!dc->res_pool)
		goto fail;

	/* set i2c speed if not done by the respective dcnxxx__resource.c */
	if (dc->caps.i2c_speed_in_khz_hdcp == 0)
		dc->caps.i2c_speed_in_khz_hdcp = dc->caps.i2c_speed_in_khz;

	dc->clk_mgr = dc_clk_mgr_create(dc->ctx, dc->res_pool->pp_smu, dc->res_pool->dccg);
	if (!dc->clk_mgr)
		goto fail;
#ifdef CONFIG_DRM_AMD_DC_DCN
	dc->clk_mgr->force_smu_not_present = init_params->force_smu_not_present;
#endif

	if (dc->res_pool->funcs->update_bw_bounding_box)
		dc->res_pool->funcs->update_bw_bounding_box(dc, dc->clk_mgr->bw_params);

	/* Creation of current_state must occur after dc->dml
	 * is initialized in dc_create_resource_pool because
	 * on creation it copies the contents of dc->dml
	 */

	dc->current_state = dc_create_state(dc);

	if (!dc->current_state) {
		dm_error("%s: failed to create validate ctx\n", __func__);
		goto fail;
	}

	dc_resource_state_construct(dc, dc->current_state);

	if (!create_links(dc, init_params->num_virtual_links))
		goto fail;

	/* Create additional DIG link encoder objects if fewer than the platform
	 * supports were created during link construction.
	 */
	if (!create_link_encoders(dc))
		goto fail;

	/* Initialise DIG link encoder resource tracking variables. */
	link_enc_cfg_init(dc, dc->current_state);

	return true;

fail:
	return false;
}

static void disable_all_writeback_pipes_for_stream(
		const struct dc *dc,
		struct dc_stream_state *stream,
		struct dc_state *context)
{
	int i;

	for (i = 0; i < stream->num_wb_info; i++)
		stream->writeback_info[i].wb_enabled = false;
}

static void apply_ctx_interdependent_lock(struct dc *dc, struct dc_state *context,
					  struct dc_stream_state *stream, bool lock)
{
	int i;

	/* Checks if interdependent update function pointer is NULL or not, takes care of DCE110 case */
	if (dc->hwss.interdependent_update_lock)
		dc->hwss.interdependent_update_lock(dc, context, lock);
	else {
		for (i = 0; i < dc->res_pool->pipe_count; i++) {
			struct pipe_ctx *pipe_ctx = &context->res_ctx.pipe_ctx[i];
			struct pipe_ctx *old_pipe_ctx = &dc->current_state->res_ctx.pipe_ctx[i];

			// Copied conditions that were previously in dce110_apply_ctx_for_surface
			if (stream == pipe_ctx->stream) {
				if (!pipe_ctx->top_pipe &&
					(pipe_ctx->plane_state || old_pipe_ctx->plane_state))
					dc->hwss.pipe_control_lock(dc, pipe_ctx, lock);
			}
		}
	}
}

static void disable_dangling_plane(struct dc *dc, struct dc_state *context)
{
	int i, j;
	struct dc_state *dangling_context = dc_create_state(dc);
	struct dc_state *current_ctx;

	if (dangling_context == NULL)
		return;

	dc_resource_state_copy_construct(dc->current_state, dangling_context);

	for (i = 0; i < dc->res_pool->pipe_count; i++) {
		struct dc_stream_state *old_stream =
				dc->current_state->res_ctx.pipe_ctx[i].stream;
		bool should_disable = true;

		for (j = 0; j < context->stream_count; j++) {
			if (old_stream == context->streams[j]) {
				should_disable = false;
				break;
			}
		}
		if (should_disable && old_stream) {
			dc_rem_all_planes_for_stream(dc, old_stream, dangling_context);
			disable_all_writeback_pipes_for_stream(dc, old_stream, dangling_context);

			if (dc->hwss.apply_ctx_for_surface) {
				apply_ctx_interdependent_lock(dc, dc->current_state, old_stream, true);
				dc->hwss.apply_ctx_for_surface(dc, old_stream, 0, dangling_context);
				apply_ctx_interdependent_lock(dc, dc->current_state, old_stream, false);
				dc->hwss.post_unlock_program_front_end(dc, dangling_context);
			}
			if (dc->hwss.program_front_end_for_ctx) {
				dc->hwss.interdependent_update_lock(dc, dc->current_state, true);
				dc->hwss.program_front_end_for_ctx(dc, dangling_context);
				dc->hwss.interdependent_update_lock(dc, dc->current_state, false);
				dc->hwss.post_unlock_program_front_end(dc, dangling_context);
			}
		}
	}

	current_ctx = dc->current_state;
	dc->current_state = dangling_context;
	dc_release_state(current_ctx);
}

static void disable_vbios_mode_if_required(
		struct dc *dc,
		struct dc_state *context)
{
	unsigned int i, j;

	/* check if timing_changed, disable stream*/
	for (i = 0; i < dc->res_pool->pipe_count; i++) {
		struct dc_stream_state *stream = NULL;
		struct dc_link *link = NULL;
		struct pipe_ctx *pipe = NULL;

		pipe = &context->res_ctx.pipe_ctx[i];
		stream = pipe->stream;
		if (stream == NULL)
			continue;

		// only looking for first odm pipe
		if (pipe->prev_odm_pipe)
			continue;

		if (stream->link->local_sink &&
			stream->link->local_sink->sink_signal == SIGNAL_TYPE_EDP) {
			link = stream->link;
		}

		if (link != NULL && link->link_enc->funcs->is_dig_enabled(link->link_enc)) {
			unsigned int enc_inst, tg_inst = 0;
			unsigned int pix_clk_100hz;

			enc_inst = link->link_enc->funcs->get_dig_frontend(link->link_enc);
			if (enc_inst != ENGINE_ID_UNKNOWN) {
				for (j = 0; j < dc->res_pool->stream_enc_count; j++) {
					if (dc->res_pool->stream_enc[j]->id == enc_inst) {
						tg_inst = dc->res_pool->stream_enc[j]->funcs->dig_source_otg(
							dc->res_pool->stream_enc[j]);
						break;
					}
				}

				dc->res_pool->dp_clock_source->funcs->get_pixel_clk_frequency_100hz(
					dc->res_pool->dp_clock_source,
					tg_inst, &pix_clk_100hz);

				if (link->link_status.link_active) {
					uint32_t requested_pix_clk_100hz =
						pipe->stream_res.pix_clk_params.requested_pix_clk_100hz;

					if (pix_clk_100hz != requested_pix_clk_100hz) {
						core_link_disable_stream(pipe);
						pipe->stream->dpms_off = false;
					}
				}
			}
		}
	}
}

static void wait_for_no_pipes_pending(struct dc *dc, struct dc_state *context)
{
	int i;
	PERF_TRACE();
	for (i = 0; i < MAX_PIPES; i++) {
		int count = 0;
		struct pipe_ctx *pipe = &context->res_ctx.pipe_ctx[i];

		if (!pipe->plane_state)
			continue;

		/* Timeout 100 ms */
		while (count < 100000) {
			/* Must set to false to start with, due to OR in update function */
			pipe->plane_state->status.is_flip_pending = false;
			dc->hwss.update_pending_status(pipe);
			if (!pipe->plane_state->status.is_flip_pending)
				break;
			udelay(1);
			count++;
		}
		ASSERT(!pipe->plane_state->status.is_flip_pending);
	}
	PERF_TRACE();
}

/*******************************************************************************
 * Public functions
 ******************************************************************************/

struct dc *dc_create(const struct dc_init_data *init_params)
{
	struct dc *dc = kzalloc(sizeof(*dc), GFP_KERNEL);
	unsigned int full_pipe_count;

	if (!dc)
		return NULL;

	if (init_params->dce_environment == DCE_ENV_VIRTUAL_HW) {
		if (!dc_construct_ctx(dc, init_params))
			goto destruct_dc;
	} else {
		if (!dc_construct(dc, init_params))
			goto destruct_dc;

		full_pipe_count = dc->res_pool->pipe_count;
		if (dc->res_pool->underlay_pipe_index != NO_UNDERLAY_PIPE)
			full_pipe_count--;
		dc->caps.max_streams = min(
				full_pipe_count,
				dc->res_pool->stream_enc_count);

		dc->caps.max_links = dc->link_count;
		dc->caps.max_audios = dc->res_pool->audio_count;
		dc->caps.linear_pitch_alignment = 64;

		dc->caps.max_dp_protocol_version = DP_VERSION_1_4;

		if (dc->res_pool->dmcu != NULL)
			dc->versions.dmcu_version = dc->res_pool->dmcu->dmcu_version;
	}

	/* Populate versioning information */
	dc->versions.dc_ver = DC_VER;

	dc->build_id = DC_BUILD_ID;

	DC_LOG_DC("Display Core initialized\n");



	return dc;

destruct_dc:
	dc_destruct(dc);
	kfree(dc);
	return NULL;
}

static void detect_edp_presence(struct dc *dc)
{
	struct dc_link *edp_links[MAX_NUM_EDP];
	struct dc_link *edp_link = NULL;
	enum dc_connection_type type;
	int i;
	int edp_num;

	get_edp_links(dc, edp_links, &edp_num);
	if (!edp_num)
		return;

	for (i = 0; i < edp_num; i++) {
		edp_link = edp_links[i];
		if (dc->config.edp_not_connected) {
			edp_link->edp_sink_present = false;
		} else {
			dc_link_detect_sink(edp_link, &type);
			edp_link->edp_sink_present = (type != dc_connection_none);
		}
	}
}

void dc_hardware_init(struct dc *dc)
{

	detect_edp_presence(dc);
	if (dc->ctx->dce_environment != DCE_ENV_VIRTUAL_HW)
		dc->hwss.init_hw(dc);
}

void dc_init_callbacks(struct dc *dc,
		const struct dc_callback_init *init_params)
{
#ifdef CONFIG_DRM_AMD_DC_HDCP
	dc->ctx->cp_psp = init_params->cp_psp;
#endif
}

void dc_deinit_callbacks(struct dc *dc)
{
#ifdef CONFIG_DRM_AMD_DC_HDCP
	memset(&dc->ctx->cp_psp, 0, sizeof(dc->ctx->cp_psp));
#endif
}

void dc_destroy(struct dc **dc)
{
	dc_destruct(*dc);
	kfree(*dc);
	*dc = NULL;
}

static void enable_timing_multisync(
		struct dc *dc,
		struct dc_state *ctx)
{
	int i, multisync_count = 0;
	int pipe_count = dc->res_pool->pipe_count;
	struct pipe_ctx *multisync_pipes[MAX_PIPES] = { NULL };

	for (i = 0; i < pipe_count; i++) {
		if (!ctx->res_ctx.pipe_ctx[i].stream ||
				!ctx->res_ctx.pipe_ctx[i].stream->triggered_crtc_reset.enabled)
			continue;
		if (ctx->res_ctx.pipe_ctx[i].stream == ctx->res_ctx.pipe_ctx[i].stream->triggered_crtc_reset.event_source)
			continue;
		multisync_pipes[multisync_count] = &ctx->res_ctx.pipe_ctx[i];
		multisync_count++;
	}

	if (multisync_count > 0) {
		dc->hwss.enable_per_frame_crtc_position_reset(
			dc, multisync_count, multisync_pipes);
	}
}

static void program_timing_sync(
		struct dc *dc,
		struct dc_state *ctx)
{
	int i, j, k;
	int group_index = 0;
	int num_group = 0;
	int pipe_count = dc->res_pool->pipe_count;
	struct pipe_ctx *unsynced_pipes[MAX_PIPES] = { NULL };

	for (i = 0; i < pipe_count; i++) {
		if (!ctx->res_ctx.pipe_ctx[i].stream || ctx->res_ctx.pipe_ctx[i].top_pipe)
			continue;

		unsynced_pipes[i] = &ctx->res_ctx.pipe_ctx[i];
	}

	for (i = 0; i < pipe_count; i++) {
		int group_size = 1;
		enum timing_synchronization_type sync_type = NOT_SYNCHRONIZABLE;
		struct pipe_ctx *pipe_set[MAX_PIPES];

		if (!unsynced_pipes[i])
			continue;

		pipe_set[0] = unsynced_pipes[i];
		unsynced_pipes[i] = NULL;

		/* Add tg to the set, search rest of the tg's for ones with
		 * same timing, add all tgs with same timing to the group
		 */
		for (j = i + 1; j < pipe_count; j++) {
			if (!unsynced_pipes[j])
				continue;
			if (sync_type != TIMING_SYNCHRONIZABLE &&
				dc->hwss.enable_vblanks_synchronization &&
				unsynced_pipes[j]->stream_res.tg->funcs->align_vblanks &&
				resource_are_vblanks_synchronizable(
					unsynced_pipes[j]->stream,
					pipe_set[0]->stream)) {
				sync_type = VBLANK_SYNCHRONIZABLE;
				pipe_set[group_size] = unsynced_pipes[j];
				unsynced_pipes[j] = NULL;
				group_size++;
			} else
			if (sync_type != VBLANK_SYNCHRONIZABLE &&
				resource_are_streams_timing_synchronizable(
					unsynced_pipes[j]->stream,
					pipe_set[0]->stream)) {
				sync_type = TIMING_SYNCHRONIZABLE;
				pipe_set[group_size] = unsynced_pipes[j];
				unsynced_pipes[j] = NULL;
				group_size++;
			}
		}

		/* set first unblanked pipe as master */
		for (j = 0; j < group_size; j++) {
			bool is_blanked;

			if (pipe_set[j]->stream_res.opp->funcs->dpg_is_blanked)
				is_blanked =
					pipe_set[j]->stream_res.opp->funcs->dpg_is_blanked(pipe_set[j]->stream_res.opp);
			else
				is_blanked =
					pipe_set[j]->stream_res.tg->funcs->is_blanked(pipe_set[j]->stream_res.tg);
			if (!is_blanked) {
				if (j == 0)
					break;

				swap(pipe_set[0], pipe_set[j]);
				break;
			}
		}

		for (k = 0; k < group_size; k++) {
			struct dc_stream_status *status = dc_stream_get_status_from_state(ctx, pipe_set[k]->stream);

			status->timing_sync_info.group_id = num_group;
			status->timing_sync_info.group_size = group_size;
			if (k == 0)
				status->timing_sync_info.master = true;
			else
				status->timing_sync_info.master = false;

		}
		/* remove any other unblanked pipes as they have already been synced */
		for (j = j + 1; j < group_size; j++) {
			bool is_blanked;

			if (pipe_set[j]->stream_res.opp->funcs->dpg_is_blanked)
				is_blanked =
					pipe_set[j]->stream_res.opp->funcs->dpg_is_blanked(pipe_set[j]->stream_res.opp);
			else
				is_blanked =
					pipe_set[j]->stream_res.tg->funcs->is_blanked(pipe_set[j]->stream_res.tg);
			if (!is_blanked) {
				group_size--;
				pipe_set[j] = pipe_set[group_size];
				j--;
			}
		}

		if (group_size > 1) {
			if (sync_type == TIMING_SYNCHRONIZABLE) {
				dc->hwss.enable_timing_synchronization(
					dc, group_index, group_size, pipe_set);
			} else
				if (sync_type == VBLANK_SYNCHRONIZABLE) {
				dc->hwss.enable_vblanks_synchronization(
					dc, group_index, group_size, pipe_set);
				}
			group_index++;
		}
		num_group++;
	}
}

static bool context_changed(
		struct dc *dc,
		struct dc_state *context)
{
	uint8_t i;

	if (context->stream_count != dc->current_state->stream_count)
		return true;

	for (i = 0; i < dc->current_state->stream_count; i++) {
		if (dc->current_state->streams[i] != context->streams[i])
			return true;
	}

	return false;
}

bool dc_validate_seamless_boot_timing(const struct dc *dc,
				const struct dc_sink *sink,
				struct dc_crtc_timing *crtc_timing)
{
	struct timing_generator *tg;
	struct stream_encoder *se = NULL;

	struct dc_crtc_timing hw_crtc_timing = {0};

	struct dc_link *link = sink->link;
	unsigned int i, enc_inst, tg_inst = 0;

	/* Support seamless boot on EDP displays only */
	if (sink->sink_signal != SIGNAL_TYPE_EDP) {
		return false;
	}

	/* Check for enabled DIG to identify enabled display */
	if (!link->link_enc->funcs->is_dig_enabled(link->link_enc))
		return false;

	enc_inst = link->link_enc->funcs->get_dig_frontend(link->link_enc);

	if (enc_inst == ENGINE_ID_UNKNOWN)
		return false;

	for (i = 0; i < dc->res_pool->stream_enc_count; i++) {
		if (dc->res_pool->stream_enc[i]->id == enc_inst) {

			se = dc->res_pool->stream_enc[i];

			tg_inst = dc->res_pool->stream_enc[i]->funcs->dig_source_otg(
				dc->res_pool->stream_enc[i]);
			break;
		}
	}

	// tg_inst not found
	if (i == dc->res_pool->stream_enc_count)
		return false;

	if (tg_inst >= dc->res_pool->timing_generator_count)
		return false;

	tg = dc->res_pool->timing_generators[tg_inst];

	if (!tg->funcs->get_hw_timing)
		return false;

	if (!tg->funcs->get_hw_timing(tg, &hw_crtc_timing))
		return false;

	if (crtc_timing->h_total != hw_crtc_timing.h_total)
		return false;

	if (crtc_timing->h_border_left != hw_crtc_timing.h_border_left)
		return false;

	if (crtc_timing->h_addressable != hw_crtc_timing.h_addressable)
		return false;

	if (crtc_timing->h_border_right != hw_crtc_timing.h_border_right)
		return false;

	if (crtc_timing->h_front_porch != hw_crtc_timing.h_front_porch)
		return false;

	if (crtc_timing->h_sync_width != hw_crtc_timing.h_sync_width)
		return false;

	if (crtc_timing->v_total != hw_crtc_timing.v_total)
		return false;

	if (crtc_timing->v_border_top != hw_crtc_timing.v_border_top)
		return false;

	if (crtc_timing->v_addressable != hw_crtc_timing.v_addressable)
		return false;

	if (crtc_timing->v_border_bottom != hw_crtc_timing.v_border_bottom)
		return false;

	if (crtc_timing->v_front_porch != hw_crtc_timing.v_front_porch)
		return false;

	if (crtc_timing->v_sync_width != hw_crtc_timing.v_sync_width)
		return false;

	/* block DSC for now, as VBIOS does not currently support DSC timings */
	if (crtc_timing->flags.DSC)
		return false;

	if (dc_is_dp_signal(link->connector_signal)) {
		unsigned int pix_clk_100hz;

		dc->res_pool->dp_clock_source->funcs->get_pixel_clk_frequency_100hz(
			dc->res_pool->dp_clock_source,
			tg_inst, &pix_clk_100hz);

		if (crtc_timing->pix_clk_100hz != pix_clk_100hz)
			return false;

		if (!se->funcs->dp_get_pixel_format)
			return false;

		if (!se->funcs->dp_get_pixel_format(
			se,
			&hw_crtc_timing.pixel_encoding,
			&hw_crtc_timing.display_color_depth))
			return false;

		if (hw_crtc_timing.display_color_depth != crtc_timing->display_color_depth)
			return false;

		if (hw_crtc_timing.pixel_encoding != crtc_timing->pixel_encoding)
			return false;
	}

	if (link->dpcd_caps.dprx_feature.bits.VSC_SDP_COLORIMETRY_SUPPORTED) {
		return false;
	}

	if (is_edp_ilr_optimization_required(link, crtc_timing)) {
		DC_LOG_EVENT_LINK_TRAINING("Seamless boot disabled to optimize eDP link rate\n");
		return false;
	}

	return true;
}

static inline bool should_update_pipe_for_stream(
		struct dc_state *context,
		struct pipe_ctx *pipe_ctx,
		struct dc_stream_state *stream)
{
	return (pipe_ctx->stream && pipe_ctx->stream == stream);
}

static inline bool should_update_pipe_for_plane(
		struct dc_state *context,
		struct pipe_ctx *pipe_ctx,
		struct dc_plane_state *plane_state)
{
	return (pipe_ctx->plane_state == plane_state);
}

void dc_enable_stereo(
	struct dc *dc,
	struct dc_state *context,
	struct dc_stream_state *streams[],
	uint8_t stream_count)
{
	int i, j;
	struct pipe_ctx *pipe;

	for (i = 0; i < MAX_PIPES; i++) {
		if (context != NULL) {
			pipe = &context->res_ctx.pipe_ctx[i];
		} else {
			context = dc->current_state;
			pipe = &dc->current_state->res_ctx.pipe_ctx[i];
		}

		for (j = 0; pipe && j < stream_count; j++)  {
			if (should_update_pipe_for_stream(context, pipe, streams[j]) &&
				dc->hwss.setup_stereo)
				dc->hwss.setup_stereo(pipe, dc);
		}
	}
}

void dc_trigger_sync(struct dc *dc, struct dc_state *context)
{
	if (context->stream_count > 1 && !dc->debug.disable_timing_sync) {
		enable_timing_multisync(dc, context);
		program_timing_sync(dc, context);
	}
}

static uint8_t get_stream_mask(struct dc *dc, struct dc_state *context)
{
	int i;
	unsigned int stream_mask = 0;

	for (i = 0; i < dc->res_pool->pipe_count; i++) {
		if (context->res_ctx.pipe_ctx[i].stream)
			stream_mask |= 1 << i;
	}

	return stream_mask;
}

#if defined(CONFIG_DRM_AMD_DC_DCN)
void dc_z10_restore(const struct dc *dc)
{
	if (dc->hwss.z10_restore)
		dc->hwss.z10_restore(dc);
}

void dc_z10_save_init(struct dc *dc)
{
	if (dc->hwss.z10_save_init)
		dc->hwss.z10_save_init(dc);
}
#endif
/*
 * Applies given context to HW and copy it into current context.
 * It's up to the user to release the src context afterwards.
 */
static enum dc_status dc_commit_state_no_check(struct dc *dc, struct dc_state *context)
{
	struct dc_bios *dcb = dc->ctx->dc_bios;
	enum dc_status result = DC_ERROR_UNEXPECTED;
	struct pipe_ctx *pipe;
	int i, k, l;
	struct dc_stream_state *dc_streams[MAX_STREAMS] = {0};

#if defined(CONFIG_DRM_AMD_DC_DCN)
	dc_z10_restore(dc);
	dc_allow_idle_optimizations(dc, false);
#endif

	for (i = 0; i < context->stream_count; i++)
		dc_streams[i] =  context->streams[i];

	if (!dcb->funcs->is_accelerated_mode(dcb)) {
		disable_vbios_mode_if_required(dc, context);
		dc->hwss.enable_accelerated_mode(dc, context);
	}

	if (context->stream_count > get_seamless_boot_stream_count(context) ||
		context->stream_count == 0)
		dc->hwss.prepare_bandwidth(dc, context);

	disable_dangling_plane(dc, context);
	/* re-program planes for existing stream, in case we need to
	 * free up plane resource for later use
	 */
	if (dc->hwss.apply_ctx_for_surface) {
		for (i = 0; i < context->stream_count; i++) {
			if (context->streams[i]->mode_changed)
				continue;
			apply_ctx_interdependent_lock(dc, context, context->streams[i], true);
			dc->hwss.apply_ctx_for_surface(
				dc, context->streams[i],
				context->stream_status[i].plane_count,
				context); /* use new pipe config in new context */
			apply_ctx_interdependent_lock(dc, context, context->streams[i], false);
			dc->hwss.post_unlock_program_front_end(dc, context);
		}
	}

	/* Program hardware */
	for (i = 0; i < dc->res_pool->pipe_count; i++) {
		pipe = &context->res_ctx.pipe_ctx[i];
		dc->hwss.wait_for_mpcc_disconnect(dc, dc->res_pool, pipe);
	}

	result = dc->hwss.apply_ctx_to_hw(dc, context);

	if (result != DC_OK)
		return result;

	dc_trigger_sync(dc, context);

	/* Program all planes within new context*/
	if (dc->hwss.program_front_end_for_ctx) {
		dc->hwss.interdependent_update_lock(dc, context, true);
		dc->hwss.program_front_end_for_ctx(dc, context);
		dc->hwss.interdependent_update_lock(dc, context, false);
		dc->hwss.post_unlock_program_front_end(dc, context);
	}
	for (i = 0; i < context->stream_count; i++) {
		const struct dc_link *link = context->streams[i]->link;

		if (!context->streams[i]->mode_changed)
			continue;

		if (dc->hwss.apply_ctx_for_surface) {
			apply_ctx_interdependent_lock(dc, context, context->streams[i], true);
			dc->hwss.apply_ctx_for_surface(
					dc, context->streams[i],
					context->stream_status[i].plane_count,
					context);
			apply_ctx_interdependent_lock(dc, context, context->streams[i], false);
			dc->hwss.post_unlock_program_front_end(dc, context);
		}

		/*
		 * enable stereo
		 * TODO rework dc_enable_stereo call to work with validation sets?
		 */
		for (k = 0; k < MAX_PIPES; k++) {
			pipe = &context->res_ctx.pipe_ctx[k];

			for (l = 0 ; pipe && l < context->stream_count; l++)  {
				if (context->streams[l] &&
					context->streams[l] == pipe->stream &&
					dc->hwss.setup_stereo)
					dc->hwss.setup_stereo(pipe, dc);
			}
		}

		CONN_MSG_MODE(link, "{%dx%d, %dx%d@%dKhz}",
				context->streams[i]->timing.h_addressable,
				context->streams[i]->timing.v_addressable,
				context->streams[i]->timing.h_total,
				context->streams[i]->timing.v_total,
				context->streams[i]->timing.pix_clk_100hz / 10);
	}

	dc_enable_stereo(dc, context, dc_streams, context->stream_count);

	if (context->stream_count > get_seamless_boot_stream_count(context) ||
		context->stream_count == 0) {
		/* Must wait for no flips to be pending before doing optimize bw */
		wait_for_no_pipes_pending(dc, context);
		/* pplib is notified if disp_num changed */
		dc->hwss.optimize_bandwidth(dc, context);
	}

	if (dc->ctx->dce_version >= DCE_VERSION_MAX)
		TRACE_DCN_CLOCK_STATE(&context->bw_ctx.bw.dcn.clk);
	else
		TRACE_DCE_CLOCK_STATE(&context->bw_ctx.bw.dce);

	context->stream_mask = get_stream_mask(dc, context);

	if (context->stream_mask != dc->current_state->stream_mask)
		dc_dmub_srv_notify_stream_mask(dc->ctx->dmub_srv, context->stream_mask);

	for (i = 0; i < context->stream_count; i++)
		context->streams[i]->mode_changed = false;

	dc_release_state(dc->current_state);

	dc->current_state = context;

	dc_retain_state(dc->current_state);

	return result;
}

bool dc_commit_state(struct dc *dc, struct dc_state *context)
{
	enum dc_status result = DC_ERROR_UNEXPECTED;
	int i;

	if (!context_changed(dc, context))
		return DC_OK;

	DC_LOG_DC("%s: %d streams\n",
				__func__, context->stream_count);

	for (i = 0; i < context->stream_count; i++) {
		struct dc_stream_state *stream = context->streams[i];

		dc_stream_log(dc, stream);
	}

	result = dc_commit_state_no_check(dc, context);

	return (result == DC_OK);
}

#if defined(CONFIG_DRM_AMD_DC_DCN)
bool dc_acquire_release_mpc_3dlut(
		struct dc *dc, bool acquire,
		struct dc_stream_state *stream,
		struct dc_3dlut **lut,
		struct dc_transfer_func **shaper)
{
	int pipe_idx;
	bool ret = false;
	bool found_pipe_idx = false;
	const struct resource_pool *pool = dc->res_pool;
	struct resource_context *res_ctx = &dc->current_state->res_ctx;
	int mpcc_id = 0;

	if (pool && res_ctx) {
		if (acquire) {
			/*find pipe idx for the given stream*/
			for (pipe_idx = 0; pipe_idx < pool->pipe_count; pipe_idx++) {
				if (res_ctx->pipe_ctx[pipe_idx].stream == stream) {
					found_pipe_idx = true;
					mpcc_id = res_ctx->pipe_ctx[pipe_idx].plane_res.hubp->inst;
					break;
				}
			}
		} else
			found_pipe_idx = true;/*for release pipe_idx is not required*/

		if (found_pipe_idx) {
			if (acquire && pool->funcs->acquire_post_bldn_3dlut)
				ret = pool->funcs->acquire_post_bldn_3dlut(res_ctx, pool, mpcc_id, lut, shaper);
			else if (!acquire && pool->funcs->release_post_bldn_3dlut)
				ret = pool->funcs->release_post_bldn_3dlut(res_ctx, pool, lut, shaper);
		}
	}
	return ret;
}
#endif
static bool is_flip_pending_in_pipes(struct dc *dc, struct dc_state *context)
{
	int i;
	struct pipe_ctx *pipe;

	for (i = 0; i < MAX_PIPES; i++) {
		pipe = &context->res_ctx.pipe_ctx[i];

		if (!pipe->plane_state)
			continue;

		/* Must set to false to start with, due to OR in update function */
		pipe->plane_state->status.is_flip_pending = false;
		dc->hwss.update_pending_status(pipe);
		if (pipe->plane_state->status.is_flip_pending)
			return true;
	}
	return false;
}

/* Perform updates here which need to be deferred until next vupdate
 *
 * i.e. blnd lut, 3dlut, and shaper lut bypass regs are double buffered
 * but forcing lut memory to shutdown state is immediate. This causes
 * single frame corruption as lut gets disabled mid-frame unless shutdown
 * is deferred until after entering bypass.
 */
static void process_deferred_updates(struct dc *dc)
{
#ifdef CONFIG_DRM_AMD_DC_DCN
<<<<<<< HEAD
	int i;

	if (dc->debug.enable_mem_low_power.bits.cm)
		for (i = 0; i < dc->dcn_ip->max_num_dpp; i++)
			if (dc->res_pool->dpps[i]->funcs->dpp_deferred_update)
				dc->res_pool->dpps[i]->funcs->dpp_deferred_update(dc->res_pool->dpps[i]);
=======
	int i = 0;

	if (dc->debug.enable_mem_low_power.bits.cm) {
		ASSERT(dc->dcn_ip->max_num_dpp);
		for (i = 0; i < dc->dcn_ip->max_num_dpp; i++)
			if (dc->res_pool->dpps[i]->funcs->dpp_deferred_update)
				dc->res_pool->dpps[i]->funcs->dpp_deferred_update(dc->res_pool->dpps[i]);
	}
>>>>>>> 56d33754
#endif
}

void dc_post_update_surfaces_to_stream(struct dc *dc)
{
	int i;
	struct dc_state *context = dc->current_state;

	if ((!dc->optimized_required) || get_seamless_boot_stream_count(context) > 0)
		return;

	post_surface_trace(dc);

	if (dc->ctx->dce_version >= DCE_VERSION_MAX)
		TRACE_DCN_CLOCK_STATE(&context->bw_ctx.bw.dcn.clk);
	else
		TRACE_DCE_CLOCK_STATE(&context->bw_ctx.bw.dce);

	if (is_flip_pending_in_pipes(dc, context))
		return;

	for (i = 0; i < dc->res_pool->pipe_count; i++)
		if (context->res_ctx.pipe_ctx[i].stream == NULL ||
		    context->res_ctx.pipe_ctx[i].plane_state == NULL) {
			context->res_ctx.pipe_ctx[i].pipe_idx = i;
			dc->hwss.disable_plane(dc, &context->res_ctx.pipe_ctx[i]);
		}

	process_deferred_updates(dc);

	dc->hwss.optimize_bandwidth(dc, context);

	dc->optimized_required = false;
	dc->wm_optimized_required = false;
}

static void init_state(struct dc *dc, struct dc_state *context)
{
	/* Each context must have their own instance of VBA and in order to
	 * initialize and obtain IP and SOC the base DML instance from DC is
	 * initially copied into every context
	 */
#ifdef CONFIG_DRM_AMD_DC_DCN
	memcpy(&context->bw_ctx.dml, &dc->dml, sizeof(struct display_mode_lib));
#endif
}

struct dc_state *dc_create_state(struct dc *dc)
{
	struct dc_state *context = kvzalloc(sizeof(struct dc_state),
					    GFP_KERNEL);

	if (!context)
		return NULL;

	init_state(dc, context);

	kref_init(&context->refcount);

	return context;
}

struct dc_state *dc_copy_state(struct dc_state *src_ctx)
{
	int i, j;
	struct dc_state *new_ctx = kvmalloc(sizeof(struct dc_state), GFP_KERNEL);

	if (!new_ctx)
		return NULL;
	memcpy(new_ctx, src_ctx, sizeof(struct dc_state));

	for (i = 0; i < MAX_PIPES; i++) {
			struct pipe_ctx *cur_pipe = &new_ctx->res_ctx.pipe_ctx[i];

			if (cur_pipe->top_pipe)
				cur_pipe->top_pipe =  &new_ctx->res_ctx.pipe_ctx[cur_pipe->top_pipe->pipe_idx];

			if (cur_pipe->bottom_pipe)
				cur_pipe->bottom_pipe = &new_ctx->res_ctx.pipe_ctx[cur_pipe->bottom_pipe->pipe_idx];

			if (cur_pipe->prev_odm_pipe)
				cur_pipe->prev_odm_pipe =  &new_ctx->res_ctx.pipe_ctx[cur_pipe->prev_odm_pipe->pipe_idx];

			if (cur_pipe->next_odm_pipe)
				cur_pipe->next_odm_pipe = &new_ctx->res_ctx.pipe_ctx[cur_pipe->next_odm_pipe->pipe_idx];

	}

	for (i = 0; i < new_ctx->stream_count; i++) {
			dc_stream_retain(new_ctx->streams[i]);
			for (j = 0; j < new_ctx->stream_status[i].plane_count; j++)
				dc_plane_state_retain(
					new_ctx->stream_status[i].plane_states[j]);
	}

	kref_init(&new_ctx->refcount);

	return new_ctx;
}

void dc_retain_state(struct dc_state *context)
{
	kref_get(&context->refcount);
}

static void dc_state_free(struct kref *kref)
{
	struct dc_state *context = container_of(kref, struct dc_state, refcount);
	dc_resource_state_destruct(context);
	kvfree(context);
}

void dc_release_state(struct dc_state *context)
{
	kref_put(&context->refcount, dc_state_free);
}

bool dc_set_generic_gpio_for_stereo(bool enable,
		struct gpio_service *gpio_service)
{
	enum gpio_result gpio_result = GPIO_RESULT_NON_SPECIFIC_ERROR;
	struct gpio_pin_info pin_info;
	struct gpio *generic;
	struct gpio_generic_mux_config *config = kzalloc(sizeof(struct gpio_generic_mux_config),
			   GFP_KERNEL);

	if (!config)
		return false;
	pin_info = dal_gpio_get_generic_pin_info(gpio_service, GPIO_ID_GENERIC, 0);

	if (pin_info.mask == 0xFFFFFFFF || pin_info.offset == 0xFFFFFFFF) {
		kfree(config);
		return false;
	} else {
		generic = dal_gpio_service_create_generic_mux(
			gpio_service,
			pin_info.offset,
			pin_info.mask);
	}

	if (!generic) {
		kfree(config);
		return false;
	}

	gpio_result = dal_gpio_open(generic, GPIO_MODE_OUTPUT);

	config->enable_output_from_mux = enable;
	config->mux_select = GPIO_SIGNAL_SOURCE_PASS_THROUGH_STEREO_SYNC;

	if (gpio_result == GPIO_RESULT_OK)
		gpio_result = dal_mux_setup_config(generic, config);

	if (gpio_result == GPIO_RESULT_OK) {
		dal_gpio_close(generic);
		dal_gpio_destroy_generic_mux(&generic);
		kfree(config);
		return true;
	} else {
		dal_gpio_close(generic);
		dal_gpio_destroy_generic_mux(&generic);
		kfree(config);
		return false;
	}
}

static bool is_surface_in_context(
		const struct dc_state *context,
		const struct dc_plane_state *plane_state)
{
	int j;

	for (j = 0; j < MAX_PIPES; j++) {
		const struct pipe_ctx *pipe_ctx = &context->res_ctx.pipe_ctx[j];

		if (plane_state == pipe_ctx->plane_state) {
			return true;
		}
	}

	return false;
}

static enum surface_update_type get_plane_info_update_type(const struct dc_surface_update *u)
{
	union surface_update_flags *update_flags = &u->surface->update_flags;
	enum surface_update_type update_type = UPDATE_TYPE_FAST;

	if (!u->plane_info)
		return UPDATE_TYPE_FAST;

	if (u->plane_info->color_space != u->surface->color_space) {
		update_flags->bits.color_space_change = 1;
		elevate_update_type(&update_type, UPDATE_TYPE_MED);
	}

	if (u->plane_info->horizontal_mirror != u->surface->horizontal_mirror) {
		update_flags->bits.horizontal_mirror_change = 1;
		elevate_update_type(&update_type, UPDATE_TYPE_MED);
	}

	if (u->plane_info->rotation != u->surface->rotation) {
		update_flags->bits.rotation_change = 1;
		elevate_update_type(&update_type, UPDATE_TYPE_FULL);
	}

	if (u->plane_info->format != u->surface->format) {
		update_flags->bits.pixel_format_change = 1;
		elevate_update_type(&update_type, UPDATE_TYPE_FULL);
	}

	if (u->plane_info->stereo_format != u->surface->stereo_format) {
		update_flags->bits.stereo_format_change = 1;
		elevate_update_type(&update_type, UPDATE_TYPE_FULL);
	}

	if (u->plane_info->per_pixel_alpha != u->surface->per_pixel_alpha) {
		update_flags->bits.per_pixel_alpha_change = 1;
		elevate_update_type(&update_type, UPDATE_TYPE_MED);
	}

	if (u->plane_info->global_alpha_value != u->surface->global_alpha_value) {
		update_flags->bits.global_alpha_change = 1;
		elevate_update_type(&update_type, UPDATE_TYPE_MED);
	}

	if (u->plane_info->dcc.enable != u->surface->dcc.enable
			|| u->plane_info->dcc.dcc_ind_blk != u->surface->dcc.dcc_ind_blk
			|| u->plane_info->dcc.meta_pitch != u->surface->dcc.meta_pitch) {
		/* During DCC on/off, stutter period is calculated before
		 * DCC has fully transitioned. This results in incorrect
		 * stutter period calculation. Triggering a full update will
		 * recalculate stutter period.
		 */
		update_flags->bits.dcc_change = 1;
		elevate_update_type(&update_type, UPDATE_TYPE_FULL);
	}

	if (resource_pixel_format_to_bpp(u->plane_info->format) !=
			resource_pixel_format_to_bpp(u->surface->format)) {
		/* different bytes per element will require full bandwidth
		 * and DML calculation
		 */
		update_flags->bits.bpp_change = 1;
		elevate_update_type(&update_type, UPDATE_TYPE_FULL);
	}

	if (u->plane_info->plane_size.surface_pitch != u->surface->plane_size.surface_pitch
			|| u->plane_info->plane_size.chroma_pitch != u->surface->plane_size.chroma_pitch) {
		update_flags->bits.plane_size_change = 1;
		elevate_update_type(&update_type, UPDATE_TYPE_MED);
	}


	if (memcmp(&u->plane_info->tiling_info, &u->surface->tiling_info,
			sizeof(union dc_tiling_info)) != 0) {
		update_flags->bits.swizzle_change = 1;
		elevate_update_type(&update_type, UPDATE_TYPE_MED);

		/* todo: below are HW dependent, we should add a hook to
		 * DCE/N resource and validated there.
		 */
		if (u->plane_info->tiling_info.gfx9.swizzle != DC_SW_LINEAR) {
			/* swizzled mode requires RQ to be setup properly,
			 * thus need to run DML to calculate RQ settings
			 */
			update_flags->bits.bandwidth_change = 1;
			elevate_update_type(&update_type, UPDATE_TYPE_FULL);
		}
	}

	/* This should be UPDATE_TYPE_FAST if nothing has changed. */
	return update_type;
}

static enum surface_update_type get_scaling_info_update_type(
		const struct dc_surface_update *u)
{
	union surface_update_flags *update_flags = &u->surface->update_flags;

	if (!u->scaling_info)
		return UPDATE_TYPE_FAST;

	if (u->scaling_info->clip_rect.width != u->surface->clip_rect.width
			|| u->scaling_info->clip_rect.height != u->surface->clip_rect.height
			|| u->scaling_info->dst_rect.width != u->surface->dst_rect.width
			|| u->scaling_info->dst_rect.height != u->surface->dst_rect.height
			|| u->scaling_info->scaling_quality.integer_scaling !=
				u->surface->scaling_quality.integer_scaling
			) {
		update_flags->bits.scaling_change = 1;

		if ((u->scaling_info->dst_rect.width < u->surface->dst_rect.width
			|| u->scaling_info->dst_rect.height < u->surface->dst_rect.height)
				&& (u->scaling_info->dst_rect.width < u->surface->src_rect.width
					|| u->scaling_info->dst_rect.height < u->surface->src_rect.height))
			/* Making dst rect smaller requires a bandwidth change */
			update_flags->bits.bandwidth_change = 1;
	}

	if (u->scaling_info->src_rect.width != u->surface->src_rect.width
		|| u->scaling_info->src_rect.height != u->surface->src_rect.height) {

		update_flags->bits.scaling_change = 1;
		if (u->scaling_info->src_rect.width > u->surface->src_rect.width
				|| u->scaling_info->src_rect.height > u->surface->src_rect.height)
			/* Making src rect bigger requires a bandwidth change */
			update_flags->bits.clock_change = 1;
	}

	if (u->scaling_info->src_rect.x != u->surface->src_rect.x
			|| u->scaling_info->src_rect.y != u->surface->src_rect.y
			|| u->scaling_info->clip_rect.x != u->surface->clip_rect.x
			|| u->scaling_info->clip_rect.y != u->surface->clip_rect.y
			|| u->scaling_info->dst_rect.x != u->surface->dst_rect.x
			|| u->scaling_info->dst_rect.y != u->surface->dst_rect.y)
		update_flags->bits.position_change = 1;

	if (update_flags->bits.clock_change
			|| update_flags->bits.bandwidth_change
			|| update_flags->bits.scaling_change)
		return UPDATE_TYPE_FULL;

	if (update_flags->bits.position_change)
		return UPDATE_TYPE_MED;

	return UPDATE_TYPE_FAST;
}

static enum surface_update_type det_surface_update(const struct dc *dc,
		const struct dc_surface_update *u)
{
	const struct dc_state *context = dc->current_state;
	enum surface_update_type type;
	enum surface_update_type overall_type = UPDATE_TYPE_FAST;
	union surface_update_flags *update_flags = &u->surface->update_flags;

	if (u->flip_addr)
		update_flags->bits.addr_update = 1;

	if (!is_surface_in_context(context, u->surface) || u->surface->force_full_update) {
		update_flags->raw = 0xFFFFFFFF;
		return UPDATE_TYPE_FULL;
	}

	update_flags->raw = 0; // Reset all flags

	type = get_plane_info_update_type(u);
	elevate_update_type(&overall_type, type);

	type = get_scaling_info_update_type(u);
	elevate_update_type(&overall_type, type);

	if (u->flip_addr)
		update_flags->bits.addr_update = 1;

	if (u->in_transfer_func)
		update_flags->bits.in_transfer_func_change = 1;

	if (u->input_csc_color_matrix)
		update_flags->bits.input_csc_change = 1;

	if (u->coeff_reduction_factor)
		update_flags->bits.coeff_reduction_change = 1;

	if (u->gamut_remap_matrix)
		update_flags->bits.gamut_remap_change = 1;

	if (u->gamma) {
		enum surface_pixel_format format = SURFACE_PIXEL_FORMAT_GRPH_BEGIN;

		if (u->plane_info)
			format = u->plane_info->format;
		else if (u->surface)
			format = u->surface->format;

		if (dce_use_lut(format))
			update_flags->bits.gamma_change = 1;
	}

	if (u->lut3d_func || u->func_shaper)
		update_flags->bits.lut_3d = 1;

	if (u->hdr_mult.value)
		if (u->hdr_mult.value != u->surface->hdr_mult.value) {
			update_flags->bits.hdr_mult = 1;
			elevate_update_type(&overall_type, UPDATE_TYPE_MED);
		}

	if (update_flags->bits.in_transfer_func_change) {
		type = UPDATE_TYPE_MED;
		elevate_update_type(&overall_type, type);
	}

	if (update_flags->bits.input_csc_change
			|| update_flags->bits.coeff_reduction_change
			|| update_flags->bits.lut_3d
			|| update_flags->bits.gamma_change
			|| update_flags->bits.gamut_remap_change) {
		type = UPDATE_TYPE_FULL;
		elevate_update_type(&overall_type, type);
	}

	return overall_type;
}

static enum surface_update_type check_update_surfaces_for_stream(
		struct dc *dc,
		struct dc_surface_update *updates,
		int surface_count,
		struct dc_stream_update *stream_update,
		const struct dc_stream_status *stream_status)
{
	int i;
	enum surface_update_type overall_type = UPDATE_TYPE_FAST;

#if defined(CONFIG_DRM_AMD_DC_DCN)
	if (dc->idle_optimizations_allowed)
		overall_type = UPDATE_TYPE_FULL;

#endif
	if (stream_status == NULL || stream_status->plane_count != surface_count)
		overall_type = UPDATE_TYPE_FULL;

	if (stream_update && stream_update->pending_test_pattern) {
		overall_type = UPDATE_TYPE_FULL;
	}

	/* some stream updates require passive update */
	if (stream_update) {
		union stream_update_flags *su_flags = &stream_update->stream->update_flags;

		if ((stream_update->src.height != 0 && stream_update->src.width != 0) ||
			(stream_update->dst.height != 0 && stream_update->dst.width != 0) ||
			stream_update->integer_scaling_update)
			su_flags->bits.scaling = 1;

		if (stream_update->out_transfer_func)
			su_flags->bits.out_tf = 1;

		if (stream_update->abm_level)
			su_flags->bits.abm_level = 1;

		if (stream_update->dpms_off)
			su_flags->bits.dpms_off = 1;

		if (stream_update->gamut_remap)
			su_flags->bits.gamut_remap = 1;

		if (stream_update->wb_update)
			su_flags->bits.wb_update = 1;

		if (stream_update->dsc_config)
			su_flags->bits.dsc_changed = 1;

#if defined(CONFIG_DRM_AMD_DC_DCN)
		if (stream_update->mst_bw_update)
			su_flags->bits.mst_bw = 1;
#endif

		if (su_flags->raw != 0)
			overall_type = UPDATE_TYPE_FULL;

		if (stream_update->output_csc_transform || stream_update->output_color_space)
			su_flags->bits.out_csc = 1;
	}

	for (i = 0 ; i < surface_count; i++) {
		enum surface_update_type type =
				det_surface_update(dc, &updates[i]);

		elevate_update_type(&overall_type, type);
	}

	return overall_type;
}

/*
 * dc_check_update_surfaces_for_stream() - Determine update type (fast, med, or full)
 *
 * See :c:type:`enum surface_update_type <surface_update_type>` for explanation of update types
 */
enum surface_update_type dc_check_update_surfaces_for_stream(
		struct dc *dc,
		struct dc_surface_update *updates,
		int surface_count,
		struct dc_stream_update *stream_update,
		const struct dc_stream_status *stream_status)
{
	int i;
	enum surface_update_type type;

	if (stream_update)
		stream_update->stream->update_flags.raw = 0;
	for (i = 0; i < surface_count; i++)
		updates[i].surface->update_flags.raw = 0;

	type = check_update_surfaces_for_stream(dc, updates, surface_count, stream_update, stream_status);
	if (type == UPDATE_TYPE_FULL) {
		if (stream_update) {
			uint32_t dsc_changed = stream_update->stream->update_flags.bits.dsc_changed;
			stream_update->stream->update_flags.raw = 0xFFFFFFFF;
			stream_update->stream->update_flags.bits.dsc_changed = dsc_changed;
		}
		for (i = 0; i < surface_count; i++)
			updates[i].surface->update_flags.raw = 0xFFFFFFFF;
	}

	if (type == UPDATE_TYPE_FAST) {
		// If there's an available clock comparator, we use that.
		if (dc->clk_mgr->funcs->are_clock_states_equal) {
			if (!dc->clk_mgr->funcs->are_clock_states_equal(&dc->clk_mgr->clks, &dc->current_state->bw_ctx.bw.dcn.clk))
				dc->optimized_required = true;
		// Else we fallback to mem compare.
		} else if (memcmp(&dc->current_state->bw_ctx.bw.dcn.clk, &dc->clk_mgr->clks, offsetof(struct dc_clocks, prev_p_state_change_support)) != 0) {
			dc->optimized_required = true;
		}

		dc->optimized_required |= dc->wm_optimized_required;
	}

	return type;
}

static struct dc_stream_status *stream_get_status(
	struct dc_state *ctx,
	struct dc_stream_state *stream)
{
	uint8_t i;

	for (i = 0; i < ctx->stream_count; i++) {
		if (stream == ctx->streams[i]) {
			return &ctx->stream_status[i];
		}
	}

	return NULL;
}

static const enum surface_update_type update_surface_trace_level = UPDATE_TYPE_FULL;

static void copy_surface_update_to_plane(
		struct dc_plane_state *surface,
		struct dc_surface_update *srf_update)
{
	if (srf_update->flip_addr) {
		surface->address = srf_update->flip_addr->address;
		surface->flip_immediate =
			srf_update->flip_addr->flip_immediate;
		surface->time.time_elapsed_in_us[surface->time.index] =
			srf_update->flip_addr->flip_timestamp_in_us -
				surface->time.prev_update_time_in_us;
		surface->time.prev_update_time_in_us =
			srf_update->flip_addr->flip_timestamp_in_us;
		surface->time.index++;
		if (surface->time.index >= DC_PLANE_UPDATE_TIMES_MAX)
			surface->time.index = 0;

		surface->triplebuffer_flips = srf_update->flip_addr->triplebuffer_flips;
	}

	if (srf_update->scaling_info) {
		surface->scaling_quality =
				srf_update->scaling_info->scaling_quality;
		surface->dst_rect =
				srf_update->scaling_info->dst_rect;
		surface->src_rect =
				srf_update->scaling_info->src_rect;
		surface->clip_rect =
				srf_update->scaling_info->clip_rect;
	}

	if (srf_update->plane_info) {
		surface->color_space =
				srf_update->plane_info->color_space;
		surface->format =
				srf_update->plane_info->format;
		surface->plane_size =
				srf_update->plane_info->plane_size;
		surface->rotation =
				srf_update->plane_info->rotation;
		surface->horizontal_mirror =
				srf_update->plane_info->horizontal_mirror;
		surface->stereo_format =
				srf_update->plane_info->stereo_format;
		surface->tiling_info =
				srf_update->plane_info->tiling_info;
		surface->visible =
				srf_update->plane_info->visible;
		surface->per_pixel_alpha =
				srf_update->plane_info->per_pixel_alpha;
		surface->global_alpha =
				srf_update->plane_info->global_alpha;
		surface->global_alpha_value =
				srf_update->plane_info->global_alpha_value;
		surface->dcc =
				srf_update->plane_info->dcc;
		surface->layer_index =
				srf_update->plane_info->layer_index;
	}

	if (srf_update->gamma &&
			(surface->gamma_correction !=
					srf_update->gamma)) {
		memcpy(&surface->gamma_correction->entries,
			&srf_update->gamma->entries,
			sizeof(struct dc_gamma_entries));
		surface->gamma_correction->is_identity =
			srf_update->gamma->is_identity;
		surface->gamma_correction->num_entries =
			srf_update->gamma->num_entries;
		surface->gamma_correction->type =
			srf_update->gamma->type;
	}

	if (srf_update->in_transfer_func &&
			(surface->in_transfer_func !=
				srf_update->in_transfer_func)) {
		surface->in_transfer_func->sdr_ref_white_level =
			srf_update->in_transfer_func->sdr_ref_white_level;
		surface->in_transfer_func->tf =
			srf_update->in_transfer_func->tf;
		surface->in_transfer_func->type =
			srf_update->in_transfer_func->type;
		memcpy(&surface->in_transfer_func->tf_pts,
			&srf_update->in_transfer_func->tf_pts,
			sizeof(struct dc_transfer_func_distributed_points));
	}

	if (srf_update->func_shaper &&
			(surface->in_shaper_func !=
			srf_update->func_shaper))
		memcpy(surface->in_shaper_func, srf_update->func_shaper,
		sizeof(*surface->in_shaper_func));

	if (srf_update->lut3d_func &&
			(surface->lut3d_func !=
			srf_update->lut3d_func))
		memcpy(surface->lut3d_func, srf_update->lut3d_func,
		sizeof(*surface->lut3d_func));

	if (srf_update->hdr_mult.value)
		surface->hdr_mult =
				srf_update->hdr_mult;

	if (srf_update->blend_tf &&
			(surface->blend_tf !=
			srf_update->blend_tf))
		memcpy(surface->blend_tf, srf_update->blend_tf,
		sizeof(*surface->blend_tf));

	if (srf_update->input_csc_color_matrix)
		surface->input_csc_color_matrix =
			*srf_update->input_csc_color_matrix;

	if (srf_update->coeff_reduction_factor)
		surface->coeff_reduction_factor =
			*srf_update->coeff_reduction_factor;

	if (srf_update->gamut_remap_matrix)
		surface->gamut_remap_matrix =
			*srf_update->gamut_remap_matrix;
}

static void copy_stream_update_to_stream(struct dc *dc,
					 struct dc_state *context,
					 struct dc_stream_state *stream,
					 struct dc_stream_update *update)
{
	struct dc_context *dc_ctx = dc->ctx;

	if (update == NULL || stream == NULL)
		return;

	if (update->src.height && update->src.width)
		stream->src = update->src;

	if (update->dst.height && update->dst.width)
		stream->dst = update->dst;

	if (update->out_transfer_func &&
	    stream->out_transfer_func != update->out_transfer_func) {
		stream->out_transfer_func->sdr_ref_white_level =
			update->out_transfer_func->sdr_ref_white_level;
		stream->out_transfer_func->tf = update->out_transfer_func->tf;
		stream->out_transfer_func->type =
			update->out_transfer_func->type;
		memcpy(&stream->out_transfer_func->tf_pts,
		       &update->out_transfer_func->tf_pts,
		       sizeof(struct dc_transfer_func_distributed_points));
	}

	if (update->hdr_static_metadata)
		stream->hdr_static_metadata = *update->hdr_static_metadata;

	if (update->abm_level)
		stream->abm_level = *update->abm_level;

	if (update->periodic_interrupt0)
		stream->periodic_interrupt0 = *update->periodic_interrupt0;

	if (update->periodic_interrupt1)
		stream->periodic_interrupt1 = *update->periodic_interrupt1;

	if (update->gamut_remap)
		stream->gamut_remap_matrix = *update->gamut_remap;

	/* Note: this being updated after mode set is currently not a use case
	 * however if it arises OCSC would need to be reprogrammed at the
	 * minimum
	 */
	if (update->output_color_space)
		stream->output_color_space = *update->output_color_space;

	if (update->output_csc_transform)
		stream->csc_color_matrix = *update->output_csc_transform;

	if (update->vrr_infopacket)
		stream->vrr_infopacket = *update->vrr_infopacket;

	if (update->dpms_off)
		stream->dpms_off = *update->dpms_off;

	if (update->vsc_infopacket)
		stream->vsc_infopacket = *update->vsc_infopacket;

	if (update->vsp_infopacket)
		stream->vsp_infopacket = *update->vsp_infopacket;

	if (update->dither_option)
		stream->dither_option = *update->dither_option;

	if (update->pending_test_pattern)
		stream->test_pattern = *update->pending_test_pattern;
	/* update current stream with writeback info */
	if (update->wb_update) {
		int i;

		stream->num_wb_info = update->wb_update->num_wb_info;
		ASSERT(stream->num_wb_info <= MAX_DWB_PIPES);
		for (i = 0; i < stream->num_wb_info; i++)
			stream->writeback_info[i] =
				update->wb_update->writeback_info[i];
	}
	if (update->dsc_config) {
		struct dc_dsc_config old_dsc_cfg = stream->timing.dsc_cfg;
		uint32_t old_dsc_enabled = stream->timing.flags.DSC;
		uint32_t enable_dsc = (update->dsc_config->num_slices_h != 0 &&
				       update->dsc_config->num_slices_v != 0);

		/* Use temporarry context for validating new DSC config */
		struct dc_state *dsc_validate_context = dc_create_state(dc);

		if (dsc_validate_context) {
			dc_resource_state_copy_construct(dc->current_state, dsc_validate_context);

			stream->timing.dsc_cfg = *update->dsc_config;
			stream->timing.flags.DSC = enable_dsc;
			if (!dc->res_pool->funcs->validate_bandwidth(dc, dsc_validate_context, true)) {
				stream->timing.dsc_cfg = old_dsc_cfg;
				stream->timing.flags.DSC = old_dsc_enabled;
				update->dsc_config = NULL;
			}

			dc_release_state(dsc_validate_context);
		} else {
			DC_ERROR("Failed to allocate new validate context for DSC change\n");
			update->dsc_config = NULL;
		}
	}
}

static void commit_planes_do_stream_update(struct dc *dc,
		struct dc_stream_state *stream,
		struct dc_stream_update *stream_update,
		enum surface_update_type update_type,
		struct dc_state *context)
{
#if defined(CONFIG_DRM_AMD_DC_DCN)
	struct vpg *vpg;
#endif
	int j;

	// Stream updates
	for (j = 0; j < dc->res_pool->pipe_count; j++) {
		struct pipe_ctx *pipe_ctx = &context->res_ctx.pipe_ctx[j];

		if (!pipe_ctx->top_pipe &&  !pipe_ctx->prev_odm_pipe && pipe_ctx->stream == stream) {

			if (stream_update->periodic_interrupt0 &&
					dc->hwss.setup_periodic_interrupt)
				dc->hwss.setup_periodic_interrupt(dc, pipe_ctx, VLINE0);

			if (stream_update->periodic_interrupt1 &&
					dc->hwss.setup_periodic_interrupt)
				dc->hwss.setup_periodic_interrupt(dc, pipe_ctx, VLINE1);

			if ((stream_update->hdr_static_metadata && !stream->use_dynamic_meta) ||
					stream_update->vrr_infopacket ||
					stream_update->vsc_infopacket ||
					stream_update->vsp_infopacket) {
#if defined(CONFIG_DRM_AMD_DC_DCN)
				vpg = pipe_ctx->stream_res.stream_enc->vpg;
				if (vpg && vpg->funcs->vpg_poweron)
					vpg->funcs->vpg_poweron(vpg);
#endif
				resource_build_info_frame(pipe_ctx);
				dc->hwss.update_info_frame(pipe_ctx);
			}

			if (stream_update->hdr_static_metadata &&
					stream->use_dynamic_meta &&
					dc->hwss.set_dmdata_attributes &&
					pipe_ctx->stream->dmdata_address.quad_part != 0)
				dc->hwss.set_dmdata_attributes(pipe_ctx);

			if (stream_update->gamut_remap)
				dc_stream_set_gamut_remap(dc, stream);

			if (stream_update->output_csc_transform)
				dc_stream_program_csc_matrix(dc, stream);

			if (stream_update->dither_option) {
				struct pipe_ctx *odm_pipe = pipe_ctx->next_odm_pipe;
				resource_build_bit_depth_reduction_params(pipe_ctx->stream,
									&pipe_ctx->stream->bit_depth_params);
				pipe_ctx->stream_res.opp->funcs->opp_program_fmt(pipe_ctx->stream_res.opp,
						&stream->bit_depth_params,
						&stream->clamping);
				while (odm_pipe) {
					odm_pipe->stream_res.opp->funcs->opp_program_fmt(odm_pipe->stream_res.opp,
							&stream->bit_depth_params,
							&stream->clamping);
					odm_pipe = odm_pipe->next_odm_pipe;
				}
			}


			/* Full fe update*/
			if (update_type == UPDATE_TYPE_FAST)
				continue;

			if (stream_update->dsc_config)
				dp_update_dsc_config(pipe_ctx);

#if defined(CONFIG_DRM_AMD_DC_DCN)
			if (stream_update->mst_bw_update) {
				if (stream_update->mst_bw_update->is_increase)
					dc_link_increase_mst_payload(pipe_ctx, stream_update->mst_bw_update->mst_stream_bw);
				else
					dc_link_reduce_mst_payload(pipe_ctx, stream_update->mst_bw_update->mst_stream_bw);
			}
#endif

			if (stream_update->pending_test_pattern) {
				dc_link_dp_set_test_pattern(stream->link,
					stream->test_pattern.type,
					stream->test_pattern.color_space,
					stream->test_pattern.p_link_settings,
					stream->test_pattern.p_custom_pattern,
					stream->test_pattern.cust_pattern_size);
			}

			if (stream_update->dpms_off) {
				if (*stream_update->dpms_off) {
					core_link_disable_stream(pipe_ctx);
					/* for dpms, keep acquired resources*/
					if (pipe_ctx->stream_res.audio && !dc->debug.az_endpoint_mute_only)
						pipe_ctx->stream_res.audio->funcs->az_disable(pipe_ctx->stream_res.audio);

					dc->optimized_required = true;

				} else {
					if (get_seamless_boot_stream_count(context) == 0)
						dc->hwss.prepare_bandwidth(dc, dc->current_state);

					core_link_enable_stream(dc->current_state, pipe_ctx);
				}
			}

			if (stream_update->abm_level && pipe_ctx->stream_res.abm) {
				bool should_program_abm = true;

				// if otg funcs defined check if blanked before programming
				if (pipe_ctx->stream_res.tg->funcs->is_blanked)
					if (pipe_ctx->stream_res.tg->funcs->is_blanked(pipe_ctx->stream_res.tg))
						should_program_abm = false;

				if (should_program_abm) {
					if (*stream_update->abm_level == ABM_LEVEL_IMMEDIATE_DISABLE) {
						dc->hwss.set_abm_immediate_disable(pipe_ctx);
					} else {
						pipe_ctx->stream_res.abm->funcs->set_abm_level(
							pipe_ctx->stream_res.abm, stream->abm_level);
					}
				}
			}
		}
	}
}

static void commit_planes_for_stream(struct dc *dc,
		struct dc_surface_update *srf_updates,
		int surface_count,
		struct dc_stream_state *stream,
		struct dc_stream_update *stream_update,
		enum surface_update_type update_type,
		struct dc_state *context)
{
	int i, j;
	struct pipe_ctx *top_pipe_to_program = NULL;
	bool should_lock_all_pipes = (update_type != UPDATE_TYPE_FAST);

#if defined(CONFIG_DRM_AMD_DC_DCN)
	dc_z10_restore(dc);
#endif

	if (get_seamless_boot_stream_count(context) > 0 && surface_count > 0) {
		/* Optimize seamless boot flag keeps clocks and watermarks high until
		 * first flip. After first flip, optimization is required to lower
		 * bandwidth. Important to note that it is expected UEFI will
		 * only light up a single display on POST, therefore we only expect
		 * one stream with seamless boot flag set.
		 */
		if (stream->apply_seamless_boot_optimization) {
			stream->apply_seamless_boot_optimization = false;

			if (get_seamless_boot_stream_count(context) == 0)
				dc->optimized_required = true;
		}
	}

	if (update_type == UPDATE_TYPE_FULL) {
#if defined(CONFIG_DRM_AMD_DC_DCN)
		dc_allow_idle_optimizations(dc, false);

#endif
		if (get_seamless_boot_stream_count(context) == 0)
			dc->hwss.prepare_bandwidth(dc, context);

		context_clock_trace(dc, context);
	}

	for (j = 0; j < dc->res_pool->pipe_count; j++) {
		struct pipe_ctx *pipe_ctx = &context->res_ctx.pipe_ctx[j];

		if (!pipe_ctx->top_pipe &&
			!pipe_ctx->prev_odm_pipe &&
			pipe_ctx->stream &&
			pipe_ctx->stream == stream) {
			top_pipe_to_program = pipe_ctx;
		}
	}

#ifdef CONFIG_DRM_AMD_DC_DCN
	if (stream->test_pattern.type != DP_TEST_PATTERN_VIDEO_MODE) {
		struct pipe_ctx *mpcc_pipe;
		struct pipe_ctx *odm_pipe;

		for (mpcc_pipe = top_pipe_to_program; mpcc_pipe; mpcc_pipe = mpcc_pipe->bottom_pipe)
			for (odm_pipe = mpcc_pipe; odm_pipe; odm_pipe = odm_pipe->next_odm_pipe)
				odm_pipe->ttu_regs.min_ttu_vblank = MAX_TTU;
	}
#endif

	if ((update_type != UPDATE_TYPE_FAST) && stream->update_flags.bits.dsc_changed)
		if (top_pipe_to_program->stream_res.tg->funcs->lock_doublebuffer_enable) {
			if (should_use_dmub_lock(stream->link)) {
				union dmub_hw_lock_flags hw_locks = { 0 };
				struct dmub_hw_lock_inst_flags inst_flags = { 0 };

				hw_locks.bits.lock_dig = 1;
				inst_flags.dig_inst = top_pipe_to_program->stream_res.tg->inst;

				dmub_hw_lock_mgr_cmd(dc->ctx->dmub_srv,
							true,
							&hw_locks,
							&inst_flags);
			} else
				top_pipe_to_program->stream_res.tg->funcs->lock_doublebuffer_enable(
						top_pipe_to_program->stream_res.tg);
		}

	if (should_lock_all_pipes && dc->hwss.interdependent_update_lock)
		dc->hwss.interdependent_update_lock(dc, context, true);
	else
		/* Lock the top pipe while updating plane addrs, since freesync requires
		 *  plane addr update event triggers to be synchronized.
		 *  top_pipe_to_program is expected to never be NULL
		 */
		dc->hwss.pipe_control_lock(dc, top_pipe_to_program, true);

	// Stream updates
	if (stream_update)
		commit_planes_do_stream_update(dc, stream, stream_update, update_type, context);

	if (surface_count == 0) {
		/*
		 * In case of turning off screen, no need to program front end a second time.
		 * just return after program blank.
		 */
		if (dc->hwss.apply_ctx_for_surface)
			dc->hwss.apply_ctx_for_surface(dc, stream, 0, context);
		if (dc->hwss.program_front_end_for_ctx)
			dc->hwss.program_front_end_for_ctx(dc, context);

		if (should_lock_all_pipes && dc->hwss.interdependent_update_lock)
			dc->hwss.interdependent_update_lock(dc, context, false);
		else
			dc->hwss.pipe_control_lock(dc, top_pipe_to_program, false);
		dc->hwss.post_unlock_program_front_end(dc, context);
		return;
	}

	if (!IS_DIAG_DC(dc->ctx->dce_environment)) {
		for (i = 0; i < surface_count; i++) {
			struct dc_plane_state *plane_state = srf_updates[i].surface;
			/*set logical flag for lock/unlock use*/
			for (j = 0; j < dc->res_pool->pipe_count; j++) {
				struct pipe_ctx *pipe_ctx = &context->res_ctx.pipe_ctx[j];
				if (!pipe_ctx->plane_state)
					continue;
				if (should_update_pipe_for_plane(context, pipe_ctx, plane_state))
					continue;
				pipe_ctx->plane_state->triplebuffer_flips = false;
				if (update_type == UPDATE_TYPE_FAST &&
					dc->hwss.program_triplebuffer != NULL &&
					!pipe_ctx->plane_state->flip_immediate && dc->debug.enable_tri_buf) {
						/*triple buffer for VUpdate  only*/
						pipe_ctx->plane_state->triplebuffer_flips = true;
				}
			}
			if (update_type == UPDATE_TYPE_FULL) {
				/* force vsync flip when reconfiguring pipes to prevent underflow */
				plane_state->flip_immediate = false;
			}
		}
	}

	// Update Type FULL, Surface updates
	for (j = 0; j < dc->res_pool->pipe_count; j++) {
		struct pipe_ctx *pipe_ctx = &context->res_ctx.pipe_ctx[j];

		if (!pipe_ctx->top_pipe &&
			!pipe_ctx->prev_odm_pipe &&
			should_update_pipe_for_stream(context, pipe_ctx, stream)) {
			struct dc_stream_status *stream_status = NULL;

			if (!pipe_ctx->plane_state)
				continue;

			/* Full fe update*/
			if (update_type == UPDATE_TYPE_FAST)
				continue;

			ASSERT(!pipe_ctx->plane_state->triplebuffer_flips);

			if (dc->hwss.program_triplebuffer != NULL && dc->debug.enable_tri_buf) {
				/*turn off triple buffer for full update*/
				dc->hwss.program_triplebuffer(
					dc, pipe_ctx, pipe_ctx->plane_state->triplebuffer_flips);
			}
			stream_status =
				stream_get_status(context, pipe_ctx->stream);

			if (dc->hwss.apply_ctx_for_surface)
				dc->hwss.apply_ctx_for_surface(
					dc, pipe_ctx->stream, stream_status->plane_count, context);
		}
	}
	if (dc->hwss.program_front_end_for_ctx && update_type != UPDATE_TYPE_FAST) {
		dc->hwss.program_front_end_for_ctx(dc, context);
#ifdef CONFIG_DRM_AMD_DC_DCN
		if (dc->debug.validate_dml_output) {
			for (i = 0; i < dc->res_pool->pipe_count; i++) {
				struct pipe_ctx cur_pipe = context->res_ctx.pipe_ctx[i];
				if (cur_pipe.stream == NULL)
					continue;

				cur_pipe.plane_res.hubp->funcs->validate_dml_output(
						cur_pipe.plane_res.hubp, dc->ctx,
						&context->res_ctx.pipe_ctx[i].rq_regs,
						&context->res_ctx.pipe_ctx[i].dlg_regs,
						&context->res_ctx.pipe_ctx[i].ttu_regs);
			}
		}
#endif
	}

	// Update Type FAST, Surface updates
	if (update_type == UPDATE_TYPE_FAST) {
		if (dc->hwss.set_flip_control_gsl)
			for (i = 0; i < surface_count; i++) {
				struct dc_plane_state *plane_state = srf_updates[i].surface;

				for (j = 0; j < dc->res_pool->pipe_count; j++) {
					struct pipe_ctx *pipe_ctx = &context->res_ctx.pipe_ctx[j];

					if (!should_update_pipe_for_stream(context, pipe_ctx, stream))
						continue;

					if (!should_update_pipe_for_plane(context, pipe_ctx, plane_state))
						continue;

					// GSL has to be used for flip immediate
					dc->hwss.set_flip_control_gsl(pipe_ctx,
							pipe_ctx->plane_state->flip_immediate);
				}
			}

		/* Perform requested Updates */
		for (i = 0; i < surface_count; i++) {
			struct dc_plane_state *plane_state = srf_updates[i].surface;

			for (j = 0; j < dc->res_pool->pipe_count; j++) {
				struct pipe_ctx *pipe_ctx = &context->res_ctx.pipe_ctx[j];

				if (!should_update_pipe_for_stream(context, pipe_ctx, stream))
					continue;

				if (!should_update_pipe_for_plane(context, pipe_ctx, plane_state))
					continue;

				/*program triple buffer after lock based on flip type*/
				if (dc->hwss.program_triplebuffer != NULL && dc->debug.enable_tri_buf) {
					/*only enable triplebuffer for  fast_update*/
					dc->hwss.program_triplebuffer(
						dc, pipe_ctx, pipe_ctx->plane_state->triplebuffer_flips);
				}
				if (pipe_ctx->plane_state->update_flags.bits.addr_update)
					dc->hwss.update_plane_addr(dc, pipe_ctx);
			}
		}

	}

	if (should_lock_all_pipes && dc->hwss.interdependent_update_lock)
		dc->hwss.interdependent_update_lock(dc, context, false);
	else
		dc->hwss.pipe_control_lock(dc, top_pipe_to_program, false);

	if ((update_type != UPDATE_TYPE_FAST) && stream->update_flags.bits.dsc_changed)
		if (top_pipe_to_program->stream_res.tg->funcs->lock_doublebuffer_enable) {
			top_pipe_to_program->stream_res.tg->funcs->wait_for_state(
					top_pipe_to_program->stream_res.tg,
					CRTC_STATE_VACTIVE);
			top_pipe_to_program->stream_res.tg->funcs->wait_for_state(
					top_pipe_to_program->stream_res.tg,
					CRTC_STATE_VBLANK);
			top_pipe_to_program->stream_res.tg->funcs->wait_for_state(
					top_pipe_to_program->stream_res.tg,
					CRTC_STATE_VACTIVE);

			if (stream && should_use_dmub_lock(stream->link)) {
				union dmub_hw_lock_flags hw_locks = { 0 };
				struct dmub_hw_lock_inst_flags inst_flags = { 0 };

				hw_locks.bits.lock_dig = 1;
				inst_flags.dig_inst = top_pipe_to_program->stream_res.tg->inst;

				dmub_hw_lock_mgr_cmd(dc->ctx->dmub_srv,
							false,
							&hw_locks,
							&inst_flags);
			} else
				top_pipe_to_program->stream_res.tg->funcs->lock_doublebuffer_disable(
					top_pipe_to_program->stream_res.tg);
		}

	if (update_type != UPDATE_TYPE_FAST)
		dc->hwss.post_unlock_program_front_end(dc, context);

	// Fire manual trigger only when bottom plane is flipped
	for (j = 0; j < dc->res_pool->pipe_count; j++) {
		struct pipe_ctx *pipe_ctx = &context->res_ctx.pipe_ctx[j];

		if (!pipe_ctx->plane_state)
			continue;

		if (pipe_ctx->bottom_pipe || pipe_ctx->next_odm_pipe ||
				!pipe_ctx->stream || !should_update_pipe_for_stream(context, pipe_ctx, stream) ||
				!pipe_ctx->plane_state->update_flags.bits.addr_update ||
				pipe_ctx->plane_state->skip_manual_trigger)
			continue;

		if (pipe_ctx->stream_res.tg->funcs->program_manual_trigger)
			pipe_ctx->stream_res.tg->funcs->program_manual_trigger(pipe_ctx->stream_res.tg);
	}
}

void dc_commit_updates_for_stream(struct dc *dc,
		struct dc_surface_update *srf_updates,
		int surface_count,
		struct dc_stream_state *stream,
		struct dc_stream_update *stream_update,
		struct dc_state *state)
{
	const struct dc_stream_status *stream_status;
	enum surface_update_type update_type;
	struct dc_state *context;
	struct dc_context *dc_ctx = dc->ctx;
	int i, j;

	stream_status = dc_stream_get_status(stream);
	context = dc->current_state;

	update_type = dc_check_update_surfaces_for_stream(
				dc, srf_updates, surface_count, stream_update, stream_status);

	if (update_type >= update_surface_trace_level)
		update_surface_trace(dc, srf_updates, surface_count);


	if (update_type >= UPDATE_TYPE_FULL) {

		/* initialize scratch memory for building context */
		context = dc_create_state(dc);
		if (context == NULL) {
			DC_ERROR("Failed to allocate new validate context!\n");
			return;
		}

		dc_resource_state_copy_construct(state, context);

		for (i = 0; i < dc->res_pool->pipe_count; i++) {
			struct pipe_ctx *new_pipe = &context->res_ctx.pipe_ctx[i];
			struct pipe_ctx *old_pipe = &dc->current_state->res_ctx.pipe_ctx[i];

			if (new_pipe->plane_state && new_pipe->plane_state != old_pipe->plane_state)
				new_pipe->plane_state->force_full_update = true;
		}
<<<<<<< HEAD
	} else if (update_type == UPDATE_TYPE_FAST) {
		/* Previous frame finished and HW is ready for optimization. */
=======
	} else if (update_type == UPDATE_TYPE_FAST && dc_ctx->dce_version >= DCE_VERSION_MAX) {
		/*
		 * Previous frame finished and HW is ready for optimization.
		 *
		 * Only relevant for DCN behavior where we can guarantee the optimization
		 * is safe to apply - retain the legacy behavior for DCE.
		 */
>>>>>>> 56d33754
		dc_post_update_surfaces_to_stream(dc);
	}


	for (i = 0; i < surface_count; i++) {
		struct dc_plane_state *surface = srf_updates[i].surface;

		copy_surface_update_to_plane(surface, &srf_updates[i]);

		if (update_type >= UPDATE_TYPE_MED) {
			for (j = 0; j < dc->res_pool->pipe_count; j++) {
				struct pipe_ctx *pipe_ctx =
					&context->res_ctx.pipe_ctx[j];

				if (pipe_ctx->plane_state != surface)
					continue;

				resource_build_scaling_params(pipe_ctx);
			}
		}
	}

	copy_stream_update_to_stream(dc, context, stream, stream_update);

	if (update_type >= UPDATE_TYPE_FULL) {
		if (!dc->res_pool->funcs->validate_bandwidth(dc, context, false)) {
			DC_ERROR("Mode validation failed for stream update!\n");
			dc_release_state(context);
			return;
		}
	}

	TRACE_DC_PIPE_STATE(pipe_ctx, i, MAX_PIPES);

	commit_planes_for_stream(
				dc,
				srf_updates,
				surface_count,
				stream,
				stream_update,
				update_type,
				context);
	/*update current_State*/
	if (dc->current_state != context) {

		struct dc_state *old = dc->current_state;

		dc->current_state = context;
		dc_release_state(old);

		for (i = 0; i < dc->res_pool->pipe_count; i++) {
			struct pipe_ctx *pipe_ctx = &context->res_ctx.pipe_ctx[i];

			if (pipe_ctx->plane_state && pipe_ctx->stream == stream)
				pipe_ctx->plane_state->force_full_update = false;
		}
	}
<<<<<<< HEAD
=======

	/* Legacy optimization path for DCE. */
	if (update_type >= UPDATE_TYPE_FULL && dc_ctx->dce_version < DCE_VERSION_MAX) {
		dc_post_update_surfaces_to_stream(dc);
		TRACE_DCE_CLOCK_STATE(&context->bw_ctx.bw.dce);
	}
>>>>>>> 56d33754

	return;

}

uint8_t dc_get_current_stream_count(struct dc *dc)
{
	return dc->current_state->stream_count;
}

struct dc_stream_state *dc_get_stream_at_index(struct dc *dc, uint8_t i)
{
	if (i < dc->current_state->stream_count)
		return dc->current_state->streams[i];
	return NULL;
}

struct dc_stream_state *dc_stream_find_from_link(const struct dc_link *link)
{
	uint8_t i;
	struct dc_context *ctx = link->ctx;

	for (i = 0; i < ctx->dc->current_state->stream_count; i++) {
		if (ctx->dc->current_state->streams[i]->link == link)
			return ctx->dc->current_state->streams[i];
	}

	return NULL;
}

enum dc_irq_source dc_interrupt_to_irq_source(
		struct dc *dc,
		uint32_t src_id,
		uint32_t ext_id)
{
	return dal_irq_service_to_irq_source(dc->res_pool->irqs, src_id, ext_id);
}

/*
 * dc_interrupt_set() - Enable/disable an AMD hw interrupt source
 */
bool dc_interrupt_set(struct dc *dc, enum dc_irq_source src, bool enable)
{

	if (dc == NULL)
		return false;

	return dal_irq_service_set(dc->res_pool->irqs, src, enable);
}

void dc_interrupt_ack(struct dc *dc, enum dc_irq_source src)
{
	dal_irq_service_ack(dc->res_pool->irqs, src);
}

void dc_power_down_on_boot(struct dc *dc)
{
	if (dc->ctx->dce_environment != DCE_ENV_VIRTUAL_HW &&
			dc->hwss.power_down_on_boot)
		dc->hwss.power_down_on_boot(dc);
}

void dc_set_power_state(
	struct dc *dc,
	enum dc_acpi_cm_power_state power_state)
{
	struct kref refcount;
	struct display_mode_lib *dml;

	if (!dc->current_state)
		return;

	switch (power_state) {
	case DC_ACPI_CM_POWER_STATE_D0:
		dc_resource_state_construct(dc, dc->current_state);

#if defined(CONFIG_DRM_AMD_DC_DCN)
		dc_z10_restore(dc);
#endif
		if (dc->ctx->dmub_srv)
			dc_dmub_srv_wait_phy_init(dc->ctx->dmub_srv);

		dc->hwss.init_hw(dc);

		if (dc->hwss.init_sys_ctx != NULL &&
			dc->vm_pa_config.valid) {
			dc->hwss.init_sys_ctx(dc->hwseq, dc, &dc->vm_pa_config);
		}

		break;
	default:
		ASSERT(dc->current_state->stream_count == 0);
		/* Zero out the current context so that on resume we start with
		 * clean state, and dc hw programming optimizations will not
		 * cause any trouble.
		 */
		dml = kzalloc(sizeof(struct display_mode_lib),
				GFP_KERNEL);

		ASSERT(dml);
		if (!dml)
			return;

		/* Preserve refcount */
		refcount = dc->current_state->refcount;
		/* Preserve display mode lib */
		memcpy(dml, &dc->current_state->bw_ctx.dml, sizeof(struct display_mode_lib));

		dc_resource_state_destruct(dc->current_state);
		memset(dc->current_state, 0,
				sizeof(*dc->current_state));

		dc->current_state->refcount = refcount;
		dc->current_state->bw_ctx.dml = *dml;

		kfree(dml);

		break;
	}
}

void dc_resume(struct dc *dc)
{
	uint32_t i;

	for (i = 0; i < dc->link_count; i++)
		core_link_resume(dc->links[i]);
}

bool dc_is_dmcu_initialized(struct dc *dc)
{
	struct dmcu *dmcu = dc->res_pool->dmcu;

	if (dmcu)
		return dmcu->funcs->is_dmcu_initialized(dmcu);
	return false;
}

bool dc_submit_i2c(
		struct dc *dc,
		uint32_t link_index,
		struct i2c_command *cmd)
{

	struct dc_link *link = dc->links[link_index];
	struct ddc_service *ddc = link->ddc;
	return dce_i2c_submit_command(
		dc->res_pool,
		ddc->ddc_pin,
		cmd);
}

bool dc_submit_i2c_oem(
		struct dc *dc,
		struct i2c_command *cmd)
{
	struct ddc_service *ddc = dc->res_pool->oem_device;
	return dce_i2c_submit_command(
		dc->res_pool,
		ddc->ddc_pin,
		cmd);
}

static bool link_add_remote_sink_helper(struct dc_link *dc_link, struct dc_sink *sink)
{
	if (dc_link->sink_count >= MAX_SINKS_PER_LINK) {
		BREAK_TO_DEBUGGER();
		return false;
	}

	dc_sink_retain(sink);

	dc_link->remote_sinks[dc_link->sink_count] = sink;
	dc_link->sink_count++;

	return true;
}

/*
 * dc_link_add_remote_sink() - Create a sink and attach it to an existing link
 *
 * EDID length is in bytes
 */
struct dc_sink *dc_link_add_remote_sink(
		struct dc_link *link,
		const uint8_t *edid,
		int len,
		struct dc_sink_init_data *init_data)
{
	struct dc_sink *dc_sink;
	enum dc_edid_status edid_status;

	if (len > DC_MAX_EDID_BUFFER_SIZE) {
		dm_error("Max EDID buffer size breached!\n");
		return NULL;
	}

	if (!init_data) {
		BREAK_TO_DEBUGGER();
		return NULL;
	}

	if (!init_data->link) {
		BREAK_TO_DEBUGGER();
		return NULL;
	}

	dc_sink = dc_sink_create(init_data);

	if (!dc_sink)
		return NULL;

	memmove(dc_sink->dc_edid.raw_edid, edid, len);
	dc_sink->dc_edid.length = len;

	if (!link_add_remote_sink_helper(
			link,
			dc_sink))
		goto fail_add_sink;

	edid_status = dm_helpers_parse_edid_caps(
			link->ctx,
			&dc_sink->dc_edid,
			&dc_sink->edid_caps);

	/*
	 * Treat device as no EDID device if EDID
	 * parsing fails
	 */
	if (edid_status != EDID_OK) {
		dc_sink->dc_edid.length = 0;
		dm_error("Bad EDID, status%d!\n", edid_status);
	}

	return dc_sink;

fail_add_sink:
	dc_sink_release(dc_sink);
	return NULL;
}

/*
 * dc_link_remove_remote_sink() - Remove a remote sink from a dc_link
 *
 * Note that this just removes the struct dc_sink - it doesn't
 * program hardware or alter other members of dc_link
 */
void dc_link_remove_remote_sink(struct dc_link *link, struct dc_sink *sink)
{
	int i;

	if (!link->sink_count) {
		BREAK_TO_DEBUGGER();
		return;
	}

	for (i = 0; i < link->sink_count; i++) {
		if (link->remote_sinks[i] == sink) {
			dc_sink_release(sink);
			link->remote_sinks[i] = NULL;

			/* shrink array to remove empty place */
			while (i < link->sink_count - 1) {
				link->remote_sinks[i] = link->remote_sinks[i+1];
				i++;
			}
			link->remote_sinks[i] = NULL;
			link->sink_count--;
			return;
		}
	}
}

void get_clock_requirements_for_state(struct dc_state *state, struct AsicStateEx *info)
{
	info->displayClock				= (unsigned int)state->bw_ctx.bw.dcn.clk.dispclk_khz;
	info->engineClock				= (unsigned int)state->bw_ctx.bw.dcn.clk.dcfclk_khz;
	info->memoryClock				= (unsigned int)state->bw_ctx.bw.dcn.clk.dramclk_khz;
	info->maxSupportedDppClock		= (unsigned int)state->bw_ctx.bw.dcn.clk.max_supported_dppclk_khz;
	info->dppClock					= (unsigned int)state->bw_ctx.bw.dcn.clk.dppclk_khz;
	info->socClock					= (unsigned int)state->bw_ctx.bw.dcn.clk.socclk_khz;
	info->dcfClockDeepSleep			= (unsigned int)state->bw_ctx.bw.dcn.clk.dcfclk_deep_sleep_khz;
	info->fClock					= (unsigned int)state->bw_ctx.bw.dcn.clk.fclk_khz;
	info->phyClock					= (unsigned int)state->bw_ctx.bw.dcn.clk.phyclk_khz;
}
enum dc_status dc_set_clock(struct dc *dc, enum dc_clock_type clock_type, uint32_t clk_khz, uint32_t stepping)
{
	if (dc->hwss.set_clock)
		return dc->hwss.set_clock(dc, clock_type, clk_khz, stepping);
	return DC_ERROR_UNEXPECTED;
}
void dc_get_clock(struct dc *dc, enum dc_clock_type clock_type, struct dc_clock_config *clock_cfg)
{
	if (dc->hwss.get_clock)
		dc->hwss.get_clock(dc, clock_type, clock_cfg);
}

/* enable/disable eDP PSR without specify stream for eDP */
bool dc_set_psr_allow_active(struct dc *dc, bool enable)
{
	int i;
	bool allow_active;

	for (i = 0; i < dc->current_state->stream_count ; i++) {
		struct dc_link *link;
		struct dc_stream_state *stream = dc->current_state->streams[i];

		link = stream->link;
		if (!link)
			continue;

		if (link->psr_settings.psr_feature_enabled) {
			if (enable && !link->psr_settings.psr_allow_active) {
				allow_active = true;
				if (!dc_link_set_psr_allow_active(link, &allow_active, false, false, NULL))
					return false;
			} else if (!enable && link->psr_settings.psr_allow_active) {
				allow_active = false;
				if (!dc_link_set_psr_allow_active(link, &allow_active, true, false, NULL))
					return false;
			}
		}
	}

	return true;
}

#if defined(CONFIG_DRM_AMD_DC_DCN)

void dc_allow_idle_optimizations(struct dc *dc, bool allow)
{
	if (dc->debug.disable_idle_power_optimizations)
		return;

	if (dc->clk_mgr != NULL && dc->clk_mgr->funcs->is_smu_present)
		if (!dc->clk_mgr->funcs->is_smu_present(dc->clk_mgr))
			return;

	if (allow == dc->idle_optimizations_allowed)
		return;

	if (dc->hwss.apply_idle_power_optimizations && dc->hwss.apply_idle_power_optimizations(dc, allow))
		dc->idle_optimizations_allowed = allow;
}

/*
 * blank all streams, and set min and max memory clock to
 * lowest and highest DPM level, respectively
 */
void dc_unlock_memory_clock_frequency(struct dc *dc)
{
	unsigned int i;

	for (i = 0; i < MAX_PIPES; i++)
		if (dc->current_state->res_ctx.pipe_ctx[i].plane_state)
			core_link_disable_stream(&dc->current_state->res_ctx.pipe_ctx[i]);

	dc->clk_mgr->funcs->set_hard_min_memclk(dc->clk_mgr, false);
	dc->clk_mgr->funcs->set_hard_max_memclk(dc->clk_mgr);
}

/*
 * set min memory clock to the min required for current mode,
 * max to maxDPM, and unblank streams
 */
void dc_lock_memory_clock_frequency(struct dc *dc)
{
	unsigned int i;

	dc->clk_mgr->funcs->get_memclk_states_from_smu(dc->clk_mgr);
	dc->clk_mgr->funcs->set_hard_min_memclk(dc->clk_mgr, true);
	dc->clk_mgr->funcs->set_hard_max_memclk(dc->clk_mgr);

	for (i = 0; i < MAX_PIPES; i++)
		if (dc->current_state->res_ctx.pipe_ctx[i].plane_state)
			core_link_enable_stream(dc->current_state, &dc->current_state->res_ctx.pipe_ctx[i]);
}

bool dc_is_plane_eligible_for_idle_optimizations(struct dc *dc, struct dc_plane_state *plane,
		struct dc_cursor_attributes *cursor_attr)
{
	if (dc->hwss.does_plane_fit_in_mall && dc->hwss.does_plane_fit_in_mall(dc, plane, cursor_attr))
		return true;
	return false;
}

/* cleanup on driver unload */
void dc_hardware_release(struct dc *dc)
{
	if (dc->hwss.hardware_release)
		dc->hwss.hardware_release(dc);
}
#endif

/**
 * dc_enable_dmub_notifications - Returns whether dmub notification can be enabled
 * @dc: dc structure
 *
 * Returns: True to enable dmub notifications, False otherwise
 */
bool dc_enable_dmub_notifications(struct dc *dc)
{
#if defined(CONFIG_DRM_AMD_DC_DCN)
	/* YELLOW_CARP B0 USB4 DPIA needs dmub notifications for interrupts */
	if (dc->ctx->asic_id.chip_family == FAMILY_YELLOW_CARP &&
	    dc->ctx->asic_id.hw_internal_rev == YELLOW_CARP_B0)
		return true;
#endif
	/* dmub aux needs dmub notifications to be enabled */
	return dc->debug.enable_dmub_aux_for_legacy_ddc;
}

/**
 * dc_process_dmub_aux_transfer_async - Submits aux command to dmub via inbox message
 *                                      Sets port index appropriately for legacy DDC
 * @dc: dc structure
 * @link_index: link index
 * @payload: aux payload
 *
 * Returns: True if successful, False if failure
 */
bool dc_process_dmub_aux_transfer_async(struct dc *dc,
				uint32_t link_index,
				struct aux_payload *payload)
{
	uint8_t action;
	union dmub_rb_cmd cmd = {0};
	struct dc_dmub_srv *dmub_srv = dc->ctx->dmub_srv;

	ASSERT(payload->length <= 16);

	cmd.dp_aux_access.header.type = DMUB_CMD__DP_AUX_ACCESS;
	cmd.dp_aux_access.header.payload_bytes = 0;
	/* For dpia, ddc_pin is set to NULL */
	if (!dc->links[link_index]->ddc->ddc_pin)
		cmd.dp_aux_access.aux_control.type = AUX_CHANNEL_DPIA;
	else
		cmd.dp_aux_access.aux_control.type = AUX_CHANNEL_LEGACY_DDC;

	cmd.dp_aux_access.aux_control.instance = dc->links[link_index]->ddc_hw_inst;
	cmd.dp_aux_access.aux_control.sw_crc_enabled = 0;
	cmd.dp_aux_access.aux_control.timeout = 0;
	cmd.dp_aux_access.aux_control.dpaux.address = payload->address;
	cmd.dp_aux_access.aux_control.dpaux.is_i2c_over_aux = payload->i2c_over_aux;
	cmd.dp_aux_access.aux_control.dpaux.length = payload->length;

	/* set aux action */
	if (payload->i2c_over_aux) {
		if (payload->write) {
			if (payload->mot)
				action = DP_AUX_REQ_ACTION_I2C_WRITE_MOT;
			else
				action = DP_AUX_REQ_ACTION_I2C_WRITE;
		} else {
			if (payload->mot)
				action = DP_AUX_REQ_ACTION_I2C_READ_MOT;
			else
				action = DP_AUX_REQ_ACTION_I2C_READ;
			}
	} else {
		if (payload->write)
			action = DP_AUX_REQ_ACTION_DPCD_WRITE;
		else
			action = DP_AUX_REQ_ACTION_DPCD_READ;
	}

	cmd.dp_aux_access.aux_control.dpaux.action = action;

	if (payload->length && payload->write) {
		memcpy(cmd.dp_aux_access.aux_control.dpaux.data,
			payload->data,
			payload->length
			);
	}

	dc_dmub_srv_cmd_queue(dmub_srv, &cmd);
	dc_dmub_srv_cmd_execute(dmub_srv);
	dc_dmub_srv_wait_idle(dmub_srv);

	return true;
}

uint8_t get_link_index_from_dpia_port_index(const struct dc *dc,
					    uint8_t dpia_port_index)
{
	uint8_t index, link_index = 0xFF;

	for (index = 0; index < dc->link_count; index++) {
		/* ddc_hw_inst has dpia port index for dpia links
		 * and ddc instance for legacy links
		 */
		if (!dc->links[index]->ddc->ddc_pin) {
			if (dc->links[index]->ddc_hw_inst == dpia_port_index) {
				link_index = index;
				break;
			}
		}
	}
	ASSERT(link_index != 0xFF);
	return link_index;
}

/**
 *****************************************************************************
 *  Function: dc_process_dmub_set_config_async
 *
 *  @brief
 *		Submits set_config command to dmub via inbox message
 *
 *  @param
 *		[in] dc: dc structure
 *		[in] link_index: link index
 *		[in] payload: aux payload
 *		[out] notify: set_config immediate reply
 *
 *	@return
 *		True if successful, False if failure
 *****************************************************************************
 */
bool dc_process_dmub_set_config_async(struct dc *dc,
				uint32_t link_index,
				struct set_config_cmd_payload *payload,
				struct dmub_notification *notify)
{
	union dmub_rb_cmd cmd = {0};
	struct dc_dmub_srv *dmub_srv = dc->ctx->dmub_srv;
	bool is_cmd_complete = true;

	/* prepare SET_CONFIG command */
	cmd.set_config_access.header.type = DMUB_CMD__DPIA;
	cmd.set_config_access.header.sub_type = DMUB_CMD__DPIA_SET_CONFIG_ACCESS;

	cmd.set_config_access.set_config_control.instance = dc->links[link_index]->ddc_hw_inst;
	cmd.set_config_access.set_config_control.cmd_pkt.msg_type = payload->msg_type;
	cmd.set_config_access.set_config_control.cmd_pkt.msg_data = payload->msg_data;

	if (!dc_dmub_srv_cmd_with_reply_data(dmub_srv, &cmd)) {
		/* command is not processed by dmub */
		notify->sc_status = SET_CONFIG_UNKNOWN_ERROR;
		return is_cmd_complete;
	}

	/* command processed by dmub, if ret_status is 1, it is completed instantly */
	if (cmd.set_config_access.header.ret_status == 1)
		notify->sc_status = cmd.set_config_access.set_config_control.immed_status;
	else
		/* cmd pending, will receive notification via outbox */
		is_cmd_complete = false;

	return is_cmd_complete;
}

<<<<<<< HEAD
=======
/**
 *****************************************************************************
 *  Function: dc_process_dmub_set_mst_slots
 *
 *  @brief
 *		Submits mst slot allocation command to dmub via inbox message
 *
 *  @param
 *		[in] dc: dc structure
 *		[in] link_index: link index
 *		[in] mst_alloc_slots: mst slots to be allotted
 *		[out] mst_slots_in_use: mst slots in use returned in failure case
 *
 *	@return
 *		DC_OK if successful, DC_ERROR if failure
 *****************************************************************************
 */
enum dc_status dc_process_dmub_set_mst_slots(const struct dc *dc,
				uint32_t link_index,
				uint8_t mst_alloc_slots,
				uint8_t *mst_slots_in_use)
{
	union dmub_rb_cmd cmd = {0};
	struct dc_dmub_srv *dmub_srv = dc->ctx->dmub_srv;

	/* prepare MST_ALLOC_SLOTS command */
	cmd.set_mst_alloc_slots.header.type = DMUB_CMD__DPIA;
	cmd.set_mst_alloc_slots.header.sub_type = DMUB_CMD__DPIA_MST_ALLOC_SLOTS;

	cmd.set_mst_alloc_slots.mst_slots_control.instance = dc->links[link_index]->ddc_hw_inst;
	cmd.set_mst_alloc_slots.mst_slots_control.mst_alloc_slots = mst_alloc_slots;

	if (!dc_dmub_srv_cmd_with_reply_data(dmub_srv, &cmd))
		/* command is not processed by dmub */
		return DC_ERROR_UNEXPECTED;

	/* command processed by dmub, if ret_status is 1 */
	if (cmd.set_config_access.header.ret_status != 1)
		/* command processing error */
		return DC_ERROR_UNEXPECTED;

	/* command processed and we have a status of 2, mst not enabled in dpia */
	if (cmd.set_mst_alloc_slots.mst_slots_control.immed_status == 2)
		return DC_FAIL_UNSUPPORTED_1;

	/* previously configured mst alloc and used slots did not match */
	if (cmd.set_mst_alloc_slots.mst_slots_control.immed_status == 3) {
		*mst_slots_in_use = cmd.set_mst_alloc_slots.mst_slots_control.mst_slots_in_use;
		return DC_NOT_SUPPORTED;
	}

	return DC_OK;
}

>>>>>>> 56d33754
/**
 * dc_disable_accelerated_mode - disable accelerated mode
 * @dc: dc structure
 */
void dc_disable_accelerated_mode(struct dc *dc)
{
	bios_set_scratch_acc_mode_change(dc->ctx->dc_bios, 0);
}


/**
 *****************************************************************************
 *  dc_notify_vsync_int_state() - notifies vsync enable/disable state
 *  @dc: dc structure
 *	@stream: stream where vsync int state changed
 *	@enable: whether vsync is enabled or disabled
 *
 *  Called when vsync is enabled/disabled
 *	Will notify DMUB to start/stop ABM interrupts after steady state is reached
 *
 *****************************************************************************
 */
void dc_notify_vsync_int_state(struct dc *dc, struct dc_stream_state *stream, bool enable)
{
	int i;
	int edp_num;
	struct pipe_ctx *pipe = NULL;
	struct dc_link *link = stream->sink->link;
	struct dc_link *edp_links[MAX_NUM_EDP];


	if (link->psr_settings.psr_feature_enabled)
		return;

	/*find primary pipe associated with stream*/
	for (i = 0; i < MAX_PIPES; i++) {
		pipe = &dc->current_state->res_ctx.pipe_ctx[i];

		if (pipe->stream == stream && pipe->stream_res.tg)
			break;
	}

	if (i == MAX_PIPES) {
		ASSERT(0);
		return;
	}

	get_edp_links(dc, edp_links, &edp_num);

	/* Determine panel inst */
	for (i = 0; i < edp_num; i++) {
		if (edp_links[i] == link)
			break;
	}

	if (i == edp_num) {
		return;
	}

	if (pipe->stream_res.abm && pipe->stream_res.abm->funcs->set_abm_pause)
		pipe->stream_res.abm->funcs->set_abm_pause(pipe->stream_res.abm, !enable, i, pipe->stream_res.tg->inst);
}<|MERGE_RESOLUTION|>--- conflicted
+++ resolved
@@ -70,8 +70,6 @@
 #include "dce/dce_i2c.h"
 
 #include "dmub/dmub_srv.h"
-
-#include "dcn30/dcn30_vpg.h"
 
 #include "i2caux_interface.h"
 #include "dce/dmub_hw_lock_mgr.h"
@@ -1899,14 +1897,6 @@
 static void process_deferred_updates(struct dc *dc)
 {
 #ifdef CONFIG_DRM_AMD_DC_DCN
-<<<<<<< HEAD
-	int i;
-
-	if (dc->debug.enable_mem_low_power.bits.cm)
-		for (i = 0; i < dc->dcn_ip->max_num_dpp; i++)
-			if (dc->res_pool->dpps[i]->funcs->dpp_deferred_update)
-				dc->res_pool->dpps[i]->funcs->dpp_deferred_update(dc->res_pool->dpps[i]);
-=======
 	int i = 0;
 
 	if (dc->debug.enable_mem_low_power.bits.cm) {
@@ -1915,7 +1905,6 @@
 			if (dc->res_pool->dpps[i]->funcs->dpp_deferred_update)
 				dc->res_pool->dpps[i]->funcs->dpp_deferred_update(dc->res_pool->dpps[i]);
 	}
->>>>>>> 56d33754
 #endif
 }
 
@@ -2694,9 +2683,6 @@
 		enum surface_update_type update_type,
 		struct dc_state *context)
 {
-#if defined(CONFIG_DRM_AMD_DC_DCN)
-	struct vpg *vpg;
-#endif
 	int j;
 
 	// Stream updates
@@ -2717,11 +2703,6 @@
 					stream_update->vrr_infopacket ||
 					stream_update->vsc_infopacket ||
 					stream_update->vsp_infopacket) {
-#if defined(CONFIG_DRM_AMD_DC_DCN)
-				vpg = pipe_ctx->stream_res.stream_enc->vpg;
-				if (vpg && vpg->funcs->vpg_poweron)
-					vpg->funcs->vpg_poweron(vpg);
-#endif
 				resource_build_info_frame(pipe_ctx);
 				dc->hwss.update_info_frame(pipe_ctx);
 			}
@@ -3147,10 +3128,6 @@
 			if (new_pipe->plane_state && new_pipe->plane_state != old_pipe->plane_state)
 				new_pipe->plane_state->force_full_update = true;
 		}
-<<<<<<< HEAD
-	} else if (update_type == UPDATE_TYPE_FAST) {
-		/* Previous frame finished and HW is ready for optimization. */
-=======
 	} else if (update_type == UPDATE_TYPE_FAST && dc_ctx->dce_version >= DCE_VERSION_MAX) {
 		/*
 		 * Previous frame finished and HW is ready for optimization.
@@ -3158,7 +3135,6 @@
 		 * Only relevant for DCN behavior where we can guarantee the optimization
 		 * is safe to apply - retain the legacy behavior for DCE.
 		 */
->>>>>>> 56d33754
 		dc_post_update_surfaces_to_stream(dc);
 	}
 
@@ -3216,15 +3192,12 @@
 				pipe_ctx->plane_state->force_full_update = false;
 		}
 	}
-<<<<<<< HEAD
-=======
 
 	/* Legacy optimization path for DCE. */
 	if (update_type >= UPDATE_TYPE_FULL && dc_ctx->dce_version < DCE_VERSION_MAX) {
 		dc_post_update_surfaces_to_stream(dc);
 		TRACE_DCE_CLOCK_STATE(&context->bw_ctx.bw.dce);
 	}
->>>>>>> 56d33754
 
 	return;
 
@@ -3777,8 +3750,6 @@
 	return is_cmd_complete;
 }
 
-<<<<<<< HEAD
-=======
 /**
  *****************************************************************************
  *  Function: dc_process_dmub_set_mst_slots
@@ -3833,7 +3804,6 @@
 	return DC_OK;
 }
 
->>>>>>> 56d33754
 /**
  * dc_disable_accelerated_mode - disable accelerated mode
  * @dc: dc structure
