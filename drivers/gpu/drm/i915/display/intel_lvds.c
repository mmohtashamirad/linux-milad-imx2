--- conflicted
+++ resolved
@@ -446,14 +446,9 @@
 	 * with the panel scaling set up to source from the H/VDisplay
 	 * of the original mode.
 	 */
-<<<<<<< HEAD
-	intel_panel_fixed_mode(intel_connector->panel.fixed_mode,
-			       adjusted_mode);
-=======
 	ret = intel_panel_compute_config(intel_connector, adjusted_mode);
 	if (ret)
 		return ret;
->>>>>>> 56d33754
 
 	if (adjusted_mode->flags & DRM_MODE_FLAG_DBLSCAN)
 		return -EINVAL;
