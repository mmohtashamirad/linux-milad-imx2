// SPDX-License-Identifier: GPL-2.0-only
/* binder.c
 *
 * Android IPC Subsystem
 *
 * Copyright (C) 2007-2008 Google, Inc.
 */

/*
 * Locking overview
 *
 * There are 3 main spinlocks which must be acquired in the
 * order shown:
 *
 * 1) proc->outer_lock : protects binder_ref
 *    binder_proc_lock() and binder_proc_unlock() are
 *    used to acq/rel.
 * 2) node->lock : protects most fields of binder_node.
 *    binder_node_lock() and binder_node_unlock() are
 *    used to acq/rel
 * 3) proc->inner_lock : protects the thread and node lists
 *    (proc->threads, proc->waiting_threads, proc->nodes)
 *    and all todo lists associated with the binder_proc
 *    (proc->todo, thread->todo, proc->delivered_death and
 *    node->async_todo), as well as thread->transaction_stack
 *    binder_inner_proc_lock() and binder_inner_proc_unlock()
 *    are used to acq/rel
 *
 * Any lock under procA must never be nested under any lock at the same
 * level or below on procB.
 *
 * Functions that require a lock held on entry indicate which lock
 * in the suffix of the function name:
 *
 * foo_olocked() : requires node->outer_lock
 * foo_nlocked() : requires node->lock
 * foo_ilocked() : requires proc->inner_lock
 * foo_oilocked(): requires proc->outer_lock and proc->inner_lock
 * foo_nilocked(): requires node->lock and proc->inner_lock
 * ...
 */

#define pr_fmt(fmt) KBUILD_MODNAME ": " fmt

#include <linux/fdtable.h>
#include <linux/file.h>
#include <linux/freezer.h>
#include <linux/fs.h>
#include <linux/list.h>
#include <linux/miscdevice.h>
#include <linux/module.h>
#include <linux/mutex.h>
#include <linux/nsproxy.h>
#include <linux/poll.h>
#include <linux/debugfs.h>
#include <linux/rbtree.h>
#include <linux/sched/signal.h>
#include <linux/sched/mm.h>
#include <linux/seq_file.h>
#include <linux/string.h>
#include <linux/uaccess.h>
#include <linux/pid_namespace.h>
#include <linux/security.h>
#include <linux/spinlock.h>
#include <linux/ratelimit.h>
#include <linux/syscalls.h>
#include <linux/task_work.h>
#include <linux/sizes.h>
#include <linux/android_vendor.h>

#include <uapi/linux/sched/types.h>
#include <uapi/linux/android/binder.h>

#include <asm/cacheflush.h>

#include "binder_internal.h"
#include "binder_trace.h"
#include <trace/hooks/binder.h>

static HLIST_HEAD(binder_deferred_list);
static DEFINE_MUTEX(binder_deferred_lock);

static HLIST_HEAD(binder_devices);
static HLIST_HEAD(binder_procs);
static DEFINE_MUTEX(binder_procs_lock);

static HLIST_HEAD(binder_dead_nodes);
static DEFINE_SPINLOCK(binder_dead_nodes_lock);

static struct dentry *binder_debugfs_dir_entry_root;
static struct dentry *binder_debugfs_dir_entry_proc;
static atomic_t binder_last_id;

static int proc_show(struct seq_file *m, void *unused);
DEFINE_SHOW_ATTRIBUTE(proc);

#define FORBIDDEN_MMAP_FLAGS                (VM_WRITE)

enum {
	BINDER_DEBUG_USER_ERROR             = 1U << 0,
	BINDER_DEBUG_FAILED_TRANSACTION     = 1U << 1,
	BINDER_DEBUG_DEAD_TRANSACTION       = 1U << 2,
	BINDER_DEBUG_OPEN_CLOSE             = 1U << 3,
	BINDER_DEBUG_DEAD_BINDER            = 1U << 4,
	BINDER_DEBUG_DEATH_NOTIFICATION     = 1U << 5,
	BINDER_DEBUG_READ_WRITE             = 1U << 6,
	BINDER_DEBUG_USER_REFS              = 1U << 7,
	BINDER_DEBUG_THREADS                = 1U << 8,
	BINDER_DEBUG_TRANSACTION            = 1U << 9,
	BINDER_DEBUG_TRANSACTION_COMPLETE   = 1U << 10,
	BINDER_DEBUG_FREE_BUFFER            = 1U << 11,
	BINDER_DEBUG_INTERNAL_REFS          = 1U << 12,
	BINDER_DEBUG_PRIORITY_CAP           = 1U << 13,
	BINDER_DEBUG_SPINLOCKS              = 1U << 14,
};
static uint32_t binder_debug_mask = BINDER_DEBUG_USER_ERROR |
	BINDER_DEBUG_FAILED_TRANSACTION | BINDER_DEBUG_DEAD_TRANSACTION;
module_param_named(debug_mask, binder_debug_mask, uint, 0644);

char *binder_devices_param = CONFIG_ANDROID_BINDER_DEVICES;
module_param_named(devices, binder_devices_param, charp, 0444);

static DECLARE_WAIT_QUEUE_HEAD(binder_user_error_wait);
static int binder_stop_on_user_error;

static int binder_set_stop_on_user_error(const char *val,
					 const struct kernel_param *kp)
{
	int ret;

	ret = param_set_int(val, kp);
	if (binder_stop_on_user_error < 2)
		wake_up(&binder_user_error_wait);
	return ret;
}
module_param_call(stop_on_user_error, binder_set_stop_on_user_error,
	param_get_int, &binder_stop_on_user_error, 0644);

#define binder_debug(mask, x...) \
	do { \
		if (binder_debug_mask & mask) \
			pr_info_ratelimited(x); \
	} while (0)

#define binder_user_error(x...) \
	do { \
		if (binder_debug_mask & BINDER_DEBUG_USER_ERROR) \
			pr_info_ratelimited(x); \
		if (binder_stop_on_user_error) \
			binder_stop_on_user_error = 2; \
	} while (0)

#define to_flat_binder_object(hdr) \
	container_of(hdr, struct flat_binder_object, hdr)

#define to_binder_fd_object(hdr) container_of(hdr, struct binder_fd_object, hdr)

#define to_binder_buffer_object(hdr) \
	container_of(hdr, struct binder_buffer_object, hdr)

#define to_binder_fd_array_object(hdr) \
	container_of(hdr, struct binder_fd_array_object, hdr)

static struct binder_stats binder_stats;

static inline void binder_stats_deleted(enum binder_stat_types type)
{
	atomic_inc(&binder_stats.obj_deleted[type]);
}

static inline void binder_stats_created(enum binder_stat_types type)
{
	atomic_inc(&binder_stats.obj_created[type]);
}

struct binder_transaction_log binder_transaction_log;
struct binder_transaction_log binder_transaction_log_failed;

static struct binder_transaction_log_entry *binder_transaction_log_add(
	struct binder_transaction_log *log)
{
	struct binder_transaction_log_entry *e;
	unsigned int cur = atomic_inc_return(&log->cur);

	if (cur >= ARRAY_SIZE(log->entry))
		log->full = true;
	e = &log->entry[cur % ARRAY_SIZE(log->entry)];
	WRITE_ONCE(e->debug_id_done, 0);
	/*
	 * write-barrier to synchronize access to e->debug_id_done.
	 * We make sure the initialized 0 value is seen before
	 * memset() other fields are zeroed by memset.
	 */
	smp_wmb();
	memset(e, 0, sizeof(*e));
	return e;
}

enum binder_deferred_state {
	BINDER_DEFERRED_FLUSH        = 0x01,
	BINDER_DEFERRED_RELEASE      = 0x02,
};

enum {
	BINDER_LOOPER_STATE_REGISTERED  = 0x01,
	BINDER_LOOPER_STATE_ENTERED     = 0x02,
	BINDER_LOOPER_STATE_EXITED      = 0x04,
	BINDER_LOOPER_STATE_INVALID     = 0x08,
	BINDER_LOOPER_STATE_WAITING     = 0x10,
	BINDER_LOOPER_STATE_POLL        = 0x20,
};

/**
 * binder_proc_lock() - Acquire outer lock for given binder_proc
 * @proc:         struct binder_proc to acquire
 *
 * Acquires proc->outer_lock. Used to protect binder_ref
 * structures associated with the given proc.
 */
#define binder_proc_lock(proc) _binder_proc_lock(proc, __LINE__)
static void
_binder_proc_lock(struct binder_proc *proc, int line)
	__acquires(&proc->outer_lock)
{
	binder_debug(BINDER_DEBUG_SPINLOCKS,
		     "%s: line=%d\n", __func__, line);
	spin_lock(&proc->outer_lock);
}

/**
 * binder_proc_unlock() - Release spinlock for given binder_proc
 * @proc:         struct binder_proc to acquire
 *
 * Release lock acquired via binder_proc_lock()
 */
#define binder_proc_unlock(_proc) _binder_proc_unlock(_proc, __LINE__)
static void
_binder_proc_unlock(struct binder_proc *proc, int line)
	__releases(&proc->outer_lock)
{
	binder_debug(BINDER_DEBUG_SPINLOCKS,
		     "%s: line=%d\n", __func__, line);
	spin_unlock(&proc->outer_lock);
}

/**
 * binder_inner_proc_lock() - Acquire inner lock for given binder_proc
 * @proc:         struct binder_proc to acquire
 *
 * Acquires proc->inner_lock. Used to protect todo lists
 */
#define binder_inner_proc_lock(proc) _binder_inner_proc_lock(proc, __LINE__)
static void
_binder_inner_proc_lock(struct binder_proc *proc, int line)
	__acquires(&proc->inner_lock)
{
	binder_debug(BINDER_DEBUG_SPINLOCKS,
		     "%s: line=%d\n", __func__, line);
	spin_lock(&proc->inner_lock);
}

/**
 * binder_inner_proc_unlock() - Release inner lock for given binder_proc
 * @proc:         struct binder_proc to acquire
 *
 * Release lock acquired via binder_inner_proc_lock()
 */
#define binder_inner_proc_unlock(proc) _binder_inner_proc_unlock(proc, __LINE__)
static void
_binder_inner_proc_unlock(struct binder_proc *proc, int line)
	__releases(&proc->inner_lock)
{
	binder_debug(BINDER_DEBUG_SPINLOCKS,
		     "%s: line=%d\n", __func__, line);
	spin_unlock(&proc->inner_lock);
}

/**
 * binder_node_lock() - Acquire spinlock for given binder_node
 * @node:         struct binder_node to acquire
 *
 * Acquires node->lock. Used to protect binder_node fields
 */
#define binder_node_lock(node) _binder_node_lock(node, __LINE__)
static void
_binder_node_lock(struct binder_node *node, int line)
	__acquires(&node->lock)
{
	binder_debug(BINDER_DEBUG_SPINLOCKS,
		     "%s: line=%d\n", __func__, line);
	spin_lock(&node->lock);
}

/**
 * binder_node_unlock() - Release spinlock for given binder_proc
 * @node:         struct binder_node to acquire
 *
 * Release lock acquired via binder_node_lock()
 */
#define binder_node_unlock(node) _binder_node_unlock(node, __LINE__)
static void
_binder_node_unlock(struct binder_node *node, int line)
	__releases(&node->lock)
{
	binder_debug(BINDER_DEBUG_SPINLOCKS,
		     "%s: line=%d\n", __func__, line);
	spin_unlock(&node->lock);
}

/**
 * binder_node_inner_lock() - Acquire node and inner locks
 * @node:         struct binder_node to acquire
 *
 * Acquires node->lock. If node->proc also acquires
 * proc->inner_lock. Used to protect binder_node fields
 */
#define binder_node_inner_lock(node) _binder_node_inner_lock(node, __LINE__)
static void
_binder_node_inner_lock(struct binder_node *node, int line)
	__acquires(&node->lock) __acquires(&node->proc->inner_lock)
{
	binder_debug(BINDER_DEBUG_SPINLOCKS,
		     "%s: line=%d\n", __func__, line);
	spin_lock(&node->lock);
	if (node->proc)
		binder_inner_proc_lock(node->proc);
	else
		/* annotation for sparse */
		__acquire(&node->proc->inner_lock);
}

/**
 * binder_node_unlock() - Release node and inner locks
 * @node:         struct binder_node to acquire
 *
 * Release lock acquired via binder_node_lock()
 */
#define binder_node_inner_unlock(node) _binder_node_inner_unlock(node, __LINE__)
static void
_binder_node_inner_unlock(struct binder_node *node, int line)
	__releases(&node->lock) __releases(&node->proc->inner_lock)
{
	struct binder_proc *proc = node->proc;

	binder_debug(BINDER_DEBUG_SPINLOCKS,
		     "%s: line=%d\n", __func__, line);
	if (proc)
		binder_inner_proc_unlock(proc);
	else
		/* annotation for sparse */
		__release(&node->proc->inner_lock);
	spin_unlock(&node->lock);
}

static bool binder_worklist_empty_ilocked(struct list_head *list)
{
	return list_empty(list);
}

/**
 * binder_worklist_empty() - Check if no items on the work list
 * @proc:       binder_proc associated with list
 * @list:	list to check
 *
 * Return: true if there are no items on list, else false
 */
static bool binder_worklist_empty(struct binder_proc *proc,
				  struct list_head *list)
{
	bool ret;

	binder_inner_proc_lock(proc);
	ret = binder_worklist_empty_ilocked(list);
	binder_inner_proc_unlock(proc);
	return ret;
}

/**
 * binder_enqueue_work_ilocked() - Add an item to the work list
 * @work:         struct binder_work to add to list
 * @target_list:  list to add work to
 *
 * Adds the work to the specified list. Asserts that work
 * is not already on a list.
 *
 * Requires the proc->inner_lock to be held.
 */
static void
binder_enqueue_work_ilocked(struct binder_work *work,
			   struct list_head *target_list)
{
	BUG_ON(target_list == NULL);
	BUG_ON(work->entry.next && !list_empty(&work->entry));
	list_add_tail(&work->entry, target_list);
}

/**
 * binder_enqueue_deferred_thread_work_ilocked() - Add deferred thread work
 * @thread:       thread to queue work to
 * @work:         struct binder_work to add to list
 *
 * Adds the work to the todo list of the thread. Doesn't set the process_todo
 * flag, which means that (if it wasn't already set) the thread will go to
 * sleep without handling this work when it calls read.
 *
 * Requires the proc->inner_lock to be held.
 */
static void
binder_enqueue_deferred_thread_work_ilocked(struct binder_thread *thread,
					    struct binder_work *work)
{
	WARN_ON(!list_empty(&thread->waiting_thread_node));
	binder_enqueue_work_ilocked(work, &thread->todo);
}

/**
 * binder_enqueue_thread_work_ilocked() - Add an item to the thread work list
 * @thread:       thread to queue work to
 * @work:         struct binder_work to add to list
 *
 * Adds the work to the todo list of the thread, and enables processing
 * of the todo queue.
 *
 * Requires the proc->inner_lock to be held.
 */
static void
binder_enqueue_thread_work_ilocked(struct binder_thread *thread,
				   struct binder_work *work)
{
	WARN_ON(!list_empty(&thread->waiting_thread_node));
	binder_enqueue_work_ilocked(work, &thread->todo);
	thread->process_todo = true;
}

/**
 * binder_enqueue_thread_work() - Add an item to the thread work list
 * @thread:       thread to queue work to
 * @work:         struct binder_work to add to list
 *
 * Adds the work to the todo list of the thread, and enables processing
 * of the todo queue.
 */
static void
binder_enqueue_thread_work(struct binder_thread *thread,
			   struct binder_work *work)
{
	binder_inner_proc_lock(thread->proc);
	binder_enqueue_thread_work_ilocked(thread, work);
	binder_inner_proc_unlock(thread->proc);
}

static void
binder_dequeue_work_ilocked(struct binder_work *work)
{
	list_del_init(&work->entry);
}

/**
 * binder_dequeue_work() - Removes an item from the work list
 * @proc:         binder_proc associated with list
 * @work:         struct binder_work to remove from list
 *
 * Removes the specified work item from whatever list it is on.
 * Can safely be called if work is not on any list.
 */
static void
binder_dequeue_work(struct binder_proc *proc, struct binder_work *work)
{
	binder_inner_proc_lock(proc);
	binder_dequeue_work_ilocked(work);
	binder_inner_proc_unlock(proc);
}

static struct binder_work *binder_dequeue_work_head_ilocked(
					struct list_head *list)
{
	struct binder_work *w;

	w = list_first_entry_or_null(list, struct binder_work, entry);
	if (w)
		list_del_init(&w->entry);
	return w;
}

static void
binder_defer_work(struct binder_proc *proc, enum binder_deferred_state defer);
static void binder_free_thread(struct binder_thread *thread);
static void binder_free_proc(struct binder_proc *proc);
static void binder_inc_node_tmpref_ilocked(struct binder_node *node);

static bool binder_has_work_ilocked(struct binder_thread *thread,
				    bool do_proc_work)
{
	return thread->process_todo ||
		thread->looper_need_return ||
		(do_proc_work &&
		 !binder_worklist_empty_ilocked(&thread->proc->todo));
}

static bool binder_has_work(struct binder_thread *thread, bool do_proc_work)
{
	bool has_work;

	binder_inner_proc_lock(thread->proc);
	has_work = binder_has_work_ilocked(thread, do_proc_work);
	binder_inner_proc_unlock(thread->proc);

	return has_work;
}

static bool binder_available_for_proc_work_ilocked(struct binder_thread *thread)
{
	return !thread->transaction_stack &&
		binder_worklist_empty_ilocked(&thread->todo) &&
		(thread->looper & (BINDER_LOOPER_STATE_ENTERED |
				   BINDER_LOOPER_STATE_REGISTERED));
}

static void binder_wakeup_poll_threads_ilocked(struct binder_proc *proc,
					       bool sync)
{
	struct rb_node *n;
	struct binder_thread *thread;

	for (n = rb_first(&proc->threads); n != NULL; n = rb_next(n)) {
		thread = rb_entry(n, struct binder_thread, rb_node);
		if (thread->looper & BINDER_LOOPER_STATE_POLL &&
		    binder_available_for_proc_work_ilocked(thread)) {
			trace_android_vh_binder_wakeup_ilocked(thread->task, sync, proc);
			if (sync)
				wake_up_interruptible_sync(&thread->wait);
			else
				wake_up_interruptible(&thread->wait);
		}
	}
}

/**
 * binder_select_thread_ilocked() - selects a thread for doing proc work.
 * @proc:	process to select a thread from
 *
 * Note that calling this function moves the thread off the waiting_threads
 * list, so it can only be woken up by the caller of this function, or a
 * signal. Therefore, callers *should* always wake up the thread this function
 * returns.
 *
 * Return:	If there's a thread currently waiting for process work,
 *		returns that thread. Otherwise returns NULL.
 */
static struct binder_thread *
binder_select_thread_ilocked(struct binder_proc *proc)
{
	struct binder_thread *thread;

	assert_spin_locked(&proc->inner_lock);
	thread = list_first_entry_or_null(&proc->waiting_threads,
					  struct binder_thread,
					  waiting_thread_node);

	if (thread)
		list_del_init(&thread->waiting_thread_node);

	return thread;
}

/**
 * binder_wakeup_thread_ilocked() - wakes up a thread for doing proc work.
 * @proc:	process to wake up a thread in
 * @thread:	specific thread to wake-up (may be NULL)
 * @sync:	whether to do a synchronous wake-up
 *
 * This function wakes up a thread in the @proc process.
 * The caller may provide a specific thread to wake-up in
 * the @thread parameter. If @thread is NULL, this function
 * will wake up threads that have called poll().
 *
 * Note that for this function to work as expected, callers
 * should first call binder_select_thread() to find a thread
 * to handle the work (if they don't have a thread already),
 * and pass the result into the @thread parameter.
 */
static void binder_wakeup_thread_ilocked(struct binder_proc *proc,
					 struct binder_thread *thread,
					 bool sync)
{
	assert_spin_locked(&proc->inner_lock);

	if (thread) {
		trace_android_vh_binder_wakeup_ilocked(thread->task, sync, proc);
		if (sync)
			wake_up_interruptible_sync(&thread->wait);
		else
			wake_up_interruptible(&thread->wait);
		return;
	}

	/* Didn't find a thread waiting for proc work; this can happen
	 * in two scenarios:
	 * 1. All threads are busy handling transactions
	 *    In that case, one of those threads should call back into
	 *    the kernel driver soon and pick up this work.
	 * 2. Threads are using the (e)poll interface, in which case
	 *    they may be blocked on the waitqueue without having been
	 *    added to waiting_threads. For this case, we just iterate
	 *    over all threads not handling transaction work, and
	 *    wake them all up. We wake all because we don't know whether
	 *    a thread that called into (e)poll is handling non-binder
	 *    work currently.
	 */
	binder_wakeup_poll_threads_ilocked(proc, sync);
}

static void binder_wakeup_proc_ilocked(struct binder_proc *proc)
{
	struct binder_thread *thread = binder_select_thread_ilocked(proc);

	binder_wakeup_thread_ilocked(proc, thread, /* sync = */false);
}

static bool is_rt_policy(int policy)
{
	return policy == SCHED_FIFO || policy == SCHED_RR;
}

static bool is_fair_policy(int policy)
{
	return policy == SCHED_NORMAL || policy == SCHED_BATCH;
}

static bool binder_supported_policy(int policy)
{
	return is_fair_policy(policy) || is_rt_policy(policy);
}

static int to_userspace_prio(int policy, int kernel_priority)
{
	if (is_fair_policy(policy))
		return PRIO_TO_NICE(kernel_priority);
	else
		return MAX_USER_RT_PRIO - 1 - kernel_priority;
}

static int to_kernel_prio(int policy, int user_priority)
{
	if (is_fair_policy(policy))
		return NICE_TO_PRIO(user_priority);
	else
		return MAX_USER_RT_PRIO - 1 - user_priority;
}

static void binder_do_set_priority(struct task_struct *task,
				   struct binder_priority desired,
				   bool verify)
{
	int priority; /* user-space prio value */
	bool has_cap_nice;
	unsigned int policy = desired.sched_policy;

	if (task->policy == policy && task->normal_prio == desired.prio)
		return;

	has_cap_nice = has_capability_noaudit(task, CAP_SYS_NICE);

	priority = to_userspace_prio(policy, desired.prio);

	if (verify && is_rt_policy(policy) && !has_cap_nice) {
		long max_rtprio = task_rlimit(task, RLIMIT_RTPRIO);

		if (max_rtprio == 0) {
			policy = SCHED_NORMAL;
			priority = MIN_NICE;
		} else if (priority > max_rtprio) {
			priority = max_rtprio;
		}
	}

	if (verify && is_fair_policy(policy) && !has_cap_nice) {
		long min_nice = rlimit_to_nice(task_rlimit(task, RLIMIT_NICE));

		if (min_nice > MAX_NICE) {
			binder_user_error("%d RLIMIT_NICE not set\n",
					  task->pid);
			return;
		} else if (priority < min_nice) {
			priority = min_nice;
		}
	}

	if (policy != desired.sched_policy ||
	    to_kernel_prio(policy, priority) != desired.prio)
		binder_debug(BINDER_DEBUG_PRIORITY_CAP,
			     "%d: priority %d not allowed, using %d instead\n",
			      task->pid, desired.prio,
			      to_kernel_prio(policy, priority));

	trace_binder_set_priority(task->tgid, task->pid, task->normal_prio,
				  to_kernel_prio(policy, priority),
				  desired.prio);

	/* Set the actual priority */
	if (task->policy != policy || is_rt_policy(policy)) {
		struct sched_param params;

		params.sched_priority = is_rt_policy(policy) ? priority : 0;

		sched_setscheduler_nocheck(task,
					   policy | SCHED_RESET_ON_FORK,
					   &params);
	}
	if (is_fair_policy(policy))
		set_user_nice(task, priority);
}

static void binder_set_priority(struct task_struct *task,
				struct binder_priority desired)
{
	binder_do_set_priority(task, desired, /* verify = */ true);
}

static void binder_restore_priority(struct task_struct *task,
				    struct binder_priority desired)
{
	binder_do_set_priority(task, desired, /* verify = */ false);
}

static void binder_transaction_priority(struct task_struct *task,
					struct binder_transaction *t,
					struct binder_priority node_prio,
					bool inherit_rt)
{
	struct binder_priority desired_prio = t->priority;
	bool skip = false;

	if (t->set_priority_called)
<<<<<<< HEAD
		return;

	t->set_priority_called = true;
	t->saved_priority.sched_policy = task->policy;
	t->saved_priority.prio = task->normal_prio;

	trace_android_vh_binder_priority_skip(task, &skip);
	if (skip)
		return;

=======
		return;

	t->set_priority_called = true;
	t->saved_priority.sched_policy = task->policy;
	t->saved_priority.prio = task->normal_prio;

	trace_android_vh_binder_priority_skip(task, &skip);
	if (skip)
		return;

>>>>>>> 8a30a2ca
	if (!inherit_rt && is_rt_policy(desired_prio.sched_policy)) {
		desired_prio.prio = NICE_TO_PRIO(0);
		desired_prio.sched_policy = SCHED_NORMAL;
	}

	if (node_prio.prio < t->priority.prio ||
	    (node_prio.prio == t->priority.prio &&
	     node_prio.sched_policy == SCHED_FIFO)) {
		/*
		 * In case the minimum priority on the node is
		 * higher (lower value), use that priority. If
		 * the priority is the same, but the node uses
		 * SCHED_FIFO, prefer SCHED_FIFO, since it can
		 * run unbounded, unlike SCHED_RR.
		 */
		desired_prio = node_prio;
	}

	binder_set_priority(task, desired_prio);
	trace_android_vh_binder_set_priority(t, task);
}

static struct binder_node *binder_get_node_ilocked(struct binder_proc *proc,
						   binder_uintptr_t ptr)
{
	struct rb_node *n = proc->nodes.rb_node;
	struct binder_node *node;

	assert_spin_locked(&proc->inner_lock);

	while (n) {
		node = rb_entry(n, struct binder_node, rb_node);

		if (ptr < node->ptr)
			n = n->rb_left;
		else if (ptr > node->ptr)
			n = n->rb_right;
		else {
			/*
			 * take an implicit weak reference
			 * to ensure node stays alive until
			 * call to binder_put_node()
			 */
			binder_inc_node_tmpref_ilocked(node);
			return node;
		}
	}
	return NULL;
}

static struct binder_node *binder_get_node(struct binder_proc *proc,
					   binder_uintptr_t ptr)
{
	struct binder_node *node;

	binder_inner_proc_lock(proc);
	node = binder_get_node_ilocked(proc, ptr);
	binder_inner_proc_unlock(proc);
	return node;
}

static struct binder_node *binder_init_node_ilocked(
						struct binder_proc *proc,
						struct binder_node *new_node,
						struct flat_binder_object *fp)
{
	struct rb_node **p = &proc->nodes.rb_node;
	struct rb_node *parent = NULL;
	struct binder_node *node;
	binder_uintptr_t ptr = fp ? fp->binder : 0;
	binder_uintptr_t cookie = fp ? fp->cookie : 0;
	__u32 flags = fp ? fp->flags : 0;
	s8 priority;

	assert_spin_locked(&proc->inner_lock);

	while (*p) {

		parent = *p;
		node = rb_entry(parent, struct binder_node, rb_node);

		if (ptr < node->ptr)
			p = &(*p)->rb_left;
		else if (ptr > node->ptr)
			p = &(*p)->rb_right;
		else {
			/*
			 * A matching node is already in
			 * the rb tree. Abandon the init
			 * and return it.
			 */
			binder_inc_node_tmpref_ilocked(node);
			return node;
		}
	}
	node = new_node;
	binder_stats_created(BINDER_STAT_NODE);
	node->tmp_refs++;
	rb_link_node(&node->rb_node, parent, p);
	rb_insert_color(&node->rb_node, &proc->nodes);
	node->debug_id = atomic_inc_return(&binder_last_id);
	node->proc = proc;
	node->ptr = ptr;
	node->cookie = cookie;
	node->work.type = BINDER_WORK_NODE;
	priority = flags & FLAT_BINDER_FLAG_PRIORITY_MASK;
	node->sched_policy = (flags & FLAT_BINDER_FLAG_SCHED_POLICY_MASK) >>
		FLAT_BINDER_FLAG_SCHED_POLICY_SHIFT;
	node->min_priority = to_kernel_prio(node->sched_policy, priority);
	node->accept_fds = !!(flags & FLAT_BINDER_FLAG_ACCEPTS_FDS);
	node->inherit_rt = !!(flags & FLAT_BINDER_FLAG_INHERIT_RT);
	node->txn_security_ctx = !!(flags & FLAT_BINDER_FLAG_TXN_SECURITY_CTX);
	spin_lock_init(&node->lock);
	INIT_LIST_HEAD(&node->work.entry);
	INIT_LIST_HEAD(&node->async_todo);
	binder_debug(BINDER_DEBUG_INTERNAL_REFS,
		     "%d:%d node %d u%016llx c%016llx created\n",
		     proc->pid, current->pid, node->debug_id,
		     (u64)node->ptr, (u64)node->cookie);

	return node;
}

static struct binder_node *binder_new_node(struct binder_proc *proc,
					   struct flat_binder_object *fp)
{
	struct binder_node *node;
	struct binder_node *new_node = kzalloc(sizeof(*node), GFP_KERNEL);

	if (!new_node)
		return NULL;
	binder_inner_proc_lock(proc);
	node = binder_init_node_ilocked(proc, new_node, fp);
	binder_inner_proc_unlock(proc);
	if (node != new_node)
		/*
		 * The node was already added by another thread
		 */
		kfree(new_node);

	return node;
}

static void binder_free_node(struct binder_node *node)
{
	kfree(node);
	binder_stats_deleted(BINDER_STAT_NODE);
}

static int binder_inc_node_nilocked(struct binder_node *node, int strong,
				    int internal,
				    struct list_head *target_list)
{
	struct binder_proc *proc = node->proc;

	assert_spin_locked(&node->lock);
	if (proc)
		assert_spin_locked(&proc->inner_lock);
	if (strong) {
		if (internal) {
			if (target_list == NULL &&
			    node->internal_strong_refs == 0 &&
			    !(node->proc &&
			      node == node->proc->context->binder_context_mgr_node &&
			      node->has_strong_ref)) {
				pr_err("invalid inc strong node for %d\n",
					node->debug_id);
				return -EINVAL;
			}
			node->internal_strong_refs++;
		} else
			node->local_strong_refs++;
		if (!node->has_strong_ref && target_list) {
			struct binder_thread *thread = container_of(target_list,
						    struct binder_thread, todo);
			binder_dequeue_work_ilocked(&node->work);
			BUG_ON(&thread->todo != target_list);
			binder_enqueue_deferred_thread_work_ilocked(thread,
								   &node->work);
		}
	} else {
		if (!internal)
			node->local_weak_refs++;
		if (!node->has_weak_ref && list_empty(&node->work.entry)) {
			if (target_list == NULL) {
				pr_err("invalid inc weak node for %d\n",
					node->debug_id);
				return -EINVAL;
			}
			/*
			 * See comment above
			 */
			binder_enqueue_work_ilocked(&node->work, target_list);
		}
	}
	return 0;
}

static int binder_inc_node(struct binder_node *node, int strong, int internal,
			   struct list_head *target_list)
{
	int ret;

	binder_node_inner_lock(node);
	ret = binder_inc_node_nilocked(node, strong, internal, target_list);
	binder_node_inner_unlock(node);

	return ret;
}

static bool binder_dec_node_nilocked(struct binder_node *node,
				     int strong, int internal)
{
	struct binder_proc *proc = node->proc;

	assert_spin_locked(&node->lock);
	if (proc)
		assert_spin_locked(&proc->inner_lock);
	if (strong) {
		if (internal)
			node->internal_strong_refs--;
		else
			node->local_strong_refs--;
		if (node->local_strong_refs || node->internal_strong_refs)
			return false;
	} else {
		if (!internal)
			node->local_weak_refs--;
		if (node->local_weak_refs || node->tmp_refs ||
				!hlist_empty(&node->refs))
			return false;
	}

	if (proc && (node->has_strong_ref || node->has_weak_ref)) {
		if (list_empty(&node->work.entry)) {
			binder_enqueue_work_ilocked(&node->work, &proc->todo);
			binder_wakeup_proc_ilocked(proc);
		}
	} else {
		if (hlist_empty(&node->refs) && !node->local_strong_refs &&
		    !node->local_weak_refs && !node->tmp_refs) {
			if (proc) {
				binder_dequeue_work_ilocked(&node->work);
				rb_erase(&node->rb_node, &proc->nodes);
				binder_debug(BINDER_DEBUG_INTERNAL_REFS,
					     "refless node %d deleted\n",
					     node->debug_id);
			} else {
				BUG_ON(!list_empty(&node->work.entry));
				spin_lock(&binder_dead_nodes_lock);
				/*
				 * tmp_refs could have changed so
				 * check it again
				 */
				if (node->tmp_refs) {
					spin_unlock(&binder_dead_nodes_lock);
					return false;
				}
				hlist_del(&node->dead_node);
				spin_unlock(&binder_dead_nodes_lock);
				binder_debug(BINDER_DEBUG_INTERNAL_REFS,
					     "dead node %d deleted\n",
					     node->debug_id);
			}
			return true;
		}
	}
	return false;
}

static void binder_dec_node(struct binder_node *node, int strong, int internal)
{
	bool free_node;

	binder_node_inner_lock(node);
	free_node = binder_dec_node_nilocked(node, strong, internal);
	binder_node_inner_unlock(node);
	if (free_node)
		binder_free_node(node);
}

static void binder_inc_node_tmpref_ilocked(struct binder_node *node)
{
	/*
	 * No call to binder_inc_node() is needed since we
	 * don't need to inform userspace of any changes to
	 * tmp_refs
	 */
	node->tmp_refs++;
}

/**
 * binder_inc_node_tmpref() - take a temporary reference on node
 * @node:	node to reference
 *
 * Take reference on node to prevent the node from being freed
 * while referenced only by a local variable. The inner lock is
 * needed to serialize with the node work on the queue (which
 * isn't needed after the node is dead). If the node is dead
 * (node->proc is NULL), use binder_dead_nodes_lock to protect
 * node->tmp_refs against dead-node-only cases where the node
 * lock cannot be acquired (eg traversing the dead node list to
 * print nodes)
 */
static void binder_inc_node_tmpref(struct binder_node *node)
{
	binder_node_lock(node);
	if (node->proc)
		binder_inner_proc_lock(node->proc);
	else
		spin_lock(&binder_dead_nodes_lock);
	binder_inc_node_tmpref_ilocked(node);
	if (node->proc)
		binder_inner_proc_unlock(node->proc);
	else
		spin_unlock(&binder_dead_nodes_lock);
	binder_node_unlock(node);
}

/**
 * binder_dec_node_tmpref() - remove a temporary reference on node
 * @node:	node to reference
 *
 * Release temporary reference on node taken via binder_inc_node_tmpref()
 */
static void binder_dec_node_tmpref(struct binder_node *node)
{
	bool free_node;

	binder_node_inner_lock(node);
	if (!node->proc)
		spin_lock(&binder_dead_nodes_lock);
	else
		__acquire(&binder_dead_nodes_lock);
	node->tmp_refs--;
	BUG_ON(node->tmp_refs < 0);
	if (!node->proc)
		spin_unlock(&binder_dead_nodes_lock);
	else
		__release(&binder_dead_nodes_lock);
	/*
	 * Call binder_dec_node() to check if all refcounts are 0
	 * and cleanup is needed. Calling with strong=0 and internal=1
	 * causes no actual reference to be released in binder_dec_node().
	 * If that changes, a change is needed here too.
	 */
	free_node = binder_dec_node_nilocked(node, 0, 1);
	binder_node_inner_unlock(node);
	if (free_node)
		binder_free_node(node);
}

static void binder_put_node(struct binder_node *node)
{
	binder_dec_node_tmpref(node);
}

static struct binder_ref *binder_get_ref_olocked(struct binder_proc *proc,
						 u32 desc, bool need_strong_ref)
{
	struct rb_node *n = proc->refs_by_desc.rb_node;
	struct binder_ref *ref;

	while (n) {
		ref = rb_entry(n, struct binder_ref, rb_node_desc);

		if (desc < ref->data.desc) {
			n = n->rb_left;
		} else if (desc > ref->data.desc) {
			n = n->rb_right;
		} else if (need_strong_ref && !ref->data.strong) {
			binder_user_error("tried to use weak ref as strong ref\n");
			return NULL;
		} else {
			return ref;
		}
	}
	return NULL;
}

/**
 * binder_get_ref_for_node_olocked() - get the ref associated with given node
 * @proc:	binder_proc that owns the ref
 * @node:	binder_node of target
 * @new_ref:	newly allocated binder_ref to be initialized or %NULL
 *
 * Look up the ref for the given node and return it if it exists
 *
 * If it doesn't exist and the caller provides a newly allocated
 * ref, initialize the fields of the newly allocated ref and insert
 * into the given proc rb_trees and node refs list.
 *
 * Return:	the ref for node. It is possible that another thread
 *		allocated/initialized the ref first in which case the
 *		returned ref would be different than the passed-in
 *		new_ref. new_ref must be kfree'd by the caller in
 *		this case.
 */
static struct binder_ref *binder_get_ref_for_node_olocked(
					struct binder_proc *proc,
					struct binder_node *node,
					struct binder_ref *new_ref)
{
	struct binder_context *context = proc->context;
	struct rb_node **p = &proc->refs_by_node.rb_node;
	struct rb_node *parent = NULL;
	struct binder_ref *ref;
	struct rb_node *n;

	while (*p) {
		parent = *p;
		ref = rb_entry(parent, struct binder_ref, rb_node_node);

		if (node < ref->node)
			p = &(*p)->rb_left;
		else if (node > ref->node)
			p = &(*p)->rb_right;
		else
			return ref;
	}
	if (!new_ref)
		return NULL;

	binder_stats_created(BINDER_STAT_REF);
	new_ref->data.debug_id = atomic_inc_return(&binder_last_id);
	new_ref->proc = proc;
	new_ref->node = node;
	rb_link_node(&new_ref->rb_node_node, parent, p);
	rb_insert_color(&new_ref->rb_node_node, &proc->refs_by_node);

	new_ref->data.desc = (node == context->binder_context_mgr_node) ? 0 : 1;
	for (n = rb_first(&proc->refs_by_desc); n != NULL; n = rb_next(n)) {
		ref = rb_entry(n, struct binder_ref, rb_node_desc);
		if (ref->data.desc > new_ref->data.desc)
			break;
		new_ref->data.desc = ref->data.desc + 1;
	}

	p = &proc->refs_by_desc.rb_node;
	while (*p) {
		parent = *p;
		ref = rb_entry(parent, struct binder_ref, rb_node_desc);

		if (new_ref->data.desc < ref->data.desc)
			p = &(*p)->rb_left;
		else if (new_ref->data.desc > ref->data.desc)
			p = &(*p)->rb_right;
		else
			BUG();
	}
	rb_link_node(&new_ref->rb_node_desc, parent, p);
	rb_insert_color(&new_ref->rb_node_desc, &proc->refs_by_desc);

	binder_node_lock(node);
	hlist_add_head(&new_ref->node_entry, &node->refs);

	binder_debug(BINDER_DEBUG_INTERNAL_REFS,
		     "%d new ref %d desc %d for node %d\n",
		      proc->pid, new_ref->data.debug_id, new_ref->data.desc,
		      node->debug_id);
	trace_android_vh_binder_new_ref(proc->tsk, new_ref->data.desc, new_ref->node->debug_id);
	binder_node_unlock(node);
	return new_ref;
}

static void binder_cleanup_ref_olocked(struct binder_ref *ref)
{
	bool delete_node = false;

	binder_debug(BINDER_DEBUG_INTERNAL_REFS,
		     "%d delete ref %d desc %d for node %d\n",
		      ref->proc->pid, ref->data.debug_id, ref->data.desc,
		      ref->node->debug_id);

	rb_erase(&ref->rb_node_desc, &ref->proc->refs_by_desc);
	rb_erase(&ref->rb_node_node, &ref->proc->refs_by_node);

	binder_node_inner_lock(ref->node);
	if (ref->data.strong)
		binder_dec_node_nilocked(ref->node, 1, 1);

	hlist_del(&ref->node_entry);
	delete_node = binder_dec_node_nilocked(ref->node, 0, 1);
	binder_node_inner_unlock(ref->node);
	/*
	 * Clear ref->node unless we want the caller to free the node
	 */
	if (!delete_node) {
		/*
		 * The caller uses ref->node to determine
		 * whether the node needs to be freed. Clear
		 * it since the node is still alive.
		 */
		ref->node = NULL;
	}

	if (ref->death) {
		binder_debug(BINDER_DEBUG_DEAD_BINDER,
			     "%d delete ref %d desc %d has death notification\n",
			      ref->proc->pid, ref->data.debug_id,
			      ref->data.desc);
		binder_dequeue_work(ref->proc, &ref->death->work);
		binder_stats_deleted(BINDER_STAT_DEATH);
	}
	binder_stats_deleted(BINDER_STAT_REF);
}

/**
 * binder_inc_ref_olocked() - increment the ref for given handle
 * @ref:         ref to be incremented
 * @strong:      if true, strong increment, else weak
 * @target_list: list to queue node work on
 *
 * Increment the ref. @ref->proc->outer_lock must be held on entry
 *
 * Return: 0, if successful, else errno
 */
static int binder_inc_ref_olocked(struct binder_ref *ref, int strong,
				  struct list_head *target_list)
{
	int ret;

	if (strong) {
		if (ref->data.strong == 0) {
			ret = binder_inc_node(ref->node, 1, 1, target_list);
			if (ret)
				return ret;
		}
		ref->data.strong++;
	} else {
		if (ref->data.weak == 0) {
			ret = binder_inc_node(ref->node, 0, 1, target_list);
			if (ret)
				return ret;
		}
		ref->data.weak++;
	}
	return 0;
}

/**
 * binder_dec_ref() - dec the ref for given handle
 * @ref:	ref to be decremented
 * @strong:	if true, strong decrement, else weak
 *
 * Decrement the ref.
 *
 * Return: true if ref is cleaned up and ready to be freed
 */
static bool binder_dec_ref_olocked(struct binder_ref *ref, int strong)
{
	if (strong) {
		if (ref->data.strong == 0) {
			binder_user_error("%d invalid dec strong, ref %d desc %d s %d w %d\n",
					  ref->proc->pid, ref->data.debug_id,
					  ref->data.desc, ref->data.strong,
					  ref->data.weak);
			return false;
		}
		ref->data.strong--;
		if (ref->data.strong == 0)
			binder_dec_node(ref->node, strong, 1);
	} else {
		if (ref->data.weak == 0) {
			binder_user_error("%d invalid dec weak, ref %d desc %d s %d w %d\n",
					  ref->proc->pid, ref->data.debug_id,
					  ref->data.desc, ref->data.strong,
					  ref->data.weak);
			return false;
		}
		ref->data.weak--;
	}
	if (ref->data.strong == 0 && ref->data.weak == 0) {
		binder_cleanup_ref_olocked(ref);
		return true;
	}
	return false;
}

/**
 * binder_get_node_from_ref() - get the node from the given proc/desc
 * @proc:	proc containing the ref
 * @desc:	the handle associated with the ref
 * @need_strong_ref: if true, only return node if ref is strong
 * @rdata:	the id/refcount data for the ref
 *
 * Given a proc and ref handle, return the associated binder_node
 *
 * Return: a binder_node or NULL if not found or not strong when strong required
 */
static struct binder_node *binder_get_node_from_ref(
		struct binder_proc *proc,
		u32 desc, bool need_strong_ref,
		struct binder_ref_data *rdata)
{
	struct binder_node *node;
	struct binder_ref *ref;

	binder_proc_lock(proc);
	ref = binder_get_ref_olocked(proc, desc, need_strong_ref);
	if (!ref)
		goto err_no_ref;
	node = ref->node;
	/*
	 * Take an implicit reference on the node to ensure
	 * it stays alive until the call to binder_put_node()
	 */
	binder_inc_node_tmpref(node);
	if (rdata)
		*rdata = ref->data;
	binder_proc_unlock(proc);

	return node;

err_no_ref:
	binder_proc_unlock(proc);
	return NULL;
}

/**
 * binder_free_ref() - free the binder_ref
 * @ref:	ref to free
 *
 * Free the binder_ref. Free the binder_node indicated by ref->node
 * (if non-NULL) and the binder_ref_death indicated by ref->death.
 */
static void binder_free_ref(struct binder_ref *ref)
{
	trace_android_vh_binder_del_ref(ref->proc ? ref->proc->tsk : 0, ref->data.desc);
	if (ref->node)
		binder_free_node(ref->node);
	kfree(ref->death);
	kfree(ref);
}

/**
 * binder_update_ref_for_handle() - inc/dec the ref for given handle
 * @proc:	proc containing the ref
 * @desc:	the handle associated with the ref
 * @increment:	true=inc reference, false=dec reference
 * @strong:	true=strong reference, false=weak reference
 * @rdata:	the id/refcount data for the ref
 *
 * Given a proc and ref handle, increment or decrement the ref
 * according to "increment" arg.
 *
 * Return: 0 if successful, else errno
 */
static int binder_update_ref_for_handle(struct binder_proc *proc,
		uint32_t desc, bool increment, bool strong,
		struct binder_ref_data *rdata)
{
	int ret = 0;
	struct binder_ref *ref;
	bool delete_ref = false;

	binder_proc_lock(proc);
	ref = binder_get_ref_olocked(proc, desc, strong);
	if (!ref) {
		ret = -EINVAL;
		goto err_no_ref;
	}
	if (increment)
		ret = binder_inc_ref_olocked(ref, strong, NULL);
	else
		delete_ref = binder_dec_ref_olocked(ref, strong);

	if (rdata)
		*rdata = ref->data;
	binder_proc_unlock(proc);

	if (delete_ref)
		binder_free_ref(ref);
	return ret;

err_no_ref:
	binder_proc_unlock(proc);
	return ret;
}

/**
 * binder_dec_ref_for_handle() - dec the ref for given handle
 * @proc:	proc containing the ref
 * @desc:	the handle associated with the ref
 * @strong:	true=strong reference, false=weak reference
 * @rdata:	the id/refcount data for the ref
 *
 * Just calls binder_update_ref_for_handle() to decrement the ref.
 *
 * Return: 0 if successful, else errno
 */
static int binder_dec_ref_for_handle(struct binder_proc *proc,
		uint32_t desc, bool strong, struct binder_ref_data *rdata)
{
	return binder_update_ref_for_handle(proc, desc, false, strong, rdata);
}


/**
 * binder_inc_ref_for_node() - increment the ref for given proc/node
 * @proc:	 proc containing the ref
 * @node:	 target node
 * @strong:	 true=strong reference, false=weak reference
 * @target_list: worklist to use if node is incremented
 * @rdata:	 the id/refcount data for the ref
 *
 * Given a proc and node, increment the ref. Create the ref if it
 * doesn't already exist
 *
 * Return: 0 if successful, else errno
 */
static int binder_inc_ref_for_node(struct binder_proc *proc,
			struct binder_node *node,
			bool strong,
			struct list_head *target_list,
			struct binder_ref_data *rdata)
{
	struct binder_ref *ref;
	struct binder_ref *new_ref = NULL;
	int ret = 0;

	binder_proc_lock(proc);
	ref = binder_get_ref_for_node_olocked(proc, node, NULL);
	if (!ref) {
		binder_proc_unlock(proc);
		new_ref = kzalloc(sizeof(*ref), GFP_KERNEL);
		if (!new_ref)
			return -ENOMEM;
		binder_proc_lock(proc);
		ref = binder_get_ref_for_node_olocked(proc, node, new_ref);
	}
	ret = binder_inc_ref_olocked(ref, strong, target_list);
	*rdata = ref->data;
	binder_proc_unlock(proc);
	if (new_ref && ref != new_ref)
		/*
		 * Another thread created the ref first so
		 * free the one we allocated
		 */
		kfree(new_ref);
	return ret;
}

static void binder_pop_transaction_ilocked(struct binder_thread *target_thread,
					   struct binder_transaction *t)
{
	BUG_ON(!target_thread);
	assert_spin_locked(&target_thread->proc->inner_lock);
	BUG_ON(target_thread->transaction_stack != t);
	BUG_ON(target_thread->transaction_stack->from != target_thread);
	target_thread->transaction_stack =
		target_thread->transaction_stack->from_parent;
	t->from = NULL;
}

/**
 * binder_thread_dec_tmpref() - decrement thread->tmp_ref
 * @thread:	thread to decrement
 *
 * A thread needs to be kept alive while being used to create or
 * handle a transaction. binder_get_txn_from() is used to safely
 * extract t->from from a binder_transaction and keep the thread
 * indicated by t->from from being freed. When done with that
 * binder_thread, this function is called to decrement the
 * tmp_ref and free if appropriate (thread has been released
 * and no transaction being processed by the driver)
 */
static void binder_thread_dec_tmpref(struct binder_thread *thread)
{
	/*
	 * atomic is used to protect the counter value while
	 * it cannot reach zero or thread->is_dead is false
	 */
	binder_inner_proc_lock(thread->proc);
	atomic_dec(&thread->tmp_ref);
	if (thread->is_dead && !atomic_read(&thread->tmp_ref)) {
		binder_inner_proc_unlock(thread->proc);
		binder_free_thread(thread);
		return;
	}
	binder_inner_proc_unlock(thread->proc);
}

/**
 * binder_proc_dec_tmpref() - decrement proc->tmp_ref
 * @proc:	proc to decrement
 *
 * A binder_proc needs to be kept alive while being used to create or
 * handle a transaction. proc->tmp_ref is incremented when
 * creating a new transaction or the binder_proc is currently in-use
 * by threads that are being released. When done with the binder_proc,
 * this function is called to decrement the counter and free the
 * proc if appropriate (proc has been released, all threads have
 * been released and not currenly in-use to process a transaction).
 */
static void binder_proc_dec_tmpref(struct binder_proc *proc)
{
	binder_inner_proc_lock(proc);
	proc->tmp_ref--;
	if (proc->is_dead && RB_EMPTY_ROOT(&proc->threads) &&
			!proc->tmp_ref) {
		binder_inner_proc_unlock(proc);
		binder_free_proc(proc);
		return;
	}
	binder_inner_proc_unlock(proc);
}

/**
 * binder_get_txn_from() - safely extract the "from" thread in transaction
 * @t:	binder transaction for t->from
 *
 * Atomically return the "from" thread and increment the tmp_ref
 * count for the thread to ensure it stays alive until
 * binder_thread_dec_tmpref() is called.
 *
 * Return: the value of t->from
 */
static struct binder_thread *binder_get_txn_from(
		struct binder_transaction *t)
{
	struct binder_thread *from;

	spin_lock(&t->lock);
	from = t->from;
	if (from)
		atomic_inc(&from->tmp_ref);
	spin_unlock(&t->lock);
	return from;
}

/**
 * binder_get_txn_from_and_acq_inner() - get t->from and acquire inner lock
 * @t:	binder transaction for t->from
 *
 * Same as binder_get_txn_from() except it also acquires the proc->inner_lock
 * to guarantee that the thread cannot be released while operating on it.
 * The caller must call binder_inner_proc_unlock() to release the inner lock
 * as well as call binder_dec_thread_txn() to release the reference.
 *
 * Return: the value of t->from
 */
static struct binder_thread *binder_get_txn_from_and_acq_inner(
		struct binder_transaction *t)
	__acquires(&t->from->proc->inner_lock)
{
	struct binder_thread *from;

	from = binder_get_txn_from(t);
	if (!from) {
		__acquire(&from->proc->inner_lock);
		return NULL;
	}
	binder_inner_proc_lock(from->proc);
	if (t->from) {
		BUG_ON(from != t->from);
		return from;
	}
	binder_inner_proc_unlock(from->proc);
	__acquire(&from->proc->inner_lock);
	binder_thread_dec_tmpref(from);
	return NULL;
}

/**
 * binder_free_txn_fixups() - free unprocessed fd fixups
 * @t:	binder transaction for t->from
 *
 * If the transaction is being torn down prior to being
 * processed by the target process, free all of the
 * fd fixups and fput the file structs. It is safe to
 * call this function after the fixups have been
 * processed -- in that case, the list will be empty.
 */
static void binder_free_txn_fixups(struct binder_transaction *t)
{
	struct binder_txn_fd_fixup *fixup, *tmp;

	list_for_each_entry_safe(fixup, tmp, &t->fd_fixups, fixup_entry) {
		fput(fixup->file);
		list_del(&fixup->fixup_entry);
		kfree(fixup);
	}
}

static void binder_free_transaction(struct binder_transaction *t)
{
	struct binder_proc *target_proc = t->to_proc;

	if (target_proc) {
		binder_inner_proc_lock(target_proc);
		target_proc->outstanding_txns--;
		if (target_proc->outstanding_txns < 0)
			pr_warn("%s: Unexpected outstanding_txns %d\n",
				__func__, target_proc->outstanding_txns);
		if (!target_proc->outstanding_txns && target_proc->is_frozen)
			wake_up_interruptible_all(&target_proc->freeze_wait);
		if (t->buffer)
			t->buffer->transaction = NULL;
		binder_inner_proc_unlock(target_proc);
	}
	/*
	 * If the transaction has no target_proc, then
	 * t->buffer->transaction has already been cleared.
	 */
	binder_free_txn_fixups(t);
	kfree(t);
	binder_stats_deleted(BINDER_STAT_TRANSACTION);
}

static void binder_send_failed_reply(struct binder_transaction *t,
				     uint32_t error_code)
{
	struct binder_thread *target_thread;
	struct binder_transaction *next;

	BUG_ON(t->flags & TF_ONE_WAY);
	while (1) {
		target_thread = binder_get_txn_from_and_acq_inner(t);
		if (target_thread) {
			binder_debug(BINDER_DEBUG_FAILED_TRANSACTION,
				     "send failed reply for transaction %d to %d:%d\n",
				      t->debug_id,
				      target_thread->proc->pid,
				      target_thread->pid);

			binder_pop_transaction_ilocked(target_thread, t);
			if (target_thread->reply_error.cmd == BR_OK) {
				target_thread->reply_error.cmd = error_code;
				binder_enqueue_thread_work_ilocked(
					target_thread,
					&target_thread->reply_error.work);
				wake_up_interruptible(&target_thread->wait);
			} else {
				/*
				 * Cannot get here for normal operation, but
				 * we can if multiple synchronous transactions
				 * are sent without blocking for responses.
				 * Just ignore the 2nd error in this case.
				 */
				pr_warn("Unexpected reply error: %u\n",
					target_thread->reply_error.cmd);
			}
			binder_inner_proc_unlock(target_thread->proc);
			binder_thread_dec_tmpref(target_thread);
			binder_free_transaction(t);
			return;
		}
		__release(&target_thread->proc->inner_lock);
		next = t->from_parent;

		binder_debug(BINDER_DEBUG_FAILED_TRANSACTION,
			     "send failed reply for transaction %d, target dead\n",
			     t->debug_id);

		binder_free_transaction(t);
		if (next == NULL) {
			binder_debug(BINDER_DEBUG_DEAD_BINDER,
				     "reply failed, no target thread at root\n");
			return;
		}
		t = next;
		binder_debug(BINDER_DEBUG_DEAD_BINDER,
			     "reply failed, no target thread -- retry %d\n",
			      t->debug_id);
	}
}

/**
 * binder_cleanup_transaction() - cleans up undelivered transaction
 * @t:		transaction that needs to be cleaned up
 * @reason:	reason the transaction wasn't delivered
 * @error_code:	error to return to caller (if synchronous call)
 */
static void binder_cleanup_transaction(struct binder_transaction *t,
				       const char *reason,
				       uint32_t error_code)
{
	if (t->buffer->target_node && !(t->flags & TF_ONE_WAY)) {
		binder_send_failed_reply(t, error_code);
	} else {
		binder_debug(BINDER_DEBUG_DEAD_TRANSACTION,
			"undelivered transaction %d, %s\n",
			t->debug_id, reason);
		binder_free_transaction(t);
	}
}

/**
 * binder_get_object() - gets object and checks for valid metadata
 * @proc:	binder_proc owning the buffer
 * @buffer:	binder_buffer that we're parsing.
 * @offset:	offset in the @buffer at which to validate an object.
 * @object:	struct binder_object to read into
 *
 * Return:	If there's a valid metadata object at @offset in @buffer, the
 *		size of that object. Otherwise, it returns zero. The object
 *		is read into the struct binder_object pointed to by @object.
 */
static size_t binder_get_object(struct binder_proc *proc,
				struct binder_buffer *buffer,
				unsigned long offset,
				struct binder_object *object)
{
	size_t read_size;
	struct binder_object_header *hdr;
	size_t object_size = 0;

	read_size = min_t(size_t, sizeof(*object), buffer->data_size - offset);
	if (offset > buffer->data_size || read_size < sizeof(*hdr) ||
	    binder_alloc_copy_from_buffer(&proc->alloc, object, buffer,
					  offset, read_size))
		return 0;

	/* Ok, now see if we read a complete object. */
	hdr = &object->hdr;
	switch (hdr->type) {
	case BINDER_TYPE_BINDER:
	case BINDER_TYPE_WEAK_BINDER:
	case BINDER_TYPE_HANDLE:
	case BINDER_TYPE_WEAK_HANDLE:
		object_size = sizeof(struct flat_binder_object);
		break;
	case BINDER_TYPE_FD:
		object_size = sizeof(struct binder_fd_object);
		break;
	case BINDER_TYPE_PTR:
		object_size = sizeof(struct binder_buffer_object);
		break;
	case BINDER_TYPE_FDA:
		object_size = sizeof(struct binder_fd_array_object);
		break;
	default:
		return 0;
	}
	if (offset <= buffer->data_size - object_size &&
	    buffer->data_size >= object_size)
		return object_size;
	else
		return 0;
}

/**
 * binder_validate_ptr() - validates binder_buffer_object in a binder_buffer.
 * @proc:	binder_proc owning the buffer
 * @b:		binder_buffer containing the object
 * @object:	struct binder_object to read into
 * @index:	index in offset array at which the binder_buffer_object is
 *		located
 * @start_offset: points to the start of the offset array
 * @object_offsetp: offset of @object read from @b
 * @num_valid:	the number of valid offsets in the offset array
 *
 * Return:	If @index is within the valid range of the offset array
 *		described by @start and @num_valid, and if there's a valid
 *		binder_buffer_object at the offset found in index @index
 *		of the offset array, that object is returned. Otherwise,
 *		%NULL is returned.
 *		Note that the offset found in index @index itself is not
 *		verified; this function assumes that @num_valid elements
 *		from @start were previously verified to have valid offsets.
 *		If @object_offsetp is non-NULL, then the offset within
 *		@b is written to it.
 */
static struct binder_buffer_object *binder_validate_ptr(
						struct binder_proc *proc,
						struct binder_buffer *b,
						struct binder_object *object,
						binder_size_t index,
						binder_size_t start_offset,
						binder_size_t *object_offsetp,
						binder_size_t num_valid)
{
	size_t object_size;
	binder_size_t object_offset;
	unsigned long buffer_offset;

	if (index >= num_valid)
		return NULL;

	buffer_offset = start_offset + sizeof(binder_size_t) * index;
	if (binder_alloc_copy_from_buffer(&proc->alloc, &object_offset,
					  b, buffer_offset,
					  sizeof(object_offset)))
		return NULL;
	object_size = binder_get_object(proc, b, object_offset, object);
	if (!object_size || object->hdr.type != BINDER_TYPE_PTR)
		return NULL;
	if (object_offsetp)
		*object_offsetp = object_offset;

	return &object->bbo;
}

/**
 * binder_validate_fixup() - validates pointer/fd fixups happen in order.
 * @proc:		binder_proc owning the buffer
 * @b:			transaction buffer
 * @objects_start_offset: offset to start of objects buffer
 * @buffer_obj_offset:	offset to binder_buffer_object in which to fix up
 * @fixup_offset:	start offset in @buffer to fix up
 * @last_obj_offset:	offset to last binder_buffer_object that we fixed
 * @last_min_offset:	minimum fixup offset in object at @last_obj_offset
 *
 * Return:		%true if a fixup in buffer @buffer at offset @offset is
 *			allowed.
 *
 * For safety reasons, we only allow fixups inside a buffer to happen
 * at increasing offsets; additionally, we only allow fixup on the last
 * buffer object that was verified, or one of its parents.
 *
 * Example of what is allowed:
 *
 * A
 *   B (parent = A, offset = 0)
 *   C (parent = A, offset = 16)
 *     D (parent = C, offset = 0)
 *   E (parent = A, offset = 32) // min_offset is 16 (C.parent_offset)
 *
 * Examples of what is not allowed:
 *
 * Decreasing offsets within the same parent:
 * A
 *   C (parent = A, offset = 16)
 *   B (parent = A, offset = 0) // decreasing offset within A
 *
 * Referring to a parent that wasn't the last object or any of its parents:
 * A
 *   B (parent = A, offset = 0)
 *   C (parent = A, offset = 0)
 *   C (parent = A, offset = 16)
 *     D (parent = B, offset = 0) // B is not A or any of A's parents
 */
static bool binder_validate_fixup(struct binder_proc *proc,
				  struct binder_buffer *b,
				  binder_size_t objects_start_offset,
				  binder_size_t buffer_obj_offset,
				  binder_size_t fixup_offset,
				  binder_size_t last_obj_offset,
				  binder_size_t last_min_offset)
{
	if (!last_obj_offset) {
		/* Nothing to fix up in */
		return false;
	}

	while (last_obj_offset != buffer_obj_offset) {
		unsigned long buffer_offset;
		struct binder_object last_object;
		struct binder_buffer_object *last_bbo;
		size_t object_size = binder_get_object(proc, b, last_obj_offset,
						       &last_object);
		if (object_size != sizeof(*last_bbo))
			return false;

		last_bbo = &last_object.bbo;
		/*
		 * Safe to retrieve the parent of last_obj, since it
		 * was already previously verified by the driver.
		 */
		if ((last_bbo->flags & BINDER_BUFFER_FLAG_HAS_PARENT) == 0)
			return false;
		last_min_offset = last_bbo->parent_offset + sizeof(uintptr_t);
		buffer_offset = objects_start_offset +
			sizeof(binder_size_t) * last_bbo->parent;
		if (binder_alloc_copy_from_buffer(&proc->alloc,
						  &last_obj_offset,
						  b, buffer_offset,
						  sizeof(last_obj_offset)))
			return false;
	}
	return (fixup_offset >= last_min_offset);
}

/**
 * struct binder_task_work_cb - for deferred close
 *
 * @twork:                callback_head for task work
 * @fd:                   fd to close
 *
 * Structure to pass task work to be handled after
 * returning from binder_ioctl() via task_work_add().
 */
struct binder_task_work_cb {
	struct callback_head twork;
	struct file *file;
};

/**
 * binder_do_fd_close() - close list of file descriptors
 * @twork:	callback head for task work
 *
 * It is not safe to call ksys_close() during the binder_ioctl()
 * function if there is a chance that binder's own file descriptor
 * might be closed. This is to meet the requirements for using
 * fdget() (see comments for __fget_light()). Therefore use
 * task_work_add() to schedule the close operation once we have
 * returned from binder_ioctl(). This function is a callback
 * for that mechanism and does the actual ksys_close() on the
 * given file descriptor.
 */
static void binder_do_fd_close(struct callback_head *twork)
{
	struct binder_task_work_cb *twcb = container_of(twork,
			struct binder_task_work_cb, twork);

	fput(twcb->file);
	kfree(twcb);
}

/**
 * binder_deferred_fd_close() - schedule a close for the given file-descriptor
 * @fd:		file-descriptor to close
 *
 * See comments in binder_do_fd_close(). This function is used to schedule
 * a file-descriptor to be closed after returning from binder_ioctl().
 */
static void binder_deferred_fd_close(int fd)
{
	struct binder_task_work_cb *twcb;

	twcb = kzalloc(sizeof(*twcb), GFP_KERNEL);
	if (!twcb)
		return;
	init_task_work(&twcb->twork, binder_do_fd_close);
	__close_fd_get_file(fd, &twcb->file);
	if (twcb->file) {
		filp_close(twcb->file, current->files);
		task_work_add(current, &twcb->twork, TWA_RESUME);
	} else {
		kfree(twcb);
	}
}

static void binder_transaction_buffer_release(struct binder_proc *proc,
					      struct binder_thread *thread,
					      struct binder_buffer *buffer,
					      binder_size_t failed_at,
					      bool is_failure)
{
	int debug_id = buffer->debug_id;
	binder_size_t off_start_offset, buffer_offset, off_end_offset;

	binder_debug(BINDER_DEBUG_TRANSACTION,
		     "%d buffer release %d, size %zd-%zd, failed at %llx\n",
		     proc->pid, buffer->debug_id,
		     buffer->data_size, buffer->offsets_size,
		     (unsigned long long)failed_at);

	if (buffer->target_node)
		binder_dec_node(buffer->target_node, 1, 0);

	off_start_offset = ALIGN(buffer->data_size, sizeof(void *));
	off_end_offset = is_failure ? failed_at :
				off_start_offset + buffer->offsets_size;
	for (buffer_offset = off_start_offset; buffer_offset < off_end_offset;
	     buffer_offset += sizeof(binder_size_t)) {
		struct binder_object_header *hdr;
		size_t object_size = 0;
		struct binder_object object;
		binder_size_t object_offset;

		if (!binder_alloc_copy_from_buffer(&proc->alloc, &object_offset,
						   buffer, buffer_offset,
						   sizeof(object_offset)))
			object_size = binder_get_object(proc, buffer,
							object_offset, &object);
		if (object_size == 0) {
			pr_err("transaction release %d bad object at offset %lld, size %zd\n",
			       debug_id, (u64)object_offset, buffer->data_size);
			continue;
		}
		hdr = &object.hdr;
		switch (hdr->type) {
		case BINDER_TYPE_BINDER:
		case BINDER_TYPE_WEAK_BINDER: {
			struct flat_binder_object *fp;
			struct binder_node *node;

			fp = to_flat_binder_object(hdr);
			node = binder_get_node(proc, fp->binder);
			if (node == NULL) {
				pr_err("transaction release %d bad node %016llx\n",
				       debug_id, (u64)fp->binder);
				break;
			}
			binder_debug(BINDER_DEBUG_TRANSACTION,
				     "        node %d u%016llx\n",
				     node->debug_id, (u64)node->ptr);
			binder_dec_node(node, hdr->type == BINDER_TYPE_BINDER,
					0);
			binder_put_node(node);
		} break;
		case BINDER_TYPE_HANDLE:
		case BINDER_TYPE_WEAK_HANDLE: {
			struct flat_binder_object *fp;
			struct binder_ref_data rdata;
			int ret;

			fp = to_flat_binder_object(hdr);
			ret = binder_dec_ref_for_handle(proc, fp->handle,
				hdr->type == BINDER_TYPE_HANDLE, &rdata);

			if (ret) {
				pr_err("transaction release %d bad handle %d, ret = %d\n",
				 debug_id, fp->handle, ret);
				break;
			}
			binder_debug(BINDER_DEBUG_TRANSACTION,
				     "        ref %d desc %d\n",
				     rdata.debug_id, rdata.desc);
		} break;

		case BINDER_TYPE_FD: {
			/*
			 * No need to close the file here since user-space
			 * closes it for for successfully delivered
			 * transactions. For transactions that weren't
			 * delivered, the new fd was never allocated so
			 * there is no need to close and the fput on the
			 * file is done when the transaction is torn
			 * down.
			 */
		} break;
		case BINDER_TYPE_PTR:
			/*
			 * Nothing to do here, this will get cleaned up when the
			 * transaction buffer gets freed
			 */
			break;
		case BINDER_TYPE_FDA: {
			struct binder_fd_array_object *fda;
			struct binder_buffer_object *parent;
			struct binder_object ptr_object;
			binder_size_t fda_offset;
			size_t fd_index;
			binder_size_t fd_buf_size;
			binder_size_t num_valid;

			if (proc->tsk != current->group_leader) {
				/*
				 * Nothing to do if running in sender context
				 * The fd fixups have not been applied so no
				 * fds need to be closed.
				 */
				continue;
			}

			num_valid = (buffer_offset - off_start_offset) /
						sizeof(binder_size_t);
			fda = to_binder_fd_array_object(hdr);
			parent = binder_validate_ptr(proc, buffer, &ptr_object,
						     fda->parent,
						     off_start_offset,
						     NULL,
						     num_valid);
			if (!parent) {
				pr_err("transaction release %d bad parent offset\n",
				       debug_id);
				continue;
			}
			fd_buf_size = sizeof(u32) * fda->num_fds;
			if (fda->num_fds >= SIZE_MAX / sizeof(u32)) {
				pr_err("transaction release %d invalid number of fds (%lld)\n",
				       debug_id, (u64)fda->num_fds);
				continue;
			}
			if (fd_buf_size > parent->length ||
			    fda->parent_offset > parent->length - fd_buf_size) {
				/* No space for all file descriptors here. */
				pr_err("transaction release %d not enough space for %lld fds in buffer\n",
				       debug_id, (u64)fda->num_fds);
				continue;
			}
			/*
			 * the source data for binder_buffer_object is visible
			 * to user-space and the @buffer element is the user
			 * pointer to the buffer_object containing the fd_array.
			 * Convert the address to an offset relative to
			 * the base of the transaction buffer.
			 */
			fda_offset =
			    (parent->buffer - (uintptr_t)buffer->user_data) +
			    fda->parent_offset;
			for (fd_index = 0; fd_index < fda->num_fds;
			     fd_index++) {
				u32 fd;
				int err;
				binder_size_t offset = fda_offset +
					fd_index * sizeof(fd);

				err = binder_alloc_copy_from_buffer(
						&proc->alloc, &fd, buffer,
						offset, sizeof(fd));
				WARN_ON(err);
				if (!err) {
					binder_deferred_fd_close(fd);
					/*
					 * Need to make sure the thread goes
					 * back to userspace to complete the
					 * deferred close
					 */
					if (thread)
						thread->looper_need_return = true;
				}
			}
		} break;
		default:
			pr_err("transaction release %d bad object type %x\n",
				debug_id, hdr->type);
			break;
		}
	}
}

static int binder_translate_binder(struct flat_binder_object *fp,
				   struct binder_transaction *t,
				   struct binder_thread *thread)
{
	struct binder_node *node;
	struct binder_proc *proc = thread->proc;
	struct binder_proc *target_proc = t->to_proc;
	struct binder_ref_data rdata;
	int ret = 0;

	node = binder_get_node(proc, fp->binder);
	if (!node) {
		node = binder_new_node(proc, fp);
		if (!node)
			return -ENOMEM;
	}
	if (fp->cookie != node->cookie) {
		binder_user_error("%d:%d sending u%016llx node %d, cookie mismatch %016llx != %016llx\n",
				  proc->pid, thread->pid, (u64)fp->binder,
				  node->debug_id, (u64)fp->cookie,
				  (u64)node->cookie);
		ret = -EINVAL;
		goto done;
	}
	if (security_binder_transfer_binder(proc->tsk, target_proc->tsk)) {
		ret = -EPERM;
		goto done;
	}

	ret = binder_inc_ref_for_node(target_proc, node,
			fp->hdr.type == BINDER_TYPE_BINDER,
			&thread->todo, &rdata);
	if (ret)
		goto done;

	if (fp->hdr.type == BINDER_TYPE_BINDER)
		fp->hdr.type = BINDER_TYPE_HANDLE;
	else
		fp->hdr.type = BINDER_TYPE_WEAK_HANDLE;
	fp->binder = 0;
	fp->handle = rdata.desc;
	fp->cookie = 0;

	trace_binder_transaction_node_to_ref(t, node, &rdata);
	binder_debug(BINDER_DEBUG_TRANSACTION,
		     "        node %d u%016llx -> ref %d desc %d\n",
		     node->debug_id, (u64)node->ptr,
		     rdata.debug_id, rdata.desc);
done:
	binder_put_node(node);
	return ret;
}

static int binder_translate_handle(struct flat_binder_object *fp,
				   struct binder_transaction *t,
				   struct binder_thread *thread)
{
	struct binder_proc *proc = thread->proc;
	struct binder_proc *target_proc = t->to_proc;
	struct binder_node *node;
	struct binder_ref_data src_rdata;
	int ret = 0;

	node = binder_get_node_from_ref(proc, fp->handle,
			fp->hdr.type == BINDER_TYPE_HANDLE, &src_rdata);
	if (!node) {
		binder_user_error("%d:%d got transaction with invalid handle, %d\n",
				  proc->pid, thread->pid, fp->handle);
		return -EINVAL;
	}
	if (security_binder_transfer_binder(proc->tsk, target_proc->tsk)) {
		ret = -EPERM;
		goto done;
	}

	binder_node_lock(node);
	if (node->proc == target_proc) {
		if (fp->hdr.type == BINDER_TYPE_HANDLE)
			fp->hdr.type = BINDER_TYPE_BINDER;
		else
			fp->hdr.type = BINDER_TYPE_WEAK_BINDER;
		fp->binder = node->ptr;
		fp->cookie = node->cookie;
		if (node->proc)
			binder_inner_proc_lock(node->proc);
		else
			__acquire(&node->proc->inner_lock);
		binder_inc_node_nilocked(node,
					 fp->hdr.type == BINDER_TYPE_BINDER,
					 0, NULL);
		if (node->proc)
			binder_inner_proc_unlock(node->proc);
		else
			__release(&node->proc->inner_lock);
		trace_binder_transaction_ref_to_node(t, node, &src_rdata);
		binder_debug(BINDER_DEBUG_TRANSACTION,
			     "        ref %d desc %d -> node %d u%016llx\n",
			     src_rdata.debug_id, src_rdata.desc, node->debug_id,
			     (u64)node->ptr);
		binder_node_unlock(node);
	} else {
		struct binder_ref_data dest_rdata;

		binder_node_unlock(node);
		ret = binder_inc_ref_for_node(target_proc, node,
				fp->hdr.type == BINDER_TYPE_HANDLE,
				NULL, &dest_rdata);
		if (ret)
			goto done;

		fp->binder = 0;
		fp->handle = dest_rdata.desc;
		fp->cookie = 0;
		trace_binder_transaction_ref_to_ref(t, node, &src_rdata,
						    &dest_rdata);
		binder_debug(BINDER_DEBUG_TRANSACTION,
			     "        ref %d desc %d -> ref %d desc %d (node %d)\n",
			     src_rdata.debug_id, src_rdata.desc,
			     dest_rdata.debug_id, dest_rdata.desc,
			     node->debug_id);
	}
done:
	binder_put_node(node);
	return ret;
}

static int binder_translate_fd(u32 fd, binder_size_t fd_offset,
			       struct binder_transaction *t,
			       struct binder_thread *thread,
			       struct binder_transaction *in_reply_to)
{
	struct binder_proc *proc = thread->proc;
	struct binder_proc *target_proc = t->to_proc;
	struct binder_txn_fd_fixup *fixup;
	struct file *file;
	int ret = 0;
	bool target_allows_fd;

	if (in_reply_to)
		target_allows_fd = !!(in_reply_to->flags & TF_ACCEPT_FDS);
	else
		target_allows_fd = t->buffer->target_node->accept_fds;
	if (!target_allows_fd) {
		binder_user_error("%d:%d got %s with fd, %d, but target does not allow fds\n",
				  proc->pid, thread->pid,
				  in_reply_to ? "reply" : "transaction",
				  fd);
		ret = -EPERM;
		goto err_fd_not_accepted;
	}

	file = fget(fd);
	if (!file) {
		binder_user_error("%d:%d got transaction with invalid fd, %d\n",
				  proc->pid, thread->pid, fd);
		ret = -EBADF;
		goto err_fget;
	}
	ret = security_binder_transfer_file(proc->tsk, target_proc->tsk, file);
	if (ret < 0) {
		ret = -EPERM;
		goto err_security;
	}

	/*
	 * Add fixup record for this transaction. The allocation
	 * of the fd in the target needs to be done from a
	 * target thread.
	 */
	fixup = kzalloc(sizeof(*fixup), GFP_KERNEL);
	if (!fixup) {
		ret = -ENOMEM;
		goto err_alloc;
	}
	fixup->file = file;
	fixup->offset = fd_offset;
	trace_binder_transaction_fd_send(t, fd, fixup->offset);
	list_add_tail(&fixup->fixup_entry, &t->fd_fixups);

	return ret;

err_alloc:
err_security:
	fput(file);
err_fget:
err_fd_not_accepted:
	return ret;
}

static int binder_translate_fd_array(struct binder_fd_array_object *fda,
				     struct binder_buffer_object *parent,
				     struct binder_transaction *t,
				     struct binder_thread *thread,
				     struct binder_transaction *in_reply_to)
{
	binder_size_t fdi, fd_buf_size;
	binder_size_t fda_offset;
	struct binder_proc *proc = thread->proc;
	struct binder_proc *target_proc = t->to_proc;

	fd_buf_size = sizeof(u32) * fda->num_fds;
	if (fda->num_fds >= SIZE_MAX / sizeof(u32)) {
		binder_user_error("%d:%d got transaction with invalid number of fds (%lld)\n",
				  proc->pid, thread->pid, (u64)fda->num_fds);
		return -EINVAL;
	}
	if (fd_buf_size > parent->length ||
	    fda->parent_offset > parent->length - fd_buf_size) {
		/* No space for all file descriptors here. */
		binder_user_error("%d:%d not enough space to store %lld fds in buffer\n",
				  proc->pid, thread->pid, (u64)fda->num_fds);
		return -EINVAL;
	}
	/*
	 * the source data for binder_buffer_object is visible
	 * to user-space and the @buffer element is the user
	 * pointer to the buffer_object containing the fd_array.
	 * Convert the address to an offset relative to
	 * the base of the transaction buffer.
	 */
	fda_offset = (parent->buffer - (uintptr_t)t->buffer->user_data) +
		fda->parent_offset;
	if (!IS_ALIGNED((unsigned long)fda_offset, sizeof(u32))) {
		binder_user_error("%d:%d parent offset not aligned correctly.\n",
				  proc->pid, thread->pid);
		return -EINVAL;
	}
	for (fdi = 0; fdi < fda->num_fds; fdi++) {
		u32 fd;
		int ret;
		binder_size_t offset = fda_offset + fdi * sizeof(fd);

		ret = binder_alloc_copy_from_buffer(&target_proc->alloc,
						    &fd, t->buffer,
						    offset, sizeof(fd));
		if (!ret)
			ret = binder_translate_fd(fd, offset, t, thread,
						  in_reply_to);
		if (ret < 0)
			return ret;
	}
	return 0;
}

static int binder_fixup_parent(struct binder_transaction *t,
			       struct binder_thread *thread,
			       struct binder_buffer_object *bp,
			       binder_size_t off_start_offset,
			       binder_size_t num_valid,
			       binder_size_t last_fixup_obj_off,
			       binder_size_t last_fixup_min_off)
{
	struct binder_buffer_object *parent;
	struct binder_buffer *b = t->buffer;
	struct binder_proc *proc = thread->proc;
	struct binder_proc *target_proc = t->to_proc;
	struct binder_object object;
	binder_size_t buffer_offset;
	binder_size_t parent_offset;

	if (!(bp->flags & BINDER_BUFFER_FLAG_HAS_PARENT))
		return 0;

	parent = binder_validate_ptr(target_proc, b, &object, bp->parent,
				     off_start_offset, &parent_offset,
				     num_valid);
	if (!parent) {
		binder_user_error("%d:%d got transaction with invalid parent offset or type\n",
				  proc->pid, thread->pid);
		return -EINVAL;
	}

	if (!binder_validate_fixup(target_proc, b, off_start_offset,
				   parent_offset, bp->parent_offset,
				   last_fixup_obj_off,
				   last_fixup_min_off)) {
		binder_user_error("%d:%d got transaction with out-of-order buffer fixup\n",
				  proc->pid, thread->pid);
		return -EINVAL;
	}

	if (parent->length < sizeof(binder_uintptr_t) ||
	    bp->parent_offset > parent->length - sizeof(binder_uintptr_t)) {
		/* No space for a pointer here! */
		binder_user_error("%d:%d got transaction with invalid parent offset\n",
				  proc->pid, thread->pid);
		return -EINVAL;
	}
	buffer_offset = bp->parent_offset +
			(uintptr_t)parent->buffer - (uintptr_t)b->user_data;
	if (binder_alloc_copy_to_buffer(&target_proc->alloc, b, buffer_offset,
					&bp->buffer, sizeof(bp->buffer))) {
		binder_user_error("%d:%d got transaction with invalid parent offset\n",
				  proc->pid, thread->pid);
		return -EINVAL;
	}

	return 0;
}

/**
 * binder_proc_transaction() - sends a transaction to a process and wakes it up
 * @t:		transaction to send
 * @proc:	process to send the transaction to
 * @thread:	thread in @proc to send the transaction to (may be NULL)
 *
 * This function queues a transaction to the specified process. It will try
 * to find a thread in the target process to handle the transaction and
 * wake it up. If no thread is found, the work is queued to the proc
 * waitqueue.
 *
 * If the @thread parameter is not NULL, the transaction is always queued
 * to the waitlist of that specific thread.
 *
 * Return:	0 if the transaction was successfully queued
 *		BR_DEAD_REPLY if the target process or thread is dead
 *		BR_FROZEN_REPLY if the target process or thread is frozen
 */
static int binder_proc_transaction(struct binder_transaction *t,
				    struct binder_proc *proc,
				    struct binder_thread *thread)
{
	struct binder_node *node = t->buffer->target_node;
	struct binder_priority node_prio;
	bool oneway = !!(t->flags & TF_ONE_WAY);
	bool pending_async = false;

	BUG_ON(!node);
	binder_node_lock(node);
	node_prio.prio = node->min_priority;
	node_prio.sched_policy = node->sched_policy;

	if (oneway) {
		BUG_ON(thread);
		if (node->has_async_transaction)
			pending_async = true;
		else
			node->has_async_transaction = true;
	}

	binder_inner_proc_lock(proc);
	if (proc->is_frozen) {
		proc->sync_recv |= !oneway;
		proc->async_recv |= oneway;
	}

	if ((proc->is_frozen && !oneway) || proc->is_dead ||
			(thread && thread->is_dead)) {
		binder_inner_proc_unlock(proc);
		binder_node_unlock(node);
		return proc->is_frozen ? BR_FROZEN_REPLY : BR_DEAD_REPLY;
	}

	if (!thread && !pending_async)
		thread = binder_select_thread_ilocked(proc);

	trace_android_vh_binder_proc_transaction(current, proc->tsk,
		thread ? thread->task : 0, node->debug_id, t->code, pending_async);

	if (thread) {
		binder_transaction_priority(thread->task, t, node_prio,
					    node->inherit_rt);
		binder_enqueue_thread_work_ilocked(thread, &t->work);
	} else if (!pending_async) {
		binder_enqueue_work_ilocked(&t->work, &proc->todo);
	} else {
		binder_enqueue_work_ilocked(&t->work, &node->async_todo);
	}

	if (!pending_async)
		binder_wakeup_thread_ilocked(proc, thread, !oneway /* sync */);

	proc->outstanding_txns++;
	binder_inner_proc_unlock(proc);
	binder_node_unlock(node);

	return 0;
}

/**
 * binder_get_node_refs_for_txn() - Get required refs on node for txn
 * @node:         struct binder_node for which to get refs
 * @proc:         returns @node->proc if valid
 * @error:        if no @proc then returns BR_DEAD_REPLY
 *
 * User-space normally keeps the node alive when creating a transaction
 * since it has a reference to the target. The local strong ref keeps it
 * alive if the sending process dies before the target process processes
 * the transaction. If the source process is malicious or has a reference
 * counting bug, relying on the local strong ref can fail.
 *
 * Since user-space can cause the local strong ref to go away, we also take
 * a tmpref on the node to ensure it survives while we are constructing
 * the transaction. We also need a tmpref on the proc while we are
 * constructing the transaction, so we take that here as well.
 *
 * Return: The target_node with refs taken or NULL if no @node->proc is NULL.
 * Also sets @proc if valid. If the @node->proc is NULL indicating that the
 * target proc has died, @error is set to BR_DEAD_REPLY
 */
static struct binder_node *binder_get_node_refs_for_txn(
		struct binder_node *node,
		struct binder_proc **procp,
		uint32_t *error)
{
	struct binder_node *target_node = NULL;

	binder_node_inner_lock(node);
	if (node->proc) {
		target_node = node;
		binder_inc_node_nilocked(node, 1, 0, NULL);
		binder_inc_node_tmpref_ilocked(node);
		node->proc->tmp_ref++;
		*procp = node->proc;
	} else
		*error = BR_DEAD_REPLY;
	binder_node_inner_unlock(node);

	return target_node;
}

static void binder_transaction(struct binder_proc *proc,
			       struct binder_thread *thread,
			       struct binder_transaction_data *tr, int reply,
			       binder_size_t extra_buffers_size)
{
	int ret;
	struct binder_transaction *t;
	struct binder_work *w;
	struct binder_work *tcomplete;
	binder_size_t buffer_offset = 0;
	binder_size_t off_start_offset, off_end_offset;
	binder_size_t off_min;
	binder_size_t sg_buf_offset, sg_buf_end_offset;
	struct binder_proc *target_proc = NULL;
	struct binder_thread *target_thread = NULL;
	struct binder_node *target_node = NULL;
	struct binder_transaction *in_reply_to = NULL;
	struct binder_transaction_log_entry *e;
	uint32_t return_error = 0;
	uint32_t return_error_param = 0;
	uint32_t return_error_line = 0;
	binder_size_t last_fixup_obj_off = 0;
	binder_size_t last_fixup_min_off = 0;
	struct binder_context *context = proc->context;
	int t_debug_id = atomic_inc_return(&binder_last_id);
	char *secctx = NULL;
	u32 secctx_sz = 0;

	e = binder_transaction_log_add(&binder_transaction_log);
	e->debug_id = t_debug_id;
	e->call_type = reply ? 2 : !!(tr->flags & TF_ONE_WAY);
	e->from_proc = proc->pid;
	e->from_thread = thread->pid;
	e->target_handle = tr->target.handle;
	e->data_size = tr->data_size;
	e->offsets_size = tr->offsets_size;
	strscpy(e->context_name, proc->context->name, BINDERFS_MAX_NAME);

	if (reply) {
		binder_inner_proc_lock(proc);
		in_reply_to = thread->transaction_stack;
		if (in_reply_to == NULL) {
			binder_inner_proc_unlock(proc);
			binder_user_error("%d:%d got reply transaction with no transaction stack\n",
					  proc->pid, thread->pid);
			return_error = BR_FAILED_REPLY;
			return_error_param = -EPROTO;
			return_error_line = __LINE__;
			goto err_empty_call_stack;
		}
		if (in_reply_to->to_thread != thread) {
			spin_lock(&in_reply_to->lock);
			binder_user_error("%d:%d got reply transaction with bad transaction stack, transaction %d has target %d:%d\n",
				proc->pid, thread->pid, in_reply_to->debug_id,
				in_reply_to->to_proc ?
				in_reply_to->to_proc->pid : 0,
				in_reply_to->to_thread ?
				in_reply_to->to_thread->pid : 0);
			spin_unlock(&in_reply_to->lock);
			binder_inner_proc_unlock(proc);
			return_error = BR_FAILED_REPLY;
			return_error_param = -EPROTO;
			return_error_line = __LINE__;
			in_reply_to = NULL;
			goto err_bad_call_stack;
		}
		thread->transaction_stack = in_reply_to->to_parent;
		binder_inner_proc_unlock(proc);
		target_thread = binder_get_txn_from_and_acq_inner(in_reply_to);
		if (target_thread == NULL) {
			/* annotation for sparse */
			__release(&target_thread->proc->inner_lock);
			return_error = BR_DEAD_REPLY;
			return_error_line = __LINE__;
			goto err_dead_binder;
		}
		if (target_thread->transaction_stack != in_reply_to) {
			binder_user_error("%d:%d got reply transaction with bad target transaction stack %d, expected %d\n",
				proc->pid, thread->pid,
				target_thread->transaction_stack ?
				target_thread->transaction_stack->debug_id : 0,
				in_reply_to->debug_id);
			binder_inner_proc_unlock(target_thread->proc);
			return_error = BR_FAILED_REPLY;
			return_error_param = -EPROTO;
			return_error_line = __LINE__;
			in_reply_to = NULL;
			target_thread = NULL;
			goto err_dead_binder;
		}
		target_proc = target_thread->proc;
		target_proc->tmp_ref++;
		binder_inner_proc_unlock(target_thread->proc);
		trace_android_vh_binder_reply(target_proc, proc, thread, tr);
	} else {
		if (tr->target.handle) {
			struct binder_ref *ref;

			/*
			 * There must already be a strong ref
			 * on this node. If so, do a strong
			 * increment on the node to ensure it
			 * stays alive until the transaction is
			 * done.
			 */
			binder_proc_lock(proc);
			ref = binder_get_ref_olocked(proc, tr->target.handle,
						     true);
			if (ref) {
				target_node = binder_get_node_refs_for_txn(
						ref->node, &target_proc,
						&return_error);
			} else {
				binder_user_error("%d:%d got transaction to invalid handle\n",
						  proc->pid, thread->pid);
				return_error = BR_FAILED_REPLY;
			}
			binder_proc_unlock(proc);
		} else {
			mutex_lock(&context->context_mgr_node_lock);
			target_node = context->binder_context_mgr_node;
			if (target_node)
				target_node = binder_get_node_refs_for_txn(
						target_node, &target_proc,
						&return_error);
			else
				return_error = BR_DEAD_REPLY;
			mutex_unlock(&context->context_mgr_node_lock);
			if (target_node && target_proc->pid == proc->pid) {
				binder_user_error("%d:%d got transaction to context manager from process owning it\n",
						  proc->pid, thread->pid);
				return_error = BR_FAILED_REPLY;
				return_error_param = -EINVAL;
				return_error_line = __LINE__;
				goto err_invalid_target_handle;
			}
		}
		if (!target_node) {
			/*
			 * return_error is set above
			 */
			return_error_param = -EINVAL;
			return_error_line = __LINE__;
			goto err_dead_binder;
		}
		e->to_node = target_node->debug_id;
		trace_android_vh_binder_trans(target_proc, proc, thread, tr);
		if (security_binder_transaction(proc->tsk,
						target_proc->tsk) < 0) {
			return_error = BR_FAILED_REPLY;
			return_error_param = -EPERM;
			return_error_line = __LINE__;
			goto err_invalid_target_handle;
		}
		binder_inner_proc_lock(proc);

		w = list_first_entry_or_null(&thread->todo,
					     struct binder_work, entry);
		if (!(tr->flags & TF_ONE_WAY) && w &&
		    w->type == BINDER_WORK_TRANSACTION) {
			/*
			 * Do not allow new outgoing transaction from a
			 * thread that has a transaction at the head of
			 * its todo list. Only need to check the head
			 * because binder_select_thread_ilocked picks a
			 * thread from proc->waiting_threads to enqueue
			 * the transaction, and nothing is queued to the
			 * todo list while the thread is on waiting_threads.
			 */
			binder_user_error("%d:%d new transaction not allowed when there is a transaction on thread todo\n",
					  proc->pid, thread->pid);
			binder_inner_proc_unlock(proc);
			return_error = BR_FAILED_REPLY;
			return_error_param = -EPROTO;
			return_error_line = __LINE__;
			goto err_bad_todo_list;
		}

		if (!(tr->flags & TF_ONE_WAY) && thread->transaction_stack) {
			struct binder_transaction *tmp;

			tmp = thread->transaction_stack;
			if (tmp->to_thread != thread) {
				spin_lock(&tmp->lock);
				binder_user_error("%d:%d got new transaction with bad transaction stack, transaction %d has target %d:%d\n",
					proc->pid, thread->pid, tmp->debug_id,
					tmp->to_proc ? tmp->to_proc->pid : 0,
					tmp->to_thread ?
					tmp->to_thread->pid : 0);
				spin_unlock(&tmp->lock);
				binder_inner_proc_unlock(proc);
				return_error = BR_FAILED_REPLY;
				return_error_param = -EPROTO;
				return_error_line = __LINE__;
				goto err_bad_call_stack;
			}
			while (tmp) {
				struct binder_thread *from;

				spin_lock(&tmp->lock);
				from = tmp->from;
				if (from && from->proc == target_proc) {
					atomic_inc(&from->tmp_ref);
					target_thread = from;
					spin_unlock(&tmp->lock);
					break;
				}
				spin_unlock(&tmp->lock);
				tmp = tmp->from_parent;
			}
		}
		binder_inner_proc_unlock(proc);
	}
	if (target_thread)
		e->to_thread = target_thread->pid;
	e->to_proc = target_proc->pid;

	/* TODO: reuse incoming transaction for reply */
	t = kzalloc(sizeof(*t), GFP_KERNEL);
	if (t == NULL) {
		return_error = BR_FAILED_REPLY;
		return_error_param = -ENOMEM;
		return_error_line = __LINE__;
		goto err_alloc_t_failed;
	}
	INIT_LIST_HEAD(&t->fd_fixups);
	binder_stats_created(BINDER_STAT_TRANSACTION);
	spin_lock_init(&t->lock);
	trace_android_vh_binder_transaction_init(t);

	tcomplete = kzalloc(sizeof(*tcomplete), GFP_KERNEL);
	if (tcomplete == NULL) {
		return_error = BR_FAILED_REPLY;
		return_error_param = -ENOMEM;
		return_error_line = __LINE__;
		goto err_alloc_tcomplete_failed;
	}
	binder_stats_created(BINDER_STAT_TRANSACTION_COMPLETE);

	t->debug_id = t_debug_id;

	if (reply)
		binder_debug(BINDER_DEBUG_TRANSACTION,
			     "%d:%d BC_REPLY %d -> %d:%d, data %016llx-%016llx size %lld-%lld-%lld\n",
			     proc->pid, thread->pid, t->debug_id,
			     target_proc->pid, target_thread->pid,
			     (u64)tr->data.ptr.buffer,
			     (u64)tr->data.ptr.offsets,
			     (u64)tr->data_size, (u64)tr->offsets_size,
			     (u64)extra_buffers_size);
	else
		binder_debug(BINDER_DEBUG_TRANSACTION,
			     "%d:%d BC_TRANSACTION %d -> %d - node %d, data %016llx-%016llx size %lld-%lld-%lld\n",
			     proc->pid, thread->pid, t->debug_id,
			     target_proc->pid, target_node->debug_id,
			     (u64)tr->data.ptr.buffer,
			     (u64)tr->data.ptr.offsets,
			     (u64)tr->data_size, (u64)tr->offsets_size,
			     (u64)extra_buffers_size);

	if (!reply && !(tr->flags & TF_ONE_WAY))
		t->from = thread;
	else
		t->from = NULL;
	t->sender_euid = task_euid(proc->tsk);
	t->to_proc = target_proc;
	t->to_thread = target_thread;
	t->code = tr->code;
	t->flags = tr->flags;
	if (!(t->flags & TF_ONE_WAY) &&
	    binder_supported_policy(current->policy)) {
		/* Inherit supported policies for synchronous transactions */
		t->priority.sched_policy = current->policy;
		t->priority.prio = current->normal_prio;
	} else {
		/* Otherwise, fall back to the default priority */
		t->priority = target_proc->default_priority;
	}

	if (target_node && target_node->txn_security_ctx) {
		u32 secid;
		size_t added_size;
		int max_retries = 100;

		security_task_getsecid(proc->tsk, &secid);
 retry_alloc:
		ret = security_secid_to_secctx(secid, &secctx, &secctx_sz);
		if (ret == -ENOMEM && max_retries-- > 0) {
			struct page *dummy_page;

			/*
			 * security_secid_to_secctx() can fail because of a
			 * GFP_ATOMIC allocation in which case -ENOMEM is
			 * returned. This needs to be retried, but there is
			 * currently no way to tell userspace to retry so we
			 * do it here. We make sure there is still available
			 * memory first and then retry.
			 */
			dummy_page = alloc_page(GFP_KERNEL);
			if (dummy_page) {
				__free_page(dummy_page);
				goto retry_alloc;
			}
		}
		if (ret) {
			return_error = BR_FAILED_REPLY;
			return_error_param = ret;
			return_error_line = __LINE__;
			goto err_get_secctx_failed;
		}
		added_size = ALIGN(secctx_sz, sizeof(u64));
		extra_buffers_size += added_size;
		if (extra_buffers_size < added_size) {
			/* integer overflow of extra_buffers_size */
			return_error = BR_FAILED_REPLY;
			return_error_param = EINVAL;
			return_error_line = __LINE__;
			goto err_bad_extra_size;
		}
	}

	trace_binder_transaction(reply, t, target_node);

	t->buffer = binder_alloc_new_buf(&target_proc->alloc, tr->data_size,
		tr->offsets_size, extra_buffers_size,
		!reply && (t->flags & TF_ONE_WAY), current->tgid);
	if (IS_ERR(t->buffer)) {
		/*
		 * -ESRCH indicates VMA cleared. The target is dying.
		 */
		return_error_param = PTR_ERR(t->buffer);
		return_error = return_error_param == -ESRCH ?
			BR_DEAD_REPLY : BR_FAILED_REPLY;
		return_error_line = __LINE__;
		t->buffer = NULL;
		goto err_binder_alloc_buf_failed;
	}
	if (secctx) {
		int err;
		size_t buf_offset = ALIGN(tr->data_size, sizeof(void *)) +
				    ALIGN(tr->offsets_size, sizeof(void *)) +
				    ALIGN(extra_buffers_size, sizeof(void *)) -
				    ALIGN(secctx_sz, sizeof(u64));

		t->security_ctx = (uintptr_t)t->buffer->user_data + buf_offset;
		err = binder_alloc_copy_to_buffer(&target_proc->alloc,
						  t->buffer, buf_offset,
						  secctx, secctx_sz);
		if (err) {
			t->security_ctx = 0;
			WARN_ON(1);
		}
		security_release_secctx(secctx, secctx_sz);
		secctx = NULL;
	}
	t->buffer->debug_id = t->debug_id;
	t->buffer->transaction = t;
	t->buffer->target_node = target_node;
	t->buffer->clear_on_free = !!(t->flags & TF_CLEAR_BUF);
	trace_binder_transaction_alloc_buf(t->buffer);

	if (binder_alloc_copy_user_to_buffer(
				&target_proc->alloc,
				t->buffer, 0,
				(const void __user *)
					(uintptr_t)tr->data.ptr.buffer,
				tr->data_size)) {
		binder_user_error("%d:%d got transaction with invalid data ptr\n",
				proc->pid, thread->pid);
		return_error = BR_FAILED_REPLY;
		return_error_param = -EFAULT;
		return_error_line = __LINE__;
		goto err_copy_data_failed;
	}
	if (binder_alloc_copy_user_to_buffer(
				&target_proc->alloc,
				t->buffer,
				ALIGN(tr->data_size, sizeof(void *)),
				(const void __user *)
					(uintptr_t)tr->data.ptr.offsets,
				tr->offsets_size)) {
		binder_user_error("%d:%d got transaction with invalid offsets ptr\n",
				proc->pid, thread->pid);
		return_error = BR_FAILED_REPLY;
		return_error_param = -EFAULT;
		return_error_line = __LINE__;
		goto err_copy_data_failed;
	}
	if (!IS_ALIGNED(tr->offsets_size, sizeof(binder_size_t))) {
		binder_user_error("%d:%d got transaction with invalid offsets size, %lld\n",
				proc->pid, thread->pid, (u64)tr->offsets_size);
		return_error = BR_FAILED_REPLY;
		return_error_param = -EINVAL;
		return_error_line = __LINE__;
		goto err_bad_offset;
	}
	if (!IS_ALIGNED(extra_buffers_size, sizeof(u64))) {
		binder_user_error("%d:%d got transaction with unaligned buffers size, %lld\n",
				  proc->pid, thread->pid,
				  (u64)extra_buffers_size);
		return_error = BR_FAILED_REPLY;
		return_error_param = -EINVAL;
		return_error_line = __LINE__;
		goto err_bad_offset;
	}
	off_start_offset = ALIGN(tr->data_size, sizeof(void *));
	buffer_offset = off_start_offset;
	off_end_offset = off_start_offset + tr->offsets_size;
	sg_buf_offset = ALIGN(off_end_offset, sizeof(void *));
	sg_buf_end_offset = sg_buf_offset + extra_buffers_size -
		ALIGN(secctx_sz, sizeof(u64));
	off_min = 0;
	for (buffer_offset = off_start_offset; buffer_offset < off_end_offset;
	     buffer_offset += sizeof(binder_size_t)) {
		struct binder_object_header *hdr;
		size_t object_size;
		struct binder_object object;
		binder_size_t object_offset;

		if (binder_alloc_copy_from_buffer(&target_proc->alloc,
						  &object_offset,
						  t->buffer,
						  buffer_offset,
						  sizeof(object_offset))) {
			return_error = BR_FAILED_REPLY;
			return_error_param = -EINVAL;
			return_error_line = __LINE__;
			goto err_bad_offset;
		}
		object_size = binder_get_object(target_proc, t->buffer,
						object_offset, &object);
		if (object_size == 0 || object_offset < off_min) {
			binder_user_error("%d:%d got transaction with invalid offset (%lld, min %lld max %lld) or object.\n",
					  proc->pid, thread->pid,
					  (u64)object_offset,
					  (u64)off_min,
					  (u64)t->buffer->data_size);
			return_error = BR_FAILED_REPLY;
			return_error_param = -EINVAL;
			return_error_line = __LINE__;
			goto err_bad_offset;
		}

		hdr = &object.hdr;
		off_min = object_offset + object_size;
		switch (hdr->type) {
		case BINDER_TYPE_BINDER:
		case BINDER_TYPE_WEAK_BINDER: {
			struct flat_binder_object *fp;

			fp = to_flat_binder_object(hdr);
			ret = binder_translate_binder(fp, t, thread);

			if (ret < 0 ||
			    binder_alloc_copy_to_buffer(&target_proc->alloc,
							t->buffer,
							object_offset,
							fp, sizeof(*fp))) {
				return_error = BR_FAILED_REPLY;
				return_error_param = ret;
				return_error_line = __LINE__;
				goto err_translate_failed;
			}
		} break;
		case BINDER_TYPE_HANDLE:
		case BINDER_TYPE_WEAK_HANDLE: {
			struct flat_binder_object *fp;

			fp = to_flat_binder_object(hdr);
			ret = binder_translate_handle(fp, t, thread);
			if (ret < 0 ||
			    binder_alloc_copy_to_buffer(&target_proc->alloc,
							t->buffer,
							object_offset,
							fp, sizeof(*fp))) {
				return_error = BR_FAILED_REPLY;
				return_error_param = ret;
				return_error_line = __LINE__;
				goto err_translate_failed;
			}
		} break;

		case BINDER_TYPE_FD: {
			struct binder_fd_object *fp = to_binder_fd_object(hdr);
			binder_size_t fd_offset = object_offset +
				(uintptr_t)&fp->fd - (uintptr_t)fp;
			int ret = binder_translate_fd(fp->fd, fd_offset, t,
						      thread, in_reply_to);

			fp->pad_binder = 0;
			if (ret < 0 ||
			    binder_alloc_copy_to_buffer(&target_proc->alloc,
							t->buffer,
							object_offset,
							fp, sizeof(*fp))) {
				return_error = BR_FAILED_REPLY;
				return_error_param = ret;
				return_error_line = __LINE__;
				goto err_translate_failed;
			}
		} break;
		case BINDER_TYPE_FDA: {
			struct binder_object ptr_object;
			binder_size_t parent_offset;
			struct binder_fd_array_object *fda =
				to_binder_fd_array_object(hdr);
			size_t num_valid = (buffer_offset - off_start_offset) /
						sizeof(binder_size_t);
			struct binder_buffer_object *parent =
				binder_validate_ptr(target_proc, t->buffer,
						    &ptr_object, fda->parent,
						    off_start_offset,
						    &parent_offset,
						    num_valid);
			if (!parent) {
				binder_user_error("%d:%d got transaction with invalid parent offset or type\n",
						  proc->pid, thread->pid);
				return_error = BR_FAILED_REPLY;
				return_error_param = -EINVAL;
				return_error_line = __LINE__;
				goto err_bad_parent;
			}
			if (!binder_validate_fixup(target_proc, t->buffer,
						   off_start_offset,
						   parent_offset,
						   fda->parent_offset,
						   last_fixup_obj_off,
						   last_fixup_min_off)) {
				binder_user_error("%d:%d got transaction with out-of-order buffer fixup\n",
						  proc->pid, thread->pid);
				return_error = BR_FAILED_REPLY;
				return_error_param = -EINVAL;
				return_error_line = __LINE__;
				goto err_bad_parent;
			}
			ret = binder_translate_fd_array(fda, parent, t, thread,
							in_reply_to);
			if (ret < 0) {
				return_error = BR_FAILED_REPLY;
				return_error_param = ret;
				return_error_line = __LINE__;
				goto err_translate_failed;
			}
			last_fixup_obj_off = parent_offset;
			last_fixup_min_off =
				fda->parent_offset + sizeof(u32) * fda->num_fds;
		} break;
		case BINDER_TYPE_PTR: {
			struct binder_buffer_object *bp =
				to_binder_buffer_object(hdr);
			size_t buf_left = sg_buf_end_offset - sg_buf_offset;
			size_t num_valid;

			if (bp->length > buf_left) {
				binder_user_error("%d:%d got transaction with too large buffer\n",
						  proc->pid, thread->pid);
				return_error = BR_FAILED_REPLY;
				return_error_param = -EINVAL;
				return_error_line = __LINE__;
				goto err_bad_offset;
			}
			if (binder_alloc_copy_user_to_buffer(
						&target_proc->alloc,
						t->buffer,
						sg_buf_offset,
						(const void __user *)
							(uintptr_t)bp->buffer,
						bp->length)) {
				binder_user_error("%d:%d got transaction with invalid offsets ptr\n",
						  proc->pid, thread->pid);
				return_error_param = -EFAULT;
				return_error = BR_FAILED_REPLY;
				return_error_line = __LINE__;
				goto err_copy_data_failed;
			}
			/* Fixup buffer pointer to target proc address space */
			bp->buffer = (uintptr_t)
				t->buffer->user_data + sg_buf_offset;
			sg_buf_offset += ALIGN(bp->length, sizeof(u64));

			num_valid = (buffer_offset - off_start_offset) /
					sizeof(binder_size_t);
			ret = binder_fixup_parent(t, thread, bp,
						  off_start_offset,
						  num_valid,
						  last_fixup_obj_off,
						  last_fixup_min_off);
			if (ret < 0 ||
			    binder_alloc_copy_to_buffer(&target_proc->alloc,
							t->buffer,
							object_offset,
							bp, sizeof(*bp))) {
				return_error = BR_FAILED_REPLY;
				return_error_param = ret;
				return_error_line = __LINE__;
				goto err_translate_failed;
			}
			last_fixup_obj_off = object_offset;
			last_fixup_min_off = 0;
		} break;
		default:
			binder_user_error("%d:%d got transaction with invalid object type, %x\n",
				proc->pid, thread->pid, hdr->type);
			return_error = BR_FAILED_REPLY;
			return_error_param = -EINVAL;
			return_error_line = __LINE__;
			goto err_bad_object_type;
		}
	}
	if (t->buffer->oneway_spam_suspect)
		tcomplete->type = BINDER_WORK_TRANSACTION_ONEWAY_SPAM_SUSPECT;
	else
		tcomplete->type = BINDER_WORK_TRANSACTION_COMPLETE;
	t->work.type = BINDER_WORK_TRANSACTION;

	if (reply) {
		binder_enqueue_thread_work(thread, tcomplete);
		binder_inner_proc_lock(target_proc);
<<<<<<< HEAD
		if (target_thread->is_dead || target_proc->is_frozen) {
			return_error = target_thread->is_dead ?
				BR_DEAD_REPLY : BR_FROZEN_REPLY;
=======
		if (target_thread->is_dead) {
			return_error = BR_DEAD_REPLY;
>>>>>>> 8a30a2ca
			binder_inner_proc_unlock(target_proc);
			goto err_dead_proc_or_thread;
		}
		BUG_ON(t->buffer->async_transaction != 0);
		binder_pop_transaction_ilocked(target_thread, in_reply_to);
		binder_enqueue_thread_work_ilocked(target_thread, &t->work);
		target_proc->outstanding_txns++;
		binder_inner_proc_unlock(target_proc);
		wake_up_interruptible_sync(&target_thread->wait);
		trace_android_vh_binder_restore_priority(in_reply_to, current);
		binder_restore_priority(current, in_reply_to->saved_priority);
		binder_free_transaction(in_reply_to);
	} else if (!(t->flags & TF_ONE_WAY)) {
		BUG_ON(t->buffer->async_transaction != 0);
		binder_inner_proc_lock(proc);
		/*
		 * Defer the TRANSACTION_COMPLETE, so we don't return to
		 * userspace immediately; this allows the target process to
		 * immediately start processing this transaction, reducing
		 * latency. We will then return the TRANSACTION_COMPLETE when
		 * the target replies (or there is an error).
		 */
		binder_enqueue_deferred_thread_work_ilocked(thread, tcomplete);
		t->need_reply = 1;
		t->from_parent = thread->transaction_stack;
		thread->transaction_stack = t;
		binder_inner_proc_unlock(proc);
		return_error = binder_proc_transaction(t,
				target_proc, target_thread);
		if (return_error) {
			binder_inner_proc_lock(proc);
			binder_pop_transaction_ilocked(thread, t);
			binder_inner_proc_unlock(proc);
			goto err_dead_proc_or_thread;
		}
	} else {
		BUG_ON(target_node == NULL);
		BUG_ON(t->buffer->async_transaction != 1);
		binder_enqueue_thread_work(thread, tcomplete);
		return_error = binder_proc_transaction(t, target_proc, NULL);
		if (return_error)
			goto err_dead_proc_or_thread;
	}
	if (target_thread)
		binder_thread_dec_tmpref(target_thread);
	binder_proc_dec_tmpref(target_proc);
	if (target_node)
		binder_dec_node_tmpref(target_node);
	/*
	 * write barrier to synchronize with initialization
	 * of log entry
	 */
	smp_wmb();
	WRITE_ONCE(e->debug_id_done, t_debug_id);
	return;

err_dead_proc_or_thread:
	return_error_line = __LINE__;
	binder_dequeue_work(proc, tcomplete);
err_translate_failed:
err_bad_object_type:
err_bad_offset:
err_bad_parent:
err_copy_data_failed:
	binder_free_txn_fixups(t);
	trace_binder_transaction_failed_buffer_release(t->buffer);
	binder_transaction_buffer_release(target_proc, NULL, t->buffer,
					  buffer_offset, true);
	if (target_node)
		binder_dec_node_tmpref(target_node);
	target_node = NULL;
	t->buffer->transaction = NULL;
	binder_alloc_free_buf(&target_proc->alloc, t->buffer);
err_binder_alloc_buf_failed:
err_bad_extra_size:
	if (secctx)
		security_release_secctx(secctx, secctx_sz);
err_get_secctx_failed:
	kfree(tcomplete);
	binder_stats_deleted(BINDER_STAT_TRANSACTION_COMPLETE);
err_alloc_tcomplete_failed:
	kfree(t);
	binder_stats_deleted(BINDER_STAT_TRANSACTION);
err_alloc_t_failed:
err_bad_todo_list:
err_bad_call_stack:
err_empty_call_stack:
err_dead_binder:
err_invalid_target_handle:
	if (target_thread)
		binder_thread_dec_tmpref(target_thread);
	if (target_proc)
		binder_proc_dec_tmpref(target_proc);
	if (target_node) {
		binder_dec_node(target_node, 1, 0);
		binder_dec_node_tmpref(target_node);
	}

	binder_debug(BINDER_DEBUG_FAILED_TRANSACTION,
		     "%d:%d transaction failed %d/%d, size %lld-%lld line %d\n",
		     proc->pid, thread->pid, return_error, return_error_param,
		     (u64)tr->data_size, (u64)tr->offsets_size,
		     return_error_line);

	{
		struct binder_transaction_log_entry *fe;

		e->return_error = return_error;
		e->return_error_param = return_error_param;
		e->return_error_line = return_error_line;
		fe = binder_transaction_log_add(&binder_transaction_log_failed);
		*fe = *e;
		/*
		 * write barrier to synchronize with initialization
		 * of log entry
		 */
		smp_wmb();
		WRITE_ONCE(e->debug_id_done, t_debug_id);
		WRITE_ONCE(fe->debug_id_done, t_debug_id);
	}

	BUG_ON(thread->return_error.cmd != BR_OK);
	if (in_reply_to) {
		trace_android_vh_binder_restore_priority(in_reply_to, current);
		binder_restore_priority(current, in_reply_to->saved_priority);
		thread->return_error.cmd = BR_TRANSACTION_COMPLETE;
		binder_enqueue_thread_work(thread, &thread->return_error.work);
		binder_send_failed_reply(in_reply_to, return_error);
	} else {
		thread->return_error.cmd = return_error;
		binder_enqueue_thread_work(thread, &thread->return_error.work);
	}
}

/**
 * binder_free_buf() - free the specified buffer
 * @proc:	binder proc that owns buffer
 * @buffer:	buffer to be freed
 *
 * If buffer for an async transaction, enqueue the next async
 * transaction from the node.
 *
 * Cleanup buffer and free it.
 */
static void
binder_free_buf(struct binder_proc *proc,
		struct binder_thread *thread,
		struct binder_buffer *buffer)
{
	binder_inner_proc_lock(proc);
	if (buffer->transaction) {
		buffer->transaction->buffer = NULL;
		buffer->transaction = NULL;
	}
	binder_inner_proc_unlock(proc);
	if (buffer->async_transaction && buffer->target_node) {
		struct binder_node *buf_node;
		struct binder_work *w;

		buf_node = buffer->target_node;
		binder_node_inner_lock(buf_node);
		BUG_ON(!buf_node->has_async_transaction);
		BUG_ON(buf_node->proc != proc);
		w = binder_dequeue_work_head_ilocked(
				&buf_node->async_todo);
		if (!w) {
			buf_node->has_async_transaction = false;
		} else {
			binder_enqueue_work_ilocked(
					w, &proc->todo);
			binder_wakeup_proc_ilocked(proc);
		}
		binder_node_inner_unlock(buf_node);
	}
	trace_binder_transaction_buffer_release(buffer);
	binder_transaction_buffer_release(proc, thread, buffer, 0, false);
	binder_alloc_free_buf(&proc->alloc, buffer);
}

static int binder_thread_write(struct binder_proc *proc,
			struct binder_thread *thread,
			binder_uintptr_t binder_buffer, size_t size,
			binder_size_t *consumed)
{
	uint32_t cmd;
	struct binder_context *context = proc->context;
	void __user *buffer = (void __user *)(uintptr_t)binder_buffer;
	void __user *ptr = buffer + *consumed;
	void __user *end = buffer + size;

	while (ptr < end && thread->return_error.cmd == BR_OK) {
		int ret;

		if (get_user(cmd, (uint32_t __user *)ptr))
			return -EFAULT;
		ptr += sizeof(uint32_t);
		trace_binder_command(cmd);
		if (_IOC_NR(cmd) < ARRAY_SIZE(binder_stats.bc)) {
			atomic_inc(&binder_stats.bc[_IOC_NR(cmd)]);
			atomic_inc(&proc->stats.bc[_IOC_NR(cmd)]);
			atomic_inc(&thread->stats.bc[_IOC_NR(cmd)]);
		}
		switch (cmd) {
		case BC_INCREFS:
		case BC_ACQUIRE:
		case BC_RELEASE:
		case BC_DECREFS: {
			uint32_t target;
			const char *debug_string;
			bool strong = cmd == BC_ACQUIRE || cmd == BC_RELEASE;
			bool increment = cmd == BC_INCREFS || cmd == BC_ACQUIRE;
			struct binder_ref_data rdata;

			if (get_user(target, (uint32_t __user *)ptr))
				return -EFAULT;

			ptr += sizeof(uint32_t);
			ret = -1;
			if (increment && !target) {
				struct binder_node *ctx_mgr_node;
				mutex_lock(&context->context_mgr_node_lock);
				ctx_mgr_node = context->binder_context_mgr_node;
				if (ctx_mgr_node)
					ret = binder_inc_ref_for_node(
							proc, ctx_mgr_node,
							strong, NULL, &rdata);
				mutex_unlock(&context->context_mgr_node_lock);
			}
			if (ret)
				ret = binder_update_ref_for_handle(
						proc, target, increment, strong,
						&rdata);
			if (!ret && rdata.desc != target) {
				binder_user_error("%d:%d tried to acquire reference to desc %d, got %d instead\n",
					proc->pid, thread->pid,
					target, rdata.desc);
			}
			switch (cmd) {
			case BC_INCREFS:
				debug_string = "IncRefs";
				break;
			case BC_ACQUIRE:
				debug_string = "Acquire";
				break;
			case BC_RELEASE:
				debug_string = "Release";
				break;
			case BC_DECREFS:
			default:
				debug_string = "DecRefs";
				break;
			}
			if (ret) {
				binder_user_error("%d:%d %s %d refcount change on invalid ref %d ret %d\n",
					proc->pid, thread->pid, debug_string,
					strong, target, ret);
				break;
			}
			binder_debug(BINDER_DEBUG_USER_REFS,
				     "%d:%d %s ref %d desc %d s %d w %d\n",
				     proc->pid, thread->pid, debug_string,
				     rdata.debug_id, rdata.desc, rdata.strong,
				     rdata.weak);
			break;
		}
		case BC_INCREFS_DONE:
		case BC_ACQUIRE_DONE: {
			binder_uintptr_t node_ptr;
			binder_uintptr_t cookie;
			struct binder_node *node;
			bool free_node;

			if (get_user(node_ptr, (binder_uintptr_t __user *)ptr))
				return -EFAULT;
			ptr += sizeof(binder_uintptr_t);
			if (get_user(cookie, (binder_uintptr_t __user *)ptr))
				return -EFAULT;
			ptr += sizeof(binder_uintptr_t);
			node = binder_get_node(proc, node_ptr);
			if (node == NULL) {
				binder_user_error("%d:%d %s u%016llx no match\n",
					proc->pid, thread->pid,
					cmd == BC_INCREFS_DONE ?
					"BC_INCREFS_DONE" :
					"BC_ACQUIRE_DONE",
					(u64)node_ptr);
				break;
			}
			if (cookie != node->cookie) {
				binder_user_error("%d:%d %s u%016llx node %d cookie mismatch %016llx != %016llx\n",
					proc->pid, thread->pid,
					cmd == BC_INCREFS_DONE ?
					"BC_INCREFS_DONE" : "BC_ACQUIRE_DONE",
					(u64)node_ptr, node->debug_id,
					(u64)cookie, (u64)node->cookie);
				binder_put_node(node);
				break;
			}
			binder_node_inner_lock(node);
			if (cmd == BC_ACQUIRE_DONE) {
				if (node->pending_strong_ref == 0) {
					binder_user_error("%d:%d BC_ACQUIRE_DONE node %d has no pending acquire request\n",
						proc->pid, thread->pid,
						node->debug_id);
					binder_node_inner_unlock(node);
					binder_put_node(node);
					break;
				}
				node->pending_strong_ref = 0;
			} else {
				if (node->pending_weak_ref == 0) {
					binder_user_error("%d:%d BC_INCREFS_DONE node %d has no pending increfs request\n",
						proc->pid, thread->pid,
						node->debug_id);
					binder_node_inner_unlock(node);
					binder_put_node(node);
					break;
				}
				node->pending_weak_ref = 0;
			}
			free_node = binder_dec_node_nilocked(node,
					cmd == BC_ACQUIRE_DONE, 0);
			WARN_ON(free_node);
			binder_debug(BINDER_DEBUG_USER_REFS,
				     "%d:%d %s node %d ls %d lw %d tr %d\n",
				     proc->pid, thread->pid,
				     cmd == BC_INCREFS_DONE ? "BC_INCREFS_DONE" : "BC_ACQUIRE_DONE",
				     node->debug_id, node->local_strong_refs,
				     node->local_weak_refs, node->tmp_refs);
			binder_node_inner_unlock(node);
			binder_put_node(node);
			break;
		}
		case BC_ATTEMPT_ACQUIRE:
			pr_err("BC_ATTEMPT_ACQUIRE not supported\n");
			return -EINVAL;
		case BC_ACQUIRE_RESULT:
			pr_err("BC_ACQUIRE_RESULT not supported\n");
			return -EINVAL;

		case BC_FREE_BUFFER: {
			binder_uintptr_t data_ptr;
			struct binder_buffer *buffer;

			if (get_user(data_ptr, (binder_uintptr_t __user *)ptr))
				return -EFAULT;
			ptr += sizeof(binder_uintptr_t);

			buffer = binder_alloc_prepare_to_free(&proc->alloc,
							      data_ptr);
			if (IS_ERR_OR_NULL(buffer)) {
				if (PTR_ERR(buffer) == -EPERM) {
					binder_user_error(
						"%d:%d BC_FREE_BUFFER u%016llx matched unreturned or currently freeing buffer\n",
						proc->pid, thread->pid,
						(u64)data_ptr);
				} else {
					binder_user_error(
						"%d:%d BC_FREE_BUFFER u%016llx no match\n",
						proc->pid, thread->pid,
						(u64)data_ptr);
				}
				break;
			}
			binder_debug(BINDER_DEBUG_FREE_BUFFER,
				     "%d:%d BC_FREE_BUFFER u%016llx found buffer %d for %s transaction\n",
				     proc->pid, thread->pid, (u64)data_ptr,
				     buffer->debug_id,
				     buffer->transaction ? "active" : "finished");
			binder_free_buf(proc, thread, buffer);
			break;
		}

		case BC_TRANSACTION_SG:
		case BC_REPLY_SG: {
			struct binder_transaction_data_sg tr;

			if (copy_from_user(&tr, ptr, sizeof(tr)))
				return -EFAULT;
			ptr += sizeof(tr);
			binder_transaction(proc, thread, &tr.transaction_data,
					   cmd == BC_REPLY_SG, tr.buffers_size);
			break;
		}
		case BC_TRANSACTION:
		case BC_REPLY: {
			struct binder_transaction_data tr;

			if (copy_from_user(&tr, ptr, sizeof(tr)))
				return -EFAULT;
			ptr += sizeof(tr);
			binder_transaction(proc, thread, &tr,
					   cmd == BC_REPLY, 0);
			break;
		}

		case BC_REGISTER_LOOPER:
			binder_debug(BINDER_DEBUG_THREADS,
				     "%d:%d BC_REGISTER_LOOPER\n",
				     proc->pid, thread->pid);
			binder_inner_proc_lock(proc);
			if (thread->looper & BINDER_LOOPER_STATE_ENTERED) {
				thread->looper |= BINDER_LOOPER_STATE_INVALID;
				binder_user_error("%d:%d ERROR: BC_REGISTER_LOOPER called after BC_ENTER_LOOPER\n",
					proc->pid, thread->pid);
			} else if (proc->requested_threads == 0) {
				thread->looper |= BINDER_LOOPER_STATE_INVALID;
				binder_user_error("%d:%d ERROR: BC_REGISTER_LOOPER called without request\n",
					proc->pid, thread->pid);
			} else {
				proc->requested_threads--;
				proc->requested_threads_started++;
			}
			thread->looper |= BINDER_LOOPER_STATE_REGISTERED;
			binder_inner_proc_unlock(proc);
			break;
		case BC_ENTER_LOOPER:
			binder_debug(BINDER_DEBUG_THREADS,
				     "%d:%d BC_ENTER_LOOPER\n",
				     proc->pid, thread->pid);
			if (thread->looper & BINDER_LOOPER_STATE_REGISTERED) {
				thread->looper |= BINDER_LOOPER_STATE_INVALID;
				binder_user_error("%d:%d ERROR: BC_ENTER_LOOPER called after BC_REGISTER_LOOPER\n",
					proc->pid, thread->pid);
			}
			thread->looper |= BINDER_LOOPER_STATE_ENTERED;
			break;
		case BC_EXIT_LOOPER:
			binder_debug(BINDER_DEBUG_THREADS,
				     "%d:%d BC_EXIT_LOOPER\n",
				     proc->pid, thread->pid);
			thread->looper |= BINDER_LOOPER_STATE_EXITED;
			break;

		case BC_REQUEST_DEATH_NOTIFICATION:
		case BC_CLEAR_DEATH_NOTIFICATION: {
			uint32_t target;
			binder_uintptr_t cookie;
			struct binder_ref *ref;
			struct binder_ref_death *death = NULL;

			if (get_user(target, (uint32_t __user *)ptr))
				return -EFAULT;
			ptr += sizeof(uint32_t);
			if (get_user(cookie, (binder_uintptr_t __user *)ptr))
				return -EFAULT;
			ptr += sizeof(binder_uintptr_t);
			if (cmd == BC_REQUEST_DEATH_NOTIFICATION) {
				/*
				 * Allocate memory for death notification
				 * before taking lock
				 */
				death = kzalloc(sizeof(*death), GFP_KERNEL);
				if (death == NULL) {
					WARN_ON(thread->return_error.cmd !=
						BR_OK);
					thread->return_error.cmd = BR_ERROR;
					binder_enqueue_thread_work(
						thread,
						&thread->return_error.work);
					binder_debug(
						BINDER_DEBUG_FAILED_TRANSACTION,
						"%d:%d BC_REQUEST_DEATH_NOTIFICATION failed\n",
						proc->pid, thread->pid);
					break;
				}
			}
			binder_proc_lock(proc);
			ref = binder_get_ref_olocked(proc, target, false);
			if (ref == NULL) {
				binder_user_error("%d:%d %s invalid ref %d\n",
					proc->pid, thread->pid,
					cmd == BC_REQUEST_DEATH_NOTIFICATION ?
					"BC_REQUEST_DEATH_NOTIFICATION" :
					"BC_CLEAR_DEATH_NOTIFICATION",
					target);
				binder_proc_unlock(proc);
				kfree(death);
				break;
			}

			binder_debug(BINDER_DEBUG_DEATH_NOTIFICATION,
				     "%d:%d %s %016llx ref %d desc %d s %d w %d for node %d\n",
				     proc->pid, thread->pid,
				     cmd == BC_REQUEST_DEATH_NOTIFICATION ?
				     "BC_REQUEST_DEATH_NOTIFICATION" :
				     "BC_CLEAR_DEATH_NOTIFICATION",
				     (u64)cookie, ref->data.debug_id,
				     ref->data.desc, ref->data.strong,
				     ref->data.weak, ref->node->debug_id);

			binder_node_lock(ref->node);
			if (cmd == BC_REQUEST_DEATH_NOTIFICATION) {
				if (ref->death) {
					binder_user_error("%d:%d BC_REQUEST_DEATH_NOTIFICATION death notification already set\n",
						proc->pid, thread->pid);
					binder_node_unlock(ref->node);
					binder_proc_unlock(proc);
					kfree(death);
					break;
				}
				binder_stats_created(BINDER_STAT_DEATH);
				INIT_LIST_HEAD(&death->work.entry);
				death->cookie = cookie;
				ref->death = death;
				if (ref->node->proc == NULL) {
					ref->death->work.type = BINDER_WORK_DEAD_BINDER;

					binder_inner_proc_lock(proc);
					binder_enqueue_work_ilocked(
						&ref->death->work, &proc->todo);
					binder_wakeup_proc_ilocked(proc);
					binder_inner_proc_unlock(proc);
				}
			} else {
				if (ref->death == NULL) {
					binder_user_error("%d:%d BC_CLEAR_DEATH_NOTIFICATION death notification not active\n",
						proc->pid, thread->pid);
					binder_node_unlock(ref->node);
					binder_proc_unlock(proc);
					break;
				}
				death = ref->death;
				if (death->cookie != cookie) {
					binder_user_error("%d:%d BC_CLEAR_DEATH_NOTIFICATION death notification cookie mismatch %016llx != %016llx\n",
						proc->pid, thread->pid,
						(u64)death->cookie,
						(u64)cookie);
					binder_node_unlock(ref->node);
					binder_proc_unlock(proc);
					break;
				}
				ref->death = NULL;
				binder_inner_proc_lock(proc);
				if (list_empty(&death->work.entry)) {
					death->work.type = BINDER_WORK_CLEAR_DEATH_NOTIFICATION;
					if (thread->looper &
					    (BINDER_LOOPER_STATE_REGISTERED |
					     BINDER_LOOPER_STATE_ENTERED))
						binder_enqueue_thread_work_ilocked(
								thread,
								&death->work);
					else {
						binder_enqueue_work_ilocked(
								&death->work,
								&proc->todo);
						binder_wakeup_proc_ilocked(
								proc);
					}
				} else {
					BUG_ON(death->work.type != BINDER_WORK_DEAD_BINDER);
					death->work.type = BINDER_WORK_DEAD_BINDER_AND_CLEAR;
				}
				binder_inner_proc_unlock(proc);
			}
			binder_node_unlock(ref->node);
			binder_proc_unlock(proc);
		} break;
		case BC_DEAD_BINDER_DONE: {
			struct binder_work *w;
			binder_uintptr_t cookie;
			struct binder_ref_death *death = NULL;

			if (get_user(cookie, (binder_uintptr_t __user *)ptr))
				return -EFAULT;

			ptr += sizeof(cookie);
			binder_inner_proc_lock(proc);
			list_for_each_entry(w, &proc->delivered_death,
					    entry) {
				struct binder_ref_death *tmp_death =
					container_of(w,
						     struct binder_ref_death,
						     work);

				if (tmp_death->cookie == cookie) {
					death = tmp_death;
					break;
				}
			}
			binder_debug(BINDER_DEBUG_DEAD_BINDER,
				     "%d:%d BC_DEAD_BINDER_DONE %016llx found %pK\n",
				     proc->pid, thread->pid, (u64)cookie,
				     death);
			if (death == NULL) {
				binder_user_error("%d:%d BC_DEAD_BINDER_DONE %016llx not found\n",
					proc->pid, thread->pid, (u64)cookie);
				binder_inner_proc_unlock(proc);
				break;
			}
			binder_dequeue_work_ilocked(&death->work);
			if (death->work.type == BINDER_WORK_DEAD_BINDER_AND_CLEAR) {
				death->work.type = BINDER_WORK_CLEAR_DEATH_NOTIFICATION;
				if (thread->looper &
					(BINDER_LOOPER_STATE_REGISTERED |
					 BINDER_LOOPER_STATE_ENTERED))
					binder_enqueue_thread_work_ilocked(
						thread, &death->work);
				else {
					binder_enqueue_work_ilocked(
							&death->work,
							&proc->todo);
					binder_wakeup_proc_ilocked(proc);
				}
			}
			binder_inner_proc_unlock(proc);
		} break;

		default:
			pr_err("%d:%d unknown command %d\n",
			       proc->pid, thread->pid, cmd);
			return -EINVAL;
		}
		*consumed = ptr - buffer;
	}
	return 0;
}

static void binder_stat_br(struct binder_proc *proc,
			   struct binder_thread *thread, uint32_t cmd)
{
	trace_binder_return(cmd);
	if (_IOC_NR(cmd) < ARRAY_SIZE(binder_stats.br)) {
		atomic_inc(&binder_stats.br[_IOC_NR(cmd)]);
		atomic_inc(&proc->stats.br[_IOC_NR(cmd)]);
		atomic_inc(&thread->stats.br[_IOC_NR(cmd)]);
	}
}

static int binder_put_node_cmd(struct binder_proc *proc,
			       struct binder_thread *thread,
			       void __user **ptrp,
			       binder_uintptr_t node_ptr,
			       binder_uintptr_t node_cookie,
			       int node_debug_id,
			       uint32_t cmd, const char *cmd_name)
{
	void __user *ptr = *ptrp;

	if (put_user(cmd, (uint32_t __user *)ptr))
		return -EFAULT;
	ptr += sizeof(uint32_t);

	if (put_user(node_ptr, (binder_uintptr_t __user *)ptr))
		return -EFAULT;
	ptr += sizeof(binder_uintptr_t);

	if (put_user(node_cookie, (binder_uintptr_t __user *)ptr))
		return -EFAULT;
	ptr += sizeof(binder_uintptr_t);

	binder_stat_br(proc, thread, cmd);
	binder_debug(BINDER_DEBUG_USER_REFS, "%d:%d %s %d u%016llx c%016llx\n",
		     proc->pid, thread->pid, cmd_name, node_debug_id,
		     (u64)node_ptr, (u64)node_cookie);

	*ptrp = ptr;
	return 0;
}

static int binder_wait_for_work(struct binder_thread *thread,
				bool do_proc_work)
{
	DEFINE_WAIT(wait);
	struct binder_proc *proc = thread->proc;
	int ret = 0;

	freezer_do_not_count();
	binder_inner_proc_lock(proc);
	for (;;) {
		prepare_to_wait(&thread->wait, &wait, TASK_INTERRUPTIBLE);
		if (binder_has_work_ilocked(thread, do_proc_work))
			break;
		if (do_proc_work)
			list_add(&thread->waiting_thread_node,
				 &proc->waiting_threads);
		trace_android_vh_binder_wait_for_work(do_proc_work, thread, proc);
		binder_inner_proc_unlock(proc);
		schedule();
		binder_inner_proc_lock(proc);
		list_del_init(&thread->waiting_thread_node);
		if (signal_pending(current)) {
			ret = -EINTR;
			break;
		}
	}
	finish_wait(&thread->wait, &wait);
	binder_inner_proc_unlock(proc);
	freezer_count();

	return ret;
}

/**
 * binder_apply_fd_fixups() - finish fd translation
 * @proc:         binder_proc associated @t->buffer
 * @t:	binder transaction with list of fd fixups
 *
 * Now that we are in the context of the transaction target
 * process, we can allocate and install fds. Process the
 * list of fds to translate and fixup the buffer with the
 * new fds.
 *
 * If we fail to allocate an fd, then free the resources by
 * fput'ing files that have not been processed and ksys_close'ing
 * any fds that have already been allocated.
 */
static int binder_apply_fd_fixups(struct binder_proc *proc,
				  struct binder_transaction *t)
{
	struct binder_txn_fd_fixup *fixup, *tmp;
	int ret = 0;

	list_for_each_entry(fixup, &t->fd_fixups, fixup_entry) {
		int fd = get_unused_fd_flags(O_CLOEXEC);

		if (fd < 0) {
			binder_debug(BINDER_DEBUG_TRANSACTION,
				     "failed fd fixup txn %d fd %d\n",
				     t->debug_id, fd);
			ret = -ENOMEM;
			break;
		}
		binder_debug(BINDER_DEBUG_TRANSACTION,
			     "fd fixup txn %d fd %d\n",
			     t->debug_id, fd);
		trace_binder_transaction_fd_recv(t, fd, fixup->offset);
		fd_install(fd, fixup->file);
		fixup->file = NULL;
		if (binder_alloc_copy_to_buffer(&proc->alloc, t->buffer,
						fixup->offset, &fd,
						sizeof(u32))) {
			ret = -EINVAL;
			break;
		}
	}
	list_for_each_entry_safe(fixup, tmp, &t->fd_fixups, fixup_entry) {
		if (fixup->file) {
			fput(fixup->file);
		} else if (ret) {
			u32 fd;
			int err;

			err = binder_alloc_copy_from_buffer(&proc->alloc, &fd,
							    t->buffer,
							    fixup->offset,
							    sizeof(fd));
			WARN_ON(err);
			if (!err)
				binder_deferred_fd_close(fd);
		}
		list_del(&fixup->fixup_entry);
		kfree(fixup);
	}

	return ret;
}

static int binder_thread_read(struct binder_proc *proc,
			      struct binder_thread *thread,
			      binder_uintptr_t binder_buffer, size_t size,
			      binder_size_t *consumed, int non_block)
{
	void __user *buffer = (void __user *)(uintptr_t)binder_buffer;
	void __user *ptr = buffer + *consumed;
	void __user *end = buffer + size;

	int ret = 0;
	int wait_for_proc_work;

	if (*consumed == 0) {
		if (put_user(BR_NOOP, (uint32_t __user *)ptr))
			return -EFAULT;
		ptr += sizeof(uint32_t);
	}

retry:
	binder_inner_proc_lock(proc);
	wait_for_proc_work = binder_available_for_proc_work_ilocked(thread);
	binder_inner_proc_unlock(proc);

	thread->looper |= BINDER_LOOPER_STATE_WAITING;

	trace_binder_wait_for_work(wait_for_proc_work,
				   !!thread->transaction_stack,
				   !binder_worklist_empty(proc, &thread->todo));
	if (wait_for_proc_work) {
		if (!(thread->looper & (BINDER_LOOPER_STATE_REGISTERED |
					BINDER_LOOPER_STATE_ENTERED))) {
			binder_user_error("%d:%d ERROR: Thread waiting for process work before calling BC_REGISTER_LOOPER or BC_ENTER_LOOPER (state %x)\n",
				proc->pid, thread->pid, thread->looper);
			wait_event_interruptible(binder_user_error_wait,
						 binder_stop_on_user_error < 2);
		}
		trace_android_vh_binder_restore_priority(NULL, current);
		binder_restore_priority(current, proc->default_priority);
	}

	if (non_block) {
		if (!binder_has_work(thread, wait_for_proc_work))
			ret = -EAGAIN;
	} else {
		ret = binder_wait_for_work(thread, wait_for_proc_work);
	}

	thread->looper &= ~BINDER_LOOPER_STATE_WAITING;

	if (ret)
		return ret;

	while (1) {
		uint32_t cmd;
		struct binder_transaction_data_secctx tr;
		struct binder_transaction_data *trd = &tr.transaction_data;
		struct binder_work *w = NULL;
		struct list_head *list = NULL;
		struct binder_transaction *t = NULL;
		struct binder_thread *t_from;
		size_t trsize = sizeof(*trd);

		binder_inner_proc_lock(proc);
		if (!binder_worklist_empty_ilocked(&thread->todo))
			list = &thread->todo;
		else if (!binder_worklist_empty_ilocked(&proc->todo) &&
			   wait_for_proc_work)
			list = &proc->todo;
		else {
			binder_inner_proc_unlock(proc);

			/* no data added */
			if (ptr - buffer == 4 && !thread->looper_need_return)
				goto retry;
			break;
		}

		if (end - ptr < sizeof(tr) + 4) {
			binder_inner_proc_unlock(proc);
			break;
		}
		w = binder_dequeue_work_head_ilocked(list);
		if (binder_worklist_empty_ilocked(&thread->todo))
			thread->process_todo = false;

		switch (w->type) {
		case BINDER_WORK_TRANSACTION: {
			binder_inner_proc_unlock(proc);
			t = container_of(w, struct binder_transaction, work);
		} break;
		case BINDER_WORK_RETURN_ERROR: {
			struct binder_error *e = container_of(
					w, struct binder_error, work);

			WARN_ON(e->cmd == BR_OK);
			binder_inner_proc_unlock(proc);
			if (put_user(e->cmd, (uint32_t __user *)ptr))
				return -EFAULT;
			cmd = e->cmd;
			e->cmd = BR_OK;
			ptr += sizeof(uint32_t);

			binder_stat_br(proc, thread, cmd);
		} break;
		case BINDER_WORK_TRANSACTION_COMPLETE:
		case BINDER_WORK_TRANSACTION_ONEWAY_SPAM_SUSPECT: {
			if (proc->oneway_spam_detection_enabled &&
				   w->type == BINDER_WORK_TRANSACTION_ONEWAY_SPAM_SUSPECT)
				cmd = BR_ONEWAY_SPAM_SUSPECT;
			else
				cmd = BR_TRANSACTION_COMPLETE;
			binder_inner_proc_unlock(proc);
			kfree(w);
			binder_stats_deleted(BINDER_STAT_TRANSACTION_COMPLETE);
			if (put_user(cmd, (uint32_t __user *)ptr))
				return -EFAULT;
			ptr += sizeof(uint32_t);

			binder_stat_br(proc, thread, cmd);
			binder_debug(BINDER_DEBUG_TRANSACTION_COMPLETE,
				     "%d:%d BR_TRANSACTION_COMPLETE\n",
				     proc->pid, thread->pid);
		} break;
		case BINDER_WORK_NODE: {
			struct binder_node *node = container_of(w, struct binder_node, work);
			int strong, weak;
			binder_uintptr_t node_ptr = node->ptr;
			binder_uintptr_t node_cookie = node->cookie;
			int node_debug_id = node->debug_id;
			int has_weak_ref;
			int has_strong_ref;
			void __user *orig_ptr = ptr;

			BUG_ON(proc != node->proc);
			strong = node->internal_strong_refs ||
					node->local_strong_refs;
			weak = !hlist_empty(&node->refs) ||
					node->local_weak_refs ||
					node->tmp_refs || strong;
			has_strong_ref = node->has_strong_ref;
			has_weak_ref = node->has_weak_ref;

			if (weak && !has_weak_ref) {
				node->has_weak_ref = 1;
				node->pending_weak_ref = 1;
				node->local_weak_refs++;
			}
			if (strong && !has_strong_ref) {
				node->has_strong_ref = 1;
				node->pending_strong_ref = 1;
				node->local_strong_refs++;
			}
			if (!strong && has_strong_ref)
				node->has_strong_ref = 0;
			if (!weak && has_weak_ref)
				node->has_weak_ref = 0;
			if (!weak && !strong) {
				binder_debug(BINDER_DEBUG_INTERNAL_REFS,
					     "%d:%d node %d u%016llx c%016llx deleted\n",
					     proc->pid, thread->pid,
					     node_debug_id,
					     (u64)node_ptr,
					     (u64)node_cookie);
				rb_erase(&node->rb_node, &proc->nodes);
				binder_inner_proc_unlock(proc);
				binder_node_lock(node);
				/*
				 * Acquire the node lock before freeing the
				 * node to serialize with other threads that
				 * may have been holding the node lock while
				 * decrementing this node (avoids race where
				 * this thread frees while the other thread
				 * is unlocking the node after the final
				 * decrement)
				 */
				binder_node_unlock(node);
				binder_free_node(node);
			} else
				binder_inner_proc_unlock(proc);

			if (weak && !has_weak_ref)
				ret = binder_put_node_cmd(
						proc, thread, &ptr, node_ptr,
						node_cookie, node_debug_id,
						BR_INCREFS, "BR_INCREFS");
			if (!ret && strong && !has_strong_ref)
				ret = binder_put_node_cmd(
						proc, thread, &ptr, node_ptr,
						node_cookie, node_debug_id,
						BR_ACQUIRE, "BR_ACQUIRE");
			if (!ret && !strong && has_strong_ref)
				ret = binder_put_node_cmd(
						proc, thread, &ptr, node_ptr,
						node_cookie, node_debug_id,
						BR_RELEASE, "BR_RELEASE");
			if (!ret && !weak && has_weak_ref)
				ret = binder_put_node_cmd(
						proc, thread, &ptr, node_ptr,
						node_cookie, node_debug_id,
						BR_DECREFS, "BR_DECREFS");
			if (orig_ptr == ptr)
				binder_debug(BINDER_DEBUG_INTERNAL_REFS,
					     "%d:%d node %d u%016llx c%016llx state unchanged\n",
					     proc->pid, thread->pid,
					     node_debug_id,
					     (u64)node_ptr,
					     (u64)node_cookie);
			if (ret)
				return ret;
		} break;
		case BINDER_WORK_DEAD_BINDER:
		case BINDER_WORK_DEAD_BINDER_AND_CLEAR:
		case BINDER_WORK_CLEAR_DEATH_NOTIFICATION: {
			struct binder_ref_death *death;
			uint32_t cmd;
			binder_uintptr_t cookie;

			death = container_of(w, struct binder_ref_death, work);
			if (w->type == BINDER_WORK_CLEAR_DEATH_NOTIFICATION)
				cmd = BR_CLEAR_DEATH_NOTIFICATION_DONE;
			else
				cmd = BR_DEAD_BINDER;
			cookie = death->cookie;

			binder_debug(BINDER_DEBUG_DEATH_NOTIFICATION,
				     "%d:%d %s %016llx\n",
				      proc->pid, thread->pid,
				      cmd == BR_DEAD_BINDER ?
				      "BR_DEAD_BINDER" :
				      "BR_CLEAR_DEATH_NOTIFICATION_DONE",
				      (u64)cookie);
			if (w->type == BINDER_WORK_CLEAR_DEATH_NOTIFICATION) {
				binder_inner_proc_unlock(proc);
				kfree(death);
				binder_stats_deleted(BINDER_STAT_DEATH);
			} else {
				binder_enqueue_work_ilocked(
						w, &proc->delivered_death);
				binder_inner_proc_unlock(proc);
			}
			if (put_user(cmd, (uint32_t __user *)ptr))
				return -EFAULT;
			ptr += sizeof(uint32_t);
			if (put_user(cookie,
				     (binder_uintptr_t __user *)ptr))
				return -EFAULT;
			ptr += sizeof(binder_uintptr_t);
			binder_stat_br(proc, thread, cmd);
			if (cmd == BR_DEAD_BINDER)
				goto done; /* DEAD_BINDER notifications can cause transactions */
		} break;
		default:
			binder_inner_proc_unlock(proc);
			pr_err("%d:%d: bad work type %d\n",
			       proc->pid, thread->pid, w->type);
			break;
		}

		if (!t)
			continue;

		BUG_ON(t->buffer == NULL);
		if (t->buffer->target_node) {
			struct binder_node *target_node = t->buffer->target_node;
			struct binder_priority node_prio;

			trd->target.ptr = target_node->ptr;
			trd->cookie =  target_node->cookie;
			node_prio.sched_policy = target_node->sched_policy;
			node_prio.prio = target_node->min_priority;
			binder_transaction_priority(current, t, node_prio,
						    target_node->inherit_rt);
			cmd = BR_TRANSACTION;
		} else {
			trd->target.ptr = 0;
			trd->cookie = 0;
			cmd = BR_REPLY;
		}
		trd->code = t->code;
		trd->flags = t->flags;
		trd->sender_euid = from_kuid(current_user_ns(), t->sender_euid);

		t_from = binder_get_txn_from(t);
		if (t_from) {
			struct task_struct *sender = t_from->proc->tsk;

			trd->sender_pid =
				task_tgid_nr_ns(sender,
						task_active_pid_ns(current));
			trace_android_vh_sync_txn_recvd(thread->task, t_from->task);
		} else {
			trd->sender_pid = 0;
		}

		ret = binder_apply_fd_fixups(proc, t);
		if (ret) {
			struct binder_buffer *buffer = t->buffer;
			bool oneway = !!(t->flags & TF_ONE_WAY);
			int tid = t->debug_id;

			if (t_from)
				binder_thread_dec_tmpref(t_from);
			buffer->transaction = NULL;
			binder_cleanup_transaction(t, "fd fixups failed",
						   BR_FAILED_REPLY);
			binder_free_buf(proc, thread, buffer);
			binder_debug(BINDER_DEBUG_FAILED_TRANSACTION,
				     "%d:%d %stransaction %d fd fixups failed %d/%d, line %d\n",
				     proc->pid, thread->pid,
				     oneway ? "async " :
					(cmd == BR_REPLY ? "reply " : ""),
				     tid, BR_FAILED_REPLY, ret, __LINE__);
			if (cmd == BR_REPLY) {
				cmd = BR_FAILED_REPLY;
				if (put_user(cmd, (uint32_t __user *)ptr))
					return -EFAULT;
				ptr += sizeof(uint32_t);
				binder_stat_br(proc, thread, cmd);
				break;
			}
			continue;
		}
		trd->data_size = t->buffer->data_size;
		trd->offsets_size = t->buffer->offsets_size;
		trd->data.ptr.buffer = (uintptr_t)t->buffer->user_data;
		trd->data.ptr.offsets = trd->data.ptr.buffer +
					ALIGN(t->buffer->data_size,
					    sizeof(void *));

		tr.secctx = t->security_ctx;
		if (t->security_ctx) {
			cmd = BR_TRANSACTION_SEC_CTX;
			trsize = sizeof(tr);
		}
		if (put_user(cmd, (uint32_t __user *)ptr)) {
			if (t_from)
				binder_thread_dec_tmpref(t_from);

			binder_cleanup_transaction(t, "put_user failed",
						   BR_FAILED_REPLY);

			return -EFAULT;
		}
		ptr += sizeof(uint32_t);
		if (copy_to_user(ptr, &tr, trsize)) {
			if (t_from)
				binder_thread_dec_tmpref(t_from);

			binder_cleanup_transaction(t, "copy_to_user failed",
						   BR_FAILED_REPLY);

			return -EFAULT;
		}
		ptr += trsize;

		trace_binder_transaction_received(t);
		binder_stat_br(proc, thread, cmd);
		binder_debug(BINDER_DEBUG_TRANSACTION,
			     "%d:%d %s %d %d:%d, cmd %d size %zd-%zd ptr %016llx-%016llx\n",
			     proc->pid, thread->pid,
			     (cmd == BR_TRANSACTION) ? "BR_TRANSACTION" :
				(cmd == BR_TRANSACTION_SEC_CTX) ?
				     "BR_TRANSACTION_SEC_CTX" : "BR_REPLY",
			     t->debug_id, t_from ? t_from->proc->pid : 0,
			     t_from ? t_from->pid : 0, cmd,
			     t->buffer->data_size, t->buffer->offsets_size,
			     (u64)trd->data.ptr.buffer,
			     (u64)trd->data.ptr.offsets);

		if (t_from)
			binder_thread_dec_tmpref(t_from);
		t->buffer->allow_user_free = 1;
		if (cmd != BR_REPLY && !(t->flags & TF_ONE_WAY)) {
			binder_inner_proc_lock(thread->proc);
			t->to_parent = thread->transaction_stack;
			t->to_thread = thread;
			thread->transaction_stack = t;
			binder_inner_proc_unlock(thread->proc);
		} else {
			binder_free_transaction(t);
		}
		break;
	}

done:

	*consumed = ptr - buffer;
	binder_inner_proc_lock(proc);
	if (proc->requested_threads == 0 &&
	    list_empty(&thread->proc->waiting_threads) &&
	    proc->requested_threads_started < proc->max_threads &&
	    (thread->looper & (BINDER_LOOPER_STATE_REGISTERED |
	     BINDER_LOOPER_STATE_ENTERED)) /* the user-space code fails to */
	     /*spawn a new thread if we leave this out */) {
		proc->requested_threads++;
		binder_inner_proc_unlock(proc);
		binder_debug(BINDER_DEBUG_THREADS,
			     "%d:%d BR_SPAWN_LOOPER\n",
			     proc->pid, thread->pid);
		if (put_user(BR_SPAWN_LOOPER, (uint32_t __user *)buffer))
			return -EFAULT;
		binder_stat_br(proc, thread, BR_SPAWN_LOOPER);
	} else
		binder_inner_proc_unlock(proc);
	return 0;
}

static void binder_release_work(struct binder_proc *proc,
				struct list_head *list)
{
	struct binder_work *w;
	enum binder_work_type wtype;

	while (1) {
		binder_inner_proc_lock(proc);
		w = binder_dequeue_work_head_ilocked(list);
		wtype = w ? w->type : 0;
		binder_inner_proc_unlock(proc);
		if (!w)
			return;

		switch (wtype) {
		case BINDER_WORK_TRANSACTION: {
			struct binder_transaction *t;

			t = container_of(w, struct binder_transaction, work);

			binder_cleanup_transaction(t, "process died.",
						   BR_DEAD_REPLY);
		} break;
		case BINDER_WORK_RETURN_ERROR: {
			struct binder_error *e = container_of(
					w, struct binder_error, work);

			binder_debug(BINDER_DEBUG_DEAD_TRANSACTION,
				"undelivered TRANSACTION_ERROR: %u\n",
				e->cmd);
		} break;
		case BINDER_WORK_TRANSACTION_COMPLETE: {
			binder_debug(BINDER_DEBUG_DEAD_TRANSACTION,
				"undelivered TRANSACTION_COMPLETE\n");
			kfree(w);
			binder_stats_deleted(BINDER_STAT_TRANSACTION_COMPLETE);
		} break;
		case BINDER_WORK_DEAD_BINDER_AND_CLEAR:
		case BINDER_WORK_CLEAR_DEATH_NOTIFICATION: {
			struct binder_ref_death *death;

			death = container_of(w, struct binder_ref_death, work);
			binder_debug(BINDER_DEBUG_DEAD_TRANSACTION,
				"undelivered death notification, %016llx\n",
				(u64)death->cookie);
			kfree(death);
			binder_stats_deleted(BINDER_STAT_DEATH);
		} break;
		case BINDER_WORK_NODE:
			break;
		default:
			pr_err("unexpected work type, %d, not freed\n",
			       wtype);
			break;
		}
	}

}

static struct binder_thread *binder_get_thread_ilocked(
		struct binder_proc *proc, struct binder_thread *new_thread)
{
	struct binder_thread *thread = NULL;
	struct rb_node *parent = NULL;
	struct rb_node **p = &proc->threads.rb_node;

	while (*p) {
		parent = *p;
		thread = rb_entry(parent, struct binder_thread, rb_node);

		if (current->pid < thread->pid)
			p = &(*p)->rb_left;
		else if (current->pid > thread->pid)
			p = &(*p)->rb_right;
		else
			return thread;
	}
	if (!new_thread)
		return NULL;
	thread = new_thread;
	binder_stats_created(BINDER_STAT_THREAD);
	thread->proc = proc;
	thread->pid = current->pid;
	get_task_struct(current);
	thread->task = current;
	atomic_set(&thread->tmp_ref, 0);
	init_waitqueue_head(&thread->wait);
	INIT_LIST_HEAD(&thread->todo);
	rb_link_node(&thread->rb_node, parent, p);
	rb_insert_color(&thread->rb_node, &proc->threads);
	thread->looper_need_return = true;
	thread->return_error.work.type = BINDER_WORK_RETURN_ERROR;
	thread->return_error.cmd = BR_OK;
	thread->reply_error.work.type = BINDER_WORK_RETURN_ERROR;
	thread->reply_error.cmd = BR_OK;
	INIT_LIST_HEAD(&new_thread->waiting_thread_node);
	return thread;
}

static struct binder_thread *binder_get_thread(struct binder_proc *proc)
{
	struct binder_thread *thread;
	struct binder_thread *new_thread;

	binder_inner_proc_lock(proc);
	thread = binder_get_thread_ilocked(proc, NULL);
	binder_inner_proc_unlock(proc);
	if (!thread) {
		new_thread = kzalloc(sizeof(*thread), GFP_KERNEL);
		if (new_thread == NULL)
			return NULL;
		binder_inner_proc_lock(proc);
		thread = binder_get_thread_ilocked(proc, new_thread);
		binder_inner_proc_unlock(proc);
		if (thread != new_thread)
			kfree(new_thread);
	}
	return thread;
}

static void binder_free_proc(struct binder_proc *proc)
{
	struct binder_device *device;

	BUG_ON(!list_empty(&proc->todo));
	BUG_ON(!list_empty(&proc->delivered_death));
	if (proc->outstanding_txns)
		pr_warn("%s: Unexpected outstanding_txns %d\n",
			__func__, proc->outstanding_txns);
	device = container_of(proc->context, struct binder_device, context);
	if (refcount_dec_and_test(&device->ref)) {
		kfree(proc->context->name);
		kfree(device);
	}
	binder_alloc_deferred_release(&proc->alloc);
	put_task_struct(proc->tsk);
	binder_stats_deleted(BINDER_STAT_PROC);
	kfree(proc);
}

static void binder_free_thread(struct binder_thread *thread)
{
	BUG_ON(!list_empty(&thread->todo));
	binder_stats_deleted(BINDER_STAT_THREAD);
	binder_proc_dec_tmpref(thread->proc);
	put_task_struct(thread->task);
	kfree(thread);
}

static int binder_thread_release(struct binder_proc *proc,
				 struct binder_thread *thread)
{
	struct binder_transaction *t;
	struct binder_transaction *send_reply = NULL;
	int active_transactions = 0;
	struct binder_transaction *last_t = NULL;

	binder_inner_proc_lock(thread->proc);
	/*
	 * take a ref on the proc so it survives
	 * after we remove this thread from proc->threads.
	 * The corresponding dec is when we actually
	 * free the thread in binder_free_thread()
	 */
	proc->tmp_ref++;
	/*
	 * take a ref on this thread to ensure it
	 * survives while we are releasing it
	 */
	atomic_inc(&thread->tmp_ref);
	rb_erase(&thread->rb_node, &proc->threads);
	t = thread->transaction_stack;
	if (t) {
		spin_lock(&t->lock);
		if (t->to_thread == thread)
			send_reply = t;
	} else {
		__acquire(&t->lock);
	}
	thread->is_dead = true;

	while (t) {
		last_t = t;
		active_transactions++;
		binder_debug(BINDER_DEBUG_DEAD_TRANSACTION,
			     "release %d:%d transaction %d %s, still active\n",
			      proc->pid, thread->pid,
			     t->debug_id,
			     (t->to_thread == thread) ? "in" : "out");

		if (t->to_thread == thread) {
			thread->proc->outstanding_txns--;
			t->to_proc = NULL;
			t->to_thread = NULL;
			if (t->buffer) {
				t->buffer->transaction = NULL;
				t->buffer = NULL;
			}
			t = t->to_parent;
		} else if (t->from == thread) {
			t->from = NULL;
			t = t->from_parent;
		} else
			BUG();
		spin_unlock(&last_t->lock);
		if (t)
			spin_lock(&t->lock);
		else
			__acquire(&t->lock);
	}
	/* annotation for sparse, lock not acquired in last iteration above */
	__release(&t->lock);

	/*
	 * If this thread used poll, make sure we remove the waitqueue
	 * from any epoll data structures holding it with POLLFREE.
	 * waitqueue_active() is safe to use here because we're holding
	 * the inner lock.
	 */
	if ((thread->looper & BINDER_LOOPER_STATE_POLL) &&
	    waitqueue_active(&thread->wait)) {
		wake_up_poll(&thread->wait, EPOLLHUP | POLLFREE);
	}

	binder_inner_proc_unlock(thread->proc);

	/*
	 * This is needed to avoid races between wake_up_poll() above and
	 * and ep_remove_waitqueue() called for other reasons (eg the epoll file
	 * descriptor being closed); ep_remove_waitqueue() holds an RCU read
	 * lock, so we can be sure it's done after calling synchronize_rcu().
	 */
	if (thread->looper & BINDER_LOOPER_STATE_POLL)
		synchronize_rcu();

	if (send_reply)
		binder_send_failed_reply(send_reply, BR_DEAD_REPLY);
	binder_release_work(proc, &thread->todo);
	binder_thread_dec_tmpref(thread);
	return active_transactions;
}

static __poll_t binder_poll(struct file *filp,
				struct poll_table_struct *wait)
{
	struct binder_proc *proc = filp->private_data;
	struct binder_thread *thread = NULL;
	bool wait_for_proc_work;

	thread = binder_get_thread(proc);
	if (!thread)
		return POLLERR;

	binder_inner_proc_lock(thread->proc);
	thread->looper |= BINDER_LOOPER_STATE_POLL;
	wait_for_proc_work = binder_available_for_proc_work_ilocked(thread);

	binder_inner_proc_unlock(thread->proc);

	poll_wait(filp, &thread->wait, wait);

	if (binder_has_work(thread, wait_for_proc_work))
		return EPOLLIN;

	return 0;
}

static int binder_ioctl_write_read(struct file *filp,
				unsigned int cmd, unsigned long arg,
				struct binder_thread *thread)
{
	int ret = 0;
	struct binder_proc *proc = filp->private_data;
	unsigned int size = _IOC_SIZE(cmd);
	void __user *ubuf = (void __user *)arg;
	struct binder_write_read bwr;

	if (size != sizeof(struct binder_write_read)) {
		ret = -EINVAL;
		goto out;
	}
	if (copy_from_user(&bwr, ubuf, sizeof(bwr))) {
		ret = -EFAULT;
		goto out;
	}
	binder_debug(BINDER_DEBUG_READ_WRITE,
		     "%d:%d write %lld at %016llx, read %lld at %016llx\n",
		     proc->pid, thread->pid,
		     (u64)bwr.write_size, (u64)bwr.write_buffer,
		     (u64)bwr.read_size, (u64)bwr.read_buffer);

	if (bwr.write_size > 0) {
		ret = binder_thread_write(proc, thread,
					  bwr.write_buffer,
					  bwr.write_size,
					  &bwr.write_consumed);
		trace_binder_write_done(ret);
		if (ret < 0) {
			bwr.read_consumed = 0;
			if (copy_to_user(ubuf, &bwr, sizeof(bwr)))
				ret = -EFAULT;
			goto out;
		}
	}
	if (bwr.read_size > 0) {
		ret = binder_thread_read(proc, thread, bwr.read_buffer,
					 bwr.read_size,
					 &bwr.read_consumed,
					 filp->f_flags & O_NONBLOCK);
		trace_binder_read_done(ret);
		binder_inner_proc_lock(proc);
		if (!binder_worklist_empty_ilocked(&proc->todo))
			binder_wakeup_proc_ilocked(proc);
		binder_inner_proc_unlock(proc);
		if (ret < 0) {
			if (copy_to_user(ubuf, &bwr, sizeof(bwr)))
				ret = -EFAULT;
			goto out;
		}
	}
	binder_debug(BINDER_DEBUG_READ_WRITE,
		     "%d:%d wrote %lld of %lld, read return %lld of %lld\n",
		     proc->pid, thread->pid,
		     (u64)bwr.write_consumed, (u64)bwr.write_size,
		     (u64)bwr.read_consumed, (u64)bwr.read_size);
	if (copy_to_user(ubuf, &bwr, sizeof(bwr))) {
		ret = -EFAULT;
		goto out;
	}
out:
	return ret;
}

static int binder_ioctl_set_ctx_mgr(struct file *filp,
				    struct flat_binder_object *fbo)
{
	int ret = 0;
	struct binder_proc *proc = filp->private_data;
	struct binder_context *context = proc->context;
	struct binder_node *new_node;
	kuid_t curr_euid = current_euid();

	mutex_lock(&context->context_mgr_node_lock);
	if (context->binder_context_mgr_node) {
		pr_err("BINDER_SET_CONTEXT_MGR already set\n");
		ret = -EBUSY;
		goto out;
	}
	ret = security_binder_set_context_mgr(proc->tsk);
	if (ret < 0)
		goto out;
	if (uid_valid(context->binder_context_mgr_uid)) {
		if (!uid_eq(context->binder_context_mgr_uid, curr_euid)) {
			pr_err("BINDER_SET_CONTEXT_MGR bad uid %d != %d\n",
			       from_kuid(&init_user_ns, curr_euid),
			       from_kuid(&init_user_ns,
					 context->binder_context_mgr_uid));
			ret = -EPERM;
			goto out;
		}
	} else {
		context->binder_context_mgr_uid = curr_euid;
	}
	new_node = binder_new_node(proc, fbo);
	if (!new_node) {
		ret = -ENOMEM;
		goto out;
	}
	binder_node_lock(new_node);
	new_node->local_weak_refs++;
	new_node->local_strong_refs++;
	new_node->has_strong_ref = 1;
	new_node->has_weak_ref = 1;
	context->binder_context_mgr_node = new_node;
	binder_node_unlock(new_node);
	binder_put_node(new_node);
out:
	mutex_unlock(&context->context_mgr_node_lock);
	return ret;
}

static int binder_ioctl_get_node_info_for_ref(struct binder_proc *proc,
		struct binder_node_info_for_ref *info)
{
	struct binder_node *node;
	struct binder_context *context = proc->context;
	__u32 handle = info->handle;

	if (info->strong_count || info->weak_count || info->reserved1 ||
	    info->reserved2 || info->reserved3) {
		binder_user_error("%d BINDER_GET_NODE_INFO_FOR_REF: only handle may be non-zero.",
				  proc->pid);
		return -EINVAL;
	}

	/* This ioctl may only be used by the context manager */
	mutex_lock(&context->context_mgr_node_lock);
	if (!context->binder_context_mgr_node ||
		context->binder_context_mgr_node->proc != proc) {
		mutex_unlock(&context->context_mgr_node_lock);
		return -EPERM;
	}
	mutex_unlock(&context->context_mgr_node_lock);

	node = binder_get_node_from_ref(proc, handle, true, NULL);
	if (!node)
		return -EINVAL;

	info->strong_count = node->local_strong_refs +
		node->internal_strong_refs;
	info->weak_count = node->local_weak_refs;

	binder_put_node(node);

	return 0;
}

static int binder_ioctl_get_node_debug_info(struct binder_proc *proc,
				struct binder_node_debug_info *info)
{
	struct rb_node *n;
	binder_uintptr_t ptr = info->ptr;

	memset(info, 0, sizeof(*info));

	binder_inner_proc_lock(proc);
	for (n = rb_first(&proc->nodes); n != NULL; n = rb_next(n)) {
		struct binder_node *node = rb_entry(n, struct binder_node,
						    rb_node);
		if (node->ptr > ptr) {
			info->ptr = node->ptr;
			info->cookie = node->cookie;
			info->has_strong_ref = node->has_strong_ref;
			info->has_weak_ref = node->has_weak_ref;
			break;
		}
	}
	binder_inner_proc_unlock(proc);

	return 0;
}

<<<<<<< HEAD
=======
static bool binder_txns_pending_ilocked(struct binder_proc *proc)
{
	struct rb_node *n;
	struct binder_thread *thread;

	if (proc->outstanding_txns > 0)
		return true;

	for (n = rb_first(&proc->threads); n; n = rb_next(n)) {
		thread = rb_entry(n, struct binder_thread, rb_node);
		if (thread->transaction_stack)
			return true;
	}
	return false;
}

>>>>>>> 8a30a2ca
static int binder_ioctl_freeze(struct binder_freeze_info *info,
			       struct binder_proc *target_proc)
{
	int ret = 0;

	if (!info->enable) {
		binder_inner_proc_lock(target_proc);
		target_proc->sync_recv = false;
		target_proc->async_recv = false;
		target_proc->is_frozen = false;
		binder_inner_proc_unlock(target_proc);
		return 0;
	}

	/*
	 * Freezing the target. Prevent new transactions by
	 * setting frozen state. If timeout specified, wait
	 * for transactions to drain.
	 */
	binder_inner_proc_lock(target_proc);
	target_proc->sync_recv = false;
	target_proc->async_recv = false;
	target_proc->is_frozen = true;
	binder_inner_proc_unlock(target_proc);

	if (info->timeout_ms > 0)
		ret = wait_event_interruptible_timeout(
			target_proc->freeze_wait,
			(!target_proc->outstanding_txns),
			msecs_to_jiffies(info->timeout_ms));

<<<<<<< HEAD
	if (!ret && target_proc->outstanding_txns)
		ret = -EAGAIN;
=======
	/* Check pending transactions that wait for reply */
	if (ret >= 0) {
		binder_inner_proc_lock(target_proc);
		if (binder_txns_pending_ilocked(target_proc))
			ret = -EAGAIN;
		binder_inner_proc_unlock(target_proc);
	}
>>>>>>> 8a30a2ca

	if (ret < 0) {
		binder_inner_proc_lock(target_proc);
		target_proc->is_frozen = false;
		binder_inner_proc_unlock(target_proc);
	}

	return ret;
}

static int binder_ioctl_get_freezer_info(
				struct binder_frozen_status_info *info)
{
	struct binder_proc *target_proc;
	bool found = false;
<<<<<<< HEAD
=======
	__u32 txns_pending;
>>>>>>> 8a30a2ca

	info->sync_recv = 0;
	info->async_recv = 0;

	mutex_lock(&binder_procs_lock);
	hlist_for_each_entry(target_proc, &binder_procs, proc_node) {
		if (target_proc->pid == info->pid) {
			found = true;
			binder_inner_proc_lock(target_proc);
<<<<<<< HEAD
			info->sync_recv |= target_proc->sync_recv;
=======
			txns_pending = binder_txns_pending_ilocked(target_proc);
			info->sync_recv |= target_proc->sync_recv |
					(txns_pending << 1);
>>>>>>> 8a30a2ca
			info->async_recv |= target_proc->async_recv;
			binder_inner_proc_unlock(target_proc);
		}
	}
	mutex_unlock(&binder_procs_lock);

	if (!found)
		return -EINVAL;

	return 0;
}

static long binder_ioctl(struct file *filp, unsigned int cmd, unsigned long arg)
{
	int ret;
	struct binder_proc *proc = filp->private_data;
	struct binder_thread *thread;
	unsigned int size = _IOC_SIZE(cmd);
	void __user *ubuf = (void __user *)arg;

	/*pr_info("binder_ioctl: %d:%d %x %lx\n",
			proc->pid, current->pid, cmd, arg);*/

	binder_selftest_alloc(&proc->alloc);

	trace_binder_ioctl(cmd, arg);

	ret = wait_event_interruptible(binder_user_error_wait, binder_stop_on_user_error < 2);
	if (ret)
		goto err_unlocked;

	thread = binder_get_thread(proc);
	if (thread == NULL) {
		ret = -ENOMEM;
		goto err;
	}

	switch (cmd) {
	case BINDER_WRITE_READ:
		ret = binder_ioctl_write_read(filp, cmd, arg, thread);
		if (ret)
			goto err;
		break;
	case BINDER_SET_MAX_THREADS: {
		int max_threads;

		if (copy_from_user(&max_threads, ubuf,
				   sizeof(max_threads))) {
			ret = -EINVAL;
			goto err;
		}
		binder_inner_proc_lock(proc);
		proc->max_threads = max_threads;
		binder_inner_proc_unlock(proc);
		break;
	}
	case BINDER_SET_CONTEXT_MGR_EXT: {
		struct flat_binder_object fbo;

		if (copy_from_user(&fbo, ubuf, sizeof(fbo))) {
			ret = -EINVAL;
			goto err;
		}
		ret = binder_ioctl_set_ctx_mgr(filp, &fbo);
		if (ret)
			goto err;
		break;
	}
	case BINDER_SET_CONTEXT_MGR:
		ret = binder_ioctl_set_ctx_mgr(filp, NULL);
		if (ret)
			goto err;
		break;
	case BINDER_THREAD_EXIT:
		binder_debug(BINDER_DEBUG_THREADS, "%d:%d exit\n",
			     proc->pid, thread->pid);
		binder_thread_release(proc, thread);
		thread = NULL;
		break;
	case BINDER_VERSION: {
		struct binder_version __user *ver = ubuf;

		if (size != sizeof(struct binder_version)) {
			ret = -EINVAL;
			goto err;
		}
		if (put_user(BINDER_CURRENT_PROTOCOL_VERSION,
			     &ver->protocol_version)) {
			ret = -EINVAL;
			goto err;
		}
		break;
	}
	case BINDER_GET_NODE_INFO_FOR_REF: {
		struct binder_node_info_for_ref info;

		if (copy_from_user(&info, ubuf, sizeof(info))) {
			ret = -EFAULT;
			goto err;
		}

		ret = binder_ioctl_get_node_info_for_ref(proc, &info);
		if (ret < 0)
			goto err;

		if (copy_to_user(ubuf, &info, sizeof(info))) {
			ret = -EFAULT;
			goto err;
		}

		break;
	}
	case BINDER_GET_NODE_DEBUG_INFO: {
		struct binder_node_debug_info info;

		if (copy_from_user(&info, ubuf, sizeof(info))) {
			ret = -EFAULT;
			goto err;
		}

		ret = binder_ioctl_get_node_debug_info(proc, &info);
		if (ret < 0)
			goto err;

		if (copy_to_user(ubuf, &info, sizeof(info))) {
			ret = -EFAULT;
			goto err;
		}
		break;
	}
	case BINDER_FREEZE: {
		struct binder_freeze_info info;
		struct binder_proc **target_procs = NULL, *target_proc;
		int target_procs_count = 0, i = 0;

		ret = 0;

		if (copy_from_user(&info, ubuf, sizeof(info))) {
			ret = -EFAULT;
			goto err;
		}

		mutex_lock(&binder_procs_lock);
		hlist_for_each_entry(target_proc, &binder_procs, proc_node) {
			if (target_proc->pid == info.pid)
				target_procs_count++;
		}

		if (target_procs_count == 0) {
			mutex_unlock(&binder_procs_lock);
			ret = -EINVAL;
			goto err;
		}

		target_procs = kcalloc(target_procs_count,
				       sizeof(struct binder_proc *),
				       GFP_KERNEL);

		if (!target_procs) {
			mutex_unlock(&binder_procs_lock);
			ret = -ENOMEM;
			goto err;
		}

		hlist_for_each_entry(target_proc, &binder_procs, proc_node) {
			if (target_proc->pid != info.pid)
				continue;

			binder_inner_proc_lock(target_proc);
			target_proc->tmp_ref++;
			binder_inner_proc_unlock(target_proc);

			target_procs[i++] = target_proc;
		}
		mutex_unlock(&binder_procs_lock);

		for (i = 0; i < target_procs_count; i++) {
			if (ret >= 0)
				ret = binder_ioctl_freeze(&info,
							  target_procs[i]);

			binder_proc_dec_tmpref(target_procs[i]);
		}

		kfree(target_procs);

		if (ret < 0)
			goto err;
		break;
	}
	case BINDER_GET_FROZEN_INFO: {
		struct binder_frozen_status_info info;

		if (copy_from_user(&info, ubuf, sizeof(info))) {
			ret = -EFAULT;
			goto err;
		}

		ret = binder_ioctl_get_freezer_info(&info);
		if (ret < 0)
			goto err;

		if (copy_to_user(ubuf, &info, sizeof(info))) {
			ret = -EFAULT;
			goto err;
		}
		break;
	}
	case BINDER_ENABLE_ONEWAY_SPAM_DETECTION: {
		uint32_t enable;

		if (copy_from_user(&enable, ubuf, sizeof(enable))) {
			ret = -EFAULT;
			goto err;
		}
		binder_inner_proc_lock(proc);
		proc->oneway_spam_detection_enabled = (bool)enable;
		binder_inner_proc_unlock(proc);
		break;
	}
	default:
		ret = -EINVAL;
		goto err;
	}
	ret = 0;
err:
	if (thread)
		thread->looper_need_return = false;
	wait_event_interruptible(binder_user_error_wait, binder_stop_on_user_error < 2);
	if (ret && ret != -EINTR)
		pr_info("%d:%d ioctl %x %lx returned %d\n", proc->pid, current->pid, cmd, arg, ret);
err_unlocked:
	trace_binder_ioctl_done(ret);
	return ret;
}

static void binder_vma_open(struct vm_area_struct *vma)
{
	struct binder_proc *proc = vma->vm_private_data;

	binder_debug(BINDER_DEBUG_OPEN_CLOSE,
		     "%d open vm area %lx-%lx (%ld K) vma %lx pagep %lx\n",
		     proc->pid, vma->vm_start, vma->vm_end,
		     (vma->vm_end - vma->vm_start) / SZ_1K, vma->vm_flags,
		     (unsigned long)pgprot_val(vma->vm_page_prot));
}

static void binder_vma_close(struct vm_area_struct *vma)
{
	struct binder_proc *proc = vma->vm_private_data;

	binder_debug(BINDER_DEBUG_OPEN_CLOSE,
		     "%d close vm area %lx-%lx (%ld K) vma %lx pagep %lx\n",
		     proc->pid, vma->vm_start, vma->vm_end,
		     (vma->vm_end - vma->vm_start) / SZ_1K, vma->vm_flags,
		     (unsigned long)pgprot_val(vma->vm_page_prot));
	binder_alloc_vma_close(&proc->alloc);
}

static vm_fault_t binder_vm_fault(struct vm_fault *vmf)
{
	return VM_FAULT_SIGBUS;
}

static const struct vm_operations_struct binder_vm_ops = {
	.open = binder_vma_open,
	.close = binder_vma_close,
	.fault = binder_vm_fault,
};

static int binder_mmap(struct file *filp, struct vm_area_struct *vma)
{
	struct binder_proc *proc = filp->private_data;

	if (proc->tsk != current->group_leader)
		return -EINVAL;

	binder_debug(BINDER_DEBUG_OPEN_CLOSE,
		     "%s: %d %lx-%lx (%ld K) vma %lx pagep %lx\n",
		     __func__, proc->pid, vma->vm_start, vma->vm_end,
		     (vma->vm_end - vma->vm_start) / SZ_1K, vma->vm_flags,
		     (unsigned long)pgprot_val(vma->vm_page_prot));

	if (vma->vm_flags & FORBIDDEN_MMAP_FLAGS) {
		pr_err("%s: %d %lx-%lx %s failed %d\n", __func__,
		       proc->pid, vma->vm_start, vma->vm_end, "bad vm_flags", -EPERM);
		return -EPERM;
	}
	vma->vm_flags |= VM_DONTCOPY | VM_MIXEDMAP;
	vma->vm_flags &= ~VM_MAYWRITE;

	vma->vm_ops = &binder_vm_ops;
	vma->vm_private_data = proc;

	return binder_alloc_mmap_handler(&proc->alloc, vma);
}

static int binder_open(struct inode *nodp, struct file *filp)
{
	struct binder_proc *proc, *itr;
	struct binder_device *binder_dev;
	struct binderfs_info *info;
	struct dentry *binder_binderfs_dir_entry_proc = NULL;
	bool existing_pid = false;

	binder_debug(BINDER_DEBUG_OPEN_CLOSE, "%s: %d:%d\n", __func__,
		     current->group_leader->pid, current->pid);

	proc = kzalloc(sizeof(*proc), GFP_KERNEL);
	if (proc == NULL)
		return -ENOMEM;
	spin_lock_init(&proc->inner_lock);
	spin_lock_init(&proc->outer_lock);
	get_task_struct(current->group_leader);
	proc->tsk = current->group_leader;
	INIT_LIST_HEAD(&proc->todo);
	init_waitqueue_head(&proc->freeze_wait);
	if (binder_supported_policy(current->policy)) {
		proc->default_priority.sched_policy = current->policy;
		proc->default_priority.prio = current->normal_prio;
	} else {
		proc->default_priority.sched_policy = SCHED_NORMAL;
		proc->default_priority.prio = NICE_TO_PRIO(0);
	}

	/* binderfs stashes devices in i_private */
	if (is_binderfs_device(nodp)) {
		binder_dev = nodp->i_private;
		info = nodp->i_sb->s_fs_info;
		binder_binderfs_dir_entry_proc = info->proc_log_dir;
	} else {
		binder_dev = container_of(filp->private_data,
					  struct binder_device, miscdev);
	}
	refcount_inc(&binder_dev->ref);
	proc->context = &binder_dev->context;
	binder_alloc_init(&proc->alloc);

	binder_stats_created(BINDER_STAT_PROC);
	proc->pid = current->group_leader->pid;
	INIT_LIST_HEAD(&proc->delivered_death);
	INIT_LIST_HEAD(&proc->waiting_threads);
	filp->private_data = proc;

	mutex_lock(&binder_procs_lock);
	hlist_for_each_entry(itr, &binder_procs, proc_node) {
		if (itr->pid == proc->pid) {
			existing_pid = true;
			break;
		}
	}
	hlist_add_head(&proc->proc_node, &binder_procs);
	mutex_unlock(&binder_procs_lock);
	trace_android_vh_binder_preset(&binder_procs, &binder_procs_lock);
	if (binder_debugfs_dir_entry_proc && !existing_pid) {
		char strbuf[11];

		snprintf(strbuf, sizeof(strbuf), "%u", proc->pid);
		/*
		 * proc debug entries are shared between contexts.
		 * Only create for the first PID to avoid debugfs log spamming
		 * The printing code will anyway print all contexts for a given
		 * PID so this is not a problem.
		 */
		proc->debugfs_entry = debugfs_create_file(strbuf, 0444,
			binder_debugfs_dir_entry_proc,
			(void *)(unsigned long)proc->pid,
			&proc_fops);
	}

	if (binder_binderfs_dir_entry_proc && !existing_pid) {
		char strbuf[11];
		struct dentry *binderfs_entry;

		snprintf(strbuf, sizeof(strbuf), "%u", proc->pid);
		/*
		 * Similar to debugfs, the process specific log file is shared
		 * between contexts. Only create for the first PID.
		 * This is ok since same as debugfs, the log file will contain
		 * information on all contexts of a given PID.
		 */
		binderfs_entry = binderfs_create_file(binder_binderfs_dir_entry_proc,
			strbuf, &proc_fops, (void *)(unsigned long)proc->pid);
		if (!IS_ERR(binderfs_entry)) {
			proc->binderfs_entry = binderfs_entry;
		} else {
			int error;

			error = PTR_ERR(binderfs_entry);
			pr_warn("Unable to create file %s in binderfs (error %d)\n",
				strbuf, error);
		}
	}

	return 0;
}

static int binder_flush(struct file *filp, fl_owner_t id)
{
	struct binder_proc *proc = filp->private_data;

	binder_defer_work(proc, BINDER_DEFERRED_FLUSH);

	return 0;
}

static void binder_deferred_flush(struct binder_proc *proc)
{
	struct rb_node *n;
	int wake_count = 0;

	binder_inner_proc_lock(proc);
	for (n = rb_first(&proc->threads); n != NULL; n = rb_next(n)) {
		struct binder_thread *thread = rb_entry(n, struct binder_thread, rb_node);

		thread->looper_need_return = true;
		if (thread->looper & BINDER_LOOPER_STATE_WAITING) {
			wake_up_interruptible(&thread->wait);
			wake_count++;
		}
	}
	binder_inner_proc_unlock(proc);

	binder_debug(BINDER_DEBUG_OPEN_CLOSE,
		     "binder_flush: %d woke %d threads\n", proc->pid,
		     wake_count);
}

static int binder_release(struct inode *nodp, struct file *filp)
{
	struct binder_proc *proc = filp->private_data;

	debugfs_remove(proc->debugfs_entry);

	if (proc->binderfs_entry) {
		binderfs_remove_file(proc->binderfs_entry);
		proc->binderfs_entry = NULL;
	}

	binder_defer_work(proc, BINDER_DEFERRED_RELEASE);

	return 0;
}

static int binder_node_release(struct binder_node *node, int refs)
{
	struct binder_ref *ref;
	int death = 0;
	struct binder_proc *proc = node->proc;

	binder_release_work(proc, &node->async_todo);

	binder_node_lock(node);
	binder_inner_proc_lock(proc);
	binder_dequeue_work_ilocked(&node->work);
	/*
	 * The caller must have taken a temporary ref on the node,
	 */
	BUG_ON(!node->tmp_refs);
	if (hlist_empty(&node->refs) && node->tmp_refs == 1) {
		binder_inner_proc_unlock(proc);
		binder_node_unlock(node);
		binder_free_node(node);

		return refs;
	}

	node->proc = NULL;
	node->local_strong_refs = 0;
	node->local_weak_refs = 0;
	binder_inner_proc_unlock(proc);

	spin_lock(&binder_dead_nodes_lock);
	hlist_add_head(&node->dead_node, &binder_dead_nodes);
	spin_unlock(&binder_dead_nodes_lock);

	hlist_for_each_entry(ref, &node->refs, node_entry) {
		refs++;
		/*
		 * Need the node lock to synchronize
		 * with new notification requests and the
		 * inner lock to synchronize with queued
		 * death notifications.
		 */
		binder_inner_proc_lock(ref->proc);
		if (!ref->death) {
			binder_inner_proc_unlock(ref->proc);
			continue;
		}

		death++;

		BUG_ON(!list_empty(&ref->death->work.entry));
		ref->death->work.type = BINDER_WORK_DEAD_BINDER;
		binder_enqueue_work_ilocked(&ref->death->work,
					    &ref->proc->todo);
		binder_wakeup_proc_ilocked(ref->proc);
		binder_inner_proc_unlock(ref->proc);
	}

	binder_debug(BINDER_DEBUG_DEAD_BINDER,
		     "node %d now dead, refs %d, death %d\n",
		     node->debug_id, refs, death);
	binder_node_unlock(node);
	binder_put_node(node);

	return refs;
}

static void binder_deferred_release(struct binder_proc *proc)
{
	struct binder_context *context = proc->context;
	struct rb_node *n;
	int threads, nodes, incoming_refs, outgoing_refs, active_transactions;

	mutex_lock(&binder_procs_lock);
	hlist_del(&proc->proc_node);
	mutex_unlock(&binder_procs_lock);

	mutex_lock(&context->context_mgr_node_lock);
	if (context->binder_context_mgr_node &&
	    context->binder_context_mgr_node->proc == proc) {
		binder_debug(BINDER_DEBUG_DEAD_BINDER,
			     "%s: %d context_mgr_node gone\n",
			     __func__, proc->pid);
		context->binder_context_mgr_node = NULL;
	}
	mutex_unlock(&context->context_mgr_node_lock);
	binder_inner_proc_lock(proc);
	/*
	 * Make sure proc stays alive after we
	 * remove all the threads
	 */
	proc->tmp_ref++;

	proc->is_dead = true;
	proc->is_frozen = false;
	proc->sync_recv = false;
	proc->async_recv = false;
	threads = 0;
	active_transactions = 0;
	while ((n = rb_first(&proc->threads))) {
		struct binder_thread *thread;

		thread = rb_entry(n, struct binder_thread, rb_node);
		binder_inner_proc_unlock(proc);
		threads++;
		active_transactions += binder_thread_release(proc, thread);
		binder_inner_proc_lock(proc);
	}

	nodes = 0;
	incoming_refs = 0;
	while ((n = rb_first(&proc->nodes))) {
		struct binder_node *node;

		node = rb_entry(n, struct binder_node, rb_node);
		nodes++;
		/*
		 * take a temporary ref on the node before
		 * calling binder_node_release() which will either
		 * kfree() the node or call binder_put_node()
		 */
		binder_inc_node_tmpref_ilocked(node);
		rb_erase(&node->rb_node, &proc->nodes);
		binder_inner_proc_unlock(proc);
		incoming_refs = binder_node_release(node, incoming_refs);
		binder_inner_proc_lock(proc);
	}
	binder_inner_proc_unlock(proc);

	outgoing_refs = 0;
	binder_proc_lock(proc);
	while ((n = rb_first(&proc->refs_by_desc))) {
		struct binder_ref *ref;

		ref = rb_entry(n, struct binder_ref, rb_node_desc);
		outgoing_refs++;
		binder_cleanup_ref_olocked(ref);
		binder_proc_unlock(proc);
		binder_free_ref(ref);
		binder_proc_lock(proc);
	}
	binder_proc_unlock(proc);

	binder_release_work(proc, &proc->todo);
	binder_release_work(proc, &proc->delivered_death);

	binder_debug(BINDER_DEBUG_OPEN_CLOSE,
		     "%s: %d threads %d, nodes %d (ref %d), refs %d, active transactions %d\n",
		     __func__, proc->pid, threads, nodes, incoming_refs,
		     outgoing_refs, active_transactions);

	binder_proc_dec_tmpref(proc);
}

static void binder_deferred_func(struct work_struct *work)
{
	struct binder_proc *proc;

	int defer;

	do {
		mutex_lock(&binder_deferred_lock);
		if (!hlist_empty(&binder_deferred_list)) {
			proc = hlist_entry(binder_deferred_list.first,
					struct binder_proc, deferred_work_node);
			hlist_del_init(&proc->deferred_work_node);
			defer = proc->deferred_work;
			proc->deferred_work = 0;
		} else {
			proc = NULL;
			defer = 0;
		}
		mutex_unlock(&binder_deferred_lock);

		if (defer & BINDER_DEFERRED_FLUSH)
			binder_deferred_flush(proc);

		if (defer & BINDER_DEFERRED_RELEASE)
			binder_deferred_release(proc); /* frees proc */
	} while (proc);
}
static DECLARE_WORK(binder_deferred_work, binder_deferred_func);

static void
binder_defer_work(struct binder_proc *proc, enum binder_deferred_state defer)
{
	mutex_lock(&binder_deferred_lock);
	proc->deferred_work |= defer;
	if (hlist_unhashed(&proc->deferred_work_node)) {
		hlist_add_head(&proc->deferred_work_node,
				&binder_deferred_list);
		schedule_work(&binder_deferred_work);
	}
	mutex_unlock(&binder_deferred_lock);
}

static void print_binder_transaction_ilocked(struct seq_file *m,
					     struct binder_proc *proc,
					     const char *prefix,
					     struct binder_transaction *t)
{
	struct binder_proc *to_proc;
	struct binder_buffer *buffer = t->buffer;

	spin_lock(&t->lock);
	trace_android_vh_binder_print_transaction_info(m, proc, prefix, t);
	to_proc = t->to_proc;
	seq_printf(m,
		   "%s %d: %pK from %d:%d to %d:%d code %x flags %x pri %d:%d r%d",
		   prefix, t->debug_id, t,
		   t->from ? t->from->proc->pid : 0,
		   t->from ? t->from->pid : 0,
		   to_proc ? to_proc->pid : 0,
		   t->to_thread ? t->to_thread->pid : 0,
		   t->code, t->flags, t->priority.sched_policy,
		   t->priority.prio, t->need_reply);
	spin_unlock(&t->lock);

	if (proc != to_proc) {
		/*
		 * Can only safely deref buffer if we are holding the
		 * correct proc inner lock for this node
		 */
		seq_puts(m, "\n");
		return;
	}

	if (buffer == NULL) {
		seq_puts(m, " buffer free\n");
		return;
	}
	if (buffer->target_node)
		seq_printf(m, " node %d", buffer->target_node->debug_id);
	seq_printf(m, " size %zd:%zd data %pK\n",
		   buffer->data_size, buffer->offsets_size,
		   buffer->user_data);
}

static void print_binder_work_ilocked(struct seq_file *m,
				     struct binder_proc *proc,
				     const char *prefix,
				     const char *transaction_prefix,
				     struct binder_work *w)
{
	struct binder_node *node;
	struct binder_transaction *t;

	switch (w->type) {
	case BINDER_WORK_TRANSACTION:
		t = container_of(w, struct binder_transaction, work);
		print_binder_transaction_ilocked(
				m, proc, transaction_prefix, t);
		break;
	case BINDER_WORK_RETURN_ERROR: {
		struct binder_error *e = container_of(
				w, struct binder_error, work);

		seq_printf(m, "%stransaction error: %u\n",
			   prefix, e->cmd);
	} break;
	case BINDER_WORK_TRANSACTION_COMPLETE:
		seq_printf(m, "%stransaction complete\n", prefix);
		break;
	case BINDER_WORK_NODE:
		node = container_of(w, struct binder_node, work);
		seq_printf(m, "%snode work %d: u%016llx c%016llx\n",
			   prefix, node->debug_id,
			   (u64)node->ptr, (u64)node->cookie);
		break;
	case BINDER_WORK_DEAD_BINDER:
		seq_printf(m, "%shas dead binder\n", prefix);
		break;
	case BINDER_WORK_DEAD_BINDER_AND_CLEAR:
		seq_printf(m, "%shas cleared dead binder\n", prefix);
		break;
	case BINDER_WORK_CLEAR_DEATH_NOTIFICATION:
		seq_printf(m, "%shas cleared death notification\n", prefix);
		break;
	default:
		seq_printf(m, "%sunknown work: type %d\n", prefix, w->type);
		break;
	}
}

static void print_binder_thread_ilocked(struct seq_file *m,
					struct binder_thread *thread,
					int print_always)
{
	struct binder_transaction *t;
	struct binder_work *w;
	size_t start_pos = m->count;
	size_t header_pos;

	seq_printf(m, "  thread %d: l %02x need_return %d tr %d\n",
			thread->pid, thread->looper,
			thread->looper_need_return,
			atomic_read(&thread->tmp_ref));
	header_pos = m->count;
	t = thread->transaction_stack;
	while (t) {
		if (t->from == thread) {
			print_binder_transaction_ilocked(m, thread->proc,
					"    outgoing transaction", t);
			t = t->from_parent;
		} else if (t->to_thread == thread) {
			print_binder_transaction_ilocked(m, thread->proc,
						 "    incoming transaction", t);
			t = t->to_parent;
		} else {
			print_binder_transaction_ilocked(m, thread->proc,
					"    bad transaction", t);
			t = NULL;
		}
	}
	list_for_each_entry(w, &thread->todo, entry) {
		print_binder_work_ilocked(m, thread->proc, "    ",
					  "    pending transaction", w);
	}
	if (!print_always && m->count == header_pos)
		m->count = start_pos;
}

static void print_binder_node_nilocked(struct seq_file *m,
				       struct binder_node *node)
{
	struct binder_ref *ref;
	struct binder_work *w;
	int count;

	count = 0;
	hlist_for_each_entry(ref, &node->refs, node_entry)
		count++;

	seq_printf(m, "  node %d: u%016llx c%016llx pri %d:%d hs %d hw %d ls %d lw %d is %d iw %d tr %d",
		   node->debug_id, (u64)node->ptr, (u64)node->cookie,
		   node->sched_policy, node->min_priority,
		   node->has_strong_ref, node->has_weak_ref,
		   node->local_strong_refs, node->local_weak_refs,
		   node->internal_strong_refs, count, node->tmp_refs);
	if (count) {
		seq_puts(m, " proc");
		hlist_for_each_entry(ref, &node->refs, node_entry)
			seq_printf(m, " %d", ref->proc->pid);
	}
	seq_puts(m, "\n");
	if (node->proc) {
		list_for_each_entry(w, &node->async_todo, entry)
			print_binder_work_ilocked(m, node->proc, "    ",
					  "    pending async transaction", w);
	}
}

static void print_binder_ref_olocked(struct seq_file *m,
				     struct binder_ref *ref)
{
	binder_node_lock(ref->node);
	seq_printf(m, "  ref %d: desc %d %snode %d s %d w %d d %pK\n",
		   ref->data.debug_id, ref->data.desc,
		   ref->node->proc ? "" : "dead ",
		   ref->node->debug_id, ref->data.strong,
		   ref->data.weak, ref->death);
	binder_node_unlock(ref->node);
}

static void print_binder_proc(struct seq_file *m,
			      struct binder_proc *proc, int print_all)
{
	struct binder_work *w;
	struct rb_node *n;
	size_t start_pos = m->count;
	size_t header_pos;
	struct binder_node *last_node = NULL;

	seq_printf(m, "proc %d\n", proc->pid);
	seq_printf(m, "context %s\n", proc->context->name);
	header_pos = m->count;

	binder_inner_proc_lock(proc);
	for (n = rb_first(&proc->threads); n != NULL; n = rb_next(n))
		print_binder_thread_ilocked(m, rb_entry(n, struct binder_thread,
						rb_node), print_all);

	for (n = rb_first(&proc->nodes); n != NULL; n = rb_next(n)) {
		struct binder_node *node = rb_entry(n, struct binder_node,
						    rb_node);
		if (!print_all && !node->has_async_transaction)
			continue;

		/*
		 * take a temporary reference on the node so it
		 * survives and isn't removed from the tree
		 * while we print it.
		 */
		binder_inc_node_tmpref_ilocked(node);
		/* Need to drop inner lock to take node lock */
		binder_inner_proc_unlock(proc);
		if (last_node)
			binder_put_node(last_node);
		binder_node_inner_lock(node);
		print_binder_node_nilocked(m, node);
		binder_node_inner_unlock(node);
		last_node = node;
		binder_inner_proc_lock(proc);
	}
	binder_inner_proc_unlock(proc);
	if (last_node)
		binder_put_node(last_node);

	if (print_all) {
		binder_proc_lock(proc);
		for (n = rb_first(&proc->refs_by_desc);
		     n != NULL;
		     n = rb_next(n))
			print_binder_ref_olocked(m, rb_entry(n,
							    struct binder_ref,
							    rb_node_desc));
		binder_proc_unlock(proc);
	}
	binder_alloc_print_allocated(m, &proc->alloc);
	binder_inner_proc_lock(proc);
	list_for_each_entry(w, &proc->todo, entry)
		print_binder_work_ilocked(m, proc, "  ",
					  "  pending transaction", w);
	list_for_each_entry(w, &proc->delivered_death, entry) {
		seq_puts(m, "  has delivered dead binder\n");
		break;
	}
	binder_inner_proc_unlock(proc);
	if (!print_all && m->count == header_pos)
		m->count = start_pos;
}

static const char * const binder_return_strings[] = {
	"BR_ERROR",
	"BR_OK",
	"BR_TRANSACTION",
	"BR_REPLY",
	"BR_ACQUIRE_RESULT",
	"BR_DEAD_REPLY",
	"BR_TRANSACTION_COMPLETE",
	"BR_INCREFS",
	"BR_ACQUIRE",
	"BR_RELEASE",
	"BR_DECREFS",
	"BR_ATTEMPT_ACQUIRE",
	"BR_NOOP",
	"BR_SPAWN_LOOPER",
	"BR_FINISHED",
	"BR_DEAD_BINDER",
	"BR_CLEAR_DEATH_NOTIFICATION_DONE",
	"BR_FAILED_REPLY",
	"BR_FROZEN_REPLY",
	"BR_ONEWAY_SPAM_SUSPECT",
};

static const char * const binder_command_strings[] = {
	"BC_TRANSACTION",
	"BC_REPLY",
	"BC_ACQUIRE_RESULT",
	"BC_FREE_BUFFER",
	"BC_INCREFS",
	"BC_ACQUIRE",
	"BC_RELEASE",
	"BC_DECREFS",
	"BC_INCREFS_DONE",
	"BC_ACQUIRE_DONE",
	"BC_ATTEMPT_ACQUIRE",
	"BC_REGISTER_LOOPER",
	"BC_ENTER_LOOPER",
	"BC_EXIT_LOOPER",
	"BC_REQUEST_DEATH_NOTIFICATION",
	"BC_CLEAR_DEATH_NOTIFICATION",
	"BC_DEAD_BINDER_DONE",
	"BC_TRANSACTION_SG",
	"BC_REPLY_SG",
};

static const char * const binder_objstat_strings[] = {
	"proc",
	"thread",
	"node",
	"ref",
	"death",
	"transaction",
	"transaction_complete"
};

static void print_binder_stats(struct seq_file *m, const char *prefix,
			       struct binder_stats *stats)
{
	int i;

	BUILD_BUG_ON(ARRAY_SIZE(stats->bc) !=
		     ARRAY_SIZE(binder_command_strings));
	for (i = 0; i < ARRAY_SIZE(stats->bc); i++) {
		int temp = atomic_read(&stats->bc[i]);

		if (temp)
			seq_printf(m, "%s%s: %d\n", prefix,
				   binder_command_strings[i], temp);
	}

	BUILD_BUG_ON(ARRAY_SIZE(stats->br) !=
		     ARRAY_SIZE(binder_return_strings));
	for (i = 0; i < ARRAY_SIZE(stats->br); i++) {
		int temp = atomic_read(&stats->br[i]);

		if (temp)
			seq_printf(m, "%s%s: %d\n", prefix,
				   binder_return_strings[i], temp);
	}

	BUILD_BUG_ON(ARRAY_SIZE(stats->obj_created) !=
		     ARRAY_SIZE(binder_objstat_strings));
	BUILD_BUG_ON(ARRAY_SIZE(stats->obj_created) !=
		     ARRAY_SIZE(stats->obj_deleted));
	for (i = 0; i < ARRAY_SIZE(stats->obj_created); i++) {
		int created = atomic_read(&stats->obj_created[i]);
		int deleted = atomic_read(&stats->obj_deleted[i]);

		if (created || deleted)
			seq_printf(m, "%s%s: active %d total %d\n",
				prefix,
				binder_objstat_strings[i],
				created - deleted,
				created);
	}
}

static void print_binder_proc_stats(struct seq_file *m,
				    struct binder_proc *proc)
{
	struct binder_work *w;
	struct binder_thread *thread;
	struct rb_node *n;
	int count, strong, weak, ready_threads;
	size_t free_async_space =
		binder_alloc_get_free_async_space(&proc->alloc);

	seq_printf(m, "proc %d\n", proc->pid);
	seq_printf(m, "context %s\n", proc->context->name);
	count = 0;
	ready_threads = 0;
	binder_inner_proc_lock(proc);
	for (n = rb_first(&proc->threads); n != NULL; n = rb_next(n))
		count++;

	list_for_each_entry(thread, &proc->waiting_threads, waiting_thread_node)
		ready_threads++;

	seq_printf(m, "  threads: %d\n", count);
	seq_printf(m, "  requested threads: %d+%d/%d\n"
			"  ready threads %d\n"
			"  free async space %zd\n", proc->requested_threads,
			proc->requested_threads_started, proc->max_threads,
			ready_threads,
			free_async_space);
	count = 0;
	for (n = rb_first(&proc->nodes); n != NULL; n = rb_next(n))
		count++;
	binder_inner_proc_unlock(proc);
	seq_printf(m, "  nodes: %d\n", count);
	count = 0;
	strong = 0;
	weak = 0;
	binder_proc_lock(proc);
	for (n = rb_first(&proc->refs_by_desc); n != NULL; n = rb_next(n)) {
		struct binder_ref *ref = rb_entry(n, struct binder_ref,
						  rb_node_desc);
		count++;
		strong += ref->data.strong;
		weak += ref->data.weak;
	}
	binder_proc_unlock(proc);
	seq_printf(m, "  refs: %d s %d w %d\n", count, strong, weak);

	count = binder_alloc_get_allocated_count(&proc->alloc);
	seq_printf(m, "  buffers: %d\n", count);

	binder_alloc_print_pages(m, &proc->alloc);

	count = 0;
	binder_inner_proc_lock(proc);
	list_for_each_entry(w, &proc->todo, entry) {
		if (w->type == BINDER_WORK_TRANSACTION)
			count++;
	}
	binder_inner_proc_unlock(proc);
	seq_printf(m, "  pending transactions: %d\n", count);

	print_binder_stats(m, "  ", &proc->stats);
}


int binder_state_show(struct seq_file *m, void *unused)
{
	struct binder_proc *proc;
	struct binder_node *node;
	struct binder_node *last_node = NULL;

	seq_puts(m, "binder state:\n");

	spin_lock(&binder_dead_nodes_lock);
	if (!hlist_empty(&binder_dead_nodes))
		seq_puts(m, "dead nodes:\n");
	hlist_for_each_entry(node, &binder_dead_nodes, dead_node) {
		/*
		 * take a temporary reference on the node so it
		 * survives and isn't removed from the list
		 * while we print it.
		 */
		node->tmp_refs++;
		spin_unlock(&binder_dead_nodes_lock);
		if (last_node)
			binder_put_node(last_node);
		binder_node_lock(node);
		print_binder_node_nilocked(m, node);
		binder_node_unlock(node);
		last_node = node;
		spin_lock(&binder_dead_nodes_lock);
	}
	spin_unlock(&binder_dead_nodes_lock);
	if (last_node)
		binder_put_node(last_node);

	mutex_lock(&binder_procs_lock);
	hlist_for_each_entry(proc, &binder_procs, proc_node)
		print_binder_proc(m, proc, 1);
	mutex_unlock(&binder_procs_lock);

	return 0;
}

int binder_stats_show(struct seq_file *m, void *unused)
{
	struct binder_proc *proc;

	seq_puts(m, "binder stats:\n");

	print_binder_stats(m, "", &binder_stats);

	mutex_lock(&binder_procs_lock);
	hlist_for_each_entry(proc, &binder_procs, proc_node)
		print_binder_proc_stats(m, proc);
	mutex_unlock(&binder_procs_lock);

	return 0;
}

int binder_transactions_show(struct seq_file *m, void *unused)
{
	struct binder_proc *proc;

	seq_puts(m, "binder transactions:\n");
	mutex_lock(&binder_procs_lock);
	hlist_for_each_entry(proc, &binder_procs, proc_node)
		print_binder_proc(m, proc, 0);
	mutex_unlock(&binder_procs_lock);

	return 0;
}

static int proc_show(struct seq_file *m, void *unused)
{
	struct binder_proc *itr;
	int pid = (unsigned long)m->private;

	mutex_lock(&binder_procs_lock);
	hlist_for_each_entry(itr, &binder_procs, proc_node) {
		if (itr->pid == pid) {
			seq_puts(m, "binder proc state:\n");
			print_binder_proc(m, itr, 1);
		}
	}
	mutex_unlock(&binder_procs_lock);

	return 0;
}

static void print_binder_transaction_log_entry(struct seq_file *m,
					struct binder_transaction_log_entry *e)
{
	int debug_id = READ_ONCE(e->debug_id_done);
	/*
	 * read barrier to guarantee debug_id_done read before
	 * we print the log values
	 */
	smp_rmb();
	seq_printf(m,
		   "%d: %s from %d:%d to %d:%d context %s node %d handle %d size %d:%d ret %d/%d l=%d",
		   e->debug_id, (e->call_type == 2) ? "reply" :
		   ((e->call_type == 1) ? "async" : "call "), e->from_proc,
		   e->from_thread, e->to_proc, e->to_thread, e->context_name,
		   e->to_node, e->target_handle, e->data_size, e->offsets_size,
		   e->return_error, e->return_error_param,
		   e->return_error_line);
	/*
	 * read-barrier to guarantee read of debug_id_done after
	 * done printing the fields of the entry
	 */
	smp_rmb();
	seq_printf(m, debug_id && debug_id == READ_ONCE(e->debug_id_done) ?
			"\n" : " (incomplete)\n");
}

int binder_transaction_log_show(struct seq_file *m, void *unused)
{
	struct binder_transaction_log *log = m->private;
	unsigned int log_cur = atomic_read(&log->cur);
	unsigned int count;
	unsigned int cur;
	int i;

	count = log_cur + 1;
	cur = count < ARRAY_SIZE(log->entry) && !log->full ?
		0 : count % ARRAY_SIZE(log->entry);
	if (count > ARRAY_SIZE(log->entry) || log->full)
		count = ARRAY_SIZE(log->entry);
	for (i = 0; i < count; i++) {
		unsigned int index = cur++ % ARRAY_SIZE(log->entry);

		print_binder_transaction_log_entry(m, &log->entry[index]);
	}
	return 0;
}

const struct file_operations binder_fops = {
	.owner = THIS_MODULE,
	.poll = binder_poll,
	.unlocked_ioctl = binder_ioctl,
	.compat_ioctl = compat_ptr_ioctl,
	.mmap = binder_mmap,
	.open = binder_open,
	.flush = binder_flush,
	.release = binder_release,
};

static int __init init_binder_device(const char *name)
{
	int ret;
	struct binder_device *binder_device;

	binder_device = kzalloc(sizeof(*binder_device), GFP_KERNEL);
	if (!binder_device)
		return -ENOMEM;

	binder_device->miscdev.fops = &binder_fops;
	binder_device->miscdev.minor = MISC_DYNAMIC_MINOR;
	binder_device->miscdev.name = name;

	refcount_set(&binder_device->ref, 1);
	binder_device->context.binder_context_mgr_uid = INVALID_UID;
	binder_device->context.name = name;
	mutex_init(&binder_device->context.context_mgr_node_lock);

	ret = misc_register(&binder_device->miscdev);
	if (ret < 0) {
		kfree(binder_device);
		return ret;
	}

	hlist_add_head(&binder_device->hlist, &binder_devices);

	return ret;
}

static int __init binder_init(void)
{
	int ret;
	char *device_name, *device_tmp;
	struct binder_device *device;
	struct hlist_node *tmp;
	char *device_names = NULL;

	ret = binder_alloc_shrinker_init();
	if (ret)
		return ret;

	atomic_set(&binder_transaction_log.cur, ~0U);
	atomic_set(&binder_transaction_log_failed.cur, ~0U);

	binder_debugfs_dir_entry_root = debugfs_create_dir("binder", NULL);
	if (binder_debugfs_dir_entry_root)
		binder_debugfs_dir_entry_proc = debugfs_create_dir("proc",
						 binder_debugfs_dir_entry_root);

	if (binder_debugfs_dir_entry_root) {
		debugfs_create_file("state",
				    0444,
				    binder_debugfs_dir_entry_root,
				    NULL,
				    &binder_state_fops);
		debugfs_create_file("stats",
				    0444,
				    binder_debugfs_dir_entry_root,
				    NULL,
				    &binder_stats_fops);
		debugfs_create_file("transactions",
				    0444,
				    binder_debugfs_dir_entry_root,
				    NULL,
				    &binder_transactions_fops);
		debugfs_create_file("transaction_log",
				    0444,
				    binder_debugfs_dir_entry_root,
				    &binder_transaction_log,
				    &binder_transaction_log_fops);
		debugfs_create_file("failed_transaction_log",
				    0444,
				    binder_debugfs_dir_entry_root,
				    &binder_transaction_log_failed,
				    &binder_transaction_log_fops);
	}

	if (!IS_ENABLED(CONFIG_ANDROID_BINDERFS) &&
	    strcmp(binder_devices_param, "") != 0) {
		/*
		* Copy the module_parameter string, because we don't want to
		* tokenize it in-place.
		 */
		device_names = kstrdup(binder_devices_param, GFP_KERNEL);
		if (!device_names) {
			ret = -ENOMEM;
			goto err_alloc_device_names_failed;
		}

		device_tmp = device_names;
		while ((device_name = strsep(&device_tmp, ","))) {
			ret = init_binder_device(device_name);
			if (ret)
				goto err_init_binder_device_failed;
		}
	}

	ret = init_binderfs();
	if (ret)
		goto err_init_binder_device_failed;

	return ret;

err_init_binder_device_failed:
	hlist_for_each_entry_safe(device, tmp, &binder_devices, hlist) {
		misc_deregister(&device->miscdev);
		hlist_del(&device->hlist);
		kfree(device);
	}

	kfree(device_names);

err_alloc_device_names_failed:
	debugfs_remove_recursive(binder_debugfs_dir_entry_root);

	return ret;
}

device_initcall(binder_init);

#define CREATE_TRACE_POINTS
#include "binder_trace.h"
EXPORT_TRACEPOINT_SYMBOL_GPL(binder_transaction_received);

MODULE_LICENSE("GPL v2");<|MERGE_RESOLUTION|>--- conflicted
+++ resolved
@@ -732,7 +732,6 @@
 	bool skip = false;
 
 	if (t->set_priority_called)
-<<<<<<< HEAD
 		return;
 
 	t->set_priority_called = true;
@@ -743,18 +742,6 @@
 	if (skip)
 		return;
 
-=======
-		return;
-
-	t->set_priority_called = true;
-	t->saved_priority.sched_policy = task->policy;
-	t->saved_priority.prio = task->normal_prio;
-
-	trace_android_vh_binder_priority_skip(task, &skip);
-	if (skip)
-		return;
-
->>>>>>> 8a30a2ca
 	if (!inherit_rt && is_rt_policy(desired_prio.sched_policy)) {
 		desired_prio.prio = NICE_TO_PRIO(0);
 		desired_prio.sched_policy = SCHED_NORMAL;
@@ -3209,14 +3196,8 @@
 	if (reply) {
 		binder_enqueue_thread_work(thread, tcomplete);
 		binder_inner_proc_lock(target_proc);
-<<<<<<< HEAD
-		if (target_thread->is_dead || target_proc->is_frozen) {
-			return_error = target_thread->is_dead ?
-				BR_DEAD_REPLY : BR_FROZEN_REPLY;
-=======
 		if (target_thread->is_dead) {
 			return_error = BR_DEAD_REPLY;
->>>>>>> 8a30a2ca
 			binder_inner_proc_unlock(target_proc);
 			goto err_dead_proc_or_thread;
 		}
@@ -4824,8 +4805,6 @@
 	return 0;
 }
 
-<<<<<<< HEAD
-=======
 static bool binder_txns_pending_ilocked(struct binder_proc *proc)
 {
 	struct rb_node *n;
@@ -4842,7 +4821,6 @@
 	return false;
 }
 
->>>>>>> 8a30a2ca
 static int binder_ioctl_freeze(struct binder_freeze_info *info,
 			       struct binder_proc *target_proc)
 {
@@ -4874,10 +4852,6 @@
 			(!target_proc->outstanding_txns),
 			msecs_to_jiffies(info->timeout_ms));
 
-<<<<<<< HEAD
-	if (!ret && target_proc->outstanding_txns)
-		ret = -EAGAIN;
-=======
 	/* Check pending transactions that wait for reply */
 	if (ret >= 0) {
 		binder_inner_proc_lock(target_proc);
@@ -4885,7 +4859,6 @@
 			ret = -EAGAIN;
 		binder_inner_proc_unlock(target_proc);
 	}
->>>>>>> 8a30a2ca
 
 	if (ret < 0) {
 		binder_inner_proc_lock(target_proc);
@@ -4901,10 +4874,7 @@
 {
 	struct binder_proc *target_proc;
 	bool found = false;
-<<<<<<< HEAD
-=======
 	__u32 txns_pending;
->>>>>>> 8a30a2ca
 
 	info->sync_recv = 0;
 	info->async_recv = 0;
@@ -4914,13 +4884,9 @@
 		if (target_proc->pid == info->pid) {
 			found = true;
 			binder_inner_proc_lock(target_proc);
-<<<<<<< HEAD
-			info->sync_recv |= target_proc->sync_recv;
-=======
 			txns_pending = binder_txns_pending_ilocked(target_proc);
 			info->sync_recv |= target_proc->sync_recv |
 					(txns_pending << 1);
->>>>>>> 8a30a2ca
 			info->async_recv |= target_proc->async_recv;
 			binder_inner_proc_unlock(target_proc);
 		}
