// SPDX-License-Identifier: GPL-2.0
/*
 * Handler for Realtek 4 byte DSA switch tags
 * Currently only supports protocol "A" found in RTL8366RB
 * Copyright (c) 2020 Linus Walleij <linus.walleij@linaro.org>
 *
 * This "proprietary tag" header looks like so:
 *
 * -------------------------------------------------
 * | MAC DA | MAC SA | 0x8899 | 2 bytes tag | Type |
 * -------------------------------------------------
 *
 * The 2 bytes tag form a 16 bit big endian word. The exact
 * meaning has been guessed from packet dumps from ingress
 * frames.
 */

#include <linux/etherdevice.h>
#include <linux/bits.h>

#include "dsa_priv.h"

#define RTL4_A_HDR_LEN		4
#define RTL4_A_ETHERTYPE	0x8899
#define RTL4_A_PROTOCOL_SHIFT	12
/*
 * 0x1 = Realtek Remote Control protocol (RRCP)
 * 0x2/0x3 seems to be used for loopback testing
 * 0x9 = RTL8306 DSA protocol
 * 0xa = RTL8366RB DSA protocol
 */
#define RTL4_A_PROTOCOL_RTL8366RB	0xa

static struct sk_buff *rtl4a_tag_xmit(struct sk_buff *skb,
				      struct net_device *dev)
{
	struct dsa_port *dp = dsa_slave_to_port(dev);
<<<<<<< HEAD
	u8 *tag;
	u16 *p;
	u16 out;

	/* Pad out to at least 60 bytes */
	if (unlikely(eth_skb_pad(skb)))
		return NULL;
	if (skb_cow_head(skb, RTL4_A_HDR_LEN) < 0)
=======
	__be16 *p;
	u8 *tag;
	u16 out;

	/* Pad out to at least 60 bytes */
	if (unlikely(__skb_put_padto(skb, ETH_ZLEN, false)))
>>>>>>> 2bf9d1b4
		return NULL;

	netdev_dbg(dev, "add realtek tag to package to port %d\n",
		   dp->index);
	skb_push(skb, RTL4_A_HDR_LEN);

	memmove(skb->data, skb->data + RTL4_A_HDR_LEN, 2 * ETH_ALEN);
	tag = skb->data + 2 * ETH_ALEN;

	/* Set Ethertype */
<<<<<<< HEAD
	p = (u16 *)tag;
	*p = htons(RTL4_A_ETHERTYPE);

	out = (RTL4_A_PROTOCOL_RTL8366RB << 12) | (2 << 8);
	/* The lower bits is the port numer */
	out |= (u8)dp->index;
	p = (u16 *)(tag + 2);
=======
	p = (__be16 *)tag;
	*p = htons(RTL4_A_ETHERTYPE);

	out = (RTL4_A_PROTOCOL_RTL8366RB << 12) | (2 << 8);
	/* The lower bits is the port number */
	out |= (u8)dp->index;
	p = (__be16 *)(tag + 2);
>>>>>>> 2bf9d1b4
	*p = htons(out);

	return skb;
}

static struct sk_buff *rtl4a_tag_rcv(struct sk_buff *skb,
				     struct net_device *dev,
				     struct packet_type *pt)
{
	u16 protport;
	__be16 *p;
	u16 etype;
	u8 *tag;
	u8 prot;
	u8 port;

	if (unlikely(!pskb_may_pull(skb, RTL4_A_HDR_LEN)))
		return NULL;

	/* The RTL4 header has its own custom Ethertype 0x8899 and that
	 * starts right at the beginning of the packet, after the src
	 * ethernet addr. Apparantly skb->data always points 2 bytes in,
	 * behind the Ethertype.
	 */
	tag = skb->data - 2;
	p = (__be16 *)tag;
	etype = ntohs(*p);
	if (etype != RTL4_A_ETHERTYPE) {
		/* Not custom, just pass through */
		netdev_dbg(dev, "non-realtek ethertype 0x%04x\n", etype);
		return skb;
	}
	p = (__be16 *)(tag + 2);
	protport = ntohs(*p);
	/* The 4 upper bits are the protocol */
	prot = (protport >> RTL4_A_PROTOCOL_SHIFT) & 0x0f;
	if (prot != RTL4_A_PROTOCOL_RTL8366RB) {
		netdev_err(dev, "unknown realtek protocol 0x%01x\n", prot);
		return NULL;
	}
	port = protport & 0xff;

	skb->dev = dsa_master_find_slave(dev, 0, port);
	if (!skb->dev) {
		netdev_dbg(dev, "could not find slave for port %d\n", port);
		return NULL;
	}

	/* Remove RTL4 tag and recalculate checksum */
	skb_pull_rcsum(skb, RTL4_A_HDR_LEN);

	/* Move ethernet DA and SA in front of the data */
	memmove(skb->data - ETH_HLEN,
		skb->data - ETH_HLEN - RTL4_A_HDR_LEN,
		2 * ETH_ALEN);

	skb->offload_fwd_mark = 1;

	return skb;
}

static const struct dsa_device_ops rtl4a_netdev_ops = {
	.name	= "rtl4a",
	.proto	= DSA_TAG_PROTO_RTL4_A,
	.xmit	= rtl4a_tag_xmit,
	.rcv	= rtl4a_tag_rcv,
	.overhead = RTL4_A_HDR_LEN,
};
module_dsa_tag_driver(rtl4a_netdev_ops);

MODULE_LICENSE("GPL");
MODULE_ALIAS_DSA_TAG_DRIVER(DSA_TAG_PROTO_RTL4_A);<|MERGE_RESOLUTION|>--- conflicted
+++ resolved
@@ -35,23 +35,12 @@
 				      struct net_device *dev)
 {
 	struct dsa_port *dp = dsa_slave_to_port(dev);
-<<<<<<< HEAD
-	u8 *tag;
-	u16 *p;
-	u16 out;
-
-	/* Pad out to at least 60 bytes */
-	if (unlikely(eth_skb_pad(skb)))
-		return NULL;
-	if (skb_cow_head(skb, RTL4_A_HDR_LEN) < 0)
-=======
 	__be16 *p;
 	u8 *tag;
 	u16 out;
 
 	/* Pad out to at least 60 bytes */
 	if (unlikely(__skb_put_padto(skb, ETH_ZLEN, false)))
->>>>>>> 2bf9d1b4
 		return NULL;
 
 	netdev_dbg(dev, "add realtek tag to package to port %d\n",
@@ -62,15 +51,6 @@
 	tag = skb->data + 2 * ETH_ALEN;
 
 	/* Set Ethertype */
-<<<<<<< HEAD
-	p = (u16 *)tag;
-	*p = htons(RTL4_A_ETHERTYPE);
-
-	out = (RTL4_A_PROTOCOL_RTL8366RB << 12) | (2 << 8);
-	/* The lower bits is the port numer */
-	out |= (u8)dp->index;
-	p = (u16 *)(tag + 2);
-=======
 	p = (__be16 *)tag;
 	*p = htons(RTL4_A_ETHERTYPE);
 
@@ -78,7 +58,6 @@
 	/* The lower bits is the port number */
 	out |= (u8)dp->index;
 	p = (__be16 *)(tag + 2);
->>>>>>> 2bf9d1b4
 	*p = htons(out);
 
 	return skb;
