// SPDX-License-Identifier: GPL-2.0 OR Linux-OpenIB
/* -
 * net/sched/act_ct.c  Connection Tracking action
 *
 * Authors:   Paul Blakey <paulb@mellanox.com>
 *            Yossi Kuperman <yossiku@mellanox.com>
 *            Marcelo Ricardo Leitner <marcelo.leitner@gmail.com>
 */

#include <linux/module.h>
#include <linux/init.h>
#include <linux/kernel.h>
#include <linux/skbuff.h>
#include <linux/rtnetlink.h>
#include <linux/pkt_cls.h>
#include <linux/ip.h>
#include <linux/ipv6.h>
#include <linux/rhashtable.h>
#include <net/netlink.h>
#include <net/pkt_sched.h>
#include <net/pkt_cls.h>
#include <net/act_api.h>
#include <net/ip.h>
#include <net/ipv6_frag.h>
#include <uapi/linux/tc_act/tc_ct.h>
#include <net/tc_act/tc_ct.h>

#include <net/netfilter/nf_flow_table.h>
#include <net/netfilter/nf_conntrack.h>
#include <net/netfilter/nf_conntrack_core.h>
#include <net/netfilter/nf_conntrack_zones.h>
#include <net/netfilter/nf_conntrack_helper.h>
#include <net/netfilter/nf_conntrack_acct.h>
#include <net/netfilter/ipv6/nf_defrag_ipv6.h>
#include <net/netfilter/nf_conntrack_act_ct.h>
#include <uapi/linux/netfilter/nf_nat.h>

static struct workqueue_struct *act_ct_wq;
static struct rhashtable zones_ht;
static DEFINE_MUTEX(zones_mutex);

struct tcf_ct_flow_table {
	struct rhash_head node; /* In zones tables */

	struct rcu_work rwork;
	struct nf_flowtable nf_ft;
	refcount_t ref;
	u16 zone;

	bool dying;
};

static const struct rhashtable_params zones_params = {
	.head_offset = offsetof(struct tcf_ct_flow_table, node),
	.key_offset = offsetof(struct tcf_ct_flow_table, zone),
	.key_len = sizeof_field(struct tcf_ct_flow_table, zone),
	.automatic_shrinking = true,
};

static struct flow_action_entry *
tcf_ct_flow_table_flow_action_get_next(struct flow_action *flow_action)
{
	int i = flow_action->num_entries++;

	return &flow_action->entries[i];
}

static void tcf_ct_add_mangle_action(struct flow_action *action,
				     enum flow_action_mangle_base htype,
				     u32 offset,
				     u32 mask,
				     u32 val)
{
	struct flow_action_entry *entry;

	entry = tcf_ct_flow_table_flow_action_get_next(action);
	entry->id = FLOW_ACTION_MANGLE;
	entry->mangle.htype = htype;
	entry->mangle.mask = ~mask;
	entry->mangle.offset = offset;
	entry->mangle.val = val;
}

/* The following nat helper functions check if the inverted reverse tuple
 * (target) is different then the current dir tuple - meaning nat for ports
 * and/or ip is needed, and add the relevant mangle actions.
 */
static void
tcf_ct_flow_table_add_action_nat_ipv4(const struct nf_conntrack_tuple *tuple,
				      struct nf_conntrack_tuple target,
				      struct flow_action *action)
{
	if (memcmp(&target.src.u3, &tuple->src.u3, sizeof(target.src.u3)))
		tcf_ct_add_mangle_action(action, FLOW_ACT_MANGLE_HDR_TYPE_IP4,
					 offsetof(struct iphdr, saddr),
					 0xFFFFFFFF,
					 be32_to_cpu(target.src.u3.ip));
	if (memcmp(&target.dst.u3, &tuple->dst.u3, sizeof(target.dst.u3)))
		tcf_ct_add_mangle_action(action, FLOW_ACT_MANGLE_HDR_TYPE_IP4,
					 offsetof(struct iphdr, daddr),
					 0xFFFFFFFF,
					 be32_to_cpu(target.dst.u3.ip));
}

static void
tcf_ct_add_ipv6_addr_mangle_action(struct flow_action *action,
				   union nf_inet_addr *addr,
				   u32 offset)
{
	int i;

	for (i = 0; i < sizeof(struct in6_addr) / sizeof(u32); i++)
		tcf_ct_add_mangle_action(action, FLOW_ACT_MANGLE_HDR_TYPE_IP6,
					 i * sizeof(u32) + offset,
					 0xFFFFFFFF, be32_to_cpu(addr->ip6[i]));
}

static void
tcf_ct_flow_table_add_action_nat_ipv6(const struct nf_conntrack_tuple *tuple,
				      struct nf_conntrack_tuple target,
				      struct flow_action *action)
{
	if (memcmp(&target.src.u3, &tuple->src.u3, sizeof(target.src.u3)))
		tcf_ct_add_ipv6_addr_mangle_action(action, &target.src.u3,
						   offsetof(struct ipv6hdr,
							    saddr));
	if (memcmp(&target.dst.u3, &tuple->dst.u3, sizeof(target.dst.u3)))
		tcf_ct_add_ipv6_addr_mangle_action(action, &target.dst.u3,
						   offsetof(struct ipv6hdr,
							    daddr));
}

static void
tcf_ct_flow_table_add_action_nat_tcp(const struct nf_conntrack_tuple *tuple,
				     struct nf_conntrack_tuple target,
				     struct flow_action *action)
{
	__be16 target_src = target.src.u.tcp.port;
	__be16 target_dst = target.dst.u.tcp.port;

	if (target_src != tuple->src.u.tcp.port)
		tcf_ct_add_mangle_action(action, FLOW_ACT_MANGLE_HDR_TYPE_TCP,
					 offsetof(struct tcphdr, source),
					 0xFFFF, be16_to_cpu(target_src));
	if (target_dst != tuple->dst.u.tcp.port)
		tcf_ct_add_mangle_action(action, FLOW_ACT_MANGLE_HDR_TYPE_TCP,
					 offsetof(struct tcphdr, dest),
					 0xFFFF, be16_to_cpu(target_dst));
}

static void
tcf_ct_flow_table_add_action_nat_udp(const struct nf_conntrack_tuple *tuple,
				     struct nf_conntrack_tuple target,
				     struct flow_action *action)
{
	__be16 target_src = target.src.u.udp.port;
	__be16 target_dst = target.dst.u.udp.port;

	if (target_src != tuple->src.u.udp.port)
		tcf_ct_add_mangle_action(action, FLOW_ACT_MANGLE_HDR_TYPE_UDP,
					 offsetof(struct udphdr, source),
					 0xFFFF, be16_to_cpu(target_src));
	if (target_dst != tuple->dst.u.udp.port)
		tcf_ct_add_mangle_action(action, FLOW_ACT_MANGLE_HDR_TYPE_UDP,
					 offsetof(struct udphdr, dest),
					 0xFFFF, be16_to_cpu(target_dst));
}

static void tcf_ct_flow_table_add_action_meta(struct nf_conn *ct,
					      enum ip_conntrack_dir dir,
					      struct flow_action *action)
{
	struct nf_conn_labels *ct_labels;
	struct flow_action_entry *entry;
	enum ip_conntrack_info ctinfo;
	u32 *act_ct_labels;

	entry = tcf_ct_flow_table_flow_action_get_next(action);
	entry->id = FLOW_ACTION_CT_METADATA;
#if IS_ENABLED(CONFIG_NF_CONNTRACK_MARK)
	entry->ct_metadata.mark = ct->mark;
#endif
	ctinfo = dir == IP_CT_DIR_ORIGINAL ? IP_CT_ESTABLISHED :
					     IP_CT_ESTABLISHED_REPLY;
	/* aligns with the CT reference on the SKB nf_ct_set */
	entry->ct_metadata.cookie = (unsigned long)ct | ctinfo;
	entry->ct_metadata.orig_dir = dir == IP_CT_DIR_ORIGINAL;

	act_ct_labels = entry->ct_metadata.labels;
	ct_labels = nf_ct_labels_find(ct);
	if (ct_labels)
		memcpy(act_ct_labels, ct_labels->bits, NF_CT_LABELS_MAX_SIZE);
	else
		memset(act_ct_labels, 0, NF_CT_LABELS_MAX_SIZE);
}

static int tcf_ct_flow_table_add_action_nat(struct net *net,
					    struct nf_conn *ct,
					    enum ip_conntrack_dir dir,
					    struct flow_action *action)
{
	const struct nf_conntrack_tuple *tuple = &ct->tuplehash[dir].tuple;
	struct nf_conntrack_tuple target;

	if (!(ct->status & IPS_NAT_MASK))
		return 0;

	nf_ct_invert_tuple(&target, &ct->tuplehash[!dir].tuple);

	switch (tuple->src.l3num) {
	case NFPROTO_IPV4:
		tcf_ct_flow_table_add_action_nat_ipv4(tuple, target,
						      action);
		break;
	case NFPROTO_IPV6:
		tcf_ct_flow_table_add_action_nat_ipv6(tuple, target,
						      action);
		break;
	default:
		return -EOPNOTSUPP;
	}

	switch (nf_ct_protonum(ct)) {
	case IPPROTO_TCP:
		tcf_ct_flow_table_add_action_nat_tcp(tuple, target, action);
		break;
	case IPPROTO_UDP:
		tcf_ct_flow_table_add_action_nat_udp(tuple, target, action);
		break;
	default:
		return -EOPNOTSUPP;
	}

	return 0;
}

static int tcf_ct_flow_table_fill_actions(struct net *net,
					  const struct flow_offload *flow,
					  enum flow_offload_tuple_dir tdir,
					  struct nf_flow_rule *flow_rule)
{
	struct flow_action *action = &flow_rule->rule->action;
	int num_entries = action->num_entries;
	struct nf_conn *ct = flow->ct;
	enum ip_conntrack_dir dir;
	int i, err;

	switch (tdir) {
	case FLOW_OFFLOAD_DIR_ORIGINAL:
		dir = IP_CT_DIR_ORIGINAL;
		break;
	case FLOW_OFFLOAD_DIR_REPLY:
		dir = IP_CT_DIR_REPLY;
		break;
	default:
		return -EOPNOTSUPP;
	}

	err = tcf_ct_flow_table_add_action_nat(net, ct, dir, action);
	if (err)
		goto err_nat;

	tcf_ct_flow_table_add_action_meta(ct, dir, action);
	return 0;

err_nat:
	/* Clear filled actions */
	for (i = num_entries; i < action->num_entries; i++)
		memset(&action->entries[i], 0, sizeof(action->entries[i]));
	action->num_entries = num_entries;

	return err;
}

static struct nf_flowtable_type flowtable_ct = {
	.action		= tcf_ct_flow_table_fill_actions,
	.owner		= THIS_MODULE,
};

static int tcf_ct_flow_table_get(struct tcf_ct_params *params)
{
	struct tcf_ct_flow_table *ct_ft;
	int err = -ENOMEM;

	mutex_lock(&zones_mutex);
	ct_ft = rhashtable_lookup_fast(&zones_ht, &params->zone, zones_params);
	if (ct_ft && refcount_inc_not_zero(&ct_ft->ref))
		goto out_unlock;

	ct_ft = kzalloc(sizeof(*ct_ft), GFP_KERNEL);
	if (!ct_ft)
		goto err_alloc;
	refcount_set(&ct_ft->ref, 1);

	ct_ft->zone = params->zone;
	err = rhashtable_insert_fast(&zones_ht, &ct_ft->node, zones_params);
	if (err)
		goto err_insert;

	ct_ft->nf_ft.type = &flowtable_ct;
	ct_ft->nf_ft.flags |= NF_FLOWTABLE_HW_OFFLOAD |
			      NF_FLOWTABLE_COUNTER;
	err = nf_flow_table_init(&ct_ft->nf_ft);
	if (err)
		goto err_init;

	__module_get(THIS_MODULE);
out_unlock:
	params->ct_ft = ct_ft;
	params->nf_ft = &ct_ft->nf_ft;
	mutex_unlock(&zones_mutex);

	return 0;

err_init:
	rhashtable_remove_fast(&zones_ht, &ct_ft->node, zones_params);
err_insert:
	kfree(ct_ft);
err_alloc:
	mutex_unlock(&zones_mutex);
	return err;
}

static void tcf_ct_flow_table_cleanup_work(struct work_struct *work)
{
	struct flow_block_cb *block_cb, *tmp_cb;
	struct tcf_ct_flow_table *ct_ft;
	struct flow_block *block;

	ct_ft = container_of(to_rcu_work(work), struct tcf_ct_flow_table,
			     rwork);
	nf_flow_table_free(&ct_ft->nf_ft);

	/* Remove any remaining callbacks before cleanup */
	block = &ct_ft->nf_ft.flow_block;
	down_write(&ct_ft->nf_ft.flow_block_lock);
	list_for_each_entry_safe(block_cb, tmp_cb, &block->cb_list, list) {
		list_del(&block_cb->list);
		flow_block_cb_free(block_cb);
	}
	up_write(&ct_ft->nf_ft.flow_block_lock);
	kfree(ct_ft);

	module_put(THIS_MODULE);
}

static void tcf_ct_flow_table_put(struct tcf_ct_params *params)
{
	struct tcf_ct_flow_table *ct_ft = params->ct_ft;

	if (refcount_dec_and_test(&params->ct_ft->ref)) {
		rhashtable_remove_fast(&zones_ht, &ct_ft->node, zones_params);
		INIT_RCU_WORK(&ct_ft->rwork, tcf_ct_flow_table_cleanup_work);
		queue_rcu_work(act_ct_wq, &ct_ft->rwork);
	}
}

static void tcf_ct_flow_tc_ifidx(struct flow_offload *entry,
				 struct nf_conn_act_ct_ext *act_ct_ext, u8 dir)
{
	entry->tuplehash[dir].tuple.xmit_type = FLOW_OFFLOAD_XMIT_TC;
	entry->tuplehash[dir].tuple.tc.iifidx = act_ct_ext->ifindex[dir];
}

static void tcf_ct_flow_table_add(struct tcf_ct_flow_table *ct_ft,
				  struct nf_conn *ct,
				  bool tcp)
{
	struct nf_conn_act_ct_ext *act_ct_ext;
	struct flow_offload *entry;
	int err;

	if (test_and_set_bit(IPS_OFFLOAD_BIT, &ct->status))
		return;

	entry = flow_offload_alloc(ct);
	if (!entry) {
		WARN_ON_ONCE(1);
		goto err_alloc;
	}

	if (tcp) {
		ct->proto.tcp.seen[0].flags |= IP_CT_TCP_FLAG_BE_LIBERAL;
		ct->proto.tcp.seen[1].flags |= IP_CT_TCP_FLAG_BE_LIBERAL;
	}

	act_ct_ext = nf_conn_act_ct_ext_find(ct);
	if (act_ct_ext) {
		tcf_ct_flow_tc_ifidx(entry, act_ct_ext, FLOW_OFFLOAD_DIR_ORIGINAL);
		tcf_ct_flow_tc_ifidx(entry, act_ct_ext, FLOW_OFFLOAD_DIR_REPLY);
	}

	err = flow_offload_add(&ct_ft->nf_ft, entry);
	if (err)
		goto err_add;

	return;

err_add:
	flow_offload_free(entry);
err_alloc:
	clear_bit(IPS_OFFLOAD_BIT, &ct->status);
}

static void tcf_ct_flow_table_process_conn(struct tcf_ct_flow_table *ct_ft,
					   struct nf_conn *ct,
					   enum ip_conntrack_info ctinfo)
{
	bool tcp = false;

	if ((ctinfo != IP_CT_ESTABLISHED && ctinfo != IP_CT_ESTABLISHED_REPLY) ||
	    !test_bit(IPS_ASSURED_BIT, &ct->status))
		return;

	switch (nf_ct_protonum(ct)) {
	case IPPROTO_TCP:
		tcp = true;
		if (ct->proto.tcp.state != TCP_CONNTRACK_ESTABLISHED)
			return;
		break;
	case IPPROTO_UDP:
		break;
#ifdef CONFIG_NF_CT_PROTO_GRE
	case IPPROTO_GRE: {
		struct nf_conntrack_tuple *tuple;

		if (ct->status & IPS_NAT_MASK)
			return;
		tuple = &ct->tuplehash[IP_CT_DIR_ORIGINAL].tuple;
		/* No support for GRE v1 */
		if (tuple->src.u.gre.key || tuple->dst.u.gre.key)
			return;
		break;
	}
#endif
	default:
		return;
	}

	if (nf_ct_ext_exist(ct, NF_CT_EXT_HELPER) ||
	    ct->status & IPS_SEQ_ADJUST)
		return;

	tcf_ct_flow_table_add(ct_ft, ct, tcp);
}

static bool
tcf_ct_flow_table_fill_tuple_ipv4(struct sk_buff *skb,
				  struct flow_offload_tuple *tuple,
				  struct tcphdr **tcph)
{
	struct flow_ports *ports;
	unsigned int thoff;
	struct iphdr *iph;
	size_t hdrsize;
	u8 ipproto;

	if (!pskb_network_may_pull(skb, sizeof(*iph)))
		return false;

	iph = ip_hdr(skb);
	thoff = iph->ihl * 4;

	if (ip_is_fragment(iph) ||
	    unlikely(thoff != sizeof(struct iphdr)))
		return false;

	ipproto = iph->protocol;
	switch (ipproto) {
	case IPPROTO_TCP:
		hdrsize = sizeof(struct tcphdr);
		break;
	case IPPROTO_UDP:
		hdrsize = sizeof(*ports);
		break;
#ifdef CONFIG_NF_CT_PROTO_GRE
	case IPPROTO_GRE:
		hdrsize = sizeof(struct gre_base_hdr);
		break;
#endif
	default:
		return false;
	}

	if (iph->ttl <= 1)
		return false;

	if (!pskb_network_may_pull(skb, thoff + hdrsize))
		return false;

	switch (ipproto) {
	case IPPROTO_TCP:
		*tcph = (void *)(skb_network_header(skb) + thoff);
		fallthrough;
	case IPPROTO_UDP:
		ports = (struct flow_ports *)(skb_network_header(skb) + thoff);
		tuple->src_port = ports->source;
		tuple->dst_port = ports->dest;
		break;
	case IPPROTO_GRE: {
		struct gre_base_hdr *greh;

		greh = (struct gre_base_hdr *)(skb_network_header(skb) + thoff);
		if ((greh->flags & GRE_VERSION) != GRE_VERSION_0)
			return false;
		break;
	}
	}

	iph = ip_hdr(skb);

	tuple->src_v4.s_addr = iph->saddr;
	tuple->dst_v4.s_addr = iph->daddr;
	tuple->l3proto = AF_INET;
	tuple->l4proto = ipproto;

	return true;
}

static bool
tcf_ct_flow_table_fill_tuple_ipv6(struct sk_buff *skb,
				  struct flow_offload_tuple *tuple,
				  struct tcphdr **tcph)
{
	struct flow_ports *ports;
	struct ipv6hdr *ip6h;
	unsigned int thoff;
	size_t hdrsize;
	u8 nexthdr;

	if (!pskb_network_may_pull(skb, sizeof(*ip6h)))
		return false;

	ip6h = ipv6_hdr(skb);
	thoff = sizeof(*ip6h);

	nexthdr = ip6h->nexthdr;
	switch (nexthdr) {
	case IPPROTO_TCP:
		hdrsize = sizeof(struct tcphdr);
		break;
	case IPPROTO_UDP:
		hdrsize = sizeof(*ports);
		break;
#ifdef CONFIG_NF_CT_PROTO_GRE
	case IPPROTO_GRE:
		hdrsize = sizeof(struct gre_base_hdr);
		break;
#endif
	default:
<<<<<<< HEAD
		return -1;
=======
		return false;
>>>>>>> 88084a3d
	}

	if (ip6h->hop_limit <= 1)
		return false;

	if (!pskb_network_may_pull(skb, thoff + hdrsize))
		return false;

	switch (nexthdr) {
	case IPPROTO_TCP:
		*tcph = (void *)(skb_network_header(skb) + thoff);
		fallthrough;
	case IPPROTO_UDP:
		ports = (struct flow_ports *)(skb_network_header(skb) + thoff);
		tuple->src_port = ports->source;
		tuple->dst_port = ports->dest;
		break;
	case IPPROTO_GRE: {
		struct gre_base_hdr *greh;

		greh = (struct gre_base_hdr *)(skb_network_header(skb) + thoff);
		if ((greh->flags & GRE_VERSION) != GRE_VERSION_0)
			return false;
		break;
	}
	}

	ip6h = ipv6_hdr(skb);

	tuple->src_v6 = ip6h->saddr;
	tuple->dst_v6 = ip6h->daddr;
	tuple->l3proto = AF_INET6;
	tuple->l4proto = nexthdr;

	return true;
}

static bool tcf_ct_flow_table_lookup(struct tcf_ct_params *p,
				     struct sk_buff *skb,
				     u8 family)
{
	struct nf_flowtable *nf_ft = &p->ct_ft->nf_ft;
	struct flow_offload_tuple_rhash *tuplehash;
	struct flow_offload_tuple tuple = {};
	enum ip_conntrack_info ctinfo;
	struct tcphdr *tcph = NULL;
	struct flow_offload *flow;
	struct nf_conn *ct;
	u8 dir;

	switch (family) {
	case NFPROTO_IPV4:
		if (!tcf_ct_flow_table_fill_tuple_ipv4(skb, &tuple, &tcph))
			return false;
		break;
	case NFPROTO_IPV6:
		if (!tcf_ct_flow_table_fill_tuple_ipv6(skb, &tuple, &tcph))
			return false;
		break;
	default:
		return false;
	}

	tuplehash = flow_offload_lookup(nf_ft, &tuple);
	if (!tuplehash)
		return false;

	dir = tuplehash->tuple.dir;
	flow = container_of(tuplehash, struct flow_offload, tuplehash[dir]);
	ct = flow->ct;

	if (tcph && (unlikely(tcph->fin || tcph->rst))) {
		flow_offload_teardown(flow);
		return false;
	}

	ctinfo = dir == FLOW_OFFLOAD_DIR_ORIGINAL ? IP_CT_ESTABLISHED :
						    IP_CT_ESTABLISHED_REPLY;

	flow_offload_refresh(nf_ft, flow);
	nf_conntrack_get(&ct->ct_general);
	nf_ct_set(skb, ct, ctinfo);
	if (nf_ft->flags & NF_FLOWTABLE_COUNTER)
		nf_ct_acct_update(ct, dir, skb->len);

	return true;
}

static int tcf_ct_flow_tables_init(void)
{
	return rhashtable_init(&zones_ht, &zones_params);
}

static void tcf_ct_flow_tables_uninit(void)
{
	rhashtable_destroy(&zones_ht);
}

static struct tc_action_ops act_ct_ops;
static unsigned int ct_net_id;

struct tc_ct_action_net {
	struct tc_action_net tn; /* Must be first */
	bool labels;
};

/* Determine whether skb->_nfct is equal to the result of conntrack lookup. */
static bool tcf_ct_skb_nfct_cached(struct net *net, struct sk_buff *skb,
				   u16 zone_id, bool force)
{
	enum ip_conntrack_info ctinfo;
	struct nf_conn *ct;

	ct = nf_ct_get(skb, &ctinfo);
	if (!ct)
		return false;
	if (!net_eq(net, read_pnet(&ct->ct_net)))
		goto drop_ct;
	if (nf_ct_zone(ct)->id != zone_id)
		goto drop_ct;

	/* Force conntrack entry direction. */
	if (force && CTINFO2DIR(ctinfo) != IP_CT_DIR_ORIGINAL) {
		if (nf_ct_is_confirmed(ct))
			nf_ct_kill(ct);

		goto drop_ct;
	}

	return true;

drop_ct:
	nf_ct_put(ct);
	nf_ct_set(skb, NULL, IP_CT_UNTRACKED);

	return false;
}

/* Trim the skb to the length specified by the IP/IPv6 header,
 * removing any trailing lower-layer padding. This prepares the skb
 * for higher-layer processing that assumes skb->len excludes padding
 * (such as nf_ip_checksum). The caller needs to pull the skb to the
 * network header, and ensure ip_hdr/ipv6_hdr points to valid data.
 */
static int tcf_ct_skb_network_trim(struct sk_buff *skb, int family)
{
	unsigned int len;
	int err;

	switch (family) {
	case NFPROTO_IPV4:
		len = ntohs(ip_hdr(skb)->tot_len);
		break;
	case NFPROTO_IPV6:
		len = sizeof(struct ipv6hdr)
			+ ntohs(ipv6_hdr(skb)->payload_len);
		break;
	default:
		len = skb->len;
	}

	err = pskb_trim_rcsum(skb, len);

	return err;
}

static u8 tcf_ct_skb_nf_family(struct sk_buff *skb)
{
	u8 family = NFPROTO_UNSPEC;

	switch (skb_protocol(skb, true)) {
	case htons(ETH_P_IP):
		family = NFPROTO_IPV4;
		break;
	case htons(ETH_P_IPV6):
		family = NFPROTO_IPV6;
		break;
	default:
		break;
	}

	return family;
}

static int tcf_ct_ipv4_is_fragment(struct sk_buff *skb, bool *frag)
{
	unsigned int len;

	len =  skb_network_offset(skb) + sizeof(struct iphdr);
	if (unlikely(skb->len < len))
		return -EINVAL;
	if (unlikely(!pskb_may_pull(skb, len)))
		return -ENOMEM;

	*frag = ip_is_fragment(ip_hdr(skb));
	return 0;
}

static int tcf_ct_ipv6_is_fragment(struct sk_buff *skb, bool *frag)
{
	unsigned int flags = 0, len, payload_ofs = 0;
	unsigned short frag_off;
	int nexthdr;

	len =  skb_network_offset(skb) + sizeof(struct ipv6hdr);
	if (unlikely(skb->len < len))
		return -EINVAL;
	if (unlikely(!pskb_may_pull(skb, len)))
		return -ENOMEM;

	nexthdr = ipv6_find_hdr(skb, &payload_ofs, -1, &frag_off, &flags);
	if (unlikely(nexthdr < 0))
		return -EPROTO;

	*frag = flags & IP6_FH_F_FRAG;
	return 0;
}

static int tcf_ct_handle_fragments(struct net *net, struct sk_buff *skb,
				   u8 family, u16 zone, bool *defrag)
{
	enum ip_conntrack_info ctinfo;
	struct nf_conn *ct;
	int err = 0;
	bool frag;
	u16 mru;

	/* Previously seen (loopback)? Ignore. */
	ct = nf_ct_get(skb, &ctinfo);
	if ((ct && !nf_ct_is_template(ct)) || ctinfo == IP_CT_UNTRACKED)
		return 0;

	if (family == NFPROTO_IPV4)
		err = tcf_ct_ipv4_is_fragment(skb, &frag);
	else
		err = tcf_ct_ipv6_is_fragment(skb, &frag);
	if (err || !frag)
		return err;

	skb_get(skb);
	mru = tc_skb_cb(skb)->mru;

	if (family == NFPROTO_IPV4) {
		enum ip_defrag_users user = IP_DEFRAG_CONNTRACK_IN + zone;

		memset(IPCB(skb), 0, sizeof(struct inet_skb_parm));
		local_bh_disable();
		err = ip_defrag(net, skb, user);
		local_bh_enable();
		if (err && err != -EINPROGRESS)
			return err;

		if (!err) {
			*defrag = true;
			mru = IPCB(skb)->frag_max_size;
		}
	} else { /* NFPROTO_IPV6 */
#if IS_ENABLED(CONFIG_NF_DEFRAG_IPV6)
		enum ip6_defrag_users user = IP6_DEFRAG_CONNTRACK_IN + zone;

		memset(IP6CB(skb), 0, sizeof(struct inet6_skb_parm));
		err = nf_ct_frag6_gather(net, skb, user);
		if (err && err != -EINPROGRESS)
			goto out_free;

		if (!err) {
			*defrag = true;
			mru = IP6CB(skb)->frag_max_size;
		}
#else
		err = -EOPNOTSUPP;
		goto out_free;
#endif
	}

	if (err != -EINPROGRESS)
		tc_skb_cb(skb)->mru = mru;
	skb_clear_hash(skb);
	skb->ignore_df = 1;
	return err;

out_free:
	kfree_skb(skb);
	return err;
}

static void tcf_ct_params_free(struct rcu_head *head)
{
	struct tcf_ct_params *params = container_of(head,
						    struct tcf_ct_params, rcu);

	tcf_ct_flow_table_put(params);

	if (params->tmpl)
		nf_ct_put(params->tmpl);
	kfree(params);
}

#if IS_ENABLED(CONFIG_NF_NAT)
/* Modelled after nf_nat_ipv[46]_fn().
 * range is only used for new, uninitialized NAT state.
 * Returns either NF_ACCEPT or NF_DROP.
 */
static int ct_nat_execute(struct sk_buff *skb, struct nf_conn *ct,
			  enum ip_conntrack_info ctinfo,
			  const struct nf_nat_range2 *range,
			  enum nf_nat_manip_type maniptype)
{
	__be16 proto = skb_protocol(skb, true);
	int hooknum, err = NF_ACCEPT;

	/* See HOOK2MANIP(). */
	if (maniptype == NF_NAT_MANIP_SRC)
		hooknum = NF_INET_LOCAL_IN; /* Source NAT */
	else
		hooknum = NF_INET_LOCAL_OUT; /* Destination NAT */

	switch (ctinfo) {
	case IP_CT_RELATED:
	case IP_CT_RELATED_REPLY:
		if (proto == htons(ETH_P_IP) &&
		    ip_hdr(skb)->protocol == IPPROTO_ICMP) {
			if (!nf_nat_icmp_reply_translation(skb, ct, ctinfo,
							   hooknum))
				err = NF_DROP;
			goto out;
		} else if (IS_ENABLED(CONFIG_IPV6) && proto == htons(ETH_P_IPV6)) {
			__be16 frag_off;
			u8 nexthdr = ipv6_hdr(skb)->nexthdr;
			int hdrlen = ipv6_skip_exthdr(skb,
						      sizeof(struct ipv6hdr),
						      &nexthdr, &frag_off);

			if (hdrlen >= 0 && nexthdr == IPPROTO_ICMPV6) {
				if (!nf_nat_icmpv6_reply_translation(skb, ct,
								     ctinfo,
								     hooknum,
								     hdrlen))
					err = NF_DROP;
				goto out;
			}
		}
		/* Non-ICMP, fall thru to initialize if needed. */
		fallthrough;
	case IP_CT_NEW:
		/* Seen it before?  This can happen for loopback, retrans,
		 * or local packets.
		 */
		if (!nf_nat_initialized(ct, maniptype)) {
			/* Initialize according to the NAT action. */
			err = (range && range->flags & NF_NAT_RANGE_MAP_IPS)
				/* Action is set up to establish a new
				 * mapping.
				 */
				? nf_nat_setup_info(ct, range, maniptype)
				: nf_nat_alloc_null_binding(ct, hooknum);
			if (err != NF_ACCEPT)
				goto out;
		}
		break;

	case IP_CT_ESTABLISHED:
	case IP_CT_ESTABLISHED_REPLY:
		break;

	default:
		err = NF_DROP;
		goto out;
	}

	err = nf_nat_packet(ct, ctinfo, hooknum, skb);
	if (err == NF_ACCEPT) {
		if (maniptype == NF_NAT_MANIP_SRC)
			tc_skb_cb(skb)->post_ct_snat = 1;
		if (maniptype == NF_NAT_MANIP_DST)
			tc_skb_cb(skb)->post_ct_dnat = 1;
	}
out:
	return err;
}
#endif /* CONFIG_NF_NAT */

static void tcf_ct_act_set_mark(struct nf_conn *ct, u32 mark, u32 mask)
{
#if IS_ENABLED(CONFIG_NF_CONNTRACK_MARK)
	u32 new_mark;

	if (!mask)
		return;

	new_mark = mark | (ct->mark & ~(mask));
	if (ct->mark != new_mark) {
		ct->mark = new_mark;
		if (nf_ct_is_confirmed(ct))
			nf_conntrack_event_cache(IPCT_MARK, ct);
	}
#endif
}

static void tcf_ct_act_set_labels(struct nf_conn *ct,
				  u32 *labels,
				  u32 *labels_m)
{
#if IS_ENABLED(CONFIG_NF_CONNTRACK_LABELS)
	size_t labels_sz = sizeof_field(struct tcf_ct_params, labels);

	if (!memchr_inv(labels_m, 0, labels_sz))
		return;

	nf_connlabels_replace(ct, labels, labels_m, 4);
#endif
}

static int tcf_ct_act_nat(struct sk_buff *skb,
			  struct nf_conn *ct,
			  enum ip_conntrack_info ctinfo,
			  int ct_action,
			  struct nf_nat_range2 *range,
			  bool commit)
{
#if IS_ENABLED(CONFIG_NF_NAT)
	int err;
	enum nf_nat_manip_type maniptype;

	if (!(ct_action & TCA_CT_ACT_NAT))
		return NF_ACCEPT;

	/* Add NAT extension if not confirmed yet. */
	if (!nf_ct_is_confirmed(ct) && !nf_ct_nat_ext_add(ct))
		return NF_DROP;   /* Can't NAT. */

	if (ctinfo != IP_CT_NEW && (ct->status & IPS_NAT_MASK) &&
	    (ctinfo != IP_CT_RELATED || commit)) {
		/* NAT an established or related connection like before. */
		if (CTINFO2DIR(ctinfo) == IP_CT_DIR_REPLY)
			/* This is the REPLY direction for a connection
			 * for which NAT was applied in the forward
			 * direction.  Do the reverse NAT.
			 */
			maniptype = ct->status & IPS_SRC_NAT
				? NF_NAT_MANIP_DST : NF_NAT_MANIP_SRC;
		else
			maniptype = ct->status & IPS_SRC_NAT
				? NF_NAT_MANIP_SRC : NF_NAT_MANIP_DST;
	} else if (ct_action & TCA_CT_ACT_NAT_SRC) {
		maniptype = NF_NAT_MANIP_SRC;
	} else if (ct_action & TCA_CT_ACT_NAT_DST) {
		maniptype = NF_NAT_MANIP_DST;
	} else {
		return NF_ACCEPT;
	}

	err = ct_nat_execute(skb, ct, ctinfo, range, maniptype);
	if (err == NF_ACCEPT && ct->status & IPS_DST_NAT) {
		if (ct->status & IPS_SRC_NAT) {
			if (maniptype == NF_NAT_MANIP_SRC)
				maniptype = NF_NAT_MANIP_DST;
			else
				maniptype = NF_NAT_MANIP_SRC;

			err = ct_nat_execute(skb, ct, ctinfo, range,
					     maniptype);
		} else if (CTINFO2DIR(ctinfo) == IP_CT_DIR_ORIGINAL) {
			err = ct_nat_execute(skb, ct, ctinfo, NULL,
					     NF_NAT_MANIP_SRC);
		}
	}
	return err;
#else
	return NF_ACCEPT;
#endif
}

static int tcf_ct_act(struct sk_buff *skb, const struct tc_action *a,
		      struct tcf_result *res)
{
	struct net *net = dev_net(skb->dev);
	bool cached, commit, clear, force;
	enum ip_conntrack_info ctinfo;
	struct tcf_ct *c = to_ct(a);
	struct nf_conn *tmpl = NULL;
	struct nf_hook_state state;
	int nh_ofs, err, retval;
	struct tcf_ct_params *p;
	bool skip_add = false;
	bool defrag = false;
	struct nf_conn *ct;
	u8 family;

	p = rcu_dereference_bh(c->params);

	retval = READ_ONCE(c->tcf_action);
	commit = p->ct_action & TCA_CT_ACT_COMMIT;
	clear = p->ct_action & TCA_CT_ACT_CLEAR;
	force = p->ct_action & TCA_CT_ACT_FORCE;
	tmpl = p->tmpl;

	tcf_lastuse_update(&c->tcf_tm);
	tcf_action_update_bstats(&c->common, skb);

	if (clear) {
		tc_skb_cb(skb)->post_ct = false;
		ct = nf_ct_get(skb, &ctinfo);
		if (ct) {
			nf_ct_put(ct);
			nf_ct_set(skb, NULL, IP_CT_UNTRACKED);
		}

		goto out_clear;
	}

	family = tcf_ct_skb_nf_family(skb);
	if (family == NFPROTO_UNSPEC)
		goto drop;

	/* The conntrack module expects to be working at L3.
	 * We also try to pull the IPv4/6 header to linear area
	 */
	nh_ofs = skb_network_offset(skb);
	skb_pull_rcsum(skb, nh_ofs);
	err = tcf_ct_handle_fragments(net, skb, family, p->zone, &defrag);
	if (err == -EINPROGRESS) {
		retval = TC_ACT_STOLEN;
		goto out_clear;
	}
	if (err)
		goto drop;

	err = tcf_ct_skb_network_trim(skb, family);
	if (err)
		goto drop;

	/* If we are recirculating packets to match on ct fields and
	 * committing with a separate ct action, then we don't need to
	 * actually run the packet through conntrack twice unless it's for a
	 * different zone.
	 */
	cached = tcf_ct_skb_nfct_cached(net, skb, p->zone, force);
	if (!cached) {
		if (tcf_ct_flow_table_lookup(p, skb, family)) {
			skip_add = true;
			goto do_nat;
		}

		/* Associate skb with specified zone. */
		if (tmpl) {
			nf_conntrack_put(skb_nfct(skb));
			nf_conntrack_get(&tmpl->ct_general);
			nf_ct_set(skb, tmpl, IP_CT_NEW);
		}

		state.hook = NF_INET_PRE_ROUTING;
		state.net = net;
		state.pf = family;
		err = nf_conntrack_in(skb, &state);
		if (err != NF_ACCEPT)
			goto out_push;
	}

do_nat:
	ct = nf_ct_get(skb, &ctinfo);
	if (!ct)
		goto out_push;
	nf_ct_deliver_cached_events(ct);
	nf_conn_act_ct_ext_fill(skb, ct, ctinfo);

	err = tcf_ct_act_nat(skb, ct, ctinfo, p->ct_action, &p->range, commit);
	if (err != NF_ACCEPT)
		goto drop;

	if (commit) {
		tcf_ct_act_set_mark(ct, p->mark, p->mark_mask);
		tcf_ct_act_set_labels(ct, p->labels, p->labels_mask);

		if (!nf_ct_is_confirmed(ct))
			nf_conn_act_ct_ext_add(ct);

		/* This will take care of sending queued events
		 * even if the connection is already confirmed.
		 */
		if (nf_conntrack_confirm(skb) != NF_ACCEPT)
			goto drop;
	}

	if (!skip_add)
		tcf_ct_flow_table_process_conn(p->ct_ft, ct, ctinfo);

out_push:
	skb_push_rcsum(skb, nh_ofs);

	tc_skb_cb(skb)->post_ct = true;
	tc_skb_cb(skb)->zone = p->zone;
out_clear:
	if (defrag)
		qdisc_skb_cb(skb)->pkt_len = skb->len;
	return retval;

drop:
	tcf_action_inc_drop_qstats(&c->common);
	return TC_ACT_SHOT;
}

static const struct nla_policy ct_policy[TCA_CT_MAX + 1] = {
	[TCA_CT_ACTION] = { .type = NLA_U16 },
	[TCA_CT_PARMS] = NLA_POLICY_EXACT_LEN(sizeof(struct tc_ct)),
	[TCA_CT_ZONE] = { .type = NLA_U16 },
	[TCA_CT_MARK] = { .type = NLA_U32 },
	[TCA_CT_MARK_MASK] = { .type = NLA_U32 },
	[TCA_CT_LABELS] = { .type = NLA_BINARY,
			    .len = 128 / BITS_PER_BYTE },
	[TCA_CT_LABELS_MASK] = { .type = NLA_BINARY,
				 .len = 128 / BITS_PER_BYTE },
	[TCA_CT_NAT_IPV4_MIN] = { .type = NLA_U32 },
	[TCA_CT_NAT_IPV4_MAX] = { .type = NLA_U32 },
	[TCA_CT_NAT_IPV6_MIN] = NLA_POLICY_EXACT_LEN(sizeof(struct in6_addr)),
	[TCA_CT_NAT_IPV6_MAX] = NLA_POLICY_EXACT_LEN(sizeof(struct in6_addr)),
	[TCA_CT_NAT_PORT_MIN] = { .type = NLA_U16 },
	[TCA_CT_NAT_PORT_MAX] = { .type = NLA_U16 },
};

static int tcf_ct_fill_params_nat(struct tcf_ct_params *p,
				  struct tc_ct *parm,
				  struct nlattr **tb,
				  struct netlink_ext_ack *extack)
{
	struct nf_nat_range2 *range;

	if (!(p->ct_action & TCA_CT_ACT_NAT))
		return 0;

	if (!IS_ENABLED(CONFIG_NF_NAT)) {
		NL_SET_ERR_MSG_MOD(extack, "Netfilter nat isn't enabled in kernel");
		return -EOPNOTSUPP;
	}

	if (!(p->ct_action & (TCA_CT_ACT_NAT_SRC | TCA_CT_ACT_NAT_DST)))
		return 0;

	if ((p->ct_action & TCA_CT_ACT_NAT_SRC) &&
	    (p->ct_action & TCA_CT_ACT_NAT_DST)) {
		NL_SET_ERR_MSG_MOD(extack, "dnat and snat can't be enabled at the same time");
		return -EOPNOTSUPP;
	}

	range = &p->range;
	if (tb[TCA_CT_NAT_IPV4_MIN]) {
		struct nlattr *max_attr = tb[TCA_CT_NAT_IPV4_MAX];

		p->ipv4_range = true;
		range->flags |= NF_NAT_RANGE_MAP_IPS;
		range->min_addr.ip =
			nla_get_in_addr(tb[TCA_CT_NAT_IPV4_MIN]);

		range->max_addr.ip = max_attr ?
				     nla_get_in_addr(max_attr) :
				     range->min_addr.ip;
	} else if (tb[TCA_CT_NAT_IPV6_MIN]) {
		struct nlattr *max_attr = tb[TCA_CT_NAT_IPV6_MAX];

		p->ipv4_range = false;
		range->flags |= NF_NAT_RANGE_MAP_IPS;
		range->min_addr.in6 =
			nla_get_in6_addr(tb[TCA_CT_NAT_IPV6_MIN]);

		range->max_addr.in6 = max_attr ?
				      nla_get_in6_addr(max_attr) :
				      range->min_addr.in6;
	}

	if (tb[TCA_CT_NAT_PORT_MIN]) {
		range->flags |= NF_NAT_RANGE_PROTO_SPECIFIED;
		range->min_proto.all = nla_get_be16(tb[TCA_CT_NAT_PORT_MIN]);

		range->max_proto.all = tb[TCA_CT_NAT_PORT_MAX] ?
				       nla_get_be16(tb[TCA_CT_NAT_PORT_MAX]) :
				       range->min_proto.all;
	}

	return 0;
}

static void tcf_ct_set_key_val(struct nlattr **tb,
			       void *val, int val_type,
			       void *mask, int mask_type,
			       int len)
{
	if (!tb[val_type])
		return;
	nla_memcpy(val, tb[val_type], len);

	if (!mask)
		return;

	if (mask_type == TCA_CT_UNSPEC || !tb[mask_type])
		memset(mask, 0xff, len);
	else
		nla_memcpy(mask, tb[mask_type], len);
}

static int tcf_ct_fill_params(struct net *net,
			      struct tcf_ct_params *p,
			      struct tc_ct *parm,
			      struct nlattr **tb,
			      struct netlink_ext_ack *extack)
{
	struct tc_ct_action_net *tn = net_generic(net, ct_net_id);
	struct nf_conntrack_zone zone;
	struct nf_conn *tmpl;
	int err;

	p->zone = NF_CT_DEFAULT_ZONE_ID;

	tcf_ct_set_key_val(tb,
			   &p->ct_action, TCA_CT_ACTION,
			   NULL, TCA_CT_UNSPEC,
			   sizeof(p->ct_action));

	if (p->ct_action & TCA_CT_ACT_CLEAR)
		return 0;

	err = tcf_ct_fill_params_nat(p, parm, tb, extack);
	if (err)
		return err;

	if (tb[TCA_CT_MARK]) {
		if (!IS_ENABLED(CONFIG_NF_CONNTRACK_MARK)) {
			NL_SET_ERR_MSG_MOD(extack, "Conntrack mark isn't enabled.");
			return -EOPNOTSUPP;
		}
		tcf_ct_set_key_val(tb,
				   &p->mark, TCA_CT_MARK,
				   &p->mark_mask, TCA_CT_MARK_MASK,
				   sizeof(p->mark));
	}

	if (tb[TCA_CT_LABELS]) {
		if (!IS_ENABLED(CONFIG_NF_CONNTRACK_LABELS)) {
			NL_SET_ERR_MSG_MOD(extack, "Conntrack labels isn't enabled.");
			return -EOPNOTSUPP;
		}

		if (!tn->labels) {
			NL_SET_ERR_MSG_MOD(extack, "Failed to set connlabel length");
			return -EOPNOTSUPP;
		}
		tcf_ct_set_key_val(tb,
				   p->labels, TCA_CT_LABELS,
				   p->labels_mask, TCA_CT_LABELS_MASK,
				   sizeof(p->labels));
	}

	if (tb[TCA_CT_ZONE]) {
		if (!IS_ENABLED(CONFIG_NF_CONNTRACK_ZONES)) {
			NL_SET_ERR_MSG_MOD(extack, "Conntrack zones isn't enabled.");
			return -EOPNOTSUPP;
		}

		tcf_ct_set_key_val(tb,
				   &p->zone, TCA_CT_ZONE,
				   NULL, TCA_CT_UNSPEC,
				   sizeof(p->zone));
	}

	nf_ct_zone_init(&zone, p->zone, NF_CT_DEFAULT_ZONE_DIR, 0);
	tmpl = nf_ct_tmpl_alloc(net, &zone, GFP_KERNEL);
	if (!tmpl) {
		NL_SET_ERR_MSG_MOD(extack, "Failed to allocate conntrack template");
		return -ENOMEM;
	}
	__set_bit(IPS_CONFIRMED_BIT, &tmpl->status);
	p->tmpl = tmpl;

	return 0;
}

static int tcf_ct_init(struct net *net, struct nlattr *nla,
		       struct nlattr *est, struct tc_action **a,
		       struct tcf_proto *tp, u32 flags,
		       struct netlink_ext_ack *extack)
{
	struct tc_action_net *tn = net_generic(net, ct_net_id);
	bool bind = flags & TCA_ACT_FLAGS_BIND;
	struct tcf_ct_params *params = NULL;
	struct nlattr *tb[TCA_CT_MAX + 1];
	struct tcf_chain *goto_ch = NULL;
	struct tc_ct *parm;
	struct tcf_ct *c;
	int err, res = 0;
	u32 index;

	if (!nla) {
		NL_SET_ERR_MSG_MOD(extack, "Ct requires attributes to be passed");
		return -EINVAL;
	}

	err = nla_parse_nested(tb, TCA_CT_MAX, nla, ct_policy, extack);
	if (err < 0)
		return err;

	if (!tb[TCA_CT_PARMS]) {
		NL_SET_ERR_MSG_MOD(extack, "Missing required ct parameters");
		return -EINVAL;
	}
	parm = nla_data(tb[TCA_CT_PARMS]);
	index = parm->index;
	err = tcf_idr_check_alloc(tn, &index, a, bind);
	if (err < 0)
		return err;

	if (!err) {
		err = tcf_idr_create_from_flags(tn, index, est, a,
						&act_ct_ops, bind, flags);
		if (err) {
			tcf_idr_cleanup(tn, index);
			return err;
		}
		res = ACT_P_CREATED;
	} else {
		if (bind)
			return 0;

		if (!(flags & TCA_ACT_FLAGS_REPLACE)) {
			tcf_idr_release(*a, bind);
			return -EEXIST;
		}
	}
	err = tcf_action_check_ctrlact(parm->action, tp, &goto_ch, extack);
	if (err < 0)
		goto cleanup;

	c = to_ct(*a);

	params = kzalloc(sizeof(*params), GFP_KERNEL);
	if (unlikely(!params)) {
		err = -ENOMEM;
		goto cleanup;
	}

	err = tcf_ct_fill_params(net, params, parm, tb, extack);
	if (err)
		goto cleanup;

	err = tcf_ct_flow_table_get(params);
	if (err)
		goto cleanup;

	spin_lock_bh(&c->tcf_lock);
	goto_ch = tcf_action_set_ctrlact(*a, parm->action, goto_ch);
	params = rcu_replace_pointer(c->params, params,
				     lockdep_is_held(&c->tcf_lock));
	spin_unlock_bh(&c->tcf_lock);

	if (goto_ch)
		tcf_chain_put_by_act(goto_ch);
	if (params)
		call_rcu(&params->rcu, tcf_ct_params_free);

	return res;

cleanup:
	if (goto_ch)
		tcf_chain_put_by_act(goto_ch);
	kfree(params);
	tcf_idr_release(*a, bind);
	return err;
}

static void tcf_ct_cleanup(struct tc_action *a)
{
	struct tcf_ct_params *params;
	struct tcf_ct *c = to_ct(a);

	params = rcu_dereference_protected(c->params, 1);
	if (params)
		call_rcu(&params->rcu, tcf_ct_params_free);
}

static int tcf_ct_dump_key_val(struct sk_buff *skb,
			       void *val, int val_type,
			       void *mask, int mask_type,
			       int len)
{
	int err;

	if (mask && !memchr_inv(mask, 0, len))
		return 0;

	err = nla_put(skb, val_type, len, val);
	if (err)
		return err;

	if (mask_type != TCA_CT_UNSPEC) {
		err = nla_put(skb, mask_type, len, mask);
		if (err)
			return err;
	}

	return 0;
}

static int tcf_ct_dump_nat(struct sk_buff *skb, struct tcf_ct_params *p)
{
	struct nf_nat_range2 *range = &p->range;

	if (!(p->ct_action & TCA_CT_ACT_NAT))
		return 0;

	if (!(p->ct_action & (TCA_CT_ACT_NAT_SRC | TCA_CT_ACT_NAT_DST)))
		return 0;

	if (range->flags & NF_NAT_RANGE_MAP_IPS) {
		if (p->ipv4_range) {
			if (nla_put_in_addr(skb, TCA_CT_NAT_IPV4_MIN,
					    range->min_addr.ip))
				return -1;
			if (nla_put_in_addr(skb, TCA_CT_NAT_IPV4_MAX,
					    range->max_addr.ip))
				return -1;
		} else {
			if (nla_put_in6_addr(skb, TCA_CT_NAT_IPV6_MIN,
					     &range->min_addr.in6))
				return -1;
			if (nla_put_in6_addr(skb, TCA_CT_NAT_IPV6_MAX,
					     &range->max_addr.in6))
				return -1;
		}
	}

	if (range->flags & NF_NAT_RANGE_PROTO_SPECIFIED) {
		if (nla_put_be16(skb, TCA_CT_NAT_PORT_MIN,
				 range->min_proto.all))
			return -1;
		if (nla_put_be16(skb, TCA_CT_NAT_PORT_MAX,
				 range->max_proto.all))
			return -1;
	}

	return 0;
}

static inline int tcf_ct_dump(struct sk_buff *skb, struct tc_action *a,
			      int bind, int ref)
{
	unsigned char *b = skb_tail_pointer(skb);
	struct tcf_ct *c = to_ct(a);
	struct tcf_ct_params *p;

	struct tc_ct opt = {
		.index   = c->tcf_index,
		.refcnt  = refcount_read(&c->tcf_refcnt) - ref,
		.bindcnt = atomic_read(&c->tcf_bindcnt) - bind,
	};
	struct tcf_t t;

	spin_lock_bh(&c->tcf_lock);
	p = rcu_dereference_protected(c->params,
				      lockdep_is_held(&c->tcf_lock));
	opt.action = c->tcf_action;

	if (tcf_ct_dump_key_val(skb,
				&p->ct_action, TCA_CT_ACTION,
				NULL, TCA_CT_UNSPEC,
				sizeof(p->ct_action)))
		goto nla_put_failure;

	if (p->ct_action & TCA_CT_ACT_CLEAR)
		goto skip_dump;

	if (IS_ENABLED(CONFIG_NF_CONNTRACK_MARK) &&
	    tcf_ct_dump_key_val(skb,
				&p->mark, TCA_CT_MARK,
				&p->mark_mask, TCA_CT_MARK_MASK,
				sizeof(p->mark)))
		goto nla_put_failure;

	if (IS_ENABLED(CONFIG_NF_CONNTRACK_LABELS) &&
	    tcf_ct_dump_key_val(skb,
				p->labels, TCA_CT_LABELS,
				p->labels_mask, TCA_CT_LABELS_MASK,
				sizeof(p->labels)))
		goto nla_put_failure;

	if (IS_ENABLED(CONFIG_NF_CONNTRACK_ZONES) &&
	    tcf_ct_dump_key_val(skb,
				&p->zone, TCA_CT_ZONE,
				NULL, TCA_CT_UNSPEC,
				sizeof(p->zone)))
		goto nla_put_failure;

	if (tcf_ct_dump_nat(skb, p))
		goto nla_put_failure;

skip_dump:
	if (nla_put(skb, TCA_CT_PARMS, sizeof(opt), &opt))
		goto nla_put_failure;

	tcf_tm_dump(&t, &c->tcf_tm);
	if (nla_put_64bit(skb, TCA_CT_TM, sizeof(t), &t, TCA_CT_PAD))
		goto nla_put_failure;
	spin_unlock_bh(&c->tcf_lock);

	return skb->len;
nla_put_failure:
	spin_unlock_bh(&c->tcf_lock);
	nlmsg_trim(skb, b);
	return -1;
}

static int tcf_ct_walker(struct net *net, struct sk_buff *skb,
			 struct netlink_callback *cb, int type,
			 const struct tc_action_ops *ops,
			 struct netlink_ext_ack *extack)
{
	struct tc_action_net *tn = net_generic(net, ct_net_id);

	return tcf_generic_walker(tn, skb, cb, type, ops, extack);
}

static int tcf_ct_search(struct net *net, struct tc_action **a, u32 index)
{
	struct tc_action_net *tn = net_generic(net, ct_net_id);

	return tcf_idr_search(tn, a, index);
}

static void tcf_stats_update(struct tc_action *a, u64 bytes, u64 packets,
			     u64 drops, u64 lastuse, bool hw)
{
	struct tcf_ct *c = to_ct(a);

	tcf_action_update_stats(a, bytes, packets, drops, hw);
	c->tcf_tm.lastuse = max_t(u64, c->tcf_tm.lastuse, lastuse);
}

static int tcf_ct_offload_act_setup(struct tc_action *act, void *entry_data,
				    u32 *index_inc, bool bind,
				    struct netlink_ext_ack *extack)
{
	if (bind) {
		struct flow_action_entry *entry = entry_data;

		entry->id = FLOW_ACTION_CT;
		entry->ct.action = tcf_ct_action(act);
		entry->ct.zone = tcf_ct_zone(act);
		entry->ct.flow_table = tcf_ct_ft(act);
		*index_inc = 1;
	} else {
		struct flow_offload_action *fl_action = entry_data;

		fl_action->id = FLOW_ACTION_CT;
	}

	return 0;
}

static struct tc_action_ops act_ct_ops = {
	.kind		=	"ct",
	.id		=	TCA_ID_CT,
	.owner		=	THIS_MODULE,
	.act		=	tcf_ct_act,
	.dump		=	tcf_ct_dump,
	.init		=	tcf_ct_init,
	.cleanup	=	tcf_ct_cleanup,
	.walk		=	tcf_ct_walker,
	.lookup		=	tcf_ct_search,
	.stats_update	=	tcf_stats_update,
	.offload_act_setup =	tcf_ct_offload_act_setup,
	.size		=	sizeof(struct tcf_ct),
};

static __net_init int ct_init_net(struct net *net)
{
	unsigned int n_bits = sizeof_field(struct tcf_ct_params, labels) * 8;
	struct tc_ct_action_net *tn = net_generic(net, ct_net_id);

	if (nf_connlabels_get(net, n_bits - 1)) {
		tn->labels = false;
		pr_err("act_ct: Failed to set connlabels length");
	} else {
		tn->labels = true;
	}

	return tc_action_net_init(net, &tn->tn, &act_ct_ops);
}

static void __net_exit ct_exit_net(struct list_head *net_list)
{
	struct net *net;

	rtnl_lock();
	list_for_each_entry(net, net_list, exit_list) {
		struct tc_ct_action_net *tn = net_generic(net, ct_net_id);

		if (tn->labels)
			nf_connlabels_put(net);
	}
	rtnl_unlock();

	tc_action_net_exit(net_list, ct_net_id);
}

static struct pernet_operations ct_net_ops = {
	.init = ct_init_net,
	.exit_batch = ct_exit_net,
	.id   = &ct_net_id,
	.size = sizeof(struct tc_ct_action_net),
};

static int __init ct_init_module(void)
{
	int err;

	act_ct_wq = alloc_ordered_workqueue("act_ct_workqueue", 0);
	if (!act_ct_wq)
		return -ENOMEM;

	err = tcf_ct_flow_tables_init();
	if (err)
		goto err_tbl_init;

	err = tcf_register_action(&act_ct_ops, &ct_net_ops);
	if (err)
		goto err_register;

	static_branch_inc(&tcf_frag_xmit_count);

	return 0;

err_register:
	tcf_ct_flow_tables_uninit();
err_tbl_init:
	destroy_workqueue(act_ct_wq);
	return err;
}

static void __exit ct_cleanup_module(void)
{
	static_branch_dec(&tcf_frag_xmit_count);
	tcf_unregister_action(&act_ct_ops, &ct_net_ops);
	tcf_ct_flow_tables_uninit();
	destroy_workqueue(act_ct_wq);
}

module_init(ct_init_module);
module_exit(ct_cleanup_module);
MODULE_AUTHOR("Paul Blakey <paulb@mellanox.com>");
MODULE_AUTHOR("Yossi Kuperman <yossiku@mellanox.com>");
MODULE_AUTHOR("Marcelo Ricardo Leitner <marcelo.leitner@gmail.com>");
MODULE_DESCRIPTION("Connection tracking action");
MODULE_LICENSE("GPL v2");<|MERGE_RESOLUTION|>--- conflicted
+++ resolved
@@ -548,11 +548,7 @@
 		break;
 #endif
 	default:
-<<<<<<< HEAD
-		return -1;
-=======
 		return false;
->>>>>>> 88084a3d
 	}
 
 	if (ip6h->hop_limit <= 1)
