--- conflicted
+++ resolved
@@ -813,12 +813,7 @@
 		struct tcphdr *th;
 
 		offset = ipv6_skip_exthdr(skb, offset, &nexthdr, &frag_off);
-<<<<<<< HEAD
-
-		if (offset < 0) {
-=======
 		if (offset == -1) {
->>>>>>> e16cdba0
 			err = -EINVAL;
 			goto out;
 		}
