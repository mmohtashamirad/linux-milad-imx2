--- conflicted
+++ resolved
@@ -5169,7 +5169,6 @@
 			nft_deactivate_next(ctx->net, set);
 		else
 			list_del_rcu(&binding->list);
-<<<<<<< HEAD
 
 		nft_use_dec(&set->use);
 		break;
@@ -5181,19 +5180,6 @@
 			nft_deactivate_next(ctx->net, set);
 		}
 		nft_use_dec(&set->use);
-=======
-
-		set->use--;
-		break;
-	case NFT_TRANS_PREPARE:
-		if (nft_set_is_anonymous(set)) {
-			if (set->flags & (NFT_SET_MAP | NFT_SET_OBJECT))
-				nft_map_deactivate(ctx, set);
-
-			nft_deactivate_next(ctx->net, set);
-		}
-		set->use--;
->>>>>>> 35361bda
 		return;
 	case NFT_TRANS_ABORT:
 	case NFT_TRANS_RELEASE:
@@ -5201,11 +5187,7 @@
 		    set->flags & (NFT_SET_MAP | NFT_SET_OBJECT))
 			nft_map_deactivate(ctx, set);
 
-<<<<<<< HEAD
 		nft_use_dec(&set->use);
-=======
-		set->use--;
->>>>>>> 35361bda
 		fallthrough;
 	default:
 		nf_tables_unbind_set(ctx, set, binding,
@@ -6554,16 +6536,9 @@
 	if (flags)
 		*nft_set_ext_flags(ext) = flags;
 
-<<<<<<< HEAD
 	if (obj)
 		*nft_set_ext_obj(ext) = obj;
 
-=======
-	if (obj) {
-		*nft_set_ext_obj(ext) = obj;
-		obj->use++;
-	}
->>>>>>> 35361bda
 	if (ulen > 0) {
 		if (nft_set_ext_check(&tmpl, NFT_SET_EXT_USERDATA, ulen) < 0) {
 			err = -EINVAL;
@@ -6628,11 +6603,6 @@
 	kfree(trans);
 err_elem_free:
 	nf_tables_set_elem_destroy(ctx, set, elem.priv);
-<<<<<<< HEAD
-=======
-	if (obj)
-		obj->use--;
->>>>>>> 35361bda
 err_parse_data:
 	if (nla[NFTA_SET_ELEM_DATA] != NULL)
 		nft_data_release(&elem.data.val, desc.type);
@@ -10495,11 +10465,7 @@
 	}
 	list_for_each_entry_safe(set, ns, &table->sets, list) {
 		list_del(&set->list);
-<<<<<<< HEAD
 		nft_use_dec(&table->use);
-=======
-		table->use--;
->>>>>>> 35361bda
 		if (set->flags & (NFT_SET_MAP | NFT_SET_OBJECT))
 			nft_map_deactivate(&ctx, set);
 
