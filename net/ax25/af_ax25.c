// SPDX-License-Identifier: GPL-2.0-or-later
/*
 *
 * Copyright (C) Alan Cox GW4PTS (alan@lxorguk.ukuu.org.uk)
 * Copyright (C) Jonathan Naylor G4KLX (g4klx@g4klx.demon.co.uk)
 * Copyright (C) Darryl Miles G7LED (dlm@g7led.demon.co.uk)
 * Copyright (C) Steven Whitehouse GW7RRM (stevew@acm.org)
 * Copyright (C) Joerg Reuter DL1BKE (jreuter@yaina.de)
 * Copyright (C) Hans-Joachim Hetscher DD8NE (dd8ne@bnv-bamberg.de)
 * Copyright (C) Hans Alblas PE1AYX (hans@esrac.ele.tue.nl)
 * Copyright (C) Frederic Rible F1OAT (frible@teaser.fr)
 */
#include <linux/capability.h>
#include <linux/module.h>
#include <linux/errno.h>
#include <linux/types.h>
#include <linux/socket.h>
#include <linux/in.h>
#include <linux/kernel.h>
#include <linux/sched/signal.h>
#include <linux/timer.h>
#include <linux/string.h>
#include <linux/sockios.h>
#include <linux/net.h>
#include <linux/slab.h>
#include <net/ax25.h>
#include <linux/inet.h>
#include <linux/netdevice.h>
#include <linux/if_arp.h>
#include <linux/skbuff.h>
#include <net/sock.h>
#include <linux/uaccess.h>
#include <linux/fcntl.h>
#include <linux/termios.h>	/* For TIOCINQ/OUTQ */
#include <linux/mm.h>
#include <linux/interrupt.h>
#include <linux/notifier.h>
#include <linux/proc_fs.h>
#include <linux/stat.h>
#include <linux/sysctl.h>
#include <linux/init.h>
#include <linux/spinlock.h>
#include <net/net_namespace.h>
#include <net/tcp_states.h>
#include <net/ip.h>
#include <net/arp.h>



HLIST_HEAD(ax25_list);
DEFINE_SPINLOCK(ax25_list_lock);

static const struct proto_ops ax25_proto_ops;

static void ax25_free_sock(struct sock *sk)
{
	ax25_cb_put(sk_to_ax25(sk));
}

/*
 *	Socket removal during an interrupt is now safe.
 */
static void ax25_cb_del(ax25_cb *ax25)
{
	if (!hlist_unhashed(&ax25->ax25_node)) {
		spin_lock_bh(&ax25_list_lock);
		hlist_del_init(&ax25->ax25_node);
		spin_unlock_bh(&ax25_list_lock);
		ax25_cb_put(ax25);
	}
}

/*
 *	Kill all bound sockets on a dropped device.
 */
static void ax25_kill_by_device(struct net_device *dev)
{
	ax25_dev *ax25_dev;
	ax25_cb *s;
	struct sock *sk;

	if ((ax25_dev = ax25_dev_ax25dev(dev)) == NULL)
		return;

	spin_lock_bh(&ax25_list_lock);
again:
	ax25_for_each(s, &ax25_list) {
		if (s->ax25_dev == ax25_dev) {
			sk = s->sk;
<<<<<<< HEAD
=======
			if (!sk) {
				spin_unlock_bh(&ax25_list_lock);
				s->ax25_dev = NULL;
				ax25_disconnect(s, ENETUNREACH);
				spin_lock_bh(&ax25_list_lock);
				goto again;
			}
>>>>>>> e16cdba0
			sock_hold(sk);
			spin_unlock_bh(&ax25_list_lock);
			lock_sock(sk);
			s->ax25_dev = NULL;
			release_sock(sk);
			ax25_disconnect(s, ENETUNREACH);
			spin_lock_bh(&ax25_list_lock);
			sock_put(sk);
			/* The entry could have been deleted from the
			 * list meanwhile and thus the next pointer is
			 * no longer valid.  Play it safe and restart
			 * the scan.  Forward progress is ensured
			 * because we set s->ax25_dev to NULL and we
			 * are never passed a NULL 'dev' argument.
			 */
			goto again;
		}
	}
	spin_unlock_bh(&ax25_list_lock);
}

/*
 *	Handle device status changes.
 */
static int ax25_device_event(struct notifier_block *this, unsigned long event,
			     void *ptr)
{
	struct net_device *dev = netdev_notifier_info_to_dev(ptr);

	if (!net_eq(dev_net(dev), &init_net))
		return NOTIFY_DONE;

	/* Reject non AX.25 devices */
	if (dev->type != ARPHRD_AX25)
		return NOTIFY_DONE;

	switch (event) {
	case NETDEV_UP:
		ax25_dev_device_up(dev);
		break;
	case NETDEV_DOWN:
		ax25_kill_by_device(dev);
		ax25_rt_device_down(dev);
		ax25_dev_device_down(dev);
		break;
	default:
		break;
	}

	return NOTIFY_DONE;
}

/*
 *	Add a socket to the bound sockets list.
 */
void ax25_cb_add(ax25_cb *ax25)
{
	spin_lock_bh(&ax25_list_lock);
	ax25_cb_hold(ax25);
	hlist_add_head(&ax25->ax25_node, &ax25_list);
	spin_unlock_bh(&ax25_list_lock);
}

/*
 *	Find a socket that wants to accept the SABM we have just
 *	received.
 */
struct sock *ax25_find_listener(ax25_address *addr, int digi,
	struct net_device *dev, int type)
{
	ax25_cb *s;

	spin_lock(&ax25_list_lock);
	ax25_for_each(s, &ax25_list) {
		if ((s->iamdigi && !digi) || (!s->iamdigi && digi))
			continue;
		if (s->sk && !ax25cmp(&s->source_addr, addr) &&
		    s->sk->sk_type == type && s->sk->sk_state == TCP_LISTEN) {
			/* If device is null we match any device */
			if (s->ax25_dev == NULL || s->ax25_dev->dev == dev) {
				sock_hold(s->sk);
				spin_unlock(&ax25_list_lock);
				return s->sk;
			}
		}
	}
	spin_unlock(&ax25_list_lock);

	return NULL;
}

/*
 *	Find an AX.25 socket given both ends.
 */
struct sock *ax25_get_socket(ax25_address *my_addr, ax25_address *dest_addr,
	int type)
{
	struct sock *sk = NULL;
	ax25_cb *s;

	spin_lock(&ax25_list_lock);
	ax25_for_each(s, &ax25_list) {
		if (s->sk && !ax25cmp(&s->source_addr, my_addr) &&
		    !ax25cmp(&s->dest_addr, dest_addr) &&
		    s->sk->sk_type == type) {
			sk = s->sk;
			sock_hold(sk);
			break;
		}
	}

	spin_unlock(&ax25_list_lock);

	return sk;
}

/*
 *	Find an AX.25 control block given both ends. It will only pick up
 *	floating AX.25 control blocks or non Raw socket bound control blocks.
 */
ax25_cb *ax25_find_cb(ax25_address *src_addr, ax25_address *dest_addr,
	ax25_digi *digi, struct net_device *dev)
{
	ax25_cb *s;

	spin_lock_bh(&ax25_list_lock);
	ax25_for_each(s, &ax25_list) {
		if (s->sk && s->sk->sk_type != SOCK_SEQPACKET)
			continue;
		if (s->ax25_dev == NULL)
			continue;
		if (ax25cmp(&s->source_addr, src_addr) == 0 && ax25cmp(&s->dest_addr, dest_addr) == 0 && s->ax25_dev->dev == dev) {
			if (digi != NULL && digi->ndigi != 0) {
				if (s->digipeat == NULL)
					continue;
				if (ax25digicmp(s->digipeat, digi) != 0)
					continue;
			} else {
				if (s->digipeat != NULL && s->digipeat->ndigi != 0)
					continue;
			}
			ax25_cb_hold(s);
			spin_unlock_bh(&ax25_list_lock);

			return s;
		}
	}
	spin_unlock_bh(&ax25_list_lock);

	return NULL;
}

EXPORT_SYMBOL(ax25_find_cb);

void ax25_send_to_raw(ax25_address *addr, struct sk_buff *skb, int proto)
{
	ax25_cb *s;
	struct sk_buff *copy;

	spin_lock(&ax25_list_lock);
	ax25_for_each(s, &ax25_list) {
		if (s->sk != NULL && ax25cmp(&s->source_addr, addr) == 0 &&
		    s->sk->sk_type == SOCK_RAW &&
		    s->sk->sk_protocol == proto &&
		    s->ax25_dev->dev == skb->dev &&
		    atomic_read(&s->sk->sk_rmem_alloc) <= s->sk->sk_rcvbuf) {
			if ((copy = skb_clone(skb, GFP_ATOMIC)) == NULL)
				continue;
			if (sock_queue_rcv_skb(s->sk, copy) != 0)
				kfree_skb(copy);
		}
	}
	spin_unlock(&ax25_list_lock);
}

/*
 *	Deferred destroy.
 */
void ax25_destroy_socket(ax25_cb *);

/*
 *	Handler for deferred kills.
 */
static void ax25_destroy_timer(struct timer_list *t)
{
	ax25_cb *ax25 = from_timer(ax25, t, dtimer);
	struct sock *sk;

	sk=ax25->sk;

	bh_lock_sock(sk);
	sock_hold(sk);
	ax25_destroy_socket(ax25);
	bh_unlock_sock(sk);
	sock_put(sk);
}

/*
 *	This is called from user mode and the timers. Thus it protects itself
 *	against interrupt users but doesn't worry about being called during
 *	work. Once it is removed from the queue no interrupt or bottom half
 *	will touch it and we are (fairly 8-) ) safe.
 */
void ax25_destroy_socket(ax25_cb *ax25)
{
	struct sk_buff *skb;

	ax25_cb_del(ax25);

	ax25_stop_heartbeat(ax25);
	ax25_stop_t1timer(ax25);
	ax25_stop_t2timer(ax25);
	ax25_stop_t3timer(ax25);
	ax25_stop_idletimer(ax25);

	ax25_clear_queues(ax25);	/* Flush the queues */

	if (ax25->sk != NULL) {
		while ((skb = skb_dequeue(&ax25->sk->sk_receive_queue)) != NULL) {
			if (skb->sk != ax25->sk) {
				/* A pending connection */
				ax25_cb *sax25 = sk_to_ax25(skb->sk);

				/* Queue the unaccepted socket for death */
				sock_orphan(skb->sk);

				/* 9A4GL: hack to release unaccepted sockets */
				skb->sk->sk_state = TCP_LISTEN;

				ax25_start_heartbeat(sax25);
				sax25->state = AX25_STATE_0;
			}

			kfree_skb(skb);
		}
		skb_queue_purge(&ax25->sk->sk_write_queue);
	}

	if (ax25->sk != NULL) {
		if (sk_has_allocations(ax25->sk)) {
			/* Defer: outstanding buffers */
			timer_setup(&ax25->dtimer, ax25_destroy_timer, 0);
			ax25->dtimer.expires  = jiffies + 2 * HZ;
			add_timer(&ax25->dtimer);
		} else {
			struct sock *sk=ax25->sk;
			ax25->sk=NULL;
			sock_put(sk);
		}
	} else {
		ax25_cb_put(ax25);
	}
}

/*
 * dl1bke 960311: set parameters for existing AX.25 connections,
 *		  includes a KILL command to abort any connection.
 *		  VERY useful for debugging ;-)
 */
static int ax25_ctl_ioctl(const unsigned int cmd, void __user *arg)
{
	struct ax25_ctl_struct ax25_ctl;
	ax25_digi digi;
	ax25_dev *ax25_dev;
	ax25_cb *ax25;
	unsigned int k;
	int ret = 0;

	if (copy_from_user(&ax25_ctl, arg, sizeof(ax25_ctl)))
		return -EFAULT;

	if ((ax25_dev = ax25_addr_ax25dev(&ax25_ctl.port_addr)) == NULL)
		return -ENODEV;

	if (ax25_ctl.digi_count > AX25_MAX_DIGIS)
		return -EINVAL;

	if (ax25_ctl.arg > ULONG_MAX / HZ && ax25_ctl.cmd != AX25_KILL)
		return -EINVAL;

	digi.ndigi = ax25_ctl.digi_count;
	for (k = 0; k < digi.ndigi; k++)
		digi.calls[k] = ax25_ctl.digi_addr[k];

	if ((ax25 = ax25_find_cb(&ax25_ctl.source_addr, &ax25_ctl.dest_addr, &digi, ax25_dev->dev)) == NULL)
		return -ENOTCONN;

	switch (ax25_ctl.cmd) {
	case AX25_KILL:
		ax25_send_control(ax25, AX25_DISC, AX25_POLLON, AX25_COMMAND);
#ifdef CONFIG_AX25_DAMA_SLAVE
		if (ax25_dev->dama.slave && ax25->ax25_dev->values[AX25_VALUES_PROTOCOL] == AX25_PROTO_DAMA_SLAVE)
			ax25_dama_off(ax25);
#endif
		ax25_disconnect(ax25, ENETRESET);
		break;

	case AX25_WINDOW:
		if (ax25->modulus == AX25_MODULUS) {
			if (ax25_ctl.arg < 1 || ax25_ctl.arg > 7)
				goto einval_put;
		} else {
			if (ax25_ctl.arg < 1 || ax25_ctl.arg > 63)
				goto einval_put;
		}
		ax25->window = ax25_ctl.arg;
		break;

	case AX25_T1:
		if (ax25_ctl.arg < 1 || ax25_ctl.arg > ULONG_MAX / HZ)
			goto einval_put;
		ax25->rtt = (ax25_ctl.arg * HZ) / 2;
		ax25->t1  = ax25_ctl.arg * HZ;
		break;

	case AX25_T2:
		if (ax25_ctl.arg < 1 || ax25_ctl.arg > ULONG_MAX / HZ)
			goto einval_put;
		ax25->t2 = ax25_ctl.arg * HZ;
		break;

	case AX25_N2:
		if (ax25_ctl.arg < 1 || ax25_ctl.arg > 31)
			goto einval_put;
		ax25->n2count = 0;
		ax25->n2 = ax25_ctl.arg;
		break;

	case AX25_T3:
		if (ax25_ctl.arg > ULONG_MAX / HZ)
			goto einval_put;
		ax25->t3 = ax25_ctl.arg * HZ;
		break;

	case AX25_IDLE:
		if (ax25_ctl.arg > ULONG_MAX / (60 * HZ))
			goto einval_put;

		ax25->idle = ax25_ctl.arg * 60 * HZ;
		break;

	case AX25_PACLEN:
		if (ax25_ctl.arg < 16 || ax25_ctl.arg > 65535)
			goto einval_put;
		ax25->paclen = ax25_ctl.arg;
		break;

	default:
		goto einval_put;
	  }

out_put:
	ax25_cb_put(ax25);
	return ret;

einval_put:
	ret = -EINVAL;
	goto out_put;
}

static void ax25_fillin_cb_from_dev(ax25_cb *ax25, ax25_dev *ax25_dev)
{
	ax25->rtt     = msecs_to_jiffies(ax25_dev->values[AX25_VALUES_T1]) / 2;
	ax25->t1      = msecs_to_jiffies(ax25_dev->values[AX25_VALUES_T1]);
	ax25->t2      = msecs_to_jiffies(ax25_dev->values[AX25_VALUES_T2]);
	ax25->t3      = msecs_to_jiffies(ax25_dev->values[AX25_VALUES_T3]);
	ax25->n2      = ax25_dev->values[AX25_VALUES_N2];
	ax25->paclen  = ax25_dev->values[AX25_VALUES_PACLEN];
	ax25->idle    = msecs_to_jiffies(ax25_dev->values[AX25_VALUES_IDLE]);
	ax25->backoff = ax25_dev->values[AX25_VALUES_BACKOFF];

	if (ax25_dev->values[AX25_VALUES_AXDEFMODE]) {
		ax25->modulus = AX25_EMODULUS;
		ax25->window  = ax25_dev->values[AX25_VALUES_EWINDOW];
	} else {
		ax25->modulus = AX25_MODULUS;
		ax25->window  = ax25_dev->values[AX25_VALUES_WINDOW];
	}
}

/*
 *	Fill in a created AX.25 created control block with the default
 *	values for a particular device.
 */
void ax25_fillin_cb(ax25_cb *ax25, ax25_dev *ax25_dev)
{
	ax25->ax25_dev = ax25_dev;

	if (ax25->ax25_dev != NULL) {
		ax25_fillin_cb_from_dev(ax25, ax25_dev);
		return;
	}

	/*
	 * No device, use kernel / AX.25 spec default values
	 */
	ax25->rtt     = msecs_to_jiffies(AX25_DEF_T1) / 2;
	ax25->t1      = msecs_to_jiffies(AX25_DEF_T1);
	ax25->t2      = msecs_to_jiffies(AX25_DEF_T2);
	ax25->t3      = msecs_to_jiffies(AX25_DEF_T3);
	ax25->n2      = AX25_DEF_N2;
	ax25->paclen  = AX25_DEF_PACLEN;
	ax25->idle    = msecs_to_jiffies(AX25_DEF_IDLE);
	ax25->backoff = AX25_DEF_BACKOFF;

	if (AX25_DEF_AXDEFMODE) {
		ax25->modulus = AX25_EMODULUS;
		ax25->window  = AX25_DEF_EWINDOW;
	} else {
		ax25->modulus = AX25_MODULUS;
		ax25->window  = AX25_DEF_WINDOW;
	}
}

/*
 * Create an empty AX.25 control block.
 */
ax25_cb *ax25_create_cb(void)
{
	ax25_cb *ax25;

	if ((ax25 = kzalloc(sizeof(*ax25), GFP_ATOMIC)) == NULL)
		return NULL;

	refcount_set(&ax25->refcount, 1);

	skb_queue_head_init(&ax25->write_queue);
	skb_queue_head_init(&ax25->frag_queue);
	skb_queue_head_init(&ax25->ack_queue);
	skb_queue_head_init(&ax25->reseq_queue);

	ax25_setup_timers(ax25);

	ax25_fillin_cb(ax25, NULL);

	ax25->state = AX25_STATE_0;

	return ax25;
}

/*
 *	Handling for system calls applied via the various interfaces to an
 *	AX25 socket object
 */

static int ax25_setsockopt(struct socket *sock, int level, int optname,
		sockptr_t optval, unsigned int optlen)
{
	struct sock *sk = sock->sk;
	ax25_cb *ax25;
	struct net_device *dev;
	char devname[IFNAMSIZ];
	unsigned int opt;
	int res = 0;

	if (level != SOL_AX25)
		return -ENOPROTOOPT;

	if (optlen < sizeof(unsigned int))
		return -EINVAL;

	if (copy_from_sockptr(&opt, optval, sizeof(unsigned int)))
		return -EFAULT;

	lock_sock(sk);
	ax25 = sk_to_ax25(sk);

	switch (optname) {
	case AX25_WINDOW:
		if (ax25->modulus == AX25_MODULUS) {
			if (opt < 1 || opt > 7) {
				res = -EINVAL;
				break;
			}
		} else {
			if (opt < 1 || opt > 63) {
				res = -EINVAL;
				break;
			}
		}
		ax25->window = opt;
		break;

	case AX25_T1:
		if (opt < 1 || opt > UINT_MAX / HZ) {
			res = -EINVAL;
			break;
		}
		ax25->rtt = (opt * HZ) >> 1;
		ax25->t1  = opt * HZ;
		break;

	case AX25_T2:
		if (opt < 1 || opt > UINT_MAX / HZ) {
			res = -EINVAL;
			break;
		}
		ax25->t2 = opt * HZ;
		break;

	case AX25_N2:
		if (opt < 1 || opt > 31) {
			res = -EINVAL;
			break;
		}
		ax25->n2 = opt;
		break;

	case AX25_T3:
		if (opt < 1 || opt > UINT_MAX / HZ) {
			res = -EINVAL;
			break;
		}
		ax25->t3 = opt * HZ;
		break;

	case AX25_IDLE:
		if (opt > UINT_MAX / (60 * HZ)) {
			res = -EINVAL;
			break;
		}
		ax25->idle = opt * 60 * HZ;
		break;

	case AX25_BACKOFF:
		if (opt > 2) {
			res = -EINVAL;
			break;
		}
		ax25->backoff = opt;
		break;

	case AX25_EXTSEQ:
		ax25->modulus = opt ? AX25_EMODULUS : AX25_MODULUS;
		break;

	case AX25_PIDINCL:
		ax25->pidincl = opt ? 1 : 0;
		break;

	case AX25_IAMDIGI:
		ax25->iamdigi = opt ? 1 : 0;
		break;

	case AX25_PACLEN:
		if (opt < 16 || opt > 65535) {
			res = -EINVAL;
			break;
		}
		ax25->paclen = opt;
		break;

	case SO_BINDTODEVICE:
		if (optlen > IFNAMSIZ - 1)
			optlen = IFNAMSIZ - 1;

		memset(devname, 0, sizeof(devname));

		if (copy_from_sockptr(devname, optval, optlen)) {
			res = -EFAULT;
			break;
		}

		if (sk->sk_type == SOCK_SEQPACKET &&
		   (sock->state != SS_UNCONNECTED ||
		    sk->sk_state == TCP_LISTEN)) {
			res = -EADDRNOTAVAIL;
			break;
		}

		rtnl_lock();
		dev = __dev_get_by_name(&init_net, devname);
		if (!dev) {
			rtnl_unlock();
			res = -ENODEV;
			break;
		}

		ax25->ax25_dev = ax25_dev_ax25dev(dev);
		if (!ax25->ax25_dev) {
			rtnl_unlock();
			res = -ENODEV;
			break;
		}
		ax25_fillin_cb(ax25, ax25->ax25_dev);
		rtnl_unlock();
		break;

	default:
		res = -ENOPROTOOPT;
	}
	release_sock(sk);

	return res;
}

static int ax25_getsockopt(struct socket *sock, int level, int optname,
	char __user *optval, int __user *optlen)
{
	struct sock *sk = sock->sk;
	ax25_cb *ax25;
	struct ax25_dev *ax25_dev;
	char devname[IFNAMSIZ];
	void *valptr;
	int val = 0;
	int maxlen, length;

	if (level != SOL_AX25)
		return -ENOPROTOOPT;

	if (get_user(maxlen, optlen))
		return -EFAULT;

	if (maxlen < 1)
		return -EFAULT;

	valptr = (void *) &val;
	length = min_t(unsigned int, maxlen, sizeof(int));

	lock_sock(sk);
	ax25 = sk_to_ax25(sk);

	switch (optname) {
	case AX25_WINDOW:
		val = ax25->window;
		break;

	case AX25_T1:
		val = ax25->t1 / HZ;
		break;

	case AX25_T2:
		val = ax25->t2 / HZ;
		break;

	case AX25_N2:
		val = ax25->n2;
		break;

	case AX25_T3:
		val = ax25->t3 / HZ;
		break;

	case AX25_IDLE:
		val = ax25->idle / (60 * HZ);
		break;

	case AX25_BACKOFF:
		val = ax25->backoff;
		break;

	case AX25_EXTSEQ:
		val = (ax25->modulus == AX25_EMODULUS);
		break;

	case AX25_PIDINCL:
		val = ax25->pidincl;
		break;

	case AX25_IAMDIGI:
		val = ax25->iamdigi;
		break;

	case AX25_PACLEN:
		val = ax25->paclen;
		break;

	case SO_BINDTODEVICE:
		ax25_dev = ax25->ax25_dev;

		if (ax25_dev != NULL && ax25_dev->dev != NULL) {
			strlcpy(devname, ax25_dev->dev->name, sizeof(devname));
			length = strlen(devname) + 1;
		} else {
			*devname = '\0';
			length = 1;
		}

		valptr = (void *) devname;
		break;

	default:
		release_sock(sk);
		return -ENOPROTOOPT;
	}
	release_sock(sk);

	if (put_user(length, optlen))
		return -EFAULT;

	return copy_to_user(optval, valptr, length) ? -EFAULT : 0;
}

static int ax25_listen(struct socket *sock, int backlog)
{
	struct sock *sk = sock->sk;
	int res = 0;

	lock_sock(sk);
	if (sk->sk_type == SOCK_SEQPACKET && sk->sk_state != TCP_LISTEN) {
		sk->sk_max_ack_backlog = backlog;
		sk->sk_state           = TCP_LISTEN;
		goto out;
	}
	res = -EOPNOTSUPP;

out:
	release_sock(sk);

	return res;
}

/*
 * XXX: when creating ax25_sock we should update the .obj_size setting
 * below.
 */
static struct proto ax25_proto = {
	.name	  = "AX25",
	.owner	  = THIS_MODULE,
	.obj_size = sizeof(struct ax25_sock),
};

static int ax25_create(struct net *net, struct socket *sock, int protocol,
		       int kern)
{
	struct sock *sk;
	ax25_cb *ax25;

	if (protocol < 0 || protocol > U8_MAX)
		return -EINVAL;

	if (!net_eq(net, &init_net))
		return -EAFNOSUPPORT;

	switch (sock->type) {
	case SOCK_DGRAM:
		if (protocol == 0 || protocol == PF_AX25)
			protocol = AX25_P_TEXT;
		break;

	case SOCK_SEQPACKET:
		switch (protocol) {
		case 0:
		case PF_AX25:	/* For CLX */
			protocol = AX25_P_TEXT;
			break;
		case AX25_P_SEGMENT:
#ifdef CONFIG_INET
		case AX25_P_ARP:
		case AX25_P_IP:
#endif
#ifdef CONFIG_NETROM
		case AX25_P_NETROM:
#endif
#ifdef CONFIG_ROSE
		case AX25_P_ROSE:
#endif
			return -ESOCKTNOSUPPORT;
#ifdef CONFIG_NETROM_MODULE
		case AX25_P_NETROM:
			if (ax25_protocol_is_registered(AX25_P_NETROM))
				return -ESOCKTNOSUPPORT;
			break;
#endif
#ifdef CONFIG_ROSE_MODULE
		case AX25_P_ROSE:
			if (ax25_protocol_is_registered(AX25_P_ROSE))
				return -ESOCKTNOSUPPORT;
			break;
#endif
		default:
			break;
		}
		break;

	case SOCK_RAW:
		if (!capable(CAP_NET_RAW))
			return -EPERM;
		break;
	default:
		return -ESOCKTNOSUPPORT;
	}

	sk = sk_alloc(net, PF_AX25, GFP_ATOMIC, &ax25_proto, kern);
	if (sk == NULL)
		return -ENOMEM;

	ax25 = ax25_sk(sk)->cb = ax25_create_cb();
	if (!ax25) {
		sk_free(sk);
		return -ENOMEM;
	}

	sock_init_data(sock, sk);

	sk->sk_destruct = ax25_free_sock;
	sock->ops    = &ax25_proto_ops;
	sk->sk_protocol = protocol;

	ax25->sk    = sk;

	return 0;
}

struct sock *ax25_make_new(struct sock *osk, struct ax25_dev *ax25_dev)
{
	struct sock *sk;
	ax25_cb *ax25, *oax25;

	sk = sk_alloc(sock_net(osk), PF_AX25, GFP_ATOMIC, osk->sk_prot, 0);
	if (sk == NULL)
		return NULL;

	if ((ax25 = ax25_create_cb()) == NULL) {
		sk_free(sk);
		return NULL;
	}

	switch (osk->sk_type) {
	case SOCK_DGRAM:
		break;
	case SOCK_SEQPACKET:
		break;
	default:
		sk_free(sk);
		ax25_cb_put(ax25);
		return NULL;
	}

	sock_init_data(NULL, sk);

	sk->sk_type     = osk->sk_type;
	sk->sk_priority = osk->sk_priority;
	sk->sk_protocol = osk->sk_protocol;
	sk->sk_rcvbuf   = osk->sk_rcvbuf;
	sk->sk_sndbuf   = osk->sk_sndbuf;
	sk->sk_state    = TCP_ESTABLISHED;
	sock_copy_flags(sk, osk);

	oax25 = sk_to_ax25(osk);

	ax25->modulus = oax25->modulus;
	ax25->backoff = oax25->backoff;
	ax25->pidincl = oax25->pidincl;
	ax25->iamdigi = oax25->iamdigi;
	ax25->rtt     = oax25->rtt;
	ax25->t1      = oax25->t1;
	ax25->t2      = oax25->t2;
	ax25->t3      = oax25->t3;
	ax25->n2      = oax25->n2;
	ax25->idle    = oax25->idle;
	ax25->paclen  = oax25->paclen;
	ax25->window  = oax25->window;

	ax25->ax25_dev    = ax25_dev;
	ax25->source_addr = oax25->source_addr;

	if (oax25->digipeat != NULL) {
		ax25->digipeat = kmemdup(oax25->digipeat, sizeof(ax25_digi),
					 GFP_ATOMIC);
		if (ax25->digipeat == NULL) {
			sk_free(sk);
			ax25_cb_put(ax25);
			return NULL;
		}
	}

	ax25_sk(sk)->cb = ax25;
	sk->sk_destruct = ax25_free_sock;
	ax25->sk    = sk;

	return sk;
}

static int ax25_release(struct socket *sock)
{
	struct sock *sk = sock->sk;
	ax25_cb *ax25;

	if (sk == NULL)
		return 0;

	sock_hold(sk);
	sock_orphan(sk);
	lock_sock(sk);
	ax25 = sk_to_ax25(sk);

	if (sk->sk_type == SOCK_SEQPACKET) {
		switch (ax25->state) {
		case AX25_STATE_0:
			release_sock(sk);
			ax25_disconnect(ax25, 0);
			lock_sock(sk);
			ax25_destroy_socket(ax25);
			break;

		case AX25_STATE_1:
		case AX25_STATE_2:
			ax25_send_control(ax25, AX25_DISC, AX25_POLLON, AX25_COMMAND);
			release_sock(sk);
			ax25_disconnect(ax25, 0);
			lock_sock(sk);
			if (!sock_flag(ax25->sk, SOCK_DESTROY))
				ax25_destroy_socket(ax25);
			break;

		case AX25_STATE_3:
		case AX25_STATE_4:
			ax25_clear_queues(ax25);
			ax25->n2count = 0;

			switch (ax25->ax25_dev->values[AX25_VALUES_PROTOCOL]) {
			case AX25_PROTO_STD_SIMPLEX:
			case AX25_PROTO_STD_DUPLEX:
				ax25_send_control(ax25,
						  AX25_DISC,
						  AX25_POLLON,
						  AX25_COMMAND);
				ax25_stop_t2timer(ax25);
				ax25_stop_t3timer(ax25);
				ax25_stop_idletimer(ax25);
				break;
#ifdef CONFIG_AX25_DAMA_SLAVE
			case AX25_PROTO_DAMA_SLAVE:
				ax25_stop_t3timer(ax25);
				ax25_stop_idletimer(ax25);
				break;
#endif
			}
			ax25_calculate_t1(ax25);
			ax25_start_t1timer(ax25);
			ax25->state = AX25_STATE_2;
			sk->sk_state                = TCP_CLOSE;
			sk->sk_shutdown            |= SEND_SHUTDOWN;
			sk->sk_state_change(sk);
			sock_set_flag(sk, SOCK_DESTROY);
			break;

		default:
			break;
		}
	} else {
		sk->sk_state     = TCP_CLOSE;
		sk->sk_shutdown |= SEND_SHUTDOWN;
		sk->sk_state_change(sk);
		ax25_destroy_socket(ax25);
	}

	sock->sk   = NULL;
	release_sock(sk);
	sock_put(sk);

	return 0;
}

/*
 *	We support a funny extension here so you can (as root) give any callsign
 *	digipeated via a local address as source. This hack is obsolete now
 *	that we've implemented support for SO_BINDTODEVICE. It is however small
 *	and trivially backward compatible.
 */
static int ax25_bind(struct socket *sock, struct sockaddr *uaddr, int addr_len)
{
	struct sock *sk = sock->sk;
	struct full_sockaddr_ax25 *addr = (struct full_sockaddr_ax25 *)uaddr;
	ax25_dev *ax25_dev = NULL;
	ax25_uid_assoc *user;
	ax25_address call;
	ax25_cb *ax25;
	int err = 0;

	if (addr_len != sizeof(struct sockaddr_ax25) &&
	    addr_len != sizeof(struct full_sockaddr_ax25))
		/* support for old structure may go away some time
		 * ax25_bind(): uses old (6 digipeater) socket structure.
		 */
		if ((addr_len < sizeof(struct sockaddr_ax25) + sizeof(ax25_address) * 6) ||
		    (addr_len > sizeof(struct full_sockaddr_ax25)))
			return -EINVAL;

	if (addr->fsa_ax25.sax25_family != AF_AX25)
		return -EINVAL;

	user = ax25_findbyuid(current_euid());
	if (user) {
		call = user->call;
		ax25_uid_put(user);
	} else {
		if (ax25_uid_policy && !capable(CAP_NET_ADMIN))
			return -EACCES;

		call = addr->fsa_ax25.sax25_call;
	}

	lock_sock(sk);

	ax25 = sk_to_ax25(sk);
	if (!sock_flag(sk, SOCK_ZAPPED)) {
		err = -EINVAL;
		goto out;
	}

	ax25->source_addr = call;

	/*
	 * User already set interface with SO_BINDTODEVICE
	 */
	if (ax25->ax25_dev != NULL)
		goto done;

	if (addr_len > sizeof(struct sockaddr_ax25) && addr->fsa_ax25.sax25_ndigis == 1) {
		if (ax25cmp(&addr->fsa_digipeater[0], &null_ax25_address) != 0 &&
		    (ax25_dev = ax25_addr_ax25dev(&addr->fsa_digipeater[0])) == NULL) {
			err = -EADDRNOTAVAIL;
			goto out;
		}
	} else {
		if ((ax25_dev = ax25_addr_ax25dev(&addr->fsa_ax25.sax25_call)) == NULL) {
			err = -EADDRNOTAVAIL;
			goto out;
		}
	}

	if (ax25_dev != NULL)
		ax25_fillin_cb(ax25, ax25_dev);

done:
	ax25_cb_add(ax25);
	sock_reset_flag(sk, SOCK_ZAPPED);

out:
	release_sock(sk);

	return err;
}

/*
 *	FIXME: nonblock behaviour looks like it may have a bug.
 */
static int __must_check ax25_connect(struct socket *sock,
	struct sockaddr *uaddr, int addr_len, int flags)
{
	struct sock *sk = sock->sk;
	ax25_cb *ax25 = sk_to_ax25(sk), *ax25t;
	struct full_sockaddr_ax25 *fsa = (struct full_sockaddr_ax25 *)uaddr;
	ax25_digi *digi = NULL;
	int ct = 0, err = 0;

	/*
	 * some sanity checks. code further down depends on this
	 */

	if (addr_len == sizeof(struct sockaddr_ax25))
		/* support for this will go away in early 2.5.x
		 * ax25_connect(): uses obsolete socket structure
		 */
		;
	else if (addr_len != sizeof(struct full_sockaddr_ax25))
		/* support for old structure may go away some time
		 * ax25_connect(): uses old (6 digipeater) socket structure.
		 */
		if ((addr_len < sizeof(struct sockaddr_ax25) + sizeof(ax25_address) * 6) ||
		    (addr_len > sizeof(struct full_sockaddr_ax25)))
			return -EINVAL;


	if (fsa->fsa_ax25.sax25_family != AF_AX25)
		return -EINVAL;

	lock_sock(sk);

	/* deal with restarts */
	if (sock->state == SS_CONNECTING) {
		switch (sk->sk_state) {
		case TCP_SYN_SENT: /* still trying */
			err = -EINPROGRESS;
			goto out_release;

		case TCP_ESTABLISHED: /* connection established */
			sock->state = SS_CONNECTED;
			goto out_release;

		case TCP_CLOSE: /* connection refused */
			sock->state = SS_UNCONNECTED;
			err = -ECONNREFUSED;
			goto out_release;
		}
	}

	if (sk->sk_state == TCP_ESTABLISHED && sk->sk_type == SOCK_SEQPACKET) {
		err = -EISCONN;	/* No reconnect on a seqpacket socket */
		goto out_release;
	}

	sk->sk_state   = TCP_CLOSE;
	sock->state = SS_UNCONNECTED;

	kfree(ax25->digipeat);
	ax25->digipeat = NULL;

	/*
	 *	Handle digi-peaters to be used.
	 */
	if (addr_len > sizeof(struct sockaddr_ax25) &&
	    fsa->fsa_ax25.sax25_ndigis != 0) {
		/* Valid number of digipeaters ? */
		if (fsa->fsa_ax25.sax25_ndigis < 1 ||
		    fsa->fsa_ax25.sax25_ndigis > AX25_MAX_DIGIS ||
		    addr_len < sizeof(struct sockaddr_ax25) +
		    sizeof(ax25_address) * fsa->fsa_ax25.sax25_ndigis) {
			err = -EINVAL;
			goto out_release;
		}

		if ((digi = kmalloc(sizeof(ax25_digi), GFP_KERNEL)) == NULL) {
			err = -ENOBUFS;
			goto out_release;
		}

		digi->ndigi      = fsa->fsa_ax25.sax25_ndigis;
		digi->lastrepeat = -1;

		while (ct < fsa->fsa_ax25.sax25_ndigis) {
			if ((fsa->fsa_digipeater[ct].ax25_call[6] &
			     AX25_HBIT) && ax25->iamdigi) {
				digi->repeated[ct] = 1;
				digi->lastrepeat   = ct;
			} else {
				digi->repeated[ct] = 0;
			}
			digi->calls[ct] = fsa->fsa_digipeater[ct];
			ct++;
		}
	}

	/*
	 *	Must bind first - autobinding in this may or may not work. If
	 *	the socket is already bound, check to see if the device has
	 *	been filled in, error if it hasn't.
	 */
	if (sock_flag(sk, SOCK_ZAPPED)) {
		/* check if we can remove this feature. It is broken. */
		printk(KERN_WARNING "ax25_connect(): %s uses autobind, please contact jreuter@yaina.de\n",
			current->comm);
		if ((err = ax25_rt_autobind(ax25, &fsa->fsa_ax25.sax25_call)) < 0) {
			kfree(digi);
			goto out_release;
		}

		ax25_fillin_cb(ax25, ax25->ax25_dev);
		ax25_cb_add(ax25);
	} else {
		if (ax25->ax25_dev == NULL) {
			kfree(digi);
			err = -EHOSTUNREACH;
			goto out_release;
		}
	}

	if (sk->sk_type == SOCK_SEQPACKET &&
	    (ax25t=ax25_find_cb(&ax25->source_addr, &fsa->fsa_ax25.sax25_call, digi,
			 ax25->ax25_dev->dev))) {
		kfree(digi);
		err = -EADDRINUSE;		/* Already such a connection */
		ax25_cb_put(ax25t);
		goto out_release;
	}

	ax25->dest_addr = fsa->fsa_ax25.sax25_call;
	ax25->digipeat  = digi;

	/* First the easy one */
	if (sk->sk_type != SOCK_SEQPACKET) {
		sock->state = SS_CONNECTED;
		sk->sk_state   = TCP_ESTABLISHED;
		goto out_release;
	}

	/* Move to connecting socket, ax.25 lapb WAIT_UA.. */
	sock->state        = SS_CONNECTING;
	sk->sk_state          = TCP_SYN_SENT;

	switch (ax25->ax25_dev->values[AX25_VALUES_PROTOCOL]) {
	case AX25_PROTO_STD_SIMPLEX:
	case AX25_PROTO_STD_DUPLEX:
		ax25_std_establish_data_link(ax25);
		break;

#ifdef CONFIG_AX25_DAMA_SLAVE
	case AX25_PROTO_DAMA_SLAVE:
		ax25->modulus = AX25_MODULUS;
		ax25->window  = ax25->ax25_dev->values[AX25_VALUES_WINDOW];
		if (ax25->ax25_dev->dama.slave)
			ax25_ds_establish_data_link(ax25);
		else
			ax25_std_establish_data_link(ax25);
		break;
#endif
	}

	ax25->state = AX25_STATE_1;

	ax25_start_heartbeat(ax25);

	/* Now the loop */
	if (sk->sk_state != TCP_ESTABLISHED && (flags & O_NONBLOCK)) {
		err = -EINPROGRESS;
		goto out_release;
	}

	if (sk->sk_state == TCP_SYN_SENT) {
		DEFINE_WAIT(wait);

		for (;;) {
			prepare_to_wait(sk_sleep(sk), &wait,
					TASK_INTERRUPTIBLE);
			if (sk->sk_state != TCP_SYN_SENT)
				break;
			if (!signal_pending(current)) {
				release_sock(sk);
				schedule();
				lock_sock(sk);
				continue;
			}
			err = -ERESTARTSYS;
			break;
		}
		finish_wait(sk_sleep(sk), &wait);

		if (err)
			goto out_release;
	}

	if (sk->sk_state != TCP_ESTABLISHED) {
		/* Not in ABM, not in WAIT_UA -> failed */
		sock->state = SS_UNCONNECTED;
		err = sock_error(sk);	/* Always set at this point */
		goto out_release;
	}

	sock->state = SS_CONNECTED;

	err = 0;
out_release:
	release_sock(sk);

	return err;
}

static int ax25_accept(struct socket *sock, struct socket *newsock, int flags,
		       bool kern)
{
	struct sk_buff *skb;
	struct sock *newsk;
	DEFINE_WAIT(wait);
	struct sock *sk;
	int err = 0;

	if (sock->state != SS_UNCONNECTED)
		return -EINVAL;

	if ((sk = sock->sk) == NULL)
		return -EINVAL;

	lock_sock(sk);
	if (sk->sk_type != SOCK_SEQPACKET) {
		err = -EOPNOTSUPP;
		goto out;
	}

	if (sk->sk_state != TCP_LISTEN) {
		err = -EINVAL;
		goto out;
	}

	/*
	 *	The read queue this time is holding sockets ready to use
	 *	hooked into the SABM we saved
	 */
	for (;;) {
		prepare_to_wait(sk_sleep(sk), &wait, TASK_INTERRUPTIBLE);
		skb = skb_dequeue(&sk->sk_receive_queue);
		if (skb)
			break;

		if (flags & O_NONBLOCK) {
			err = -EWOULDBLOCK;
			break;
		}
		if (!signal_pending(current)) {
			release_sock(sk);
			schedule();
			lock_sock(sk);
			continue;
		}
		err = -ERESTARTSYS;
		break;
	}
	finish_wait(sk_sleep(sk), &wait);

	if (err)
		goto out;

	newsk		 = skb->sk;
	sock_graft(newsk, newsock);

	/* Now attach up the new socket */
	kfree_skb(skb);
	sk_acceptq_removed(sk);
	newsock->state = SS_CONNECTED;

out:
	release_sock(sk);

	return err;
}

static int ax25_getname(struct socket *sock, struct sockaddr *uaddr,
	int peer)
{
	struct full_sockaddr_ax25 *fsa = (struct full_sockaddr_ax25 *)uaddr;
	struct sock *sk = sock->sk;
	unsigned char ndigi, i;
	ax25_cb *ax25;
	int err = 0;

	memset(fsa, 0, sizeof(*fsa));
	lock_sock(sk);
	ax25 = sk_to_ax25(sk);

	if (peer != 0) {
		if (sk->sk_state != TCP_ESTABLISHED) {
			err = -ENOTCONN;
			goto out;
		}

		fsa->fsa_ax25.sax25_family = AF_AX25;
		fsa->fsa_ax25.sax25_call   = ax25->dest_addr;

		if (ax25->digipeat != NULL) {
			ndigi = ax25->digipeat->ndigi;
			fsa->fsa_ax25.sax25_ndigis = ndigi;
			for (i = 0; i < ndigi; i++)
				fsa->fsa_digipeater[i] =
						ax25->digipeat->calls[i];
		}
	} else {
		fsa->fsa_ax25.sax25_family = AF_AX25;
		fsa->fsa_ax25.sax25_call   = ax25->source_addr;
		fsa->fsa_ax25.sax25_ndigis = 1;
		if (ax25->ax25_dev != NULL) {
			memcpy(&fsa->fsa_digipeater[0],
			       ax25->ax25_dev->dev->dev_addr, AX25_ADDR_LEN);
		} else {
			fsa->fsa_digipeater[0] = null_ax25_address;
		}
	}
	err = sizeof (struct full_sockaddr_ax25);

out:
	release_sock(sk);

	return err;
}

static int ax25_sendmsg(struct socket *sock, struct msghdr *msg, size_t len)
{
	DECLARE_SOCKADDR(struct sockaddr_ax25 *, usax, msg->msg_name);
	struct sock *sk = sock->sk;
	struct sockaddr_ax25 sax;
	struct sk_buff *skb;
	ax25_digi dtmp, *dp;
	ax25_cb *ax25;
	size_t size;
	int lv, err, addr_len = msg->msg_namelen;

	if (msg->msg_flags & ~(MSG_DONTWAIT|MSG_EOR|MSG_CMSG_COMPAT))
		return -EINVAL;

	lock_sock(sk);
	ax25 = sk_to_ax25(sk);

	if (sock_flag(sk, SOCK_ZAPPED)) {
		err = -EADDRNOTAVAIL;
		goto out;
	}

	if (sk->sk_shutdown & SEND_SHUTDOWN) {
		send_sig(SIGPIPE, current, 0);
		err = -EPIPE;
		goto out;
	}

	if (ax25->ax25_dev == NULL) {
		err = -ENETUNREACH;
		goto out;
	}

	if (len > ax25->ax25_dev->dev->mtu) {
		err = -EMSGSIZE;
		goto out;
	}

	if (usax != NULL) {
		if (usax->sax25_family != AF_AX25) {
			err = -EINVAL;
			goto out;
		}

		if (addr_len == sizeof(struct sockaddr_ax25))
			/* ax25_sendmsg(): uses obsolete socket structure */
			;
		else if (addr_len != sizeof(struct full_sockaddr_ax25))
			/* support for old structure may go away some time
			 * ax25_sendmsg(): uses old (6 digipeater)
			 * socket structure.
			 */
			if ((addr_len < sizeof(struct sockaddr_ax25) + sizeof(ax25_address) * 6) ||
			    (addr_len > sizeof(struct full_sockaddr_ax25))) {
				err = -EINVAL;
				goto out;
			}


		if (addr_len > sizeof(struct sockaddr_ax25) && usax->sax25_ndigis != 0) {
			int ct           = 0;
			struct full_sockaddr_ax25 *fsa = (struct full_sockaddr_ax25 *)usax;

			/* Valid number of digipeaters ? */
			if (usax->sax25_ndigis < 1 ||
			    usax->sax25_ndigis > AX25_MAX_DIGIS ||
			    addr_len < sizeof(struct sockaddr_ax25) +
			    sizeof(ax25_address) * usax->sax25_ndigis) {
				err = -EINVAL;
				goto out;
			}

			dtmp.ndigi      = usax->sax25_ndigis;

			while (ct < usax->sax25_ndigis) {
				dtmp.repeated[ct] = 0;
				dtmp.calls[ct]    = fsa->fsa_digipeater[ct];
				ct++;
			}

			dtmp.lastrepeat = 0;
		}

		sax = *usax;
		if (sk->sk_type == SOCK_SEQPACKET &&
		    ax25cmp(&ax25->dest_addr, &sax.sax25_call)) {
			err = -EISCONN;
			goto out;
		}
		if (usax->sax25_ndigis == 0)
			dp = NULL;
		else
			dp = &dtmp;
	} else {
		/*
		 *	FIXME: 1003.1g - if the socket is like this because
		 *	it has become closed (not started closed) and is VC
		 *	we ought to SIGPIPE, EPIPE
		 */
		if (sk->sk_state != TCP_ESTABLISHED) {
			err = -ENOTCONN;
			goto out;
		}
		sax.sax25_family = AF_AX25;
		sax.sax25_call   = ax25->dest_addr;
		dp = ax25->digipeat;
	}

	/* Build a packet */
	/* Assume the worst case */
	size = len + ax25->ax25_dev->dev->hard_header_len;

	skb = sock_alloc_send_skb(sk, size, msg->msg_flags&MSG_DONTWAIT, &err);
	if (skb == NULL)
		goto out;

	skb_reserve(skb, size - len);

	/* User data follows immediately after the AX.25 data */
	if (memcpy_from_msg(skb_put(skb, len), msg, len)) {
		err = -EFAULT;
		kfree_skb(skb);
		goto out;
	}

	skb_reset_network_header(skb);

	/* Add the PID if one is not supplied by the user in the skb */
	if (!ax25->pidincl)
		*(u8 *)skb_push(skb, 1) = sk->sk_protocol;

	if (sk->sk_type == SOCK_SEQPACKET) {
		/* Connected mode sockets go via the LAPB machine */
		if (sk->sk_state != TCP_ESTABLISHED) {
			kfree_skb(skb);
			err = -ENOTCONN;
			goto out;
		}

		/* Shove it onto the queue and kick */
		ax25_output(ax25, ax25->paclen, skb);

		err = len;
		goto out;
	}

	skb_push(skb, 1 + ax25_addr_size(dp));

	/* Building AX.25 Header */

	/* Build an AX.25 header */
	lv = ax25_addr_build(skb->data, &ax25->source_addr, &sax.sax25_call,
			     dp, AX25_COMMAND, AX25_MODULUS);

	skb_set_transport_header(skb, lv);

	*skb_transport_header(skb) = AX25_UI;

	/* Datagram frames go straight out of the door as UI */
	ax25_queue_xmit(skb, ax25->ax25_dev->dev);

	err = len;

out:
	release_sock(sk);

	return err;
}

static int ax25_recvmsg(struct socket *sock, struct msghdr *msg, size_t size,
			int flags)
{
	struct sock *sk = sock->sk;
	struct sk_buff *skb;
	int copied;
	int err = 0;

	lock_sock(sk);
	/*
	 * 	This works for seqpacket too. The receiver has ordered the
	 *	queue for us! We do one quick check first though
	 */
	if (sk->sk_type == SOCK_SEQPACKET && sk->sk_state != TCP_ESTABLISHED) {
		err =  -ENOTCONN;
		goto out;
	}

	/* Now we can treat all alike */
	skb = skb_recv_datagram(sk, flags & ~MSG_DONTWAIT,
				flags & MSG_DONTWAIT, &err);
	if (skb == NULL)
		goto out;

	if (!sk_to_ax25(sk)->pidincl)
		skb_pull(skb, 1);		/* Remove PID */

	skb_reset_transport_header(skb);
	copied = skb->len;

	if (copied > size) {
		copied = size;
		msg->msg_flags |= MSG_TRUNC;
	}

	skb_copy_datagram_msg(skb, 0, msg, copied);

	if (msg->msg_name) {
		ax25_digi digi;
		ax25_address src;
		const unsigned char *mac = skb_mac_header(skb);
		DECLARE_SOCKADDR(struct sockaddr_ax25 *, sax, msg->msg_name);

		memset(sax, 0, sizeof(struct full_sockaddr_ax25));
		ax25_addr_parse(mac + 1, skb->data - mac - 1, &src, NULL,
				&digi, NULL, NULL);
		sax->sax25_family = AF_AX25;
		/* We set this correctly, even though we may not let the
		   application know the digi calls further down (because it
		   did NOT ask to know them).  This could get political... **/
		sax->sax25_ndigis = digi.ndigi;
		sax->sax25_call   = src;

		if (sax->sax25_ndigis != 0) {
			int ct;
			struct full_sockaddr_ax25 *fsa = (struct full_sockaddr_ax25 *)sax;

			for (ct = 0; ct < digi.ndigi; ct++)
				fsa->fsa_digipeater[ct] = digi.calls[ct];
		}
		msg->msg_namelen = sizeof(struct full_sockaddr_ax25);
	}

	skb_free_datagram(sk, skb);
	err = copied;

out:
	release_sock(sk);

	return err;
}

static int ax25_shutdown(struct socket *sk, int how)
{
	/* FIXME - generate DM and RNR states */
	return -EOPNOTSUPP;
}

static int ax25_ioctl(struct socket *sock, unsigned int cmd, unsigned long arg)
{
	struct sock *sk = sock->sk;
	void __user *argp = (void __user *)arg;
	int res = 0;

	lock_sock(sk);
	switch (cmd) {
	case TIOCOUTQ: {
		long amount;

		amount = sk->sk_sndbuf - sk_wmem_alloc_get(sk);
		if (amount < 0)
			amount = 0;
		res = put_user(amount, (int __user *)argp);
		break;
	}

	case TIOCINQ: {
		struct sk_buff *skb;
		long amount = 0L;
		/* These two are safe on a single CPU system as only user tasks fiddle here */
		if ((skb = skb_peek(&sk->sk_receive_queue)) != NULL)
			amount = skb->len;
		res = put_user(amount, (int __user *) argp);
		break;
	}

	case SIOCAX25ADDUID:	/* Add a uid to the uid/call map table */
	case SIOCAX25DELUID:	/* Delete a uid from the uid/call map table */
	case SIOCAX25GETUID: {
		struct sockaddr_ax25 sax25;
		if (copy_from_user(&sax25, argp, sizeof(sax25))) {
			res = -EFAULT;
			break;
		}
		res = ax25_uid_ioctl(cmd, &sax25);
		break;
	}

	case SIOCAX25NOUID: {	/* Set the default policy (default/bar) */
		long amount;
		if (!capable(CAP_NET_ADMIN)) {
			res = -EPERM;
			break;
		}
		if (get_user(amount, (long __user *)argp)) {
			res = -EFAULT;
			break;
		}
		if (amount < 0 || amount > AX25_NOUID_BLOCK) {
			res = -EINVAL;
			break;
		}
		ax25_uid_policy = amount;
		res = 0;
		break;
	}

	case SIOCADDRT:
	case SIOCDELRT:
	case SIOCAX25OPTRT:
		if (!capable(CAP_NET_ADMIN)) {
			res = -EPERM;
			break;
		}
		res = ax25_rt_ioctl(cmd, argp);
		break;

	case SIOCAX25CTLCON:
		if (!capable(CAP_NET_ADMIN)) {
			res = -EPERM;
			break;
		}
		res = ax25_ctl_ioctl(cmd, argp);
		break;

	case SIOCAX25GETINFO:
	case SIOCAX25GETINFOOLD: {
		ax25_cb *ax25 = sk_to_ax25(sk);
		struct ax25_info_struct ax25_info;

		ax25_info.t1        = ax25->t1   / HZ;
		ax25_info.t2        = ax25->t2   / HZ;
		ax25_info.t3        = ax25->t3   / HZ;
		ax25_info.idle      = ax25->idle / (60 * HZ);
		ax25_info.n2        = ax25->n2;
		ax25_info.t1timer   = ax25_display_timer(&ax25->t1timer)   / HZ;
		ax25_info.t2timer   = ax25_display_timer(&ax25->t2timer)   / HZ;
		ax25_info.t3timer   = ax25_display_timer(&ax25->t3timer)   / HZ;
		ax25_info.idletimer = ax25_display_timer(&ax25->idletimer) / (60 * HZ);
		ax25_info.n2count   = ax25->n2count;
		ax25_info.state     = ax25->state;
		ax25_info.rcv_q     = sk_rmem_alloc_get(sk);
		ax25_info.snd_q     = sk_wmem_alloc_get(sk);
		ax25_info.vs        = ax25->vs;
		ax25_info.vr        = ax25->vr;
		ax25_info.va        = ax25->va;
		ax25_info.vs_max    = ax25->vs; /* reserved */
		ax25_info.paclen    = ax25->paclen;
		ax25_info.window    = ax25->window;

		/* old structure? */
		if (cmd == SIOCAX25GETINFOOLD) {
			static int warned = 0;
			if (!warned) {
				printk(KERN_INFO "%s uses old SIOCAX25GETINFO\n",
					current->comm);
				warned=1;
			}

			if (copy_to_user(argp, &ax25_info, sizeof(struct ax25_info_struct_deprecated))) {
				res = -EFAULT;
				break;
			}
		} else {
			if (copy_to_user(argp, &ax25_info, sizeof(struct ax25_info_struct))) {
				res = -EINVAL;
				break;
			}
		}
		res = 0;
		break;
	}

	case SIOCAX25ADDFWD:
	case SIOCAX25DELFWD: {
		struct ax25_fwd_struct ax25_fwd;
		if (!capable(CAP_NET_ADMIN)) {
			res = -EPERM;
			break;
		}
		if (copy_from_user(&ax25_fwd, argp, sizeof(ax25_fwd))) {
			res = -EFAULT;
			break;
		}
		res = ax25_fwd_ioctl(cmd, &ax25_fwd);
		break;
	}

	case SIOCGIFADDR:
	case SIOCSIFADDR:
	case SIOCGIFDSTADDR:
	case SIOCSIFDSTADDR:
	case SIOCGIFBRDADDR:
	case SIOCSIFBRDADDR:
	case SIOCGIFNETMASK:
	case SIOCSIFNETMASK:
	case SIOCGIFMETRIC:
	case SIOCSIFMETRIC:
		res = -EINVAL;
		break;

	default:
		res = -ENOIOCTLCMD;
		break;
	}
	release_sock(sk);

	return res;
}

#ifdef CONFIG_PROC_FS

static void *ax25_info_start(struct seq_file *seq, loff_t *pos)
	__acquires(ax25_list_lock)
{
	spin_lock_bh(&ax25_list_lock);
	return seq_hlist_start(&ax25_list, *pos);
}

static void *ax25_info_next(struct seq_file *seq, void *v, loff_t *pos)
{
	return seq_hlist_next(v, &ax25_list, pos);
}

static void ax25_info_stop(struct seq_file *seq, void *v)
	__releases(ax25_list_lock)
{
	spin_unlock_bh(&ax25_list_lock);
}

static int ax25_info_show(struct seq_file *seq, void *v)
{
	ax25_cb *ax25 = hlist_entry(v, struct ax25_cb, ax25_node);
	char buf[11];
	int k;


	/*
	 * New format:
	 * magic dev src_addr dest_addr,digi1,digi2,.. st vs vr va t1 t1 t2 t2 t3 t3 idle idle n2 n2 rtt window paclen Snd-Q Rcv-Q inode
	 */

	seq_printf(seq, "%p %s %s%s ",
		   ax25,
		   ax25->ax25_dev == NULL? "???" : ax25->ax25_dev->dev->name,
		   ax2asc(buf, &ax25->source_addr),
		   ax25->iamdigi? "*":"");
	seq_printf(seq, "%s", ax2asc(buf, &ax25->dest_addr));

	for (k=0; (ax25->digipeat != NULL) && (k < ax25->digipeat->ndigi); k++) {
		seq_printf(seq, ",%s%s",
			   ax2asc(buf, &ax25->digipeat->calls[k]),
			   ax25->digipeat->repeated[k]? "*":"");
	}

	seq_printf(seq, " %d %d %d %d %lu %lu %lu %lu %lu %lu %lu %lu %d %d %lu %d %d",
		   ax25->state,
		   ax25->vs, ax25->vr, ax25->va,
		   ax25_display_timer(&ax25->t1timer) / HZ, ax25->t1 / HZ,
		   ax25_display_timer(&ax25->t2timer) / HZ, ax25->t2 / HZ,
		   ax25_display_timer(&ax25->t3timer) / HZ, ax25->t3 / HZ,
		   ax25_display_timer(&ax25->idletimer) / (60 * HZ),
		   ax25->idle / (60 * HZ),
		   ax25->n2count, ax25->n2,
		   ax25->rtt / HZ,
		   ax25->window,
		   ax25->paclen);

	if (ax25->sk != NULL) {
		seq_printf(seq, " %d %d %lu\n",
			   sk_wmem_alloc_get(ax25->sk),
			   sk_rmem_alloc_get(ax25->sk),
			   sock_i_ino(ax25->sk));
	} else {
		seq_puts(seq, " * * *\n");
	}
	return 0;
}

static const struct seq_operations ax25_info_seqops = {
	.start = ax25_info_start,
	.next = ax25_info_next,
	.stop = ax25_info_stop,
	.show = ax25_info_show,
};
#endif

static const struct net_proto_family ax25_family_ops = {
	.family =	PF_AX25,
	.create =	ax25_create,
	.owner	=	THIS_MODULE,
};

static const struct proto_ops ax25_proto_ops = {
	.family		= PF_AX25,
	.owner		= THIS_MODULE,
	.release	= ax25_release,
	.bind		= ax25_bind,
	.connect	= ax25_connect,
	.socketpair	= sock_no_socketpair,
	.accept		= ax25_accept,
	.getname	= ax25_getname,
	.poll		= datagram_poll,
	.ioctl		= ax25_ioctl,
	.gettstamp	= sock_gettstamp,
	.listen		= ax25_listen,
	.shutdown	= ax25_shutdown,
	.setsockopt	= ax25_setsockopt,
	.getsockopt	= ax25_getsockopt,
	.sendmsg	= ax25_sendmsg,
	.recvmsg	= ax25_recvmsg,
	.mmap		= sock_no_mmap,
	.sendpage	= sock_no_sendpage,
};

/*
 *	Called by socket.c on kernel start up
 */
static struct packet_type ax25_packet_type __read_mostly = {
	.type	=	cpu_to_be16(ETH_P_AX25),
	.func	=	ax25_kiss_rcv,
};

static struct notifier_block ax25_dev_notifier = {
	.notifier_call = ax25_device_event,
};

static int __init ax25_init(void)
{
	int rc = proto_register(&ax25_proto, 0);

	if (rc != 0)
		goto out;

	sock_register(&ax25_family_ops);
	dev_add_pack(&ax25_packet_type);
	register_netdevice_notifier(&ax25_dev_notifier);

	proc_create_seq("ax25_route", 0444, init_net.proc_net, &ax25_rt_seqops);
	proc_create_seq("ax25", 0444, init_net.proc_net, &ax25_info_seqops);
	proc_create_seq("ax25_calls", 0444, init_net.proc_net,
			&ax25_uid_seqops);
out:
	return rc;
}
module_init(ax25_init);


MODULE_AUTHOR("Jonathan Naylor G4KLX <g4klx@g4klx.demon.co.uk>");
MODULE_DESCRIPTION("The amateur radio AX.25 link layer protocol");
MODULE_LICENSE("GPL");
MODULE_ALIAS_NETPROTO(PF_AX25);

static void __exit ax25_exit(void)
{
	remove_proc_entry("ax25_route", init_net.proc_net);
	remove_proc_entry("ax25", init_net.proc_net);
	remove_proc_entry("ax25_calls", init_net.proc_net);

	unregister_netdevice_notifier(&ax25_dev_notifier);

	dev_remove_pack(&ax25_packet_type);

	sock_unregister(PF_AX25);
	proto_unregister(&ax25_proto);

	ax25_rt_free();
	ax25_uid_free();
	ax25_dev_free();
}
module_exit(ax25_exit);<|MERGE_RESOLUTION|>--- conflicted
+++ resolved
@@ -87,8 +87,6 @@
 	ax25_for_each(s, &ax25_list) {
 		if (s->ax25_dev == ax25_dev) {
 			sk = s->sk;
-<<<<<<< HEAD
-=======
 			if (!sk) {
 				spin_unlock_bh(&ax25_list_lock);
 				s->ax25_dev = NULL;
@@ -96,7 +94,6 @@
 				spin_lock_bh(&ax25_list_lock);
 				goto again;
 			}
->>>>>>> e16cdba0
 			sock_hold(sk);
 			spin_unlock_bh(&ax25_list_lock);
 			lock_sock(sk);
