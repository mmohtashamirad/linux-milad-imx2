// SPDX-License-Identifier: GPL-2.0-or-later
/*
 * Copyright (C) 2015-2017 Josh Poimboeuf <jpoimboe@redhat.com>
 */

#include <string.h>
#include <stdlib.h>
#include <inttypes.h>

#include <arch/elf.h>
#include <objtool/builtin.h>
#include <objtool/cfi.h>
#include <objtool/arch.h>
#include <objtool/check.h>
#include <objtool/special.h>
#include <objtool/warn.h>
#include <objtool/endianness.h>

#include <linux/objtool.h>
#include <linux/hashtable.h>
#include <linux/kernel.h>
#include <linux/static_call_types.h>

struct alternative {
	struct list_head list;
	struct instruction *insn;
	bool skip_orig;
};

struct cfi_init_state initial_func_cfi;

struct instruction *find_insn(struct objtool_file *file,
			      struct section *sec, unsigned long offset)
{
	struct instruction *insn;

	hash_for_each_possible(file->insn_hash, insn, hash, sec_offset_hash(sec, offset)) {
		if (insn->sec == sec && insn->offset == offset)
			return insn;
	}

	return NULL;
}

static struct instruction *next_insn_same_sec(struct objtool_file *file,
					      struct instruction *insn)
{
	struct instruction *next = list_next_entry(insn, list);

	if (!next || &next->list == &file->insn_list || next->sec != insn->sec)
		return NULL;

	return next;
}

static struct instruction *next_insn_same_func(struct objtool_file *file,
					       struct instruction *insn)
{
	struct instruction *next = list_next_entry(insn, list);
	struct symbol *func = insn->func;

	if (!func)
		return NULL;

	if (&next->list != &file->insn_list && next->func == func)
		return next;

	/* Check if we're already in the subfunction: */
	if (func == func->cfunc)
		return NULL;

	/* Move to the subfunction: */
	return find_insn(file, func->cfunc->sec, func->cfunc->offset);
}

static struct instruction *prev_insn_same_sym(struct objtool_file *file,
					       struct instruction *insn)
{
	struct instruction *prev = list_prev_entry(insn, list);

	if (&prev->list != &file->insn_list && prev->func == insn->func)
		return prev;

	return NULL;
}

#define func_for_each_insn(file, func, insn)				\
	for (insn = find_insn(file, func->sec, func->offset);		\
	     insn;							\
	     insn = next_insn_same_func(file, insn))

#define sym_for_each_insn(file, sym, insn)				\
	for (insn = find_insn(file, sym->sec, sym->offset);		\
	     insn && &insn->list != &file->insn_list &&			\
		insn->sec == sym->sec &&				\
		insn->offset < sym->offset + sym->len;			\
	     insn = list_next_entry(insn, list))

#define sym_for_each_insn_continue_reverse(file, sym, insn)		\
	for (insn = list_prev_entry(insn, list);			\
	     &insn->list != &file->insn_list &&				\
		insn->sec == sym->sec && insn->offset >= sym->offset;	\
	     insn = list_prev_entry(insn, list))

#define sec_for_each_insn_from(file, insn)				\
	for (; insn; insn = next_insn_same_sec(file, insn))

#define sec_for_each_insn_continue(file, insn)				\
	for (insn = next_insn_same_sec(file, insn); insn;		\
	     insn = next_insn_same_sec(file, insn))

static bool is_jump_table_jump(struct instruction *insn)
{
	struct alt_group *alt_group = insn->alt_group;

	if (insn->jump_table)
		return true;

	/* Retpoline alternative for a jump table? */
	return alt_group && alt_group->orig_group &&
	       alt_group->orig_group->first_insn->jump_table;
}

static bool is_sibling_call(struct instruction *insn)
{
	/*
	 * Assume only ELF functions can make sibling calls.  This ensures
	 * sibling call detection consistency between vmlinux.o and individual
	 * objects.
	 */
	if (!insn->func)
		return false;

	/* An indirect jump is either a sibling call or a jump to a table. */
	if (insn->type == INSN_JUMP_DYNAMIC)
		return !is_jump_table_jump(insn);

	/* add_jump_destinations() sets insn->call_dest for sibling calls. */
	return (is_static_jump(insn) && insn->call_dest);
}

/*
 * This checks to see if the given function is a "noreturn" function.
 *
 * For global functions which are outside the scope of this object file, we
 * have to keep a manual list of them.
 *
 * For local functions, we have to detect them manually by simply looking for
 * the lack of a return instruction.
 */
static bool __dead_end_function(struct objtool_file *file, struct symbol *func,
				int recursion)
{
	int i;
	struct instruction *insn;
	bool empty = true;

	/*
	 * Unfortunately these have to be hard coded because the noreturn
	 * attribute isn't provided in ELF data.
	 */
	static const char * const global_noreturns[] = {
		"__stack_chk_fail",
		"panic",
		"do_exit",
		"do_task_dead",
		"__module_put_and_exit",
		"complete_and_exit",
		"__reiserfs_panic",
		"lbug_with_loc",
		"fortify_panic",
		"usercopy_abort",
		"machine_real_restart",
		"rewind_stack_do_exit",
		"kunit_try_catch_throw",
		"xen_start_kernel",
		"cpu_bringup_and_idle",
	};

	if (!func)
		return false;

	if (func->bind == STB_WEAK)
		return false;

	if (func->bind == STB_GLOBAL)
		for (i = 0; i < ARRAY_SIZE(global_noreturns); i++)
			if (!strcmp(func->name, global_noreturns[i]))
				return true;

	if (!func->len)
		return false;

	insn = find_insn(file, func->sec, func->offset);
	if (!insn->func)
		return false;

	func_for_each_insn(file, func, insn) {
		empty = false;

		if (insn->type == INSN_RETURN)
			return false;
	}

	if (empty)
		return false;

	/*
	 * A function can have a sibling call instead of a return.  In that
	 * case, the function's dead-end status depends on whether the target
	 * of the sibling call returns.
	 */
	func_for_each_insn(file, func, insn) {
		if (is_sibling_call(insn)) {
			struct instruction *dest = insn->jump_dest;

			if (!dest)
				/* sibling call to another file */
				return false;

			/* local sibling call */
			if (recursion == 5) {
				/*
				 * Infinite recursion: two functions have
				 * sibling calls to each other.  This is a very
				 * rare case.  It means they aren't dead ends.
				 */
				return false;
			}

			return __dead_end_function(file, dest->func, recursion+1);
		}
	}

	return true;
}

static bool dead_end_function(struct objtool_file *file, struct symbol *func)
{
	return __dead_end_function(file, func, 0);
}

static void init_cfi_state(struct cfi_state *cfi)
{
	int i;

	for (i = 0; i < CFI_NUM_REGS; i++) {
		cfi->regs[i].base = CFI_UNDEFINED;
		cfi->vals[i].base = CFI_UNDEFINED;
	}
	cfi->cfa.base = CFI_UNDEFINED;
	cfi->drap_reg = CFI_UNDEFINED;
	cfi->drap_offset = -1;
}

static void init_insn_state(struct insn_state *state, struct section *sec)
{
	memset(state, 0, sizeof(*state));
	init_cfi_state(&state->cfi);

	/*
	 * We need the full vmlinux for noinstr validation, otherwise we can
	 * not correctly determine insn->call_dest->sec (external symbols do
	 * not have a section).
	 */
	if (vmlinux && noinstr && sec)
		state->noinstr = sec->noinstr;
}

/*
 * Call the arch-specific instruction decoder for all the instructions and add
 * them to the global instruction list.
 */
static int decode_instructions(struct objtool_file *file)
{
	struct section *sec;
	struct symbol *func;
	unsigned long offset;
	struct instruction *insn;
	unsigned long nr_insns = 0;
	int ret;

	for_each_sec(file, sec) {

		if (!(sec->sh.sh_flags & SHF_EXECINSTR))
			continue;

		if (strcmp(sec->name, ".altinstr_replacement") &&
		    strcmp(sec->name, ".altinstr_aux") &&
		    strncmp(sec->name, ".discard.", 9))
			sec->text = true;

		if (!strcmp(sec->name, ".noinstr.text") ||
		    !strcmp(sec->name, ".entry.text"))
			sec->noinstr = true;

		for (offset = 0; offset < sec->sh.sh_size; offset += insn->len) {
			insn = malloc(sizeof(*insn));
			if (!insn) {
				WARN("malloc failed");
				return -1;
			}
			memset(insn, 0, sizeof(*insn));
			INIT_LIST_HEAD(&insn->alts);
			INIT_LIST_HEAD(&insn->stack_ops);
			init_cfi_state(&insn->cfi);

			insn->sec = sec;
			insn->offset = offset;

			ret = arch_decode_instruction(file->elf, sec, offset,
						      sec->sh.sh_size - offset,
						      &insn->len, &insn->type,
						      &insn->immediate,
						      &insn->stack_ops);
			if (ret)
				goto err;

			hash_add(file->insn_hash, &insn->hash, sec_offset_hash(sec, insn->offset));
			list_add_tail(&insn->list, &file->insn_list);
			nr_insns++;
		}

		list_for_each_entry(func, &sec->symbol_list, list) {
			if (func->type != STT_FUNC || func->alias != func)
				continue;

			if (!find_insn(file, sec, func->offset)) {
				WARN("%s(): can't find starting instruction",
				     func->name);
				return -1;
			}

			sym_for_each_insn(file, func, insn)
				insn->func = func;
		}
	}

	if (stats)
		printf("nr_insns: %lu\n", nr_insns);

	return 0;

err:
	free(insn);
	return ret;
}

static struct instruction *find_last_insn(struct objtool_file *file,
					  struct section *sec)
{
	struct instruction *insn = NULL;
	unsigned int offset;
	unsigned int end = (sec->sh.sh_size > 10) ? sec->sh.sh_size - 10 : 0;

	for (offset = sec->sh.sh_size - 1; offset >= end && !insn; offset--)
		insn = find_insn(file, sec, offset);

	return insn;
}

/*
 * Mark "ud2" instructions and manually annotated dead ends.
 */
static int add_dead_ends(struct objtool_file *file)
{
	struct section *sec;
	struct reloc *reloc;
	struct instruction *insn;

	/*
	 * By default, "ud2" is a dead end unless otherwise annotated, because
	 * GCC 7 inserts it for certain divide-by-zero cases.
	 */
	for_each_insn(file, insn)
		if (insn->type == INSN_BUG)
			insn->dead_end = true;

	/*
	 * Check for manually annotated dead ends.
	 */
	sec = find_section_by_name(file->elf, ".rela.discard.unreachable");
	if (!sec)
		goto reachable;

	list_for_each_entry(reloc, &sec->reloc_list, list) {
		if (reloc->sym->type != STT_SECTION) {
			WARN("unexpected relocation symbol type in %s", sec->name);
			return -1;
		}
		insn = find_insn(file, reloc->sym->sec, reloc->addend);
		if (insn)
			insn = list_prev_entry(insn, list);
		else if (reloc->addend == reloc->sym->sec->sh.sh_size) {
			insn = find_last_insn(file, reloc->sym->sec);
			if (!insn) {
<<<<<<< HEAD
				WARN("can't find unreachable insn at %s+0x%lx",
=======
				WARN("can't find unreachable insn at %s+0x%" PRIx64,
>>>>>>> 2a6c029a
				     reloc->sym->sec->name, reloc->addend);
				return -1;
			}
		} else {
<<<<<<< HEAD
			WARN("can't find unreachable insn at %s+0x%lx",
=======
			WARN("can't find unreachable insn at %s+0x%" PRIx64,
>>>>>>> 2a6c029a
			     reloc->sym->sec->name, reloc->addend);
			return -1;
		}

		insn->dead_end = true;
	}

reachable:
	/*
	 * These manually annotated reachable checks are needed for GCC 4.4,
	 * where the Linux unreachable() macro isn't supported.  In that case
	 * GCC doesn't know the "ud2" is fatal, so it generates code as if it's
	 * not a dead end.
	 */
	sec = find_section_by_name(file->elf, ".rela.discard.reachable");
	if (!sec)
		return 0;

	list_for_each_entry(reloc, &sec->reloc_list, list) {
		if (reloc->sym->type != STT_SECTION) {
			WARN("unexpected relocation symbol type in %s", sec->name);
			return -1;
		}
		insn = find_insn(file, reloc->sym->sec, reloc->addend);
		if (insn)
			insn = list_prev_entry(insn, list);
		else if (reloc->addend == reloc->sym->sec->sh.sh_size) {
			insn = find_last_insn(file, reloc->sym->sec);
			if (!insn) {
<<<<<<< HEAD
				WARN("can't find reachable insn at %s+0x%lx",
=======
				WARN("can't find reachable insn at %s+0x%" PRIx64,
>>>>>>> 2a6c029a
				     reloc->sym->sec->name, reloc->addend);
				return -1;
			}
		} else {
<<<<<<< HEAD
			WARN("can't find reachable insn at %s+0x%lx",
=======
			WARN("can't find reachable insn at %s+0x%" PRIx64,
>>>>>>> 2a6c029a
			     reloc->sym->sec->name, reloc->addend);
			return -1;
		}

		insn->dead_end = false;
	}

	return 0;
}

static int create_static_call_sections(struct objtool_file *file)
{
	struct section *sec;
	struct static_call_site *site;
	struct instruction *insn;
	struct symbol *key_sym;
	char *key_name, *tmp;
	int idx;

	sec = find_section_by_name(file->elf, ".static_call_sites");
	if (sec) {
		INIT_LIST_HEAD(&file->static_call_list);
		WARN("file already has .static_call_sites section, skipping");
		return 0;
	}

	if (list_empty(&file->static_call_list))
		return 0;

	idx = 0;
	list_for_each_entry(insn, &file->static_call_list, call_node)
		idx++;

	sec = elf_create_section(file->elf, ".static_call_sites", SHF_WRITE,
				 sizeof(struct static_call_site), idx);
	if (!sec)
		return -1;

	idx = 0;
	list_for_each_entry(insn, &file->static_call_list, call_node) {

		site = (struct static_call_site *)sec->data->d_buf + idx;
		memset(site, 0, sizeof(struct static_call_site));

		/* populate reloc for 'addr' */
		if (elf_add_reloc_to_insn(file->elf, sec,
					  idx * sizeof(struct static_call_site),
					  R_X86_64_PC32,
					  insn->sec, insn->offset))
			return -1;

		/* find key symbol */
		key_name = strdup(insn->call_dest->name);
		if (!key_name) {
			perror("strdup");
			return -1;
		}
		if (strncmp(key_name, STATIC_CALL_TRAMP_PREFIX_STR,
			    STATIC_CALL_TRAMP_PREFIX_LEN)) {
			WARN("static_call: trampoline name malformed: %s", key_name);
			return -1;
		}
		tmp = key_name + STATIC_CALL_TRAMP_PREFIX_LEN - STATIC_CALL_KEY_PREFIX_LEN;
		memcpy(tmp, STATIC_CALL_KEY_PREFIX_STR, STATIC_CALL_KEY_PREFIX_LEN);

		key_sym = find_symbol_by_name(file->elf, tmp);
		if (!key_sym) {
			if (!module) {
				WARN("static_call: can't find static_call_key symbol: %s", tmp);
				return -1;
			}

			/*
			 * For modules(), the key might not be exported, which
			 * means the module can make static calls but isn't
			 * allowed to change them.
			 *
			 * In that case we temporarily set the key to be the
			 * trampoline address.  This is fixed up in
			 * static_call_add_module().
			 */
			key_sym = insn->call_dest;
		}
		free(key_name);

		/* populate reloc for 'key' */
		if (elf_add_reloc(file->elf, sec,
				  idx * sizeof(struct static_call_site) + 4,
				  R_X86_64_PC32, key_sym,
				  is_sibling_call(insn) * STATIC_CALL_SITE_TAIL))
			return -1;

		idx++;
	}

	return 0;
}

static int create_mcount_loc_sections(struct objtool_file *file)
{
	struct section *sec;
	unsigned long *loc;
	struct instruction *insn;
	int idx;

	sec = find_section_by_name(file->elf, "__mcount_loc");
	if (sec) {
		INIT_LIST_HEAD(&file->mcount_loc_list);
		WARN("file already has __mcount_loc section, skipping");
		return 0;
	}

	if (list_empty(&file->mcount_loc_list))
		return 0;

	idx = 0;
	list_for_each_entry(insn, &file->mcount_loc_list, mcount_loc_node)
		idx++;

	sec = elf_create_section(file->elf, "__mcount_loc", 0, sizeof(unsigned long), idx);
	if (!sec)
		return -1;

	idx = 0;
	list_for_each_entry(insn, &file->mcount_loc_list, mcount_loc_node) {

		loc = (unsigned long *)sec->data->d_buf + idx;
		memset(loc, 0, sizeof(unsigned long));

		if (elf_add_reloc_to_insn(file->elf, sec,
					  idx * sizeof(unsigned long),
					  R_X86_64_64,
					  insn->sec, insn->offset))
			return -1;

		idx++;
	}

	return 0;
}

/*
 * Warnings shouldn't be reported for ignored functions.
 */
static void add_ignores(struct objtool_file *file)
{
	struct instruction *insn;
	struct section *sec;
	struct symbol *func;
	struct reloc *reloc;

	sec = find_section_by_name(file->elf, ".rela.discard.func_stack_frame_non_standard");
	if (!sec)
		return;

	list_for_each_entry(reloc, &sec->reloc_list, list) {
		switch (reloc->sym->type) {
		case STT_FUNC:
			func = reloc->sym;
			break;

		case STT_SECTION:
			func = find_func_by_offset(reloc->sym->sec, reloc->addend);
			if (!func)
				continue;
			break;

		default:
			WARN("unexpected relocation symbol type in %s: %d", sec->name, reloc->sym->type);
			continue;
		}

		func_for_each_insn(file, func, insn)
			insn->ignore = true;
	}
}

/*
 * This is a whitelist of functions that is allowed to be called with AC set.
 * The list is meant to be minimal and only contains compiler instrumentation
 * ABI and a few functions used to implement *_{to,from}_user() functions.
 *
 * These functions must not directly change AC, but may PUSHF/POPF.
 */
static const char *uaccess_safe_builtin[] = {
	/* KASAN */
	"kasan_report",
	"kasan_check_range",
	/* KASAN out-of-line */
	"__asan_loadN_noabort",
	"__asan_load1_noabort",
	"__asan_load2_noabort",
	"__asan_load4_noabort",
	"__asan_load8_noabort",
	"__asan_load16_noabort",
	"__asan_storeN_noabort",
	"__asan_store1_noabort",
	"__asan_store2_noabort",
	"__asan_store4_noabort",
	"__asan_store8_noabort",
	"__asan_store16_noabort",
	"__kasan_check_read",
	"__kasan_check_write",
	/* KASAN in-line */
	"__asan_report_load_n_noabort",
	"__asan_report_load1_noabort",
	"__asan_report_load2_noabort",
	"__asan_report_load4_noabort",
	"__asan_report_load8_noabort",
	"__asan_report_load16_noabort",
	"__asan_report_store_n_noabort",
	"__asan_report_store1_noabort",
	"__asan_report_store2_noabort",
	"__asan_report_store4_noabort",
	"__asan_report_store8_noabort",
	"__asan_report_store16_noabort",
	/* KCSAN */
	"__kcsan_check_access",
	"kcsan_found_watchpoint",
	"kcsan_setup_watchpoint",
	"kcsan_check_scoped_accesses",
	"kcsan_disable_current",
	"kcsan_enable_current_nowarn",
	/* KCSAN/TSAN */
	"__tsan_func_entry",
	"__tsan_func_exit",
	"__tsan_read_range",
	"__tsan_write_range",
	"__tsan_read1",
	"__tsan_read2",
	"__tsan_read4",
	"__tsan_read8",
	"__tsan_read16",
	"__tsan_write1",
	"__tsan_write2",
	"__tsan_write4",
	"__tsan_write8",
	"__tsan_write16",
	"__tsan_read_write1",
	"__tsan_read_write2",
	"__tsan_read_write4",
	"__tsan_read_write8",
	"__tsan_read_write16",
	"__tsan_atomic8_load",
	"__tsan_atomic16_load",
	"__tsan_atomic32_load",
	"__tsan_atomic64_load",
	"__tsan_atomic8_store",
	"__tsan_atomic16_store",
	"__tsan_atomic32_store",
	"__tsan_atomic64_store",
	"__tsan_atomic8_exchange",
	"__tsan_atomic16_exchange",
	"__tsan_atomic32_exchange",
	"__tsan_atomic64_exchange",
	"__tsan_atomic8_fetch_add",
	"__tsan_atomic16_fetch_add",
	"__tsan_atomic32_fetch_add",
	"__tsan_atomic64_fetch_add",
	"__tsan_atomic8_fetch_sub",
	"__tsan_atomic16_fetch_sub",
	"__tsan_atomic32_fetch_sub",
	"__tsan_atomic64_fetch_sub",
	"__tsan_atomic8_fetch_and",
	"__tsan_atomic16_fetch_and",
	"__tsan_atomic32_fetch_and",
	"__tsan_atomic64_fetch_and",
	"__tsan_atomic8_fetch_or",
	"__tsan_atomic16_fetch_or",
	"__tsan_atomic32_fetch_or",
	"__tsan_atomic64_fetch_or",
	"__tsan_atomic8_fetch_xor",
	"__tsan_atomic16_fetch_xor",
	"__tsan_atomic32_fetch_xor",
	"__tsan_atomic64_fetch_xor",
	"__tsan_atomic8_fetch_nand",
	"__tsan_atomic16_fetch_nand",
	"__tsan_atomic32_fetch_nand",
	"__tsan_atomic64_fetch_nand",
	"__tsan_atomic8_compare_exchange_strong",
	"__tsan_atomic16_compare_exchange_strong",
	"__tsan_atomic32_compare_exchange_strong",
	"__tsan_atomic64_compare_exchange_strong",
	"__tsan_atomic8_compare_exchange_weak",
	"__tsan_atomic16_compare_exchange_weak",
	"__tsan_atomic32_compare_exchange_weak",
	"__tsan_atomic64_compare_exchange_weak",
	"__tsan_atomic8_compare_exchange_val",
	"__tsan_atomic16_compare_exchange_val",
	"__tsan_atomic32_compare_exchange_val",
	"__tsan_atomic64_compare_exchange_val",
	"__tsan_atomic_thread_fence",
	"__tsan_atomic_signal_fence",
	/* KCOV */
	"write_comp_data",
	"check_kcov_mode",
	"__sanitizer_cov_trace_pc",
	"__sanitizer_cov_trace_const_cmp1",
	"__sanitizer_cov_trace_const_cmp2",
	"__sanitizer_cov_trace_const_cmp4",
	"__sanitizer_cov_trace_const_cmp8",
	"__sanitizer_cov_trace_cmp1",
	"__sanitizer_cov_trace_cmp2",
	"__sanitizer_cov_trace_cmp4",
	"__sanitizer_cov_trace_cmp8",
	"__sanitizer_cov_trace_switch",
	/* UBSAN */
	"ubsan_type_mismatch_common",
	"__ubsan_handle_type_mismatch",
	"__ubsan_handle_type_mismatch_v1",
	"__ubsan_handle_shift_out_of_bounds",
	/* misc */
	"csum_partial_copy_generic",
	"copy_mc_fragile",
	"copy_mc_fragile_handle_tail",
	"copy_mc_enhanced_fast_string",
	"ftrace_likely_update", /* CONFIG_TRACE_BRANCH_PROFILING */
	NULL
};

static void add_uaccess_safe(struct objtool_file *file)
{
	struct symbol *func;
	const char **name;

	if (!uaccess)
		return;

	for (name = uaccess_safe_builtin; *name; name++) {
		func = find_symbol_by_name(file->elf, *name);
		if (!func)
			continue;

		func->uaccess_safe = true;
	}
}

/*
 * FIXME: For now, just ignore any alternatives which add retpolines.  This is
 * a temporary hack, as it doesn't allow ORC to unwind from inside a retpoline.
 * But it at least allows objtool to understand the control flow *around* the
 * retpoline.
 */
static int add_ignore_alternatives(struct objtool_file *file)
{
	struct section *sec;
	struct reloc *reloc;
	struct instruction *insn;

	sec = find_section_by_name(file->elf, ".rela.discard.ignore_alts");
	if (!sec)
		return 0;

	list_for_each_entry(reloc, &sec->reloc_list, list) {
		if (reloc->sym->type != STT_SECTION) {
			WARN("unexpected relocation symbol type in %s", sec->name);
			return -1;
		}

		insn = find_insn(file, reloc->sym->sec, reloc->addend);
		if (!insn) {
			WARN("bad .discard.ignore_alts entry");
			return -1;
		}

		insn->ignore_alts = true;
	}

	return 0;
}

__weak bool arch_is_retpoline(struct symbol *sym)
{
	return false;
}

#define NEGATIVE_RELOC	((void *)-1L)

static struct reloc *insn_reloc(struct objtool_file *file, struct instruction *insn)
{
	if (insn->reloc == NEGATIVE_RELOC)
		return NULL;

	if (!insn->reloc) {
		insn->reloc = find_reloc_by_dest_range(file->elf, insn->sec,
						       insn->offset, insn->len);
		if (!insn->reloc) {
			insn->reloc = NEGATIVE_RELOC;
			return NULL;
		}
	}

	return insn->reloc;
}

static void remove_insn_ops(struct instruction *insn)
{
	struct stack_op *op, *tmp;

	list_for_each_entry_safe(op, tmp, &insn->stack_ops, list) {
		list_del(&op->list);
		free(op);
	}
}

static void add_call_dest(struct objtool_file *file, struct instruction *insn,
			  struct symbol *dest, bool sibling)
{
	struct reloc *reloc = insn_reloc(file, insn);

	insn->call_dest = dest;
	if (!dest)
		return;

	if (insn->call_dest->static_call_tramp) {
		list_add_tail(&insn->call_node,
			      &file->static_call_list);
	}

	/*
	 * Many compilers cannot disable KCOV with a function attribute
	 * so they need a little help, NOP out any KCOV calls from noinstr
	 * text.
	 */
	if (insn->sec->noinstr &&
	    !strncmp(insn->call_dest->name, "__sanitizer_cov_", 16)) {
		if (reloc) {
			reloc->type = R_NONE;
			elf_write_reloc(file->elf, reloc);
		}

		elf_write_insn(file->elf, insn->sec,
			       insn->offset, insn->len,
			       sibling ? arch_ret_insn(insn->len)
			               : arch_nop_insn(insn->len));

		insn->type = sibling ? INSN_RETURN : INSN_NOP;

		if (sibling) {
			/*
			 * We've replaced the tail-call JMP insn by two new
			 * insn: RET; INT3, except we only have a single struct
			 * insn here. Mark it retpoline_safe to avoid the SLS
			 * warning, instead of adding another insn.
			 */
			insn->retpoline_safe = true;
		}
	}

	if (mcount && !strcmp(insn->call_dest->name, "__fentry__")) {
		if (sibling)
			WARN_FUNC("Tail call to __fentry__ !?!?", insn->sec, insn->offset);

		if (reloc) {
			reloc->type = R_NONE;
			elf_write_reloc(file->elf, reloc);
		}

		elf_write_insn(file->elf, insn->sec,
			       insn->offset, insn->len,
			       arch_nop_insn(insn->len));

		insn->type = INSN_NOP;

		list_add_tail(&insn->mcount_loc_node,
			      &file->mcount_loc_list);
	}

	/*
	 * Whatever stack impact regular CALLs have, should be undone
	 * by the RETURN of the called function.
	 *
	 * Annotated intra-function calls retain the stack_ops but
	 * are converted to JUMP, see read_intra_function_calls().
	 */
	remove_insn_ops(insn);
}

/*
 * Find the destination instructions for all jumps.
 */
static int add_jump_destinations(struct objtool_file *file)
{
	struct instruction *insn;
	struct reloc *reloc;
	struct section *dest_sec;
	unsigned long dest_off;

	for_each_insn(file, insn) {
		if (!is_static_jump(insn))
			continue;

		reloc = insn_reloc(file, insn);
		if (!reloc) {
			dest_sec = insn->sec;
			dest_off = arch_jump_destination(insn);
		} else if (reloc->sym->type == STT_SECTION) {
			dest_sec = reloc->sym->sec;
			dest_off = arch_dest_reloc_offset(reloc->addend);
		} else if (arch_is_retpoline(reloc->sym)) {
			/*
			 * Retpoline jumps are really dynamic jumps in
			 * disguise, so convert them accordingly.
			 */
			if (insn->type == INSN_JUMP_UNCONDITIONAL)
				insn->type = INSN_JUMP_DYNAMIC;
			else
				insn->type = INSN_JUMP_DYNAMIC_CONDITIONAL;

			list_add_tail(&insn->call_node,
				      &file->retpoline_call_list);

			insn->retpoline_safe = true;
			continue;
		} else if (insn->func) {
			/* internal or external sibling call (with reloc) */
			add_call_dest(file, insn, reloc->sym, true);
			continue;
		} else if (reloc->sym->sec->idx) {
			dest_sec = reloc->sym->sec;
			dest_off = reloc->sym->sym.st_value +
				   arch_dest_reloc_offset(reloc->addend);
		} else {
			/* non-func asm code jumping to another file */
			continue;
		}

		insn->jump_dest = find_insn(file, dest_sec, dest_off);
		if (!insn->jump_dest) {

			/*
			 * This is a special case where an alt instruction
			 * jumps past the end of the section.  These are
			 * handled later in handle_group_alt().
			 */
			if (!strcmp(insn->sec->name, ".altinstr_replacement"))
				continue;

			WARN_FUNC("can't find jump dest instruction at %s+0x%lx",
				  insn->sec, insn->offset, dest_sec->name,
				  dest_off);
			return -1;
		}

		/*
		 * Cross-function jump.
		 */
		if (insn->func && insn->jump_dest->func &&
		    insn->func != insn->jump_dest->func) {

			/*
			 * For GCC 8+, create parent/child links for any cold
			 * subfunctions.  This is _mostly_ redundant with a
			 * similar initialization in read_symbols().
			 *
			 * If a function has aliases, we want the *first* such
			 * function in the symbol table to be the subfunction's
			 * parent.  In that case we overwrite the
			 * initialization done in read_symbols().
			 *
			 * However this code can't completely replace the
			 * read_symbols() code because this doesn't detect the
			 * case where the parent function's only reference to a
			 * subfunction is through a jump table.
			 */
			if (!strstr(insn->func->name, ".cold") &&
			    strstr(insn->jump_dest->func->name, ".cold")) {
				insn->func->cfunc = insn->jump_dest->func;
				insn->jump_dest->func->pfunc = insn->func;

			} else if (insn->jump_dest->func->pfunc != insn->func->pfunc &&
				   insn->jump_dest->offset == insn->jump_dest->func->offset) {
				/* internal sibling call (without reloc) */
				add_call_dest(file, insn, insn->jump_dest->func, true);
			}
		}
	}

	return 0;
}

static struct symbol *find_call_destination(struct section *sec, unsigned long offset)
{
	struct symbol *call_dest;

	call_dest = find_func_by_offset(sec, offset);
	if (!call_dest)
		call_dest = find_symbol_by_offset(sec, offset);

	return call_dest;
}

/*
 * Find the destination instructions for all calls.
 */
static int add_call_destinations(struct objtool_file *file)
{
	struct instruction *insn;
	unsigned long dest_off;
	struct symbol *dest;
	struct reloc *reloc;

	for_each_insn(file, insn) {
		if (insn->type != INSN_CALL)
			continue;

		reloc = insn_reloc(file, insn);
		if (!reloc) {
			dest_off = arch_jump_destination(insn);
			dest = find_call_destination(insn->sec, dest_off);

			add_call_dest(file, insn, dest, false);

			if (insn->ignore)
				continue;

			if (!insn->call_dest) {
				WARN_FUNC("unannotated intra-function call", insn->sec, insn->offset);
				return -1;
			}

			if (insn->func && insn->call_dest->type != STT_FUNC) {
				WARN_FUNC("unsupported call to non-function",
					  insn->sec, insn->offset);
				return -1;
			}

		} else if (reloc->sym->type == STT_SECTION) {
			dest_off = arch_dest_reloc_offset(reloc->addend);
			dest = find_call_destination(reloc->sym->sec, dest_off);
			if (!dest) {
				WARN_FUNC("can't find call dest symbol at %s+0x%lx",
					  insn->sec, insn->offset,
					  reloc->sym->sec->name,
					  dest_off);
				return -1;
			}

			add_call_dest(file, insn, dest, false);

		} else if (arch_is_retpoline(reloc->sym)) {
			/*
			 * Retpoline calls are really dynamic calls in
			 * disguise, so convert them accordingly.
			 */
			insn->type = INSN_CALL_DYNAMIC;
			insn->retpoline_safe = true;

			list_add_tail(&insn->call_node,
				      &file->retpoline_call_list);

			remove_insn_ops(insn);
			continue;

		} else
			add_call_dest(file, insn, reloc->sym, false);
	}

	return 0;
}

/*
 * The .alternatives section requires some extra special care over and above
 * other special sections because alternatives are patched in place.
 */
static int handle_group_alt(struct objtool_file *file,
			    struct special_alt *special_alt,
			    struct instruction *orig_insn,
			    struct instruction **new_insn)
{
	struct instruction *last_orig_insn, *last_new_insn = NULL, *insn, *nop = NULL;
	struct alt_group *orig_alt_group, *new_alt_group;
	unsigned long dest_off;


	orig_alt_group = malloc(sizeof(*orig_alt_group));
	if (!orig_alt_group) {
		WARN("malloc failed");
		return -1;
	}
	orig_alt_group->cfi = calloc(special_alt->orig_len,
				     sizeof(struct cfi_state *));
	if (!orig_alt_group->cfi) {
		WARN("calloc failed");
		return -1;
	}

	last_orig_insn = NULL;
	insn = orig_insn;
	sec_for_each_insn_from(file, insn) {
		if (insn->offset >= special_alt->orig_off + special_alt->orig_len)
			break;

		insn->alt_group = orig_alt_group;
		last_orig_insn = insn;
	}
	orig_alt_group->orig_group = NULL;
	orig_alt_group->first_insn = orig_insn;
	orig_alt_group->last_insn = last_orig_insn;


	new_alt_group = malloc(sizeof(*new_alt_group));
	if (!new_alt_group) {
		WARN("malloc failed");
		return -1;
	}

	if (special_alt->new_len < special_alt->orig_len) {
		/*
		 * Insert a fake nop at the end to make the replacement
		 * alt_group the same size as the original.  This is needed to
		 * allow propagate_alt_cfi() to do its magic.  When the last
		 * instruction affects the stack, the instruction after it (the
		 * nop) will propagate the new state to the shared CFI array.
		 */
		nop = malloc(sizeof(*nop));
		if (!nop) {
			WARN("malloc failed");
			return -1;
		}
		memset(nop, 0, sizeof(*nop));
		INIT_LIST_HEAD(&nop->alts);
		INIT_LIST_HEAD(&nop->stack_ops);
		init_cfi_state(&nop->cfi);

		nop->sec = special_alt->new_sec;
		nop->offset = special_alt->new_off + special_alt->new_len;
		nop->len = special_alt->orig_len - special_alt->new_len;
		nop->type = INSN_NOP;
		nop->func = orig_insn->func;
		nop->alt_group = new_alt_group;
		nop->ignore = orig_insn->ignore_alts;
	}

	if (!special_alt->new_len) {
		*new_insn = nop;
		goto end;
	}

	insn = *new_insn;
	sec_for_each_insn_from(file, insn) {
		struct reloc *alt_reloc;

		if (insn->offset >= special_alt->new_off + special_alt->new_len)
			break;

		last_new_insn = insn;

		insn->ignore = orig_insn->ignore_alts;
		insn->func = orig_insn->func;
		insn->alt_group = new_alt_group;

		/*
		 * Since alternative replacement code is copy/pasted by the
		 * kernel after applying relocations, generally such code can't
		 * have relative-address relocation references to outside the
		 * .altinstr_replacement section, unless the arch's
		 * alternatives code can adjust the relative offsets
		 * accordingly.
		 */
		alt_reloc = insn_reloc(file, insn);
		if (alt_reloc &&
		    !arch_support_alt_relocation(special_alt, insn, alt_reloc)) {

			WARN_FUNC("unsupported relocation in alternatives section",
				  insn->sec, insn->offset);
			return -1;
		}

		if (!is_static_jump(insn))
			continue;

		if (!insn->immediate)
			continue;

		dest_off = arch_jump_destination(insn);
		if (dest_off == special_alt->new_off + special_alt->new_len)
			insn->jump_dest = next_insn_same_sec(file, last_orig_insn);

		if (!insn->jump_dest) {
			WARN_FUNC("can't find alternative jump destination",
				  insn->sec, insn->offset);
			return -1;
		}
	}

	if (!last_new_insn) {
		WARN_FUNC("can't find last new alternative instruction",
			  special_alt->new_sec, special_alt->new_off);
		return -1;
	}

	if (nop)
		list_add(&nop->list, &last_new_insn->list);
end:
	new_alt_group->orig_group = orig_alt_group;
	new_alt_group->first_insn = *new_insn;
	new_alt_group->last_insn = nop ? : last_new_insn;
	new_alt_group->cfi = orig_alt_group->cfi;
	return 0;
}

/*
 * A jump table entry can either convert a nop to a jump or a jump to a nop.
 * If the original instruction is a jump, make the alt entry an effective nop
 * by just skipping the original instruction.
 */
static int handle_jump_alt(struct objtool_file *file,
			   struct special_alt *special_alt,
			   struct instruction *orig_insn,
			   struct instruction **new_insn)
{
	if (orig_insn->type != INSN_JUMP_UNCONDITIONAL &&
	    orig_insn->type != INSN_NOP) {

		WARN_FUNC("unsupported instruction at jump label",
			  orig_insn->sec, orig_insn->offset);
		return -1;
	}

	if (special_alt->key_addend & 2) {
		struct reloc *reloc = insn_reloc(file, orig_insn);

		if (reloc) {
			reloc->type = R_NONE;
			elf_write_reloc(file->elf, reloc);
		}
		elf_write_insn(file->elf, orig_insn->sec,
			       orig_insn->offset, orig_insn->len,
			       arch_nop_insn(orig_insn->len));
		orig_insn->type = INSN_NOP;
	}

	if (orig_insn->type == INSN_NOP) {
		if (orig_insn->len == 2)
			file->jl_nop_short++;
		else
			file->jl_nop_long++;

		return 0;
	}

	if (orig_insn->len == 2)
		file->jl_short++;
	else
		file->jl_long++;

	*new_insn = list_next_entry(orig_insn, list);
	return 0;
}

/*
 * Read all the special sections which have alternate instructions which can be
 * patched in or redirected to at runtime.  Each instruction having alternate
 * instruction(s) has them added to its insn->alts list, which will be
 * traversed in validate_branch().
 */
static int add_special_section_alts(struct objtool_file *file)
{
	struct list_head special_alts;
	struct instruction *orig_insn, *new_insn;
	struct special_alt *special_alt, *tmp;
	struct alternative *alt;
	int ret;

	ret = special_get_alts(file->elf, &special_alts);
	if (ret)
		return ret;

	list_for_each_entry_safe(special_alt, tmp, &special_alts, list) {

		orig_insn = find_insn(file, special_alt->orig_sec,
				      special_alt->orig_off);
		if (!orig_insn) {
			WARN_FUNC("special: can't find orig instruction",
				  special_alt->orig_sec, special_alt->orig_off);
			ret = -1;
			goto out;
		}

		new_insn = NULL;
		if (!special_alt->group || special_alt->new_len) {
			new_insn = find_insn(file, special_alt->new_sec,
					     special_alt->new_off);
			if (!new_insn) {
				WARN_FUNC("special: can't find new instruction",
					  special_alt->new_sec,
					  special_alt->new_off);
				ret = -1;
				goto out;
			}
		}

		if (special_alt->group) {
			if (!special_alt->orig_len) {
				WARN_FUNC("empty alternative entry",
					  orig_insn->sec, orig_insn->offset);
				continue;
			}

			ret = handle_group_alt(file, special_alt, orig_insn,
					       &new_insn);
			if (ret)
				goto out;
		} else if (special_alt->jump_or_nop) {
			ret = handle_jump_alt(file, special_alt, orig_insn,
					      &new_insn);
			if (ret)
				goto out;
		}

		alt = malloc(sizeof(*alt));
		if (!alt) {
			WARN("malloc failed");
			ret = -1;
			goto out;
		}

		alt->insn = new_insn;
		alt->skip_orig = special_alt->skip_orig;
		orig_insn->ignore_alts |= special_alt->skip_alt;
		list_add_tail(&alt->list, &orig_insn->alts);

		list_del(&special_alt->list);
		free(special_alt);
	}

	if (stats) {
		printf("jl\\\tNOP\tJMP\n");
		printf("short:\t%ld\t%ld\n", file->jl_nop_short, file->jl_short);
		printf("long:\t%ld\t%ld\n", file->jl_nop_long, file->jl_long);
	}

out:
	return ret;
}

static int add_jump_table(struct objtool_file *file, struct instruction *insn,
			    struct reloc *table)
{
	struct reloc *reloc = table;
	struct instruction *dest_insn;
	struct alternative *alt;
	struct symbol *pfunc = insn->func->pfunc;
	unsigned int prev_offset = 0;

	/*
	 * Each @reloc is a switch table relocation which points to the target
	 * instruction.
	 */
	list_for_each_entry_from(reloc, &table->sec->reloc_list, list) {

		/* Check for the end of the table: */
		if (reloc != table && reloc->jump_table_start)
			break;

		/* Make sure the table entries are consecutive: */
		if (prev_offset && reloc->offset != prev_offset + 8)
			break;

		/* Detect function pointers from contiguous objects: */
		if (reloc->sym->sec == pfunc->sec &&
		    reloc->addend == pfunc->offset)
			break;

		dest_insn = find_insn(file, reloc->sym->sec, reloc->addend);
		if (!dest_insn)
			break;

		/* Make sure the destination is in the same function: */
		if (!dest_insn->func || dest_insn->func->pfunc != pfunc)
			break;

		alt = malloc(sizeof(*alt));
		if (!alt) {
			WARN("malloc failed");
			return -1;
		}

		alt->insn = dest_insn;
		list_add_tail(&alt->list, &insn->alts);
		prev_offset = reloc->offset;
	}

	if (!prev_offset) {
		WARN_FUNC("can't find switch jump table",
			  insn->sec, insn->offset);
		return -1;
	}

	return 0;
}

/*
 * find_jump_table() - Given a dynamic jump, find the switch jump table
 * associated with it.
 */
static struct reloc *find_jump_table(struct objtool_file *file,
				      struct symbol *func,
				      struct instruction *insn)
{
	struct reloc *table_reloc;
	struct instruction *dest_insn, *orig_insn = insn;

	/*
	 * Backward search using the @first_jump_src links, these help avoid
	 * much of the 'in between' code. Which avoids us getting confused by
	 * it.
	 */
	for (;
	     insn && insn->func && insn->func->pfunc == func;
	     insn = insn->first_jump_src ?: prev_insn_same_sym(file, insn)) {

		if (insn != orig_insn && insn->type == INSN_JUMP_DYNAMIC)
			break;

		/* allow small jumps within the range */
		if (insn->type == INSN_JUMP_UNCONDITIONAL &&
		    insn->jump_dest &&
		    (insn->jump_dest->offset <= insn->offset ||
		     insn->jump_dest->offset > orig_insn->offset))
		    break;

		table_reloc = arch_find_switch_table(file, insn);
		if (!table_reloc)
			continue;
		dest_insn = find_insn(file, table_reloc->sym->sec, table_reloc->addend);
		if (!dest_insn || !dest_insn->func || dest_insn->func->pfunc != func)
			continue;

		return table_reloc;
	}

	return NULL;
}

/*
 * First pass: Mark the head of each jump table so that in the next pass,
 * we know when a given jump table ends and the next one starts.
 */
static void mark_func_jump_tables(struct objtool_file *file,
				    struct symbol *func)
{
	struct instruction *insn, *last = NULL;
	struct reloc *reloc;

	func_for_each_insn(file, func, insn) {
		if (!last)
			last = insn;

		/*
		 * Store back-pointers for unconditional forward jumps such
		 * that find_jump_table() can back-track using those and
		 * avoid some potentially confusing code.
		 */
		if (insn->type == INSN_JUMP_UNCONDITIONAL && insn->jump_dest &&
		    insn->offset > last->offset &&
		    insn->jump_dest->offset > insn->offset &&
		    !insn->jump_dest->first_jump_src) {

			insn->jump_dest->first_jump_src = insn;
			last = insn->jump_dest;
		}

		if (insn->type != INSN_JUMP_DYNAMIC)
			continue;

		reloc = find_jump_table(file, func, insn);
		if (reloc) {
			reloc->jump_table_start = true;
			insn->jump_table = reloc;
		}
	}
}

static int add_func_jump_tables(struct objtool_file *file,
				  struct symbol *func)
{
	struct instruction *insn;
	int ret;

	func_for_each_insn(file, func, insn) {
		if (!insn->jump_table)
			continue;

		ret = add_jump_table(file, insn, insn->jump_table);
		if (ret)
			return ret;
	}

	return 0;
}

/*
 * For some switch statements, gcc generates a jump table in the .rodata
 * section which contains a list of addresses within the function to jump to.
 * This finds these jump tables and adds them to the insn->alts lists.
 */
static int add_jump_table_alts(struct objtool_file *file)
{
	struct section *sec;
	struct symbol *func;
	int ret;

	if (!file->rodata)
		return 0;

	for_each_sec(file, sec) {
		list_for_each_entry(func, &sec->symbol_list, list) {
			if (func->type != STT_FUNC)
				continue;

			mark_func_jump_tables(file, func);
			ret = add_func_jump_tables(file, func);
			if (ret)
				return ret;
		}
	}

	return 0;
}

static void set_func_state(struct cfi_state *state)
{
	state->cfa = initial_func_cfi.cfa;
	memcpy(&state->regs, &initial_func_cfi.regs,
	       CFI_NUM_REGS * sizeof(struct cfi_reg));
	state->stack_size = initial_func_cfi.cfa.offset;
}

static int read_unwind_hints(struct objtool_file *file)
{
	struct section *sec, *relocsec;
	struct reloc *reloc;
	struct unwind_hint *hint;
	struct instruction *insn;
	int i;

	sec = find_section_by_name(file->elf, ".discard.unwind_hints");
	if (!sec)
		return 0;

	relocsec = sec->reloc;
	if (!relocsec) {
		WARN("missing .rela.discard.unwind_hints section");
		return -1;
	}

	if (sec->sh.sh_size % sizeof(struct unwind_hint)) {
		WARN("struct unwind_hint size mismatch");
		return -1;
	}

	file->hints = true;

	for (i = 0; i < sec->sh.sh_size / sizeof(struct unwind_hint); i++) {
		hint = (struct unwind_hint *)sec->data->d_buf + i;

		reloc = find_reloc_by_dest(file->elf, sec, i * sizeof(*hint));
		if (!reloc) {
			WARN("can't find reloc for unwind_hints[%d]", i);
			return -1;
		}

		insn = find_insn(file, reloc->sym->sec, reloc->addend);
		if (!insn) {
			WARN("can't find insn for unwind_hints[%d]", i);
			return -1;
		}

		insn->hint = true;

		if (hint->type == UNWIND_HINT_TYPE_FUNC) {
			set_func_state(&insn->cfi);
			continue;
		}

		if (arch_decode_hint_reg(insn, hint->sp_reg)) {
			WARN_FUNC("unsupported unwind_hint sp base reg %d",
				  insn->sec, insn->offset, hint->sp_reg);
			return -1;
		}

		insn->cfi.cfa.offset = bswap_if_needed(hint->sp_offset);
		insn->cfi.type = hint->type;
		insn->cfi.end = hint->end;
	}

	return 0;
}

static int read_retpoline_hints(struct objtool_file *file)
{
	struct section *sec;
	struct instruction *insn;
	struct reloc *reloc;

	sec = find_section_by_name(file->elf, ".rela.discard.retpoline_safe");
	if (!sec)
		return 0;

	list_for_each_entry(reloc, &sec->reloc_list, list) {
		if (reloc->sym->type != STT_SECTION) {
			WARN("unexpected relocation symbol type in %s", sec->name);
			return -1;
		}

		insn = find_insn(file, reloc->sym->sec, reloc->addend);
		if (!insn) {
			WARN("bad .discard.retpoline_safe entry");
			return -1;
		}

		if (insn->type != INSN_JUMP_DYNAMIC &&
		    insn->type != INSN_CALL_DYNAMIC) {
			WARN_FUNC("retpoline_safe hint not an indirect jump/call",
				  insn->sec, insn->offset);
			return -1;
		}

		insn->retpoline_safe = true;
	}

	return 0;
}

static int read_instr_hints(struct objtool_file *file)
{
	struct section *sec;
	struct instruction *insn;
	struct reloc *reloc;

	sec = find_section_by_name(file->elf, ".rela.discard.instr_end");
	if (!sec)
		return 0;

	list_for_each_entry(reloc, &sec->reloc_list, list) {
		if (reloc->sym->type != STT_SECTION) {
			WARN("unexpected relocation symbol type in %s", sec->name);
			return -1;
		}

		insn = find_insn(file, reloc->sym->sec, reloc->addend);
		if (!insn) {
			WARN("bad .discard.instr_end entry");
			return -1;
		}

		insn->instr--;
	}

	sec = find_section_by_name(file->elf, ".rela.discard.instr_begin");
	if (!sec)
		return 0;

	list_for_each_entry(reloc, &sec->reloc_list, list) {
		if (reloc->sym->type != STT_SECTION) {
			WARN("unexpected relocation symbol type in %s", sec->name);
			return -1;
		}

		insn = find_insn(file, reloc->sym->sec, reloc->addend);
		if (!insn) {
			WARN("bad .discard.instr_begin entry");
			return -1;
		}

		insn->instr++;
	}

	return 0;
}

static int read_intra_function_calls(struct objtool_file *file)
{
	struct instruction *insn;
	struct section *sec;
	struct reloc *reloc;

	sec = find_section_by_name(file->elf, ".rela.discard.intra_function_calls");
	if (!sec)
		return 0;

	list_for_each_entry(reloc, &sec->reloc_list, list) {
		unsigned long dest_off;

		if (reloc->sym->type != STT_SECTION) {
			WARN("unexpected relocation symbol type in %s",
			     sec->name);
			return -1;
		}

		insn = find_insn(file, reloc->sym->sec, reloc->addend);
		if (!insn) {
			WARN("bad .discard.intra_function_call entry");
			return -1;
		}

		if (insn->type != INSN_CALL) {
			WARN_FUNC("intra_function_call not a direct call",
				  insn->sec, insn->offset);
			return -1;
		}

		/*
		 * Treat intra-function CALLs as JMPs, but with a stack_op.
		 * See add_call_destinations(), which strips stack_ops from
		 * normal CALLs.
		 */
		insn->type = INSN_JUMP_UNCONDITIONAL;

		dest_off = insn->offset + insn->len + insn->immediate;
		insn->jump_dest = find_insn(file, insn->sec, dest_off);
		if (!insn->jump_dest) {
			WARN_FUNC("can't find call dest at %s+0x%lx",
				  insn->sec, insn->offset,
				  insn->sec->name, dest_off);
			return -1;
		}
	}

	return 0;
}

static int read_static_call_tramps(struct objtool_file *file)
{
	struct section *sec;
	struct symbol *func;

	for_each_sec(file, sec) {
		list_for_each_entry(func, &sec->symbol_list, list) {
			if (func->bind == STB_GLOBAL &&
			    !strncmp(func->name, STATIC_CALL_TRAMP_PREFIX_STR,
				     strlen(STATIC_CALL_TRAMP_PREFIX_STR)))
				func->static_call_tramp = true;
		}
	}

	return 0;
}

static void mark_rodata(struct objtool_file *file)
{
	struct section *sec;
	bool found = false;

	/*
	 * Search for the following rodata sections, each of which can
	 * potentially contain jump tables:
	 *
	 * - .rodata: can contain GCC switch tables
	 * - .rodata.<func>: same, if -fdata-sections is being used
	 * - .rodata..c_jump_table: contains C annotated jump tables
	 *
	 * .rodata.str1.* sections are ignored; they don't contain jump tables.
	 */
	for_each_sec(file, sec) {
		if (!strncmp(sec->name, ".rodata", 7) &&
		    !strstr(sec->name, ".str1.")) {
			sec->rodata = true;
			found = true;
		}
	}

	file->rodata = found;
}

__weak int arch_rewrite_retpolines(struct objtool_file *file)
{
	return 0;
}

static int decode_sections(struct objtool_file *file)
{
	int ret;

	mark_rodata(file);

	ret = decode_instructions(file);
	if (ret)
		return ret;

	ret = add_dead_ends(file);
	if (ret)
		return ret;

	add_ignores(file);
	add_uaccess_safe(file);

	ret = add_ignore_alternatives(file);
	if (ret)
		return ret;

	/*
	 * Must be before add_{jump_call}_destination.
	 */
	ret = read_static_call_tramps(file);
	if (ret)
		return ret;

	/*
	 * Must be before add_special_section_alts() as that depends on
	 * jump_dest being set.
	 */
	ret = add_jump_destinations(file);
	if (ret)
		return ret;

	ret = add_special_section_alts(file);
	if (ret)
		return ret;

	/*
	 * Must be before add_call_destination(); it changes INSN_CALL to
	 * INSN_JUMP.
	 */
	ret = read_intra_function_calls(file);
	if (ret)
		return ret;

	ret = add_call_destinations(file);
	if (ret)
		return ret;

	ret = add_jump_table_alts(file);
	if (ret)
		return ret;

	ret = read_unwind_hints(file);
	if (ret)
		return ret;

	ret = read_retpoline_hints(file);
	if (ret)
		return ret;

	ret = read_instr_hints(file);
	if (ret)
		return ret;

	/*
	 * Must be after add_special_section_alts(), since this will emit
	 * alternatives. Must be after add_{jump,call}_destination(), since
	 * those create the call insn lists.
	 */
	ret = arch_rewrite_retpolines(file);
	if (ret)
		return ret;

	return 0;
}

static bool is_fentry_call(struct instruction *insn)
{
	if (insn->type == INSN_CALL && insn->call_dest &&
	    insn->call_dest->type == STT_NOTYPE &&
	    !strcmp(insn->call_dest->name, "__fentry__"))
		return true;

	return false;
}

static bool has_modified_stack_frame(struct instruction *insn, struct insn_state *state)
{
	struct cfi_state *cfi = &state->cfi;
	int i;

	if (cfi->cfa.base != initial_func_cfi.cfa.base || cfi->drap)
		return true;

	if (cfi->cfa.offset != initial_func_cfi.cfa.offset)
		return true;

	if (cfi->stack_size != initial_func_cfi.cfa.offset)
		return true;

	for (i = 0; i < CFI_NUM_REGS; i++) {
		if (cfi->regs[i].base != initial_func_cfi.regs[i].base ||
		    cfi->regs[i].offset != initial_func_cfi.regs[i].offset)
			return true;
	}

	return false;
}

static bool check_reg_frame_pos(const struct cfi_reg *reg,
				int expected_offset)
{
	return reg->base == CFI_CFA &&
	       reg->offset == expected_offset;
}

static bool has_valid_stack_frame(struct insn_state *state)
{
	struct cfi_state *cfi = &state->cfi;

	if (cfi->cfa.base == CFI_BP &&
	    check_reg_frame_pos(&cfi->regs[CFI_BP], -cfi->cfa.offset) &&
	    check_reg_frame_pos(&cfi->regs[CFI_RA], -cfi->cfa.offset + 8))
		return true;

	if (cfi->drap && cfi->regs[CFI_BP].base == CFI_BP)
		return true;

	return false;
}

static int update_cfi_state_regs(struct instruction *insn,
				  struct cfi_state *cfi,
				  struct stack_op *op)
{
	struct cfi_reg *cfa = &cfi->cfa;

	if (cfa->base != CFI_SP && cfa->base != CFI_SP_INDIRECT)
		return 0;

	/* push */
	if (op->dest.type == OP_DEST_PUSH || op->dest.type == OP_DEST_PUSHF)
		cfa->offset += 8;

	/* pop */
	if (op->src.type == OP_SRC_POP || op->src.type == OP_SRC_POPF)
		cfa->offset -= 8;

	/* add immediate to sp */
	if (op->dest.type == OP_DEST_REG && op->src.type == OP_SRC_ADD &&
	    op->dest.reg == CFI_SP && op->src.reg == CFI_SP)
		cfa->offset -= op->src.offset;

	return 0;
}

static void save_reg(struct cfi_state *cfi, unsigned char reg, int base, int offset)
{
	if (arch_callee_saved_reg(reg) &&
	    cfi->regs[reg].base == CFI_UNDEFINED) {
		cfi->regs[reg].base = base;
		cfi->regs[reg].offset = offset;
	}
}

static void restore_reg(struct cfi_state *cfi, unsigned char reg)
{
	cfi->regs[reg].base = initial_func_cfi.regs[reg].base;
	cfi->regs[reg].offset = initial_func_cfi.regs[reg].offset;
}

/*
 * A note about DRAP stack alignment:
 *
 * GCC has the concept of a DRAP register, which is used to help keep track of
 * the stack pointer when aligning the stack.  r10 or r13 is used as the DRAP
 * register.  The typical DRAP pattern is:
 *
 *   4c 8d 54 24 08		lea    0x8(%rsp),%r10
 *   48 83 e4 c0		and    $0xffffffffffffffc0,%rsp
 *   41 ff 72 f8		pushq  -0x8(%r10)
 *   55				push   %rbp
 *   48 89 e5			mov    %rsp,%rbp
 *				(more pushes)
 *   41 52			push   %r10
 *				...
 *   41 5a			pop    %r10
 *				(more pops)
 *   5d				pop    %rbp
 *   49 8d 62 f8		lea    -0x8(%r10),%rsp
 *   c3				retq
 *
 * There are some variations in the epilogues, like:
 *
 *   5b				pop    %rbx
 *   41 5a			pop    %r10
 *   41 5c			pop    %r12
 *   41 5d			pop    %r13
 *   41 5e			pop    %r14
 *   c9				leaveq
 *   49 8d 62 f8		lea    -0x8(%r10),%rsp
 *   c3				retq
 *
 * and:
 *
 *   4c 8b 55 e8		mov    -0x18(%rbp),%r10
 *   48 8b 5d e0		mov    -0x20(%rbp),%rbx
 *   4c 8b 65 f0		mov    -0x10(%rbp),%r12
 *   4c 8b 6d f8		mov    -0x8(%rbp),%r13
 *   c9				leaveq
 *   49 8d 62 f8		lea    -0x8(%r10),%rsp
 *   c3				retq
 *
 * Sometimes r13 is used as the DRAP register, in which case it's saved and
 * restored beforehand:
 *
 *   41 55			push   %r13
 *   4c 8d 6c 24 10		lea    0x10(%rsp),%r13
 *   48 83 e4 f0		and    $0xfffffffffffffff0,%rsp
 *				...
 *   49 8d 65 f0		lea    -0x10(%r13),%rsp
 *   41 5d			pop    %r13
 *   c3				retq
 */
static int update_cfi_state(struct instruction *insn,
			    struct instruction *next_insn,
			    struct cfi_state *cfi, struct stack_op *op)
{
	struct cfi_reg *cfa = &cfi->cfa;
	struct cfi_reg *regs = cfi->regs;

	/* stack operations don't make sense with an undefined CFA */
	if (cfa->base == CFI_UNDEFINED) {
		if (insn->func) {
			WARN_FUNC("undefined stack state", insn->sec, insn->offset);
			return -1;
		}
		return 0;
	}

	if (cfi->type == UNWIND_HINT_TYPE_REGS ||
	    cfi->type == UNWIND_HINT_TYPE_REGS_PARTIAL)
		return update_cfi_state_regs(insn, cfi, op);

	switch (op->dest.type) {

	case OP_DEST_REG:
		switch (op->src.type) {

		case OP_SRC_REG:
			if (op->src.reg == CFI_SP && op->dest.reg == CFI_BP &&
			    cfa->base == CFI_SP &&
			    check_reg_frame_pos(&regs[CFI_BP], -cfa->offset)) {

				/* mov %rsp, %rbp */
				cfa->base = op->dest.reg;
				cfi->bp_scratch = false;
			}

			else if (op->src.reg == CFI_SP &&
				 op->dest.reg == CFI_BP && cfi->drap) {

				/* drap: mov %rsp, %rbp */
				regs[CFI_BP].base = CFI_BP;
				regs[CFI_BP].offset = -cfi->stack_size;
				cfi->bp_scratch = false;
			}

			else if (op->src.reg == CFI_SP && cfa->base == CFI_SP) {

				/*
				 * mov %rsp, %reg
				 *
				 * This is needed for the rare case where GCC
				 * does:
				 *
				 *   mov    %rsp, %rax
				 *   ...
				 *   mov    %rax, %rsp
				 */
				cfi->vals[op->dest.reg].base = CFI_CFA;
				cfi->vals[op->dest.reg].offset = -cfi->stack_size;
			}

			else if (op->src.reg == CFI_BP && op->dest.reg == CFI_SP &&
				 (cfa->base == CFI_BP || cfa->base == cfi->drap_reg)) {

				/*
				 * mov %rbp, %rsp
				 *
				 * Restore the original stack pointer (Clang).
				 */
				cfi->stack_size = -cfi->regs[CFI_BP].offset;
			}

			else if (op->dest.reg == cfa->base) {

				/* mov %reg, %rsp */
				if (cfa->base == CFI_SP &&
				    cfi->vals[op->src.reg].base == CFI_CFA) {

					/*
					 * This is needed for the rare case
					 * where GCC does something dumb like:
					 *
					 *   lea    0x8(%rsp), %rcx
					 *   ...
					 *   mov    %rcx, %rsp
					 */
					cfa->offset = -cfi->vals[op->src.reg].offset;
					cfi->stack_size = cfa->offset;

				} else if (cfa->base == CFI_SP &&
					   cfi->vals[op->src.reg].base == CFI_SP_INDIRECT &&
					   cfi->vals[op->src.reg].offset == cfa->offset) {

					/*
					 * Stack swizzle:
					 *
					 * 1: mov %rsp, (%[tos])
					 * 2: mov %[tos], %rsp
					 *    ...
					 * 3: pop %rsp
					 *
					 * Where:
					 *
					 * 1 - places a pointer to the previous
					 *     stack at the Top-of-Stack of the
					 *     new stack.
					 *
					 * 2 - switches to the new stack.
					 *
					 * 3 - pops the Top-of-Stack to restore
					 *     the original stack.
					 *
					 * Note: we set base to SP_INDIRECT
					 * here and preserve offset. Therefore
					 * when the unwinder reaches ToS it
					 * will dereference SP and then add the
					 * offset to find the next frame, IOW:
					 * (%rsp) + offset.
					 */
					cfa->base = CFI_SP_INDIRECT;

				} else {
					cfa->base = CFI_UNDEFINED;
					cfa->offset = 0;
				}
			}

			else if (op->dest.reg == CFI_SP &&
				 cfi->vals[op->src.reg].base == CFI_SP_INDIRECT &&
				 cfi->vals[op->src.reg].offset == cfa->offset) {

				/*
				 * The same stack swizzle case 2) as above. But
				 * because we can't change cfa->base, case 3)
				 * will become a regular POP. Pretend we're a
				 * PUSH so things don't go unbalanced.
				 */
				cfi->stack_size += 8;
			}


			break;

		case OP_SRC_ADD:
			if (op->dest.reg == CFI_SP && op->src.reg == CFI_SP) {

				/* add imm, %rsp */
				cfi->stack_size -= op->src.offset;
				if (cfa->base == CFI_SP)
					cfa->offset -= op->src.offset;
				break;
			}

			if (op->dest.reg == CFI_SP && op->src.reg == CFI_BP) {

				/* lea disp(%rbp), %rsp */
				cfi->stack_size = -(op->src.offset + regs[CFI_BP].offset);
				break;
			}

			if (!cfi->drap && op->src.reg == CFI_SP &&
			    op->dest.reg == CFI_BP && cfa->base == CFI_SP &&
			    check_reg_frame_pos(&regs[CFI_BP], -cfa->offset + op->src.offset)) {

				/* lea disp(%rsp), %rbp */
				cfa->base = CFI_BP;
				cfa->offset -= op->src.offset;
				cfi->bp_scratch = false;
				break;
			}

			if (op->src.reg == CFI_SP && cfa->base == CFI_SP) {

				/* drap: lea disp(%rsp), %drap */
				cfi->drap_reg = op->dest.reg;

				/*
				 * lea disp(%rsp), %reg
				 *
				 * This is needed for the rare case where GCC
				 * does something dumb like:
				 *
				 *   lea    0x8(%rsp), %rcx
				 *   ...
				 *   mov    %rcx, %rsp
				 */
				cfi->vals[op->dest.reg].base = CFI_CFA;
				cfi->vals[op->dest.reg].offset = \
					-cfi->stack_size + op->src.offset;

				break;
			}

			if (cfi->drap && op->dest.reg == CFI_SP &&
			    op->src.reg == cfi->drap_reg) {

				 /* drap: lea disp(%drap), %rsp */
				cfa->base = CFI_SP;
				cfa->offset = cfi->stack_size = -op->src.offset;
				cfi->drap_reg = CFI_UNDEFINED;
				cfi->drap = false;
				break;
			}

			if (op->dest.reg == cfi->cfa.base && !(next_insn && next_insn->hint)) {
				WARN_FUNC("unsupported stack register modification",
					  insn->sec, insn->offset);
				return -1;
			}

			break;

		case OP_SRC_AND:
			if (op->dest.reg != CFI_SP ||
			    (cfi->drap_reg != CFI_UNDEFINED && cfa->base != CFI_SP) ||
			    (cfi->drap_reg == CFI_UNDEFINED && cfa->base != CFI_BP)) {
				WARN_FUNC("unsupported stack pointer realignment",
					  insn->sec, insn->offset);
				return -1;
			}

			if (cfi->drap_reg != CFI_UNDEFINED) {
				/* drap: and imm, %rsp */
				cfa->base = cfi->drap_reg;
				cfa->offset = cfi->stack_size = 0;
				cfi->drap = true;
			}

			/*
			 * Older versions of GCC (4.8ish) realign the stack
			 * without DRAP, with a frame pointer.
			 */

			break;

		case OP_SRC_POP:
		case OP_SRC_POPF:
			if (op->dest.reg == CFI_SP && cfa->base == CFI_SP_INDIRECT) {

				/* pop %rsp; # restore from a stack swizzle */
				cfa->base = CFI_SP;
				break;
			}

			if (!cfi->drap && op->dest.reg == cfa->base) {

				/* pop %rbp */
				cfa->base = CFI_SP;
			}

			if (cfi->drap && cfa->base == CFI_BP_INDIRECT &&
			    op->dest.reg == cfi->drap_reg &&
			    cfi->drap_offset == -cfi->stack_size) {

				/* drap: pop %drap */
				cfa->base = cfi->drap_reg;
				cfa->offset = 0;
				cfi->drap_offset = -1;

			} else if (cfi->stack_size == -regs[op->dest.reg].offset) {

				/* pop %reg */
				restore_reg(cfi, op->dest.reg);
			}

			cfi->stack_size -= 8;
			if (cfa->base == CFI_SP)
				cfa->offset -= 8;

			break;

		case OP_SRC_REG_INDIRECT:
			if (!cfi->drap && op->dest.reg == cfa->base &&
			    op->dest.reg == CFI_BP) {

				/* mov disp(%rsp), %rbp */
				cfa->base = CFI_SP;
				cfa->offset = cfi->stack_size;
			}

			if (cfi->drap && op->src.reg == CFI_BP &&
			    op->src.offset == cfi->drap_offset) {

				/* drap: mov disp(%rbp), %drap */
				cfa->base = cfi->drap_reg;
				cfa->offset = 0;
				cfi->drap_offset = -1;
			}

			if (cfi->drap && op->src.reg == CFI_BP &&
			    op->src.offset == regs[op->dest.reg].offset) {

				/* drap: mov disp(%rbp), %reg */
				restore_reg(cfi, op->dest.reg);

			} else if (op->src.reg == cfa->base &&
			    op->src.offset == regs[op->dest.reg].offset + cfa->offset) {

				/* mov disp(%rbp), %reg */
				/* mov disp(%rsp), %reg */
				restore_reg(cfi, op->dest.reg);

			} else if (op->src.reg == CFI_SP &&
				   op->src.offset == regs[op->dest.reg].offset + cfi->stack_size) {

				/* mov disp(%rsp), %reg */
				restore_reg(cfi, op->dest.reg);
			}

			break;

		default:
			WARN_FUNC("unknown stack-related instruction",
				  insn->sec, insn->offset);
			return -1;
		}

		break;

	case OP_DEST_PUSH:
	case OP_DEST_PUSHF:
		cfi->stack_size += 8;
		if (cfa->base == CFI_SP)
			cfa->offset += 8;

		if (op->src.type != OP_SRC_REG)
			break;

		if (cfi->drap) {
			if (op->src.reg == cfa->base && op->src.reg == cfi->drap_reg) {

				/* drap: push %drap */
				cfa->base = CFI_BP_INDIRECT;
				cfa->offset = -cfi->stack_size;

				/* save drap so we know when to restore it */
				cfi->drap_offset = -cfi->stack_size;

			} else if (op->src.reg == CFI_BP && cfa->base == cfi->drap_reg) {

				/* drap: push %rbp */
				cfi->stack_size = 0;

			} else {

				/* drap: push %reg */
				save_reg(cfi, op->src.reg, CFI_BP, -cfi->stack_size);
			}

		} else {

			/* push %reg */
			save_reg(cfi, op->src.reg, CFI_CFA, -cfi->stack_size);
		}

		/* detect when asm code uses rbp as a scratch register */
		if (!no_fp && insn->func && op->src.reg == CFI_BP &&
		    cfa->base != CFI_BP)
			cfi->bp_scratch = true;
		break;

	case OP_DEST_REG_INDIRECT:

		if (cfi->drap) {
			if (op->src.reg == cfa->base && op->src.reg == cfi->drap_reg) {

				/* drap: mov %drap, disp(%rbp) */
				cfa->base = CFI_BP_INDIRECT;
				cfa->offset = op->dest.offset;

				/* save drap offset so we know when to restore it */
				cfi->drap_offset = op->dest.offset;
			} else {

				/* drap: mov reg, disp(%rbp) */
				save_reg(cfi, op->src.reg, CFI_BP, op->dest.offset);
			}

		} else if (op->dest.reg == cfa->base) {

			/* mov reg, disp(%rbp) */
			/* mov reg, disp(%rsp) */
			save_reg(cfi, op->src.reg, CFI_CFA,
				 op->dest.offset - cfi->cfa.offset);

		} else if (op->dest.reg == CFI_SP) {

			/* mov reg, disp(%rsp) */
			save_reg(cfi, op->src.reg, CFI_CFA,
				 op->dest.offset - cfi->stack_size);

		} else if (op->src.reg == CFI_SP && op->dest.offset == 0) {

			/* mov %rsp, (%reg); # setup a stack swizzle. */
			cfi->vals[op->dest.reg].base = CFI_SP_INDIRECT;
			cfi->vals[op->dest.reg].offset = cfa->offset;
		}

		break;

	case OP_DEST_MEM:
		if (op->src.type != OP_SRC_POP && op->src.type != OP_SRC_POPF) {
			WARN_FUNC("unknown stack-related memory operation",
				  insn->sec, insn->offset);
			return -1;
		}

		/* pop mem */
		cfi->stack_size -= 8;
		if (cfa->base == CFI_SP)
			cfa->offset -= 8;

		break;

	default:
		WARN_FUNC("unknown stack-related instruction",
			  insn->sec, insn->offset);
		return -1;
	}

	return 0;
}

/*
 * The stack layouts of alternatives instructions can sometimes diverge when
 * they have stack modifications.  That's fine as long as the potential stack
 * layouts don't conflict at any given potential instruction boundary.
 *
 * Flatten the CFIs of the different alternative code streams (both original
 * and replacement) into a single shared CFI array which can be used to detect
 * conflicts and nicely feed a linear array of ORC entries to the unwinder.
 */
static int propagate_alt_cfi(struct objtool_file *file, struct instruction *insn)
{
	struct cfi_state **alt_cfi;
	int group_off;

	if (!insn->alt_group)
		return 0;

	alt_cfi = insn->alt_group->cfi;
	group_off = insn->offset - insn->alt_group->first_insn->offset;

	if (!alt_cfi[group_off]) {
		alt_cfi[group_off] = &insn->cfi;
	} else {
		if (memcmp(alt_cfi[group_off], &insn->cfi, sizeof(struct cfi_state))) {
			WARN_FUNC("stack layout conflict in alternatives",
				  insn->sec, insn->offset);
			return -1;
		}
	}

	return 0;
}

static int handle_insn_ops(struct instruction *insn,
			   struct instruction *next_insn,
			   struct insn_state *state)
{
	struct stack_op *op;

	list_for_each_entry(op, &insn->stack_ops, list) {

		if (update_cfi_state(insn, next_insn, &state->cfi, op))
			return 1;

		if (!insn->alt_group)
			continue;

		if (op->dest.type == OP_DEST_PUSHF) {
			if (!state->uaccess_stack) {
				state->uaccess_stack = 1;
			} else if (state->uaccess_stack >> 31) {
				WARN_FUNC("PUSHF stack exhausted",
					  insn->sec, insn->offset);
				return 1;
			}
			state->uaccess_stack <<= 1;
			state->uaccess_stack  |= state->uaccess;
		}

		if (op->src.type == OP_SRC_POPF) {
			if (state->uaccess_stack) {
				state->uaccess = state->uaccess_stack & 1;
				state->uaccess_stack >>= 1;
				if (state->uaccess_stack == 1)
					state->uaccess_stack = 0;
			}
		}
	}

	return 0;
}

static bool insn_cfi_match(struct instruction *insn, struct cfi_state *cfi2)
{
	struct cfi_state *cfi1 = &insn->cfi;
	int i;

	if (memcmp(&cfi1->cfa, &cfi2->cfa, sizeof(cfi1->cfa))) {

		WARN_FUNC("stack state mismatch: cfa1=%d%+d cfa2=%d%+d",
			  insn->sec, insn->offset,
			  cfi1->cfa.base, cfi1->cfa.offset,
			  cfi2->cfa.base, cfi2->cfa.offset);

	} else if (memcmp(&cfi1->regs, &cfi2->regs, sizeof(cfi1->regs))) {
		for (i = 0; i < CFI_NUM_REGS; i++) {
			if (!memcmp(&cfi1->regs[i], &cfi2->regs[i],
				    sizeof(struct cfi_reg)))
				continue;

			WARN_FUNC("stack state mismatch: reg1[%d]=%d%+d reg2[%d]=%d%+d",
				  insn->sec, insn->offset,
				  i, cfi1->regs[i].base, cfi1->regs[i].offset,
				  i, cfi2->regs[i].base, cfi2->regs[i].offset);
			break;
		}

	} else if (cfi1->type != cfi2->type) {

		WARN_FUNC("stack state mismatch: type1=%d type2=%d",
			  insn->sec, insn->offset, cfi1->type, cfi2->type);

	} else if (cfi1->drap != cfi2->drap ||
		   (cfi1->drap && cfi1->drap_reg != cfi2->drap_reg) ||
		   (cfi1->drap && cfi1->drap_offset != cfi2->drap_offset)) {

		WARN_FUNC("stack state mismatch: drap1=%d(%d,%d) drap2=%d(%d,%d)",
			  insn->sec, insn->offset,
			  cfi1->drap, cfi1->drap_reg, cfi1->drap_offset,
			  cfi2->drap, cfi2->drap_reg, cfi2->drap_offset);

	} else
		return true;

	return false;
}

static inline bool func_uaccess_safe(struct symbol *func)
{
	if (func)
		return func->uaccess_safe;

	return false;
}

static inline const char *call_dest_name(struct instruction *insn)
{
	if (insn->call_dest)
		return insn->call_dest->name;

	return "{dynamic}";
}

static inline bool noinstr_call_dest(struct symbol *func)
{
	/*
	 * We can't deal with indirect function calls at present;
	 * assume they're instrumented.
	 */
	if (!func)
		return false;

	/*
	 * If the symbol is from a noinstr section; we good.
	 */
	if (func->sec->noinstr)
		return true;

	/*
	 * The __ubsan_handle_*() calls are like WARN(), they only happen when
	 * something 'BAD' happened. At the risk of taking the machine down,
	 * let them proceed to get the message out.
	 */
	if (!strncmp(func->name, "__ubsan_handle_", 15))
		return true;

	return false;
}

static int validate_call(struct instruction *insn, struct insn_state *state)
{
	if (state->noinstr && state->instr <= 0 &&
	    !noinstr_call_dest(insn->call_dest)) {
		WARN_FUNC("call to %s() leaves .noinstr.text section",
				insn->sec, insn->offset, call_dest_name(insn));
		return 1;
	}

	if (state->uaccess && !func_uaccess_safe(insn->call_dest)) {
		WARN_FUNC("call to %s() with UACCESS enabled",
				insn->sec, insn->offset, call_dest_name(insn));
		return 1;
	}

	if (state->df) {
		WARN_FUNC("call to %s() with DF set",
				insn->sec, insn->offset, call_dest_name(insn));
		return 1;
	}

	return 0;
}

static int validate_sibling_call(struct instruction *insn, struct insn_state *state)
{
	if (has_modified_stack_frame(insn, state)) {
		WARN_FUNC("sibling call from callable instruction with modified stack frame",
				insn->sec, insn->offset);
		return 1;
	}

	return validate_call(insn, state);
}

static int validate_return(struct symbol *func, struct instruction *insn, struct insn_state *state)
{
	if (state->noinstr && state->instr > 0) {
		WARN_FUNC("return with instrumentation enabled",
			  insn->sec, insn->offset);
		return 1;
	}

	if (state->uaccess && !func_uaccess_safe(func)) {
		WARN_FUNC("return with UACCESS enabled",
			  insn->sec, insn->offset);
		return 1;
	}

	if (!state->uaccess && func_uaccess_safe(func)) {
		WARN_FUNC("return with UACCESS disabled from a UACCESS-safe function",
			  insn->sec, insn->offset);
		return 1;
	}

	if (state->df) {
		WARN_FUNC("return with DF set",
			  insn->sec, insn->offset);
		return 1;
	}

	if (func && has_modified_stack_frame(insn, state)) {
		WARN_FUNC("return with modified stack frame",
			  insn->sec, insn->offset);
		return 1;
	}

	if (state->cfi.bp_scratch) {
		WARN_FUNC("BP used as a scratch register",
			  insn->sec, insn->offset);
		return 1;
	}

	return 0;
}

static struct instruction *next_insn_to_validate(struct objtool_file *file,
						 struct instruction *insn)
{
	struct alt_group *alt_group = insn->alt_group;

	/*
	 * Simulate the fact that alternatives are patched in-place.  When the
	 * end of a replacement alt_group is reached, redirect objtool flow to
	 * the end of the original alt_group.
	 */
	if (alt_group && insn == alt_group->last_insn && alt_group->orig_group)
		return next_insn_same_sec(file, alt_group->orig_group->last_insn);

	return next_insn_same_sec(file, insn);
}

/*
 * Follow the branch starting at the given instruction, and recursively follow
 * any other branches (jumps).  Meanwhile, track the frame pointer state at
 * each instruction and validate all the rules described in
 * tools/objtool/Documentation/stack-validation.txt.
 */
static int validate_branch(struct objtool_file *file, struct symbol *func,
			   struct instruction *insn, struct insn_state state)
{
	struct alternative *alt;
	struct instruction *next_insn;
	struct section *sec;
	u8 visited;
	int ret;

	sec = insn->sec;

	while (1) {
		next_insn = next_insn_to_validate(file, insn);

		if (file->c_file && func && insn->func && func != insn->func->pfunc) {
			WARN("%s() falls through to next function %s()",
			     func->name, insn->func->name);
			return 1;
		}

		if (func && insn->ignore) {
			WARN_FUNC("BUG: why am I validating an ignored function?",
				  sec, insn->offset);
			return 1;
		}

		visited = 1 << state.uaccess;
		if (insn->visited) {
			if (!insn->hint && !insn_cfi_match(insn, &state.cfi))
				return 1;

			if (insn->visited & visited)
				return 0;
		}

		if (state.noinstr)
			state.instr += insn->instr;

		if (insn->hint)
			state.cfi = insn->cfi;
		else
			insn->cfi = state.cfi;

		insn->visited |= visited;

		if (propagate_alt_cfi(file, insn))
			return 1;

		if (!insn->ignore_alts && !list_empty(&insn->alts)) {
			bool skip_orig = false;

			list_for_each_entry(alt, &insn->alts, list) {
				if (alt->skip_orig)
					skip_orig = true;

				ret = validate_branch(file, func, alt->insn, state);
				if (ret) {
					if (backtrace)
						BT_FUNC("(alt)", insn);
					return ret;
				}
			}

			if (skip_orig)
				return 0;
		}

		if (handle_insn_ops(insn, next_insn, &state))
			return 1;

		switch (insn->type) {

		case INSN_RETURN:
			if (next_insn && next_insn->type == INSN_TRAP) {
				next_insn->ignore = true;
			} else if (sls && !insn->retpoline_safe) {
				WARN_FUNC("missing int3 after ret",
					  insn->sec, insn->offset);
			}
			return validate_return(func, insn, &state);

		case INSN_CALL:
		case INSN_CALL_DYNAMIC:
			ret = validate_call(insn, &state);
			if (ret)
				return ret;

			if (!no_fp && func && !is_fentry_call(insn) &&
			    !has_valid_stack_frame(&state)) {
				WARN_FUNC("call without frame pointer save/setup",
					  sec, insn->offset);
				return 1;
			}

			if (dead_end_function(file, insn->call_dest))
				return 0;

			break;

		case INSN_JUMP_CONDITIONAL:
		case INSN_JUMP_UNCONDITIONAL:
			if (is_sibling_call(insn)) {
				ret = validate_sibling_call(insn, &state);
				if (ret)
					return ret;

			} else if (insn->jump_dest) {
				ret = validate_branch(file, func,
						      insn->jump_dest, state);
				if (ret) {
					if (backtrace)
						BT_FUNC("(branch)", insn);
					return ret;
				}
			}

			if (insn->type == INSN_JUMP_UNCONDITIONAL)
				return 0;

			break;

		case INSN_JUMP_DYNAMIC:
			if (next_insn && next_insn->type == INSN_TRAP) {
				next_insn->ignore = true;
			} else if (sls && !insn->retpoline_safe) {
				WARN_FUNC("missing int3 after indirect jump",
					  insn->sec, insn->offset);
			}

			/* fallthrough */
		case INSN_JUMP_DYNAMIC_CONDITIONAL:
			if (is_sibling_call(insn)) {
				ret = validate_sibling_call(insn, &state);
				if (ret)
					return ret;
			}

			if (insn->type == INSN_JUMP_DYNAMIC)
				return 0;

			break;

		case INSN_CONTEXT_SWITCH:
			if (func && (!next_insn || !next_insn->hint)) {
				WARN_FUNC("unsupported instruction in callable function",
					  sec, insn->offset);
				return 1;
			}
			return 0;

		case INSN_STAC:
			if (state.uaccess) {
				WARN_FUNC("recursive UACCESS enable", sec, insn->offset);
				return 1;
			}

			state.uaccess = true;
			break;

		case INSN_CLAC:
			if (!state.uaccess && func) {
				WARN_FUNC("redundant UACCESS disable", sec, insn->offset);
				return 1;
			}

			if (func_uaccess_safe(func) && !state.uaccess_stack) {
				WARN_FUNC("UACCESS-safe disables UACCESS", sec, insn->offset);
				return 1;
			}

			state.uaccess = false;
			break;

		case INSN_STD:
			if (state.df) {
				WARN_FUNC("recursive STD", sec, insn->offset);
				return 1;
			}

			state.df = true;
			break;

		case INSN_CLD:
			if (!state.df && func) {
				WARN_FUNC("redundant CLD", sec, insn->offset);
				return 1;
			}

			state.df = false;
			break;

		default:
			break;
		}

		if (insn->dead_end)
			return 0;

		if (!next_insn) {
			if (state.cfi.cfa.base == CFI_UNDEFINED)
				return 0;
			WARN("%s: unexpected end of section", sec->name);
			return 1;
		}

		insn = next_insn;
	}

	return 0;
}

static int validate_unwind_hints(struct objtool_file *file, struct section *sec)
{
	struct instruction *insn;
	struct insn_state state;
	int ret, warnings = 0;

	if (!file->hints)
		return 0;

	init_insn_state(&state, sec);

	if (sec) {
		insn = find_insn(file, sec, 0);
		if (!insn)
			return 0;
	} else {
		insn = list_first_entry(&file->insn_list, typeof(*insn), list);
	}

	while (&insn->list != &file->insn_list && (!sec || insn->sec == sec)) {
		if (insn->hint && !insn->visited) {
			ret = validate_branch(file, insn->func, insn, state);
			if (ret && backtrace)
				BT_FUNC("<=== (hint)", insn);
			warnings += ret;
		}

		insn = list_next_entry(insn, list);
	}

	return warnings;
}

static int validate_retpoline(struct objtool_file *file)
{
	struct instruction *insn;
	int warnings = 0;

	for_each_insn(file, insn) {
		if (insn->type != INSN_JUMP_DYNAMIC &&
		    insn->type != INSN_CALL_DYNAMIC)
			continue;

		if (insn->retpoline_safe)
			continue;

		/*
		 * .init.text code is ran before userspace and thus doesn't
		 * strictly need retpolines, except for modules which are
		 * loaded late, they very much do need retpoline in their
		 * .init.text
		 */
		if (!strcmp(insn->sec->name, ".init.text") && !module)
			continue;

		WARN_FUNC("indirect %s found in RETPOLINE build",
			  insn->sec, insn->offset,
			  insn->type == INSN_JUMP_DYNAMIC ? "jump" : "call");

		warnings++;
	}

	return warnings;
}

static bool is_kasan_insn(struct instruction *insn)
{
	return (insn->type == INSN_CALL &&
		!strcmp(insn->call_dest->name, "__asan_handle_no_return"));
}

static bool is_ubsan_insn(struct instruction *insn)
{
	return (insn->type == INSN_CALL &&
		!strcmp(insn->call_dest->name,
			"__ubsan_handle_builtin_unreachable"));
}

static bool ignore_unreachable_insn(struct objtool_file *file, struct instruction *insn)
{
	int i;
	struct instruction *prev_insn;

	if (insn->ignore || insn->type == INSN_NOP)
		return true;

	/*
	 * Ignore any unused exceptions.  This can happen when a whitelisted
	 * function has an exception table entry.
	 *
	 * Also ignore alternative replacement instructions.  This can happen
	 * when a whitelisted function uses one of the ALTERNATIVE macros.
	 */
	if (!strcmp(insn->sec->name, ".fixup") ||
	    !strcmp(insn->sec->name, ".altinstr_replacement") ||
	    !strcmp(insn->sec->name, ".altinstr_aux"))
		return true;

	if (!insn->func)
		return false;

	/*
	 * CONFIG_UBSAN_TRAP inserts a UD2 when it sees
	 * __builtin_unreachable().  The BUG() macro has an unreachable() after
	 * the UD2, which causes GCC's undefined trap logic to emit another UD2
	 * (or occasionally a JMP to UD2).
	 *
	 * It may also insert a UD2 after calling a __noreturn function.
	 */
	prev_insn = list_prev_entry(insn, list);
	if ((prev_insn->dead_end || dead_end_function(file, prev_insn->call_dest)) &&
	    (insn->type == INSN_BUG ||
	     (insn->type == INSN_JUMP_UNCONDITIONAL &&
	      insn->jump_dest && insn->jump_dest->type == INSN_BUG)))
		return true;

	/*
	 * Check if this (or a subsequent) instruction is related to
	 * CONFIG_UBSAN or CONFIG_KASAN.
	 *
	 * End the search at 5 instructions to avoid going into the weeds.
	 */
	for (i = 0; i < 5; i++) {

		if (is_kasan_insn(insn) || is_ubsan_insn(insn))
			return true;

		if (insn->type == INSN_JUMP_UNCONDITIONAL) {
			if (insn->jump_dest &&
			    insn->jump_dest->func == insn->func) {
				insn = insn->jump_dest;
				continue;
			}

			break;
		}

		if (insn->offset + insn->len >= insn->func->offset + insn->func->len)
			break;

		insn = list_next_entry(insn, list);
	}

	return false;
}

static int validate_symbol(struct objtool_file *file, struct section *sec,
			   struct symbol *sym, struct insn_state *state)
{
	struct instruction *insn;
	int ret;

	if (!sym->len) {
		WARN("%s() is missing an ELF size annotation", sym->name);
		return 1;
	}

	if (sym->pfunc != sym || sym->alias != sym)
		return 0;

	insn = find_insn(file, sec, sym->offset);
	if (!insn || insn->ignore || insn->visited)
		return 0;

	state->uaccess = sym->uaccess_safe;

	ret = validate_branch(file, insn->func, insn, *state);
	if (ret && backtrace)
		BT_FUNC("<=== (sym)", insn);
	return ret;
}

static int validate_section(struct objtool_file *file, struct section *sec)
{
	struct insn_state state;
	struct symbol *func;
	int warnings = 0;

	list_for_each_entry(func, &sec->symbol_list, list) {
		if (func->type != STT_FUNC)
			continue;

		init_insn_state(&state, sec);
		set_func_state(&state.cfi);

		warnings += validate_symbol(file, sec, func, &state);
	}

	return warnings;
}

static int validate_vmlinux_functions(struct objtool_file *file)
{
	struct section *sec;
	int warnings = 0;

	sec = find_section_by_name(file->elf, ".noinstr.text");
	if (sec) {
		warnings += validate_section(file, sec);
		warnings += validate_unwind_hints(file, sec);
	}

	sec = find_section_by_name(file->elf, ".entry.text");
	if (sec) {
		warnings += validate_section(file, sec);
		warnings += validate_unwind_hints(file, sec);
	}

	return warnings;
}

static int validate_functions(struct objtool_file *file)
{
	struct section *sec;
	int warnings = 0;

	for_each_sec(file, sec) {
		if (!(sec->sh.sh_flags & SHF_EXECINSTR))
			continue;

		warnings += validate_section(file, sec);
	}

	return warnings;
}

static int validate_reachable_instructions(struct objtool_file *file)
{
	struct instruction *insn;

	if (file->ignore_unreachables)
		return 0;

	for_each_insn(file, insn) {
		if (insn->visited || ignore_unreachable_insn(file, insn))
			continue;

		WARN_FUNC("unreachable instruction", insn->sec, insn->offset);
		return 1;
	}

	return 0;
}

int check(struct objtool_file *file)
{
	int ret, warnings = 0;

	arch_initial_func_cfi_state(&initial_func_cfi);

	ret = decode_sections(file);
	if (ret < 0)
		goto out;
	warnings += ret;

	if (list_empty(&file->insn_list))
		goto out;

	if (vmlinux && !validate_dup) {
		ret = validate_vmlinux_functions(file);
		if (ret < 0)
			goto out;

		warnings += ret;
		goto out;
	}

	if (retpoline) {
		ret = validate_retpoline(file);
		if (ret < 0)
			return ret;
		warnings += ret;
	}

	ret = validate_functions(file);
	if (ret < 0)
		goto out;
	warnings += ret;

	ret = validate_unwind_hints(file, NULL);
	if (ret < 0)
		goto out;
	warnings += ret;

	if (!warnings) {
		ret = validate_reachable_instructions(file);
		if (ret < 0)
			goto out;
		warnings += ret;
	}

	ret = create_static_call_sections(file);
	if (ret < 0)
		goto out;
	warnings += ret;

	if (mcount) {
		ret = create_mcount_loc_sections(file);
		if (ret < 0)
			goto out;
		warnings += ret;
	}

out:
	/*
	 *  For now, don't fail the kernel build on fatal warnings.  These
	 *  errors are still fairly common due to the growing matrix of
	 *  supported toolchains and their recent pace of change.
	 */
	return 0;
}<|MERGE_RESOLUTION|>--- conflicted
+++ resolved
@@ -394,20 +394,12 @@
 		else if (reloc->addend == reloc->sym->sec->sh.sh_size) {
 			insn = find_last_insn(file, reloc->sym->sec);
 			if (!insn) {
-<<<<<<< HEAD
-				WARN("can't find unreachable insn at %s+0x%lx",
-=======
 				WARN("can't find unreachable insn at %s+0x%" PRIx64,
->>>>>>> 2a6c029a
 				     reloc->sym->sec->name, reloc->addend);
 				return -1;
 			}
 		} else {
-<<<<<<< HEAD
-			WARN("can't find unreachable insn at %s+0x%lx",
-=======
 			WARN("can't find unreachable insn at %s+0x%" PRIx64,
->>>>>>> 2a6c029a
 			     reloc->sym->sec->name, reloc->addend);
 			return -1;
 		}
@@ -437,20 +429,12 @@
 		else if (reloc->addend == reloc->sym->sec->sh.sh_size) {
 			insn = find_last_insn(file, reloc->sym->sec);
 			if (!insn) {
-<<<<<<< HEAD
-				WARN("can't find reachable insn at %s+0x%lx",
-=======
 				WARN("can't find reachable insn at %s+0x%" PRIx64,
->>>>>>> 2a6c029a
 				     reloc->sym->sec->name, reloc->addend);
 				return -1;
 			}
 		} else {
-<<<<<<< HEAD
-			WARN("can't find reachable insn at %s+0x%lx",
-=======
 			WARN("can't find reachable insn at %s+0x%" PRIx64,
->>>>>>> 2a6c029a
 			     reloc->sym->sec->name, reloc->addend);
 			return -1;
 		}
