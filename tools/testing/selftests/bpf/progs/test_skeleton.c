// SPDX-License-Identifier: GPL-2.0
/* Copyright (c) 2019 Facebook */

#include <stdbool.h>
#include <linux/bpf.h>
#include <bpf/bpf_helpers.h>

#define __read_mostly SEC(".data.read_mostly")

struct s {
	int a;
	long long b;
} __attribute__((packed));

/* .data section */
int in1 = -1;
long long in2 = -1;

/* .bss section */
char in3 = '\0';
long long in4 __attribute__((aligned(64))) = 0;
struct s in5 = {};

/* .rodata section */
const volatile struct {
	const int in6;
} in = {};

/* .data section */
int out1 = -1;
long long out2 = -1;

/* .bss section */
char out3 = 0;
long long out4 = 0;
int out6 = 0;

extern bool CONFIG_BPF_SYSCALL __kconfig;
extern int LINUX_KERNEL_VERSION __kconfig;
bool bpf_syscall = 0;
int kern_ver = 0;

struct s out5 = {};

<<<<<<< HEAD
SEC("raw_tp/sys_enter")
int handler(const void *ctx)
{
=======

const volatile int in_dynarr_sz SEC(".rodata.dyn");
const volatile int in_dynarr[4] SEC(".rodata.dyn") = { -1, -2, -3, -4 };

int out_dynarr[4] SEC(".data.dyn") = { 1, 2, 3, 4 };

int read_mostly_var __read_mostly;
int out_mostly_var;

SEC("raw_tp/sys_enter")
int handler(const void *ctx)
{
	int i;

>>>>>>> df0cc57e
	out1 = in1;
	out2 = in2;
	out3 = in3;
	out4 = in4;
	out5 = in5;
	out6 = in.in6;

	bpf_syscall = CONFIG_BPF_SYSCALL;
	kern_ver = LINUX_KERNEL_VERSION;

	for (i = 0; i < in_dynarr_sz; i++)
		out_dynarr[i] = in_dynarr[i];

	out_mostly_var = read_mostly_var;

	return 0;
}

char _license[] SEC("license") = "GPL";<|MERGE_RESOLUTION|>--- conflicted
+++ resolved
@@ -42,11 +42,6 @@
 
 struct s out5 = {};
 
-<<<<<<< HEAD
-SEC("raw_tp/sys_enter")
-int handler(const void *ctx)
-{
-=======
 
 const volatile int in_dynarr_sz SEC(".rodata.dyn");
 const volatile int in_dynarr[4] SEC(".rodata.dyn") = { -1, -2, -3, -4 };
@@ -61,7 +56,6 @@
 {
 	int i;
 
->>>>>>> df0cc57e
 	out1 = in1;
 	out2 = in2;
 	out3 = in3;
