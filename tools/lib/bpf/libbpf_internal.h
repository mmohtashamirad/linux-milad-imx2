--- conflicted
+++ resolved
@@ -40,14 +40,11 @@
 #ifndef ELF_C_READ_MMAP
 #define ELF_C_READ_MMAP ELF_C_READ
 #endif
-<<<<<<< HEAD
-=======
 
 /* Older libelf all end up in this expression, for both 32 and 64 bit */
 #ifndef GELF_ST_VISIBILITY
 #define GELF_ST_VISIBILITY(o) ((o) & 0x03)
 #endif
->>>>>>> 8e0eb2fb
 
 #define BTF_INFO_ENC(kind, kind_flag, vlen) \
 	((!!(kind_flag) << 31) | ((kind) << 24) | ((vlen) & BTF_MAX_VLEN))
