// SPDX-License-Identifier: GPL-2.0
/*
 * device.h - generic, centralized driver model
 *
 * Copyright (c) 2001-2003 Patrick Mochel <mochel@osdl.org>
 * Copyright (c) 2004-2009 Greg Kroah-Hartman <gregkh@suse.de>
 * Copyright (c) 2008-2009 Novell Inc.
 *
 * See Documentation/driver-api/driver-model/ for more information.
 */

#ifndef _DEVICE_H_
#define _DEVICE_H_

#include <linux/ioport.h>
#include <linux/kobject.h>
#include <linux/klist.h>
#include <linux/list.h>
#include <linux/lockdep.h>
#include <linux/compiler.h>
#include <linux/types.h>
#include <linux/mutex.h>
#include <linux/pm.h>
#include <linux/atomic.h>
#include <linux/ratelimit.h>
#include <linux/uidgid.h>
#include <linux/gfp.h>
#include <linux/overflow.h>
#include <linux/android_kabi.h>
#include <asm/device.h>

struct device;
struct device_private;
struct device_driver;
struct driver_private;
struct module;
struct class;
struct subsys_private;
struct bus_type;
struct device_node;
struct fwnode_handle;
struct iommu_ops;
struct iommu_group;
struct iommu_fwspec;
struct dev_pin_info;
struct iommu_param;

struct bus_attribute {
	struct attribute	attr;
	ssize_t (*show)(struct bus_type *bus, char *buf);
	ssize_t (*store)(struct bus_type *bus, const char *buf, size_t count);
};

#define BUS_ATTR_RW(_name) \
	struct bus_attribute bus_attr_##_name = __ATTR_RW(_name)
#define BUS_ATTR_RO(_name) \
	struct bus_attribute bus_attr_##_name = __ATTR_RO(_name)
#define BUS_ATTR_WO(_name) \
	struct bus_attribute bus_attr_##_name = __ATTR_WO(_name)

extern int __must_check bus_create_file(struct bus_type *,
					struct bus_attribute *);
extern void bus_remove_file(struct bus_type *, struct bus_attribute *);

/**
 * struct bus_type - The bus type of the device
 *
 * @name:	The name of the bus.
 * @dev_name:	Used for subsystems to enumerate devices like ("foo%u", dev->id).
 * @dev_root:	Default device to use as the parent.
 * @bus_groups:	Default attributes of the bus.
 * @dev_groups:	Default attributes of the devices on the bus.
 * @drv_groups: Default attributes of the device drivers on the bus.
 * @match:	Called, perhaps multiple times, whenever a new device or driver
 *		is added for this bus. It should return a positive value if the
 *		given device can be handled by the given driver and zero
 *		otherwise. It may also return error code if determining that
 *		the driver supports the device is not possible. In case of
 *		-EPROBE_DEFER it will queue the device for deferred probing.
 * @uevent:	Called when a device is added, removed, or a few other things
 *		that generate uevents to add the environment variables.
 * @probe:	Called when a new device or driver add to this bus, and callback
 *		the specific driver's probe to initial the matched device.
 * @sync_state:	Called to sync device state to software state after all the
 *		state tracking consumers linked to this device (present at
 *		the time of late_initcall) have successfully bound to a
 *		driver. If the device has no consumers, this function will
 *		be called at late_initcall_sync level. If the device has
 *		consumers that are never bound to a driver, this function
 *		will never get called until they do.
 * @remove:	Called when a device removed from this bus.
 * @shutdown:	Called at shut-down time to quiesce the device.
 *
 * @online:	Called to put the device back online (after offlining it).
 * @offline:	Called to put the device offline for hot-removal. May fail.
 *
 * @suspend:	Called when a device on this bus wants to go to sleep mode.
 * @resume:	Called to bring a device on this bus out of sleep mode.
 * @num_vf:	Called to find out how many virtual functions a device on this
 *		bus supports.
 * @dma_configure:	Called to setup DMA configuration on a device on
 *			this bus.
 * @pm:		Power management operations of this bus, callback the specific
 *		device driver's pm-ops.
 * @iommu_ops:  IOMMU specific operations for this bus, used to attach IOMMU
 *              driver implementations to a bus and allow the driver to do
 *              bus-specific setup
 * @p:		The private data of the driver core, only the driver core can
 *		touch this.
 * @lock_key:	Lock class key for use by the lock validator
 * @need_parent_lock:	When probing or removing a device on this bus, the
 *			device core should lock the device's parent.
 *
 * A bus is a channel between the processor and one or more devices. For the
 * purposes of the device model, all devices are connected via a bus, even if
 * it is an internal, virtual, "platform" bus. Buses can plug into each other.
 * A USB controller is usually a PCI device, for example. The device model
 * represents the actual connections between buses and the devices they control.
 * A bus is represented by the bus_type structure. It contains the name, the
 * default attributes, the bus' methods, PM operations, and the driver core's
 * private data.
 */
struct bus_type {
	const char		*name;
	const char		*dev_name;
	struct device		*dev_root;
	const struct attribute_group **bus_groups;
	const struct attribute_group **dev_groups;
	const struct attribute_group **drv_groups;

	int (*match)(struct device *dev, struct device_driver *drv);
	int (*uevent)(struct device *dev, struct kobj_uevent_env *env);
	int (*probe)(struct device *dev);
	void (*sync_state)(struct device *dev);
	int (*remove)(struct device *dev);
	void (*shutdown)(struct device *dev);

	int (*online)(struct device *dev);
	int (*offline)(struct device *dev);

	int (*suspend)(struct device *dev, pm_message_t state);
	int (*resume)(struct device *dev);

	int (*num_vf)(struct device *dev);

	int (*dma_configure)(struct device *dev);

	const struct dev_pm_ops *pm;

	const struct iommu_ops *iommu_ops;

	struct subsys_private *p;
	struct lock_class_key lock_key;

	bool need_parent_lock;

	ANDROID_KABI_RESERVE(1);
	ANDROID_KABI_RESERVE(2);
	ANDROID_KABI_RESERVE(3);
	ANDROID_KABI_RESERVE(4);
};

extern int __must_check bus_register(struct bus_type *bus);

extern void bus_unregister(struct bus_type *bus);

extern int __must_check bus_rescan_devices(struct bus_type *bus);

/* iterator helpers for buses */
struct subsys_dev_iter {
	struct klist_iter		ki;
	const struct device_type	*type;
};
void subsys_dev_iter_init(struct subsys_dev_iter *iter,
			 struct bus_type *subsys,
			 struct device *start,
			 const struct device_type *type);
struct device *subsys_dev_iter_next(struct subsys_dev_iter *iter);
void subsys_dev_iter_exit(struct subsys_dev_iter *iter);

int device_match_name(struct device *dev, const void *name);
int device_match_of_node(struct device *dev, const void *np);
int device_match_fwnode(struct device *dev, const void *fwnode);
int device_match_devt(struct device *dev, const void *pdevt);
int device_match_acpi_dev(struct device *dev, const void *adev);
int device_match_any(struct device *dev, const void *unused);

int bus_for_each_dev(struct bus_type *bus, struct device *start, void *data,
		     int (*fn)(struct device *dev, void *data));
struct device *bus_find_device(struct bus_type *bus, struct device *start,
			       const void *data,
			       int (*match)(struct device *dev, const void *data));
/**
 * bus_find_device_by_name - device iterator for locating a particular device
 * of a specific name.
 * @bus: bus type
 * @start: Device to begin with
 * @name: name of the device to match
 */
static inline struct device *bus_find_device_by_name(struct bus_type *bus,
						     struct device *start,
						     const char *name)
{
	return bus_find_device(bus, start, name, device_match_name);
}

/**
 * bus_find_device_by_of_node : device iterator for locating a particular device
 * matching the of_node.
 * @bus: bus type
 * @np: of_node of the device to match.
 */
static inline struct device *
bus_find_device_by_of_node(struct bus_type *bus, const struct device_node *np)
{
	return bus_find_device(bus, NULL, np, device_match_of_node);
}

/**
 * bus_find_device_by_fwnode : device iterator for locating a particular device
 * matching the fwnode.
 * @bus: bus type
 * @fwnode: fwnode of the device to match.
 */
static inline struct device *
bus_find_device_by_fwnode(struct bus_type *bus, const struct fwnode_handle *fwnode)
{
	return bus_find_device(bus, NULL, fwnode, device_match_fwnode);
}

/**
 * bus_find_device_by_devt : device iterator for locating a particular device
 * matching the device type.
 * @bus: bus type
 * @devt: device type of the device to match.
 */
static inline struct device *bus_find_device_by_devt(struct bus_type *bus,
						     dev_t devt)
{
	return bus_find_device(bus, NULL, &devt, device_match_devt);
}

/**
 * bus_find_next_device - Find the next device after a given device in a
 * given bus.
 * @bus: bus type
 * @cur: device to begin the search with.
 */
static inline struct device *
bus_find_next_device(struct bus_type *bus,struct device *cur)
{
	return bus_find_device(bus, cur, NULL, device_match_any);
}

#ifdef CONFIG_ACPI
struct acpi_device;

/**
 * bus_find_device_by_acpi_dev : device iterator for locating a particular device
 * matching the ACPI COMPANION device.
 * @bus: bus type
 * @adev: ACPI COMPANION device to match.
 */
static inline struct device *
bus_find_device_by_acpi_dev(struct bus_type *bus, const struct acpi_device *adev)
{
	return bus_find_device(bus, NULL, adev, device_match_acpi_dev);
}
#else
static inline struct device *
bus_find_device_by_acpi_dev(struct bus_type *bus, const void *adev)
{
	return NULL;
}
#endif

struct device *subsys_find_device_by_id(struct bus_type *bus, unsigned int id,
					struct device *hint);
int bus_for_each_drv(struct bus_type *bus, struct device_driver *start,
		     void *data, int (*fn)(struct device_driver *, void *));
void bus_sort_breadthfirst(struct bus_type *bus,
			   int (*compare)(const struct device *a,
					  const struct device *b));
/*
 * Bus notifiers: Get notified of addition/removal of devices
 * and binding/unbinding of drivers to devices.
 * In the long run, it should be a replacement for the platform
 * notify hooks.
 */
struct notifier_block;

extern int bus_register_notifier(struct bus_type *bus,
				 struct notifier_block *nb);
extern int bus_unregister_notifier(struct bus_type *bus,
				   struct notifier_block *nb);

/* All 4 notifers below get called with the target struct device *
 * as an argument. Note that those functions are likely to be called
 * with the device lock held in the core, so be careful.
 */
#define BUS_NOTIFY_ADD_DEVICE		0x00000001 /* device added */
#define BUS_NOTIFY_DEL_DEVICE		0x00000002 /* device to be removed */
#define BUS_NOTIFY_REMOVED_DEVICE	0x00000003 /* device removed */
#define BUS_NOTIFY_BIND_DRIVER		0x00000004 /* driver about to be
						      bound */
#define BUS_NOTIFY_BOUND_DRIVER		0x00000005 /* driver bound to device */
#define BUS_NOTIFY_UNBIND_DRIVER	0x00000006 /* driver about to be
						      unbound */
#define BUS_NOTIFY_UNBOUND_DRIVER	0x00000007 /* driver is unbound
						      from the device */
#define BUS_NOTIFY_DRIVER_NOT_BOUND	0x00000008 /* driver fails to be bound */

extern struct kset *bus_get_kset(struct bus_type *bus);
extern struct klist *bus_get_device_klist(struct bus_type *bus);

/**
 * enum probe_type - device driver probe type to try
 *	Device drivers may opt in for special handling of their
 *	respective probe routines. This tells the core what to
 *	expect and prefer.
 *
 * @PROBE_DEFAULT_STRATEGY: Used by drivers that work equally well
 *	whether probed synchronously or asynchronously.
 * @PROBE_PREFER_ASYNCHRONOUS: Drivers for "slow" devices which
 *	probing order is not essential for booting the system may
 *	opt into executing their probes asynchronously.
 * @PROBE_FORCE_SYNCHRONOUS: Use this to annotate drivers that need
 *	their probe routines to run synchronously with driver and
 *	device registration (with the exception of -EPROBE_DEFER
 *	handling - re-probing always ends up being done asynchronously).
 *
 * Note that the end goal is to switch the kernel to use asynchronous
 * probing by default, so annotating drivers with
 * %PROBE_PREFER_ASYNCHRONOUS is a temporary measure that allows us
 * to speed up boot process while we are validating the rest of the
 * drivers.
 */
enum probe_type {
	PROBE_DEFAULT_STRATEGY,
	PROBE_PREFER_ASYNCHRONOUS,
	PROBE_FORCE_SYNCHRONOUS,
};

/**
 * struct device_driver - The basic device driver structure
 * @name:	Name of the device driver.
 * @bus:	The bus which the device of this driver belongs to.
 * @owner:	The module owner.
 * @mod_name:	Used for built-in modules.
 * @suppress_bind_attrs: Disables bind/unbind via sysfs.
 * @probe_type:	Type of the probe (synchronous or asynchronous) to use.
 * @of_match_table: The open firmware table.
 * @acpi_match_table: The ACPI match table.
 * @probe:	Called to query the existence of a specific device,
 *		whether this driver can work with it, and bind the driver
 *		to a specific device.
 * @sync_state:	Called to sync device state to software state after all the
 *		state tracking consumers linked to this device (present at
 *		the time of late_initcall) have successfully bound to a
 *		driver. If the device has no consumers, this function will
 *		be called at late_initcall_sync level. If the device has
 *		consumers that are never bound to a driver, this function
 *		will never get called until they do.
 * @remove:	Called when the device is removed from the system to
 *		unbind a device from this driver.
 * @shutdown:	Called at shut-down time to quiesce the device.
 * @suspend:	Called to put the device to sleep mode. Usually to a
 *		low power state.
 * @resume:	Called to bring a device from sleep mode.
 * @groups:	Default attributes that get created by the driver core
 *		automatically.
 * @dev_groups:	Additional attributes attached to device instance once the
 *		it is bound to the driver.
 * @pm:		Power management operations of the device which matched
 *		this driver.
 * @coredump:	Called when sysfs entry is written to. The device driver
 *		is expected to call the dev_coredump API resulting in a
 *		uevent.
 * @p:		Driver core's private data, no one other than the driver
 *		core can touch this.
 *
 * The device driver-model tracks all of the drivers known to the system.
 * The main reason for this tracking is to enable the driver core to match
 * up drivers with new devices. Once drivers are known objects within the
 * system, however, a number of other things become possible. Device drivers
 * can export information and configuration variables that are independent
 * of any specific device.
 */
struct device_driver {
	const char		*name;
	struct bus_type		*bus;

	struct module		*owner;
	const char		*mod_name;	/* used for built-in modules */

	bool suppress_bind_attrs;	/* disables bind/unbind via sysfs */
	enum probe_type probe_type;

	const struct of_device_id	*of_match_table;
	const struct acpi_device_id	*acpi_match_table;

	int (*probe) (struct device *dev);
	void (*sync_state)(struct device *dev);
	int (*remove) (struct device *dev);
	void (*shutdown) (struct device *dev);
	int (*suspend) (struct device *dev, pm_message_t state);
	int (*resume) (struct device *dev);
	const struct attribute_group **groups;
	const struct attribute_group **dev_groups;

	const struct dev_pm_ops *pm;
	void (*coredump) (struct device *dev);

	struct driver_private *p;

	ANDROID_KABI_RESERVE(1);
	ANDROID_KABI_RESERVE(2);
	ANDROID_KABI_RESERVE(3);
	ANDROID_KABI_RESERVE(4);
};


extern int __must_check driver_register(struct device_driver *drv);
extern void driver_unregister(struct device_driver *drv);

extern struct device_driver *driver_find(const char *name,
					 struct bus_type *bus);
extern int driver_probe_done(void);
extern void wait_for_device_probe(void);

/* sysfs interface for exporting driver attributes */

struct driver_attribute {
	struct attribute attr;
	ssize_t (*show)(struct device_driver *driver, char *buf);
	ssize_t (*store)(struct device_driver *driver, const char *buf,
			 size_t count);
};

#define DRIVER_ATTR_RW(_name) \
	struct driver_attribute driver_attr_##_name = __ATTR_RW(_name)
#define DRIVER_ATTR_RO(_name) \
	struct driver_attribute driver_attr_##_name = __ATTR_RO(_name)
#define DRIVER_ATTR_WO(_name) \
	struct driver_attribute driver_attr_##_name = __ATTR_WO(_name)

extern int __must_check driver_create_file(struct device_driver *driver,
					const struct driver_attribute *attr);
extern void driver_remove_file(struct device_driver *driver,
			       const struct driver_attribute *attr);

extern int __must_check driver_for_each_device(struct device_driver *drv,
					       struct device *start,
					       void *data,
					       int (*fn)(struct device *dev,
							 void *));
struct device *driver_find_device(struct device_driver *drv,
				  struct device *start, const void *data,
				  int (*match)(struct device *dev, const void *data));

/**
 * driver_find_device_by_name - device iterator for locating a particular device
 * of a specific name.
 * @drv: the driver we're iterating
 * @name: name of the device to match
 */
static inline struct device *driver_find_device_by_name(struct device_driver *drv,
							const char *name)
{
	return driver_find_device(drv, NULL, name, device_match_name);
}

/**
 * driver_find_device_by_of_node- device iterator for locating a particular device
 * by of_node pointer.
 * @drv: the driver we're iterating
 * @np: of_node pointer to match.
 */
static inline struct device *
driver_find_device_by_of_node(struct device_driver *drv,
			      const struct device_node *np)
{
	return driver_find_device(drv, NULL, np, device_match_of_node);
}

/**
 * driver_find_device_by_fwnode- device iterator for locating a particular device
 * by fwnode pointer.
 * @drv: the driver we're iterating
 * @fwnode: fwnode pointer to match.
 */
static inline struct device *
driver_find_device_by_fwnode(struct device_driver *drv,
			     const struct fwnode_handle *fwnode)
{
	return driver_find_device(drv, NULL, fwnode, device_match_fwnode);
}

/**
 * driver_find_device_by_devt- device iterator for locating a particular device
 * by devt.
 * @drv: the driver we're iterating
 * @devt: devt pointer to match.
 */
static inline struct device *driver_find_device_by_devt(struct device_driver *drv,
							dev_t devt)
{
	return driver_find_device(drv, NULL, &devt, device_match_devt);
}

static inline struct device *driver_find_next_device(struct device_driver *drv,
						     struct device *start)
{
	return driver_find_device(drv, start, NULL, device_match_any);
}

#ifdef CONFIG_ACPI
/**
 * driver_find_device_by_acpi_dev : device iterator for locating a particular
 * device matching the ACPI_COMPANION device.
 * @drv: the driver we're iterating
 * @adev: ACPI_COMPANION device to match.
 */
static inline struct device *
driver_find_device_by_acpi_dev(struct device_driver *drv,
			       const struct acpi_device *adev)
{
	return driver_find_device(drv, NULL, adev, device_match_acpi_dev);
}
#else
static inline struct device *
driver_find_device_by_acpi_dev(struct device_driver *drv, const void *adev)
{
	return NULL;
}
#endif

void driver_deferred_probe_add(struct device *dev);
int driver_deferred_probe_check_state(struct device *dev);
int driver_deferred_probe_check_state_continue(struct device *dev);

/**
 * struct subsys_interface - interfaces to device functions
 * @name:       name of the device function
 * @subsys:     subsytem of the devices to attach to
 * @node:       the list of functions registered at the subsystem
 * @add_dev:    device hookup to device function handler
 * @remove_dev: device hookup to device function handler
 *
 * Simple interfaces attached to a subsystem. Multiple interfaces can
 * attach to a subsystem and its devices. Unlike drivers, they do not
 * exclusively claim or control devices. Interfaces usually represent
 * a specific functionality of a subsystem/class of devices.
 */
struct subsys_interface {
	const char *name;
	struct bus_type *subsys;
	struct list_head node;
	int (*add_dev)(struct device *dev, struct subsys_interface *sif);
	void (*remove_dev)(struct device *dev, struct subsys_interface *sif);
};

int subsys_interface_register(struct subsys_interface *sif);
void subsys_interface_unregister(struct subsys_interface *sif);

int subsys_system_register(struct bus_type *subsys,
			   const struct attribute_group **groups);
int subsys_virtual_register(struct bus_type *subsys,
			    const struct attribute_group **groups);

/**
 * struct class - device classes
 * @name:	Name of the class.
 * @owner:	The module owner.
 * @class_groups: Default attributes of this class.
 * @dev_groups:	Default attributes of the devices that belong to the class.
 * @dev_kobj:	The kobject that represents this class and links it into the hierarchy.
 * @dev_uevent:	Called when a device is added, removed from this class, or a
 *		few other things that generate uevents to add the environment
 *		variables.
 * @devnode:	Callback to provide the devtmpfs.
 * @class_release: Called to release this class.
 * @dev_release: Called to release the device.
 * @shutdown_pre: Called at shut-down time before driver shutdown.
 * @ns_type:	Callbacks so sysfs can detemine namespaces.
 * @namespace:	Namespace of the device belongs to this class.
 * @get_ownership: Allows class to specify uid/gid of the sysfs directories
 *		for the devices belonging to the class. Usually tied to
 *		device's namespace.
 * @pm:		The default device power management operations of this class.
 * @p:		The private data of the driver core, no one other than the
 *		driver core can touch this.
 *
 * A class is a higher-level view of a device that abstracts out low-level
 * implementation details. Drivers may see a SCSI disk or an ATA disk, but,
 * at the class level, they are all simply disks. Classes allow user space
 * to work with devices based on what they do, rather than how they are
 * connected or how they work.
 */
struct class {
	const char		*name;
	struct module		*owner;

	const struct attribute_group	**class_groups;
	const struct attribute_group	**dev_groups;
	struct kobject			*dev_kobj;

	int (*dev_uevent)(struct device *dev, struct kobj_uevent_env *env);
	char *(*devnode)(struct device *dev, umode_t *mode);

	void (*class_release)(struct class *class);
	void (*dev_release)(struct device *dev);

	int (*shutdown_pre)(struct device *dev);

	const struct kobj_ns_type_operations *ns_type;
	const void *(*namespace)(struct device *dev);

	void (*get_ownership)(struct device *dev, kuid_t *uid, kgid_t *gid);

	const struct dev_pm_ops *pm;

	struct subsys_private *p;

	ANDROID_KABI_RESERVE(1);
	ANDROID_KABI_RESERVE(2);
	ANDROID_KABI_RESERVE(3);
	ANDROID_KABI_RESERVE(4);
};

struct class_dev_iter {
	struct klist_iter		ki;
	const struct device_type	*type;
};

extern struct kobject *sysfs_dev_block_kobj;
extern struct kobject *sysfs_dev_char_kobj;
extern int __must_check __class_register(struct class *class,
					 struct lock_class_key *key);
extern void class_unregister(struct class *class);

/* This is a #define to keep the compiler from merging different
 * instances of the __key variable */
#define class_register(class)			\
({						\
	static struct lock_class_key __key;	\
	__class_register(class, &__key);	\
})

struct class_compat;
struct class_compat *class_compat_register(const char *name);
void class_compat_unregister(struct class_compat *cls);
int class_compat_create_link(struct class_compat *cls, struct device *dev,
			     struct device *device_link);
void class_compat_remove_link(struct class_compat *cls, struct device *dev,
			      struct device *device_link);

extern void class_dev_iter_init(struct class_dev_iter *iter,
				struct class *class,
				struct device *start,
				const struct device_type *type);
extern struct device *class_dev_iter_next(struct class_dev_iter *iter);
extern void class_dev_iter_exit(struct class_dev_iter *iter);

extern int class_for_each_device(struct class *class, struct device *start,
				 void *data,
				 int (*fn)(struct device *dev, void *data));
extern struct device *class_find_device(struct class *class,
					struct device *start, const void *data,
					int (*match)(struct device *, const void *));

/**
 * class_find_device_by_name - device iterator for locating a particular device
 * of a specific name.
 * @class: class type
 * @name: name of the device to match
 */
static inline struct device *class_find_device_by_name(struct class *class,
						       const char *name)
{
	return class_find_device(class, NULL, name, device_match_name);
}

/**
 * class_find_device_by_of_node : device iterator for locating a particular device
 * matching the of_node.
 * @class: class type
 * @np: of_node of the device to match.
 */
static inline struct device *
class_find_device_by_of_node(struct class *class, const struct device_node *np)
{
	return class_find_device(class, NULL, np, device_match_of_node);
}

/**
 * class_find_device_by_fwnode : device iterator for locating a particular device
 * matching the fwnode.
 * @class: class type
 * @fwnode: fwnode of the device to match.
 */
static inline struct device *
class_find_device_by_fwnode(struct class *class,
			    const struct fwnode_handle *fwnode)
{
	return class_find_device(class, NULL, fwnode, device_match_fwnode);
}

/**
 * class_find_device_by_devt : device iterator for locating a particular device
 * matching the device type.
 * @class: class type
 * @devt: device type of the device to match.
 */
static inline struct device *class_find_device_by_devt(struct class *class,
						       dev_t devt)
{
	return class_find_device(class, NULL, &devt, device_match_devt);
}

#ifdef CONFIG_ACPI
struct acpi_device;
/**
 * class_find_device_by_acpi_dev : device iterator for locating a particular
 * device matching the ACPI_COMPANION device.
 * @class: class type
 * @adev: ACPI_COMPANION device to match.
 */
static inline struct device *
class_find_device_by_acpi_dev(struct class *class, const struct acpi_device *adev)
{
	return class_find_device(class, NULL, adev, device_match_acpi_dev);
}
#else
static inline struct device *
class_find_device_by_acpi_dev(struct class *class, const void *adev)
{
	return NULL;
}
#endif

struct class_attribute {
	struct attribute attr;
	ssize_t (*show)(struct class *class, struct class_attribute *attr,
			char *buf);
	ssize_t (*store)(struct class *class, struct class_attribute *attr,
			const char *buf, size_t count);
};

#define CLASS_ATTR_RW(_name) \
	struct class_attribute class_attr_##_name = __ATTR_RW(_name)
#define CLASS_ATTR_RO(_name) \
	struct class_attribute class_attr_##_name = __ATTR_RO(_name)
#define CLASS_ATTR_WO(_name) \
	struct class_attribute class_attr_##_name = __ATTR_WO(_name)

extern int __must_check class_create_file_ns(struct class *class,
					     const struct class_attribute *attr,
					     const void *ns);
extern void class_remove_file_ns(struct class *class,
				 const struct class_attribute *attr,
				 const void *ns);

static inline int __must_check class_create_file(struct class *class,
					const struct class_attribute *attr)
{
	return class_create_file_ns(class, attr, NULL);
}

static inline void class_remove_file(struct class *class,
				     const struct class_attribute *attr)
{
	return class_remove_file_ns(class, attr, NULL);
}

/* Simple class attribute that is just a static string */
struct class_attribute_string {
	struct class_attribute attr;
	char *str;
};

/* Currently read-only only */
#define _CLASS_ATTR_STRING(_name, _mode, _str) \
	{ __ATTR(_name, _mode, show_class_attr_string, NULL), _str }
#define CLASS_ATTR_STRING(_name, _mode, _str) \
	struct class_attribute_string class_attr_##_name = \
		_CLASS_ATTR_STRING(_name, _mode, _str)

extern ssize_t show_class_attr_string(struct class *class, struct class_attribute *attr,
                        char *buf);

struct class_interface {
	struct list_head	node;
	struct class		*class;

	int (*add_dev)		(struct device *, struct class_interface *);
	void (*remove_dev)	(struct device *, struct class_interface *);
};

extern int __must_check class_interface_register(struct class_interface *);
extern void class_interface_unregister(struct class_interface *);

extern struct class * __must_check __class_create(struct module *owner,
						  const char *name,
						  struct lock_class_key *key);
extern void class_destroy(struct class *cls);

/* This is a #define to keep the compiler from merging different
 * instances of the __key variable */
#define class_create(owner, name)		\
({						\
	static struct lock_class_key __key;	\
	__class_create(owner, name, &__key);	\
})

/*
 * The type of device, "struct device" is embedded in. A class
 * or bus can contain devices of different types
 * like "partitions" and "disks", "mouse" and "event".
 * This identifies the device type and carries type-specific
 * information, equivalent to the kobj_type of a kobject.
 * If "name" is specified, the uevent will contain it in
 * the DEVTYPE variable.
 */
struct device_type {
	const char *name;
	const struct attribute_group **groups;
	int (*uevent)(struct device *dev, struct kobj_uevent_env *env);
	char *(*devnode)(struct device *dev, umode_t *mode,
			 kuid_t *uid, kgid_t *gid);
	void (*release)(struct device *dev);

	const struct dev_pm_ops *pm;
};

/* interface for exporting device attributes */
struct device_attribute {
	struct attribute	attr;
	ssize_t (*show)(struct device *dev, struct device_attribute *attr,
			char *buf);
	ssize_t (*store)(struct device *dev, struct device_attribute *attr,
			 const char *buf, size_t count);
};

struct dev_ext_attribute {
	struct device_attribute attr;
	void *var;
};

ssize_t device_show_ulong(struct device *dev, struct device_attribute *attr,
			  char *buf);
ssize_t device_store_ulong(struct device *dev, struct device_attribute *attr,
			   const char *buf, size_t count);
ssize_t device_show_int(struct device *dev, struct device_attribute *attr,
			char *buf);
ssize_t device_store_int(struct device *dev, struct device_attribute *attr,
			 const char *buf, size_t count);
ssize_t device_show_bool(struct device *dev, struct device_attribute *attr,
			char *buf);
ssize_t device_store_bool(struct device *dev, struct device_attribute *attr,
			 const char *buf, size_t count);

#define DEVICE_ATTR(_name, _mode, _show, _store) \
	struct device_attribute dev_attr_##_name = __ATTR(_name, _mode, _show, _store)
#define DEVICE_ATTR_PREALLOC(_name, _mode, _show, _store) \
	struct device_attribute dev_attr_##_name = \
		__ATTR_PREALLOC(_name, _mode, _show, _store)
#define DEVICE_ATTR_RW(_name) \
	struct device_attribute dev_attr_##_name = __ATTR_RW(_name)
#define DEVICE_ATTR_RO(_name) \
	struct device_attribute dev_attr_##_name = __ATTR_RO(_name)
#define DEVICE_ATTR_WO(_name) \
	struct device_attribute dev_attr_##_name = __ATTR_WO(_name)
#define DEVICE_ULONG_ATTR(_name, _mode, _var) \
	struct dev_ext_attribute dev_attr_##_name = \
		{ __ATTR(_name, _mode, device_show_ulong, device_store_ulong), &(_var) }
#define DEVICE_INT_ATTR(_name, _mode, _var) \
	struct dev_ext_attribute dev_attr_##_name = \
		{ __ATTR(_name, _mode, device_show_int, device_store_int), &(_var) }
#define DEVICE_BOOL_ATTR(_name, _mode, _var) \
	struct dev_ext_attribute dev_attr_##_name = \
		{ __ATTR(_name, _mode, device_show_bool, device_store_bool), &(_var) }
#define DEVICE_ATTR_IGNORE_LOCKDEP(_name, _mode, _show, _store) \
	struct device_attribute dev_attr_##_name =		\
		__ATTR_IGNORE_LOCKDEP(_name, _mode, _show, _store)

extern int device_create_file(struct device *device,
			      const struct device_attribute *entry);
extern void device_remove_file(struct device *dev,
			       const struct device_attribute *attr);
extern bool device_remove_file_self(struct device *dev,
				    const struct device_attribute *attr);
extern int __must_check device_create_bin_file(struct device *dev,
					const struct bin_attribute *attr);
extern void device_remove_bin_file(struct device *dev,
				   const struct bin_attribute *attr);

/* device resource management */
typedef void (*dr_release_t)(struct device *dev, void *res);
typedef int (*dr_match_t)(struct device *dev, void *res, void *match_data);

#ifdef CONFIG_DEBUG_DEVRES
extern void *__devres_alloc_node(dr_release_t release, size_t size, gfp_t gfp,
				 int nid, const char *name) __malloc;
#define devres_alloc(release, size, gfp) \
	__devres_alloc_node(release, size, gfp, NUMA_NO_NODE, #release)
#define devres_alloc_node(release, size, gfp, nid) \
	__devres_alloc_node(release, size, gfp, nid, #release)
#else
extern void *devres_alloc_node(dr_release_t release, size_t size, gfp_t gfp,
			       int nid) __malloc;
static inline void *devres_alloc(dr_release_t release, size_t size, gfp_t gfp)
{
	return devres_alloc_node(release, size, gfp, NUMA_NO_NODE);
}
#endif

extern void devres_for_each_res(struct device *dev, dr_release_t release,
				dr_match_t match, void *match_data,
				void (*fn)(struct device *, void *, void *),
				void *data);
extern void devres_free(void *res);
extern void devres_add(struct device *dev, void *res);
extern void *devres_find(struct device *dev, dr_release_t release,
			 dr_match_t match, void *match_data);
extern void *devres_get(struct device *dev, void *new_res,
			dr_match_t match, void *match_data);
extern void *devres_remove(struct device *dev, dr_release_t release,
			   dr_match_t match, void *match_data);
extern int devres_destroy(struct device *dev, dr_release_t release,
			  dr_match_t match, void *match_data);
extern int devres_release(struct device *dev, dr_release_t release,
			  dr_match_t match, void *match_data);

/* devres group */
extern void * __must_check devres_open_group(struct device *dev, void *id,
					     gfp_t gfp);
extern void devres_close_group(struct device *dev, void *id);
extern void devres_remove_group(struct device *dev, void *id);
extern int devres_release_group(struct device *dev, void *id);

/* managed devm_k.alloc/kfree for device drivers */
extern void *devm_kmalloc(struct device *dev, size_t size, gfp_t gfp) __malloc;
extern __printf(3, 0)
char *devm_kvasprintf(struct device *dev, gfp_t gfp, const char *fmt,
		      va_list ap) __malloc;
extern __printf(3, 4)
char *devm_kasprintf(struct device *dev, gfp_t gfp, const char *fmt, ...) __malloc;
static inline void *devm_kzalloc(struct device *dev, size_t size, gfp_t gfp)
{
	return devm_kmalloc(dev, size, gfp | __GFP_ZERO);
}
static inline void *devm_kmalloc_array(struct device *dev,
				       size_t n, size_t size, gfp_t flags)
{
	size_t bytes;

	if (unlikely(check_mul_overflow(n, size, &bytes)))
		return NULL;

	return devm_kmalloc(dev, bytes, flags);
}
static inline void *devm_kcalloc(struct device *dev,
				 size_t n, size_t size, gfp_t flags)
{
	return devm_kmalloc_array(dev, n, size, flags | __GFP_ZERO);
}
extern void devm_kfree(struct device *dev, const void *p);
extern char *devm_kstrdup(struct device *dev, const char *s, gfp_t gfp) __malloc;
extern const char *devm_kstrdup_const(struct device *dev,
				      const char *s, gfp_t gfp);
extern void *devm_kmemdup(struct device *dev, const void *src, size_t len,
			  gfp_t gfp);

extern unsigned long devm_get_free_pages(struct device *dev,
					 gfp_t gfp_mask, unsigned int order);
extern void devm_free_pages(struct device *dev, unsigned long addr);

void __iomem *devm_ioremap_resource(struct device *dev,
				    const struct resource *res);

void __iomem *devm_of_iomap(struct device *dev,
			    struct device_node *node, int index,
			    resource_size_t *size);

/* allows to add/remove a custom action to devres stack */
int devm_add_action(struct device *dev, void (*action)(void *), void *data);
void devm_remove_action(struct device *dev, void (*action)(void *), void *data);
void devm_release_action(struct device *dev, void (*action)(void *), void *data);

static inline int devm_add_action_or_reset(struct device *dev,
					   void (*action)(void *), void *data)
{
	int ret;

	ret = devm_add_action(dev, action, data);
	if (ret)
		action(data);

	return ret;
}

/**
 * devm_alloc_percpu - Resource-managed alloc_percpu
 * @dev: Device to allocate per-cpu memory for
 * @type: Type to allocate per-cpu memory for
 *
 * Managed alloc_percpu. Per-cpu memory allocated with this function is
 * automatically freed on driver detach.
 *
 * RETURNS:
 * Pointer to allocated memory on success, NULL on failure.
 */
#define devm_alloc_percpu(dev, type)      \
	((typeof(type) __percpu *)__devm_alloc_percpu((dev), sizeof(type), \
						      __alignof__(type)))

void __percpu *__devm_alloc_percpu(struct device *dev, size_t size,
				   size_t align);
void devm_free_percpu(struct device *dev, void __percpu *pdata);

struct device_dma_parameters {
	/*
	 * a low level driver may set these to teach IOMMU code about
	 * sg limitations.
	 */
	unsigned int max_segment_size;
	unsigned long segment_boundary_mask;
};

/**
 * struct device_connection - Device Connection Descriptor
 * @fwnode: The device node of the connected device
 * @endpoint: The names of the two devices connected together
 * @id: Unique identifier for the connection
 * @list: List head, private, for internal use only
 *
 * NOTE: @fwnode is not used together with @endpoint. @fwnode is used when
 * platform firmware defines the connection. When the connection is registered
 * with device_connection_add() @endpoint is used instead.
 */
struct device_connection {
	struct fwnode_handle	*fwnode;
	const char		*endpoint[2];
	const char		*id;
	struct list_head	list;
};

typedef void *(*devcon_match_fn_t)(struct device_connection *con, int ep,
				   void *data);

void *fwnode_connection_find_match(struct fwnode_handle *fwnode,
				   const char *con_id, void *data,
				   devcon_match_fn_t match);
void *device_connection_find_match(struct device *dev, const char *con_id,
				   void *data, devcon_match_fn_t match);

struct device *device_connection_find(struct device *dev, const char *con_id);

void device_connection_add(struct device_connection *con);
void device_connection_remove(struct device_connection *con);

/**
 * device_connections_add - Add multiple device connections at once
 * @cons: Zero terminated array of device connection descriptors
 */
static inline void device_connections_add(struct device_connection *cons)
{
	struct device_connection *c;

	for (c = cons; c->endpoint[0]; c++)
		device_connection_add(c);
}

/**
 * device_connections_remove - Remove multiple device connections at once
 * @cons: Zero terminated array of device connection descriptors
 */
static inline void device_connections_remove(struct device_connection *cons)
{
	struct device_connection *c;

	for (c = cons; c->endpoint[0]; c++)
		device_connection_remove(c);
}

/**
 * enum device_link_state - Device link states.
 * @DL_STATE_NONE: The presence of the drivers is not being tracked.
 * @DL_STATE_DORMANT: None of the supplier/consumer drivers is present.
 * @DL_STATE_AVAILABLE: The supplier driver is present, but the consumer is not.
 * @DL_STATE_CONSUMER_PROBE: The consumer is probing (supplier driver present).
 * @DL_STATE_ACTIVE: Both the supplier and consumer drivers are present.
 * @DL_STATE_SUPPLIER_UNBIND: The supplier driver is unbinding.
 */
enum device_link_state {
	DL_STATE_NONE = -1,
	DL_STATE_DORMANT = 0,
	DL_STATE_AVAILABLE,
	DL_STATE_CONSUMER_PROBE,
	DL_STATE_ACTIVE,
	DL_STATE_SUPPLIER_UNBIND,
};

/*
 * Device link flags.
 *
 * STATELESS: The core will not remove this link automatically.
 * AUTOREMOVE_CONSUMER: Remove the link automatically on consumer driver unbind.
 * PM_RUNTIME: If set, the runtime PM framework will use this link.
 * RPM_ACTIVE: Run pm_runtime_get_sync() on the supplier during link creation.
 * AUTOREMOVE_SUPPLIER: Remove the link automatically on supplier driver unbind.
 * AUTOPROBE_CONSUMER: Probe consumer driver automatically after supplier binds.
 * MANAGED: The core tracks presence of supplier/consumer drivers (internal).
 * SYNC_STATE_ONLY: Link only affects sync_state() behavior.
 */
#define DL_FLAG_STATELESS		BIT(0)
#define DL_FLAG_AUTOREMOVE_CONSUMER	BIT(1)
#define DL_FLAG_PM_RUNTIME		BIT(2)
#define DL_FLAG_RPM_ACTIVE		BIT(3)
#define DL_FLAG_AUTOREMOVE_SUPPLIER	BIT(4)
#define DL_FLAG_AUTOPROBE_CONSUMER	BIT(5)
#define DL_FLAG_MANAGED			BIT(6)
#define DL_FLAG_SYNC_STATE_ONLY		BIT(7)
<<<<<<< HEAD

/**
 * struct device_link - Device link representation.
 * @supplier: The device on the supplier end of the link.
 * @s_node: Hook to the supplier device's list of links to consumers.
 * @consumer: The device on the consumer end of the link.
 * @c_node: Hook to the consumer device's list of links to suppliers.
 * @status: The state of the link (with respect to the presence of drivers).
 * @flags: Link flags.
 * @rpm_active: Whether or not the consumer device is runtime-PM-active.
 * @kref: Count repeated addition of the same link.
 * @rcu_head: An RCU head to use for deferred execution of SRCU callbacks.
 * @supplier_preactivated: Supplier has been made active before consumer probe.
 */
struct device_link {
	struct device *supplier;
	struct list_head s_node;
	struct device *consumer;
	struct list_head c_node;
	enum device_link_state status;
	u32 flags;
	refcount_t rpm_active;
	struct kref kref;
#ifdef CONFIG_SRCU
	struct rcu_head rcu_head;
#endif
	bool supplier_preactivated; /* Owned by consumer probe. */
};
=======
>>>>>>> de198b0f

/**
 * enum dl_dev_state - Device driver presence tracking information.
 * @DL_DEV_NO_DRIVER: There is no driver attached to the device.
 * @DL_DEV_PROBING: A driver is probing.
 * @DL_DEV_DRIVER_BOUND: The driver has been bound to the device.
 * @DL_DEV_UNBINDING: The driver is unbinding from the device.
 */
enum dl_dev_state {
	DL_DEV_NO_DRIVER = 0,
	DL_DEV_PROBING,
	DL_DEV_DRIVER_BOUND,
	DL_DEV_UNBINDING,
};

/**
 * struct dev_links_info - Device data related to device links.
 * @suppliers: List of links to supplier devices.
 * @consumers: List of links to consumer devices.
 * @needs_suppliers: Hook to global list of devices waiting for suppliers.
<<<<<<< HEAD
 * @defer_sync: Hook to global list of devices that have deferred sync_state.
=======
 * @defer_hook: Hook to global list of devices that have deferred sync_state or
 *		deferred fw_devlink.
>>>>>>> de198b0f
 * @need_for_probe: If needs_suppliers is on a list, this indicates if the
 *		    suppliers are needed for probe or not.
 * @status: Driver status information.
 */
struct dev_links_info {
	struct list_head suppliers;
	struct list_head consumers;
	struct list_head needs_suppliers;
<<<<<<< HEAD
	struct list_head defer_sync;
=======
	struct list_head defer_hook;
>>>>>>> de198b0f
	bool need_for_probe;
	enum dl_dev_state status;

	ANDROID_KABI_RESERVE(1);
	ANDROID_KABI_RESERVE(2);
	ANDROID_KABI_RESERVE(3);
	ANDROID_KABI_RESERVE(4);
};

/**
 * struct device - The basic device structure
 * @parent:	The device's "parent" device, the device to which it is attached.
 * 		In most cases, a parent device is some sort of bus or host
 * 		controller. If parent is NULL, the device, is a top-level device,
 * 		which is not usually what you want.
 * @p:		Holds the private data of the driver core portions of the device.
 * 		See the comment of the struct device_private for detail.
 * @kobj:	A top-level, abstract class from which other classes are derived.
 * @init_name:	Initial name of the device.
 * @type:	The type of device.
 * 		This identifies the device type and carries type-specific
 * 		information.
 * @mutex:	Mutex to synchronize calls to its driver.
 * @lockdep_mutex: An optional debug lock that a subsystem can use as a
 * 		peer lock to gain localized lockdep coverage of the device_lock.
 * @bus:	Type of bus device is on.
 * @driver:	Which driver has allocated this
 * @platform_data: Platform data specific to the device.
 * 		Example: For devices on custom boards, as typical of embedded
 * 		and SOC based hardware, Linux often uses platform_data to point
 * 		to board-specific structures describing devices and how they
 * 		are wired.  That can include what ports are available, chip
 * 		variants, which GPIO pins act in what additional roles, and so
 * 		on.  This shrinks the "Board Support Packages" (BSPs) and
 * 		minimizes board-specific #ifdefs in drivers.
 * @driver_data: Private pointer for driver specific info.
 * @links:	Links to suppliers and consumers of this device.
 * @power:	For device power management.
 *		See Documentation/driver-api/pm/devices.rst for details.
 * @pm_domain:	Provide callbacks that are executed during system suspend,
 * 		hibernation, system resume and during runtime PM transitions
 * 		along with subsystem-level and driver-level callbacks.
 * @pins:	For device pin management.
 *		See Documentation/driver-api/pinctl.rst for details.
 * @msi_list:	Hosts MSI descriptors
 * @msi_domain: The generic MSI domain this device is using.
 * @numa_node:	NUMA node this device is close to.
 * @dma_ops:    DMA mapping operations for this device.
 * @dma_mask:	Dma mask (if dma'ble device).
 * @coherent_dma_mask: Like dma_mask, but for alloc_coherent mapping as not all
 * 		hardware supports 64-bit addresses for consistent allocations
 * 		such descriptors.
 * @bus_dma_mask: Mask of an upstream bridge or bus which imposes a smaller DMA
 *		limit than the device itself supports.
 * @dma_pfn_offset: offset of DMA memory range relatively of RAM
 * @dma_parms:	A low level driver may set these to teach IOMMU code about
 * 		segment limitations.
 * @dma_pools:	Dma pools (if dma'ble device).
 * @dma_mem:	Internal for coherent mem override.
 * @cma_area:	Contiguous memory area for dma allocations
 * @archdata:	For arch-specific additions.
 * @of_node:	Associated device tree node.
 * @fwnode:	Associated device node supplied by platform firmware.
 * @devt:	For creating the sysfs "dev".
 * @id:		device instance
 * @devres_lock: Spinlock to protect the resource of the device.
 * @devres_head: The resources list of the device.
 * @knode_class: The node used to add the device to the class list.
 * @class:	The class of the device.
 * @groups:	Optional attribute groups.
 * @release:	Callback to free the device after all references have
 * 		gone away. This should be set by the allocator of the
 * 		device (i.e. the bus driver that discovered the device).
 * @iommu_group: IOMMU group the device belongs to.
 * @iommu_fwspec: IOMMU-specific properties supplied by firmware.
 * @iommu_param: Per device generic IOMMU runtime data
 *
 * @offline_disabled: If set, the device is permanently online.
 * @offline:	Set after successful invocation of bus type's .offline().
 * @of_node_reused: Set if the device-tree node is shared with an ancestor
 *              device.
 * @state_synced: The hardware state of this device has been synced to match
 *		  the software state of this device by calling the driver/bus
 *		  sync_state() callback.
 * @dma_coherent: this particular device is dma coherent, even if the
 *		architecture supports non-coherent devices.
 *
 * At the lowest level, every device in a Linux system is represented by an
 * instance of struct device. The device structure contains the information
 * that the device model core needs to model the system. Most subsystems,
 * however, track additional information about the devices they host. As a
 * result, it is rare for devices to be represented by bare device structures;
 * instead, that structure, like kobject structures, is usually embedded within
 * a higher-level representation of the device.
 */
struct device {
	struct kobject kobj;
	struct device		*parent;

	struct device_private	*p;

	const char		*init_name; /* initial name of the device */
	const struct device_type *type;

	struct bus_type	*bus;		/* type of bus device is on */
	struct device_driver *driver;	/* which driver has allocated this
					   device */
	void		*platform_data;	/* Platform specific data, device
					   core doesn't touch it */
	void		*driver_data;	/* Driver data, set and get with
					   dev_set_drvdata/dev_get_drvdata */
#ifdef CONFIG_PROVE_LOCKING
	struct mutex		lockdep_mutex;
#endif
	struct mutex		mutex;	/* mutex to synchronize calls to
					 * its driver.
					 */

	struct dev_links_info	links;
	struct dev_pm_info	power;
	struct dev_pm_domain	*pm_domain;

#ifdef CONFIG_GENERIC_MSI_IRQ_DOMAIN
	struct irq_domain	*msi_domain;
#endif
#ifdef CONFIG_PINCTRL
	struct dev_pin_info	*pins;
#endif
#ifdef CONFIG_GENERIC_MSI_IRQ
	struct list_head	msi_list;
#endif

	const struct dma_map_ops *dma_ops;
	u64		*dma_mask;	/* dma mask (if dma'able device) */
	u64		coherent_dma_mask;/* Like dma_mask, but for
					     alloc_coherent mappings as
					     not all hardware supports
					     64 bit addresses for consistent
					     allocations such descriptors. */
	u64		bus_dma_mask;	/* upstream dma_mask constraint */
	unsigned long	dma_pfn_offset;

	struct device_dma_parameters *dma_parms;

	struct list_head	dma_pools;	/* dma pools (if dma'ble) */

#ifdef CONFIG_DMA_DECLARE_COHERENT
	struct dma_coherent_mem	*dma_mem; /* internal for coherent mem
					     override */
#endif
#ifdef CONFIG_DMA_CMA
	struct cma *cma_area;		/* contiguous memory area for dma
					   allocations */
#endif
	/* arch specific additions */
	struct dev_archdata	archdata;

	struct device_node	*of_node; /* associated device tree node */
	struct fwnode_handle	*fwnode; /* firmware device node */

#ifdef CONFIG_NUMA
	int		numa_node;	/* NUMA node this device is close to */
#endif
	dev_t			devt;	/* dev_t, creates the sysfs "dev" */
	u32			id;	/* device instance */

	spinlock_t		devres_lock;
	struct list_head	devres_head;

	struct class		*class;
	const struct attribute_group **groups;	/* optional groups */

	void	(*release)(struct device *dev);
	struct iommu_group	*iommu_group;
	struct iommu_fwspec	*iommu_fwspec;
	struct iommu_param	*iommu_param;

	bool			offline_disabled:1;
	bool			offline:1;
	bool			of_node_reused:1;
	bool			state_synced:1;
#if defined(CONFIG_ARCH_HAS_SYNC_DMA_FOR_DEVICE) || \
    defined(CONFIG_ARCH_HAS_SYNC_DMA_FOR_CPU) || \
    defined(CONFIG_ARCH_HAS_SYNC_DMA_FOR_CPU_ALL)
	bool			dma_coherent:1;
#endif
	ANDROID_KABI_RESERVE(1);
	ANDROID_KABI_RESERVE(2);
	ANDROID_KABI_RESERVE(3);
	ANDROID_KABI_RESERVE(4);
	ANDROID_KABI_RESERVE(5);
	ANDROID_KABI_RESERVE(6);
	ANDROID_KABI_RESERVE(7);
	ANDROID_KABI_RESERVE(8);
<<<<<<< HEAD
=======
};

/**
 * struct device_link - Device link representation.
 * @supplier: The device on the supplier end of the link.
 * @s_node: Hook to the supplier device's list of links to consumers.
 * @consumer: The device on the consumer end of the link.
 * @c_node: Hook to the consumer device's list of links to suppliers.
 * @link_dev: device used to expose link details in sysfs
 * @status: The state of the link (with respect to the presence of drivers).
 * @flags: Link flags.
 * @rpm_active: Whether or not the consumer device is runtime-PM-active.
 * @kref: Count repeated addition of the same link.
 * @rcu_head: An RCU head to use for deferred execution of SRCU callbacks.
 * @supplier_preactivated: Supplier has been made active before consumer probe.
 */
struct device_link {
	struct device *supplier;
	struct list_head s_node;
	struct device *consumer;
	struct list_head c_node;
	struct device link_dev;
	enum device_link_state status;
	u32 flags;
	refcount_t rpm_active;
	struct kref kref;
#ifdef CONFIG_SRCU
	struct rcu_head rcu_head;
#endif
	bool supplier_preactivated; /* Owned by consumer probe. */

	ANDROID_KABI_RESERVE(1);
	ANDROID_KABI_RESERVE(2);
	ANDROID_KABI_RESERVE(3);
	ANDROID_KABI_RESERVE(4);
>>>>>>> de198b0f
};

static inline struct device *kobj_to_dev(struct kobject *kobj)
{
	return container_of(kobj, struct device, kobj);
}

/**
 * device_iommu_mapped - Returns true when the device DMA is translated
 *			 by an IOMMU
 * @dev: Device to perform the check on
 */
static inline bool device_iommu_mapped(struct device *dev)
{
	return (dev->iommu_group != NULL);
}

/* Get the wakeup routines, which depend on struct device */
#include <linux/pm_wakeup.h>

static inline const char *dev_name(const struct device *dev)
{
	/* Use the init name until the kobject becomes available */
	if (dev->init_name)
		return dev->init_name;

	return kobject_name(&dev->kobj);
}

extern __printf(2, 3)
int dev_set_name(struct device *dev, const char *name, ...);

#ifdef CONFIG_NUMA
static inline int dev_to_node(struct device *dev)
{
	return dev->numa_node;
}
static inline void set_dev_node(struct device *dev, int node)
{
	dev->numa_node = node;
}
#else
static inline int dev_to_node(struct device *dev)
{
	return NUMA_NO_NODE;
}
static inline void set_dev_node(struct device *dev, int node)
{
}
#endif

static inline struct irq_domain *dev_get_msi_domain(const struct device *dev)
{
#ifdef CONFIG_GENERIC_MSI_IRQ_DOMAIN
	return dev->msi_domain;
#else
	return NULL;
#endif
}

static inline void dev_set_msi_domain(struct device *dev, struct irq_domain *d)
{
#ifdef CONFIG_GENERIC_MSI_IRQ_DOMAIN
	dev->msi_domain = d;
#endif
}

static inline void *dev_get_drvdata(const struct device *dev)
{
	return dev->driver_data;
}

static inline void dev_set_drvdata(struct device *dev, void *data)
{
	dev->driver_data = data;
}

static inline struct pm_subsys_data *dev_to_psd(struct device *dev)
{
	return dev ? dev->power.subsys_data : NULL;
}

static inline unsigned int dev_get_uevent_suppress(const struct device *dev)
{
	return dev->kobj.uevent_suppress;
}

static inline void dev_set_uevent_suppress(struct device *dev, int val)
{
	dev->kobj.uevent_suppress = val;
}

static inline int device_is_registered(struct device *dev)
{
	return dev->kobj.state_in_sysfs;
}

static inline void device_enable_async_suspend(struct device *dev)
{
	if (!dev->power.is_prepared)
		dev->power.async_suspend = true;
}

static inline void device_disable_async_suspend(struct device *dev)
{
	if (!dev->power.is_prepared)
		dev->power.async_suspend = false;
}

static inline bool device_async_suspend_enabled(struct device *dev)
{
	return !!dev->power.async_suspend;
}

static inline bool device_pm_not_required(struct device *dev)
{
	return dev->power.no_pm;
}

static inline void device_set_pm_not_required(struct device *dev)
{
	dev->power.no_pm = true;
}

static inline void dev_pm_syscore_device(struct device *dev, bool val)
{
#ifdef CONFIG_PM_SLEEP
	dev->power.syscore = val;
#endif
}

static inline void dev_pm_set_driver_flags(struct device *dev, u32 flags)
{
	dev->power.driver_flags = flags;
}

static inline bool dev_pm_test_driver_flags(struct device *dev, u32 flags)
{
	return !!(dev->power.driver_flags & flags);
}

static inline void device_lock(struct device *dev)
{
	mutex_lock(&dev->mutex);
}

static inline int device_lock_interruptible(struct device *dev)
{
	return mutex_lock_interruptible(&dev->mutex);
}

static inline int device_trylock(struct device *dev)
{
	return mutex_trylock(&dev->mutex);
}

static inline void device_unlock(struct device *dev)
{
	mutex_unlock(&dev->mutex);
}

static inline void device_lock_assert(struct device *dev)
{
	lockdep_assert_held(&dev->mutex);
}

static inline struct device_node *dev_of_node(struct device *dev)
{
	if (!IS_ENABLED(CONFIG_OF) || !dev)
		return NULL;
	return dev->of_node;
}

static inline bool dev_has_sync_state(struct device *dev)
{
	if (!dev)
		return false;
	if (dev->driver && dev->driver->sync_state)
		return true;
	if (dev->bus && dev->bus->sync_state)
		return true;
	return false;
}

void driver_init(void);

/*
 * High level routines for use by the bus drivers
 */
extern int __must_check device_register(struct device *dev);
extern void device_unregister(struct device *dev);
extern void device_initialize(struct device *dev);
extern int __must_check device_add(struct device *dev);
extern void device_del(struct device *dev);
extern int device_for_each_child(struct device *dev, void *data,
		     int (*fn)(struct device *dev, void *data));
extern int device_for_each_child_reverse(struct device *dev, void *data,
		     int (*fn)(struct device *dev, void *data));
extern struct device *device_find_child(struct device *dev, void *data,
				int (*match)(struct device *dev, void *data));
extern struct device *device_find_child_by_name(struct device *parent,
						const char *name);
extern int device_rename(struct device *dev, const char *new_name);
extern int device_move(struct device *dev, struct device *new_parent,
		       enum dpm_order dpm_order);
extern const char *device_get_devnode(struct device *dev,
				      umode_t *mode, kuid_t *uid, kgid_t *gid,
				      const char **tmp);

static inline bool device_supports_offline(struct device *dev)
{
	return dev->bus && dev->bus->offline && dev->bus->online;
}

extern void lock_device_hotplug(void);
extern void unlock_device_hotplug(void);
extern int lock_device_hotplug_sysfs(void);
extern int device_offline(struct device *dev);
extern int device_online(struct device *dev);
extern void set_primary_fwnode(struct device *dev, struct fwnode_handle *fwnode);
extern void set_secondary_fwnode(struct device *dev, struct fwnode_handle *fwnode);
void device_set_of_node_from_dev(struct device *dev, const struct device *dev2);

static inline int dev_num_vf(struct device *dev)
{
	if (dev->bus && dev->bus->num_vf)
		return dev->bus->num_vf(dev);
	return 0;
}

/*
 * Root device objects for grouping under /sys/devices
 */
extern struct device *__root_device_register(const char *name,
					     struct module *owner);

/* This is a macro to avoid include problems with THIS_MODULE */
#define root_device_register(name) \
	__root_device_register(name, THIS_MODULE)

extern void root_device_unregister(struct device *root);

static inline void *dev_get_platdata(const struct device *dev)
{
	return dev->platform_data;
}

/*
 * Manual binding of a device to driver. See drivers/base/bus.c
 * for information on use.
 */
extern int __must_check device_bind_driver(struct device *dev);
extern void device_release_driver(struct device *dev);
extern int  __must_check device_attach(struct device *dev);
extern int __must_check driver_attach(struct device_driver *drv);
extern void device_initial_probe(struct device *dev);
extern int __must_check device_reprobe(struct device *dev);

extern bool device_is_bound(struct device *dev);

/*
 * Easy functions for dynamically creating devices on the fly
 */
extern __printf(5, 0)
struct device *device_create_vargs(struct class *cls, struct device *parent,
				   dev_t devt, void *drvdata,
				   const char *fmt, va_list vargs);
extern __printf(5, 6)
struct device *device_create(struct class *cls, struct device *parent,
			     dev_t devt, void *drvdata,
			     const char *fmt, ...);
extern __printf(6, 7)
struct device *device_create_with_groups(struct class *cls,
			     struct device *parent, dev_t devt, void *drvdata,
			     const struct attribute_group **groups,
			     const char *fmt, ...);
extern void device_destroy(struct class *cls, dev_t devt);

extern int __must_check device_add_groups(struct device *dev,
					const struct attribute_group **groups);
extern void device_remove_groups(struct device *dev,
				 const struct attribute_group **groups);

static inline int __must_check device_add_group(struct device *dev,
					const struct attribute_group *grp)
{
	const struct attribute_group *groups[] = { grp, NULL };

	return device_add_groups(dev, groups);
}

static inline void device_remove_group(struct device *dev,
				       const struct attribute_group *grp)
{
	const struct attribute_group *groups[] = { grp, NULL };

	return device_remove_groups(dev, groups);
}

extern int __must_check devm_device_add_groups(struct device *dev,
					const struct attribute_group **groups);
extern void devm_device_remove_groups(struct device *dev,
				      const struct attribute_group **groups);
extern int __must_check devm_device_add_group(struct device *dev,
					const struct attribute_group *grp);
extern void devm_device_remove_group(struct device *dev,
				     const struct attribute_group *grp);

/*
 * Platform "fixup" functions - allow the platform to have their say
 * about devices and actions that the general device layer doesn't
 * know about.
 */
/* Notify platform of device discovery */
extern int (*platform_notify)(struct device *dev);

extern int (*platform_notify_remove)(struct device *dev);


/*
 * get_device - atomically increment the reference count for the device.
 *
 */
extern struct device *get_device(struct device *dev);
extern void put_device(struct device *dev);
extern bool kill_device(struct device *dev);

#ifdef CONFIG_DEVTMPFS
extern int devtmpfs_create_node(struct device *dev);
extern int devtmpfs_delete_node(struct device *dev);
extern int devtmpfs_mount(const char *mntdir);
#else
static inline int devtmpfs_create_node(struct device *dev) { return 0; }
static inline int devtmpfs_delete_node(struct device *dev) { return 0; }
static inline int devtmpfs_mount(const char *mountpoint) { return 0; }
#endif

/* drivers/base/power/shutdown.c */
extern void device_shutdown(void);

/* debugging and troubleshooting/diagnostic helpers. */
extern const char *dev_driver_string(const struct device *dev);

/* Device links interface. */
struct device_link *device_link_add(struct device *consumer,
				    struct device *supplier, u32 flags);
void device_link_del(struct device_link *link);
void device_link_remove(void *consumer, struct device *supplier);
void device_links_supplier_sync_state_pause(void);
void device_links_supplier_sync_state_resume(void);

#ifndef dev_fmt
#define dev_fmt(fmt) fmt
#endif

#ifdef CONFIG_PRINTK

__printf(3, 0) __cold
int dev_vprintk_emit(int level, const struct device *dev,
		     const char *fmt, va_list args);
__printf(3, 4) __cold
int dev_printk_emit(int level, const struct device *dev, const char *fmt, ...);

__printf(3, 4) __cold
void dev_printk(const char *level, const struct device *dev,
		const char *fmt, ...);
__printf(2, 3) __cold
void _dev_emerg(const struct device *dev, const char *fmt, ...);
__printf(2, 3) __cold
void _dev_alert(const struct device *dev, const char *fmt, ...);
__printf(2, 3) __cold
void _dev_crit(const struct device *dev, const char *fmt, ...);
__printf(2, 3) __cold
void _dev_err(const struct device *dev, const char *fmt, ...);
__printf(2, 3) __cold
void _dev_warn(const struct device *dev, const char *fmt, ...);
__printf(2, 3) __cold
void _dev_notice(const struct device *dev, const char *fmt, ...);
__printf(2, 3) __cold
void _dev_info(const struct device *dev, const char *fmt, ...);

#else

static inline __printf(3, 0)
int dev_vprintk_emit(int level, const struct device *dev,
		     const char *fmt, va_list args)
{ return 0; }
static inline __printf(3, 4)
int dev_printk_emit(int level, const struct device *dev, const char *fmt, ...)
{ return 0; }

static inline void __dev_printk(const char *level, const struct device *dev,
				struct va_format *vaf)
{}
static inline __printf(3, 4)
void dev_printk(const char *level, const struct device *dev,
		 const char *fmt, ...)
{}

static inline __printf(2, 3)
void _dev_emerg(const struct device *dev, const char *fmt, ...)
{}
static inline __printf(2, 3)
void _dev_crit(const struct device *dev, const char *fmt, ...)
{}
static inline __printf(2, 3)
void _dev_alert(const struct device *dev, const char *fmt, ...)
{}
static inline __printf(2, 3)
void _dev_err(const struct device *dev, const char *fmt, ...)
{}
static inline __printf(2, 3)
void _dev_warn(const struct device *dev, const char *fmt, ...)
{}
static inline __printf(2, 3)
void _dev_notice(const struct device *dev, const char *fmt, ...)
{}
static inline __printf(2, 3)
void _dev_info(const struct device *dev, const char *fmt, ...)
{}

#endif

/*
 * #defines for all the dev_<level> macros to prefix with whatever
 * possible use of #define dev_fmt(fmt) ...
 */

#define dev_emerg(dev, fmt, ...)					\
	_dev_emerg(dev, dev_fmt(fmt), ##__VA_ARGS__)
#define dev_crit(dev, fmt, ...)						\
	_dev_crit(dev, dev_fmt(fmt), ##__VA_ARGS__)
#define dev_alert(dev, fmt, ...)					\
	_dev_alert(dev, dev_fmt(fmt), ##__VA_ARGS__)
#define dev_err(dev, fmt, ...)						\
	_dev_err(dev, dev_fmt(fmt), ##__VA_ARGS__)
#define dev_warn(dev, fmt, ...)						\
	_dev_warn(dev, dev_fmt(fmt), ##__VA_ARGS__)
#define dev_notice(dev, fmt, ...)					\
	_dev_notice(dev, dev_fmt(fmt), ##__VA_ARGS__)
#define dev_info(dev, fmt, ...)						\
	_dev_info(dev, dev_fmt(fmt), ##__VA_ARGS__)

#if defined(CONFIG_DYNAMIC_DEBUG) || \
	(defined(CONFIG_DYNAMIC_DEBUG_CORE) && defined(DYNAMIC_DEBUG_MODULE))
#define dev_dbg(dev, fmt, ...)						\
	dynamic_dev_dbg(dev, dev_fmt(fmt), ##__VA_ARGS__)
#elif defined(DEBUG)
#define dev_dbg(dev, fmt, ...)						\
	dev_printk(KERN_DEBUG, dev, dev_fmt(fmt), ##__VA_ARGS__)
#else
#define dev_dbg(dev, fmt, ...)						\
({									\
	if (0)								\
		dev_printk(KERN_DEBUG, dev, dev_fmt(fmt), ##__VA_ARGS__); \
})
#endif

#ifdef CONFIG_PRINTK
#define dev_level_once(dev_level, dev, fmt, ...)			\
do {									\
	static bool __print_once __read_mostly;				\
									\
	if (!__print_once) {						\
		__print_once = true;					\
		dev_level(dev, fmt, ##__VA_ARGS__);			\
	}								\
} while (0)
#else
#define dev_level_once(dev_level, dev, fmt, ...)			\
do {									\
	if (0)								\
		dev_level(dev, fmt, ##__VA_ARGS__);			\
} while (0)
#endif

#define dev_emerg_once(dev, fmt, ...)					\
	dev_level_once(dev_emerg, dev, fmt, ##__VA_ARGS__)
#define dev_alert_once(dev, fmt, ...)					\
	dev_level_once(dev_alert, dev, fmt, ##__VA_ARGS__)
#define dev_crit_once(dev, fmt, ...)					\
	dev_level_once(dev_crit, dev, fmt, ##__VA_ARGS__)
#define dev_err_once(dev, fmt, ...)					\
	dev_level_once(dev_err, dev, fmt, ##__VA_ARGS__)
#define dev_warn_once(dev, fmt, ...)					\
	dev_level_once(dev_warn, dev, fmt, ##__VA_ARGS__)
#define dev_notice_once(dev, fmt, ...)					\
	dev_level_once(dev_notice, dev, fmt, ##__VA_ARGS__)
#define dev_info_once(dev, fmt, ...)					\
	dev_level_once(dev_info, dev, fmt, ##__VA_ARGS__)
#define dev_dbg_once(dev, fmt, ...)					\
	dev_level_once(dev_dbg, dev, fmt, ##__VA_ARGS__)

#define dev_level_ratelimited(dev_level, dev, fmt, ...)			\
do {									\
	static DEFINE_RATELIMIT_STATE(_rs,				\
				      DEFAULT_RATELIMIT_INTERVAL,	\
				      DEFAULT_RATELIMIT_BURST);		\
	if (__ratelimit(&_rs))						\
		dev_level(dev, fmt, ##__VA_ARGS__);			\
} while (0)

#define dev_emerg_ratelimited(dev, fmt, ...)				\
	dev_level_ratelimited(dev_emerg, dev, fmt, ##__VA_ARGS__)
#define dev_alert_ratelimited(dev, fmt, ...)				\
	dev_level_ratelimited(dev_alert, dev, fmt, ##__VA_ARGS__)
#define dev_crit_ratelimited(dev, fmt, ...)				\
	dev_level_ratelimited(dev_crit, dev, fmt, ##__VA_ARGS__)
#define dev_err_ratelimited(dev, fmt, ...)				\
	dev_level_ratelimited(dev_err, dev, fmt, ##__VA_ARGS__)
#define dev_warn_ratelimited(dev, fmt, ...)				\
	dev_level_ratelimited(dev_warn, dev, fmt, ##__VA_ARGS__)
#define dev_notice_ratelimited(dev, fmt, ...)				\
	dev_level_ratelimited(dev_notice, dev, fmt, ##__VA_ARGS__)
#define dev_info_ratelimited(dev, fmt, ...)				\
	dev_level_ratelimited(dev_info, dev, fmt, ##__VA_ARGS__)
#if defined(CONFIG_DYNAMIC_DEBUG) || \
	(defined(CONFIG_DYNAMIC_DEBUG_CORE) && defined(DYNAMIC_DEBUG_MODULE))
/* descriptor check is first to prevent flooding with "callbacks suppressed" */
#define dev_dbg_ratelimited(dev, fmt, ...)				\
do {									\
	static DEFINE_RATELIMIT_STATE(_rs,				\
				      DEFAULT_RATELIMIT_INTERVAL,	\
				      DEFAULT_RATELIMIT_BURST);		\
	DEFINE_DYNAMIC_DEBUG_METADATA(descriptor, fmt);			\
	if (DYNAMIC_DEBUG_BRANCH(descriptor) &&				\
	    __ratelimit(&_rs))						\
		__dynamic_dev_dbg(&descriptor, dev, dev_fmt(fmt),	\
				  ##__VA_ARGS__);			\
} while (0)
#elif defined(DEBUG)
#define dev_dbg_ratelimited(dev, fmt, ...)				\
do {									\
	static DEFINE_RATELIMIT_STATE(_rs,				\
				      DEFAULT_RATELIMIT_INTERVAL,	\
				      DEFAULT_RATELIMIT_BURST);		\
	if (__ratelimit(&_rs))						\
		dev_printk(KERN_DEBUG, dev, dev_fmt(fmt), ##__VA_ARGS__); \
} while (0)
#else
#define dev_dbg_ratelimited(dev, fmt, ...)				\
do {									\
	if (0)								\
		dev_printk(KERN_DEBUG, dev, dev_fmt(fmt), ##__VA_ARGS__); \
} while (0)
#endif

#ifdef VERBOSE_DEBUG
#define dev_vdbg	dev_dbg
#else
#define dev_vdbg(dev, fmt, ...)						\
({									\
	if (0)								\
		dev_printk(KERN_DEBUG, dev, dev_fmt(fmt), ##__VA_ARGS__); \
})
#endif

/*
 * dev_WARN*() acts like dev_printk(), but with the key difference of
 * using WARN/WARN_ONCE to include file/line information and a backtrace.
 */
#define dev_WARN(dev, format, arg...) \
	WARN(1, "%s %s: " format, dev_driver_string(dev), dev_name(dev), ## arg);

#define dev_WARN_ONCE(dev, condition, format, arg...) \
	WARN_ONCE(condition, "%s %s: " format, \
			dev_driver_string(dev), dev_name(dev), ## arg)

/* Create alias, so I can be autoloaded. */
#define MODULE_ALIAS_CHARDEV(major,minor) \
	MODULE_ALIAS("char-major-" __stringify(major) "-" __stringify(minor))
#define MODULE_ALIAS_CHARDEV_MAJOR(major) \
	MODULE_ALIAS("char-major-" __stringify(major) "-*")

#ifdef CONFIG_SYSFS_DEPRECATED
extern long sysfs_deprecated;
#else
#define sysfs_deprecated 0
#endif

/**
 * module_driver() - Helper macro for drivers that don't do anything
 * special in module init/exit. This eliminates a lot of boilerplate.
 * Each module may only use this macro once, and calling it replaces
 * module_init() and module_exit().
 *
 * @__driver: driver name
 * @__register: register function for this driver type
 * @__unregister: unregister function for this driver type
 * @...: Additional arguments to be passed to __register and __unregister.
 *
 * Use this macro to construct bus specific macros for registering
 * drivers, and do not use it on its own.
 */
#define module_driver(__driver, __register, __unregister, ...) \
static int __init __driver##_init(void) \
{ \
	return __register(&(__driver) , ##__VA_ARGS__); \
} \
module_init(__driver##_init); \
static void __exit __driver##_exit(void) \
{ \
	__unregister(&(__driver) , ##__VA_ARGS__); \
} \
module_exit(__driver##_exit);

/**
 * builtin_driver() - Helper macro for drivers that don't do anything
 * special in init and have no exit. This eliminates some boilerplate.
 * Each driver may only use this macro once, and calling it replaces
 * device_initcall (or in some cases, the legacy __initcall).  This is
 * meant to be a direct parallel of module_driver() above but without
 * the __exit stuff that is not used for builtin cases.
 *
 * @__driver: driver name
 * @__register: register function for this driver type
 * @...: Additional arguments to be passed to __register
 *
 * Use this macro to construct bus specific macros for registering
 * drivers, and do not use it on its own.
 */
#define builtin_driver(__driver, __register, ...) \
static int __init __driver##_init(void) \
{ \
	return __register(&(__driver) , ##__VA_ARGS__); \
} \
device_initcall(__driver##_init);

#endif /* _DEVICE_H_ */<|MERGE_RESOLUTION|>--- conflicted
+++ resolved
@@ -1122,37 +1122,6 @@
 #define DL_FLAG_AUTOPROBE_CONSUMER	BIT(5)
 #define DL_FLAG_MANAGED			BIT(6)
 #define DL_FLAG_SYNC_STATE_ONLY		BIT(7)
-<<<<<<< HEAD
-
-/**
- * struct device_link - Device link representation.
- * @supplier: The device on the supplier end of the link.
- * @s_node: Hook to the supplier device's list of links to consumers.
- * @consumer: The device on the consumer end of the link.
- * @c_node: Hook to the consumer device's list of links to suppliers.
- * @status: The state of the link (with respect to the presence of drivers).
- * @flags: Link flags.
- * @rpm_active: Whether or not the consumer device is runtime-PM-active.
- * @kref: Count repeated addition of the same link.
- * @rcu_head: An RCU head to use for deferred execution of SRCU callbacks.
- * @supplier_preactivated: Supplier has been made active before consumer probe.
- */
-struct device_link {
-	struct device *supplier;
-	struct list_head s_node;
-	struct device *consumer;
-	struct list_head c_node;
-	enum device_link_state status;
-	u32 flags;
-	refcount_t rpm_active;
-	struct kref kref;
-#ifdef CONFIG_SRCU
-	struct rcu_head rcu_head;
-#endif
-	bool supplier_preactivated; /* Owned by consumer probe. */
-};
-=======
->>>>>>> de198b0f
 
 /**
  * enum dl_dev_state - Device driver presence tracking information.
@@ -1173,12 +1142,8 @@
  * @suppliers: List of links to supplier devices.
  * @consumers: List of links to consumer devices.
  * @needs_suppliers: Hook to global list of devices waiting for suppliers.
-<<<<<<< HEAD
- * @defer_sync: Hook to global list of devices that have deferred sync_state.
-=======
  * @defer_hook: Hook to global list of devices that have deferred sync_state or
  *		deferred fw_devlink.
->>>>>>> de198b0f
  * @need_for_probe: If needs_suppliers is on a list, this indicates if the
  *		    suppliers are needed for probe or not.
  * @status: Driver status information.
@@ -1187,11 +1152,7 @@
 	struct list_head suppliers;
 	struct list_head consumers;
 	struct list_head needs_suppliers;
-<<<<<<< HEAD
-	struct list_head defer_sync;
-=======
 	struct list_head defer_hook;
->>>>>>> de198b0f
 	bool need_for_probe;
 	enum dl_dev_state status;
 
@@ -1386,8 +1347,6 @@
 	ANDROID_KABI_RESERVE(6);
 	ANDROID_KABI_RESERVE(7);
 	ANDROID_KABI_RESERVE(8);
-<<<<<<< HEAD
-=======
 };
 
 /**
@@ -1423,7 +1382,6 @@
 	ANDROID_KABI_RESERVE(2);
 	ANDROID_KABI_RESERVE(3);
 	ANDROID_KABI_RESERVE(4);
->>>>>>> de198b0f
 };
 
 static inline struct device *kobj_to_dev(struct kobject *kobj)
