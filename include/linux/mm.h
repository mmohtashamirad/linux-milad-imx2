/* SPDX-License-Identifier: GPL-2.0 */
#ifndef _LINUX_MM_H
#define _LINUX_MM_H

#include <linux/errno.h>

#ifdef __KERNEL__

#include <linux/mmdebug.h>
#include <linux/gfp.h>
#include <linux/bug.h>
#include <linux/list.h>
#include <linux/mmzone.h>
#include <linux/rbtree.h>
#include <linux/atomic.h>
#include <linux/debug_locks.h>
#include <linux/mm_types.h>
#include <linux/mmap_lock.h>
#include <linux/range.h>
#include <linux/pfn.h>
#include <linux/percpu-refcount.h>
#include <linux/bit_spinlock.h>
#include <linux/shrinker.h>
#include <linux/resource.h>
#include <linux/page_ext.h>
#include <linux/err.h>
#include <linux/page-flags.h>
#include <linux/page_ref.h>
#include <linux/memremap.h>
#include <linux/overflow.h>
#include <linux/sizes.h>
#include <linux/sched.h>
#include <linux/pgtable.h>
#include <linux/kasan.h>

struct mempolicy;
struct anon_vma;
struct anon_vma_chain;
struct file_ra_state;
struct user_struct;
struct writeback_control;
struct bdi_writeback;
struct pt_regs;

extern int sysctl_page_lock_unfairness;

void init_mm_internals(void);

#ifndef CONFIG_NEED_MULTIPLE_NODES	/* Don't use mapnrs, do it properly */
extern unsigned long max_mapnr;

static inline void set_max_mapnr(unsigned long limit)
{
	max_mapnr = limit;
}
#else
static inline void set_max_mapnr(unsigned long limit) { }
#endif

extern atomic_long_t _totalram_pages;
static inline unsigned long totalram_pages(void)
{
	return (unsigned long)atomic_long_read(&_totalram_pages);
}

static inline void totalram_pages_inc(void)
{
	atomic_long_inc(&_totalram_pages);
}

static inline void totalram_pages_dec(void)
{
	atomic_long_dec(&_totalram_pages);
}

static inline void totalram_pages_add(long count)
{
	atomic_long_add(count, &_totalram_pages);
}

extern void * high_memory;
extern int page_cluster;

#ifdef CONFIG_SYSCTL
extern int sysctl_legacy_va_layout;
#else
#define sysctl_legacy_va_layout 0
#endif

#ifdef CONFIG_HAVE_ARCH_MMAP_RND_BITS
extern const int mmap_rnd_bits_min;
extern const int mmap_rnd_bits_max;
extern int mmap_rnd_bits __read_mostly;
#endif
#ifdef CONFIG_HAVE_ARCH_MMAP_RND_COMPAT_BITS
extern const int mmap_rnd_compat_bits_min;
extern const int mmap_rnd_compat_bits_max;
extern int mmap_rnd_compat_bits __read_mostly;
#endif

#include <asm/page.h>
#include <asm/processor.h>

/*
 * Architectures that support memory tagging (assigning tags to memory regions,
 * embedding these tags into addresses that point to these memory regions, and
 * checking that the memory and the pointer tags match on memory accesses)
 * redefine this macro to strip tags from pointers.
 * It's defined as noop for arcitectures that don't support memory tagging.
 */
#ifndef untagged_addr
#define untagged_addr(addr) (addr)
#endif

#ifndef __pa_symbol
#define __pa_symbol(x)  __pa(RELOC_HIDE((unsigned long)(x), 0))
#endif

#ifndef __va_function
#define __va_function(x) (x)
#endif

#ifndef __pa_function
#define __pa_function(x) __pa_symbol(x)
#endif

#ifndef page_to_virt
#define page_to_virt(x)	__va(PFN_PHYS(page_to_pfn(x)))
#endif

#ifndef lm_alias
#define lm_alias(x)	__va(__pa_symbol(x))
#endif

/*
 * To prevent common memory management code establishing
 * a zero page mapping on a read fault.
 * This macro should be defined within <asm/pgtable.h>.
 * s390 does this to prevent multiplexing of hardware bits
 * related to the physical page in case of virtualization.
 */
#ifndef mm_forbids_zeropage
#define mm_forbids_zeropage(X)	(0)
#endif

/*
 * On some architectures it is expensive to call memset() for small sizes.
 * If an architecture decides to implement their own version of
 * mm_zero_struct_page they should wrap the defines below in a #ifndef and
 * define their own version of this macro in <asm/pgtable.h>
 */
#if BITS_PER_LONG == 64
/* This function must be updated when the size of struct page grows above 80
 * or reduces below 56. The idea that compiler optimizes out switch()
 * statement, and only leaves move/store instructions. Also the compiler can
 * combine write statments if they are both assignments and can be reordered,
 * this can result in several of the writes here being dropped.
 */
#define	mm_zero_struct_page(pp) __mm_zero_struct_page(pp)
static inline void __mm_zero_struct_page(struct page *page)
{
	unsigned long *_pp = (void *)page;

	 /* Check that struct page is either 56, 64, 72, or 80 bytes */
	BUILD_BUG_ON(sizeof(struct page) & 7);
	BUILD_BUG_ON(sizeof(struct page) < 56);
	BUILD_BUG_ON(sizeof(struct page) > 80);

	switch (sizeof(struct page)) {
	case 80:
		_pp[9] = 0;
		fallthrough;
	case 72:
		_pp[8] = 0;
		fallthrough;
	case 64:
		_pp[7] = 0;
		fallthrough;
	case 56:
		_pp[6] = 0;
		_pp[5] = 0;
		_pp[4] = 0;
		_pp[3] = 0;
		_pp[2] = 0;
		_pp[1] = 0;
		_pp[0] = 0;
	}
}
#else
#define mm_zero_struct_page(pp)  ((void)memset((pp), 0, sizeof(struct page)))
#endif

/*
 * Default maximum number of active map areas, this limits the number of vmas
 * per mm struct. Users can overwrite this number by sysctl but there is a
 * problem.
 *
 * When a program's coredump is generated as ELF format, a section is created
 * per a vma. In ELF, the number of sections is represented in unsigned short.
 * This means the number of sections should be smaller than 65535 at coredump.
 * Because the kernel adds some informative sections to a image of program at
 * generating coredump, we need some margin. The number of extra sections is
 * 1-3 now and depends on arch. We use "5" as safe margin, here.
 *
 * ELF extended numbering allows more than 65535 sections, so 16-bit bound is
 * not a hard limit any more. Although some userspace tools can be surprised by
 * that.
 */
#define MAPCOUNT_ELF_CORE_MARGIN	(5)
#define DEFAULT_MAX_MAP_COUNT	(USHRT_MAX - MAPCOUNT_ELF_CORE_MARGIN)

extern int sysctl_max_map_count;

extern unsigned long sysctl_user_reserve_kbytes;
extern unsigned long sysctl_admin_reserve_kbytes;

extern int sysctl_overcommit_memory;
extern int sysctl_overcommit_ratio;
extern unsigned long sysctl_overcommit_kbytes;

int overcommit_ratio_handler(struct ctl_table *, int, void *, size_t *,
		loff_t *);
int overcommit_kbytes_handler(struct ctl_table *, int, void *, size_t *,
		loff_t *);
int overcommit_policy_handler(struct ctl_table *, int, void *, size_t *,
		loff_t *);

#define nth_page(page,n) pfn_to_page(page_to_pfn((page)) + (n))

/* to align the pointer to the (next) page boundary */
#define PAGE_ALIGN(addr) ALIGN(addr, PAGE_SIZE)

/* test whether an address (unsigned long or pointer) is aligned to PAGE_SIZE */
#define PAGE_ALIGNED(addr)	IS_ALIGNED((unsigned long)(addr), PAGE_SIZE)

#define lru_to_page(head) (list_entry((head)->prev, struct page, lru))

/*
 * Linux kernel virtual memory manager primitives.
 * The idea being to have a "virtual" mm in the same way
 * we have a virtual fs - giving a cleaner interface to the
 * mm details, and allowing different kinds of memory mappings
 * (from shared memory to executable loading to arbitrary
 * mmap() functions).
 */

struct vm_area_struct *vm_area_alloc(struct mm_struct *);
struct vm_area_struct *vm_area_dup(struct vm_area_struct *);
void vm_area_free(struct vm_area_struct *);

#ifndef CONFIG_MMU
extern struct rb_root nommu_region_tree;
extern struct rw_semaphore nommu_region_sem;

extern unsigned int kobjsize(const void *objp);
#endif

/*
 * vm_flags in vm_area_struct, see mm_types.h.
 * When changing, update also include/trace/events/mmflags.h
 */
#define VM_NONE		0x00000000

#define VM_READ		0x00000001	/* currently active flags */
#define VM_WRITE	0x00000002
#define VM_EXEC		0x00000004
#define VM_SHARED	0x00000008

/* mprotect() hardcodes VM_MAYREAD >> 4 == VM_READ, and so for r/w/x bits. */
#define VM_MAYREAD	0x00000010	/* limits for mprotect() etc */
#define VM_MAYWRITE	0x00000020
#define VM_MAYEXEC	0x00000040
#define VM_MAYSHARE	0x00000080

#define VM_GROWSDOWN	0x00000100	/* general info on the segment */
#define VM_UFFD_MISSING	0x00000200	/* missing pages tracking */
#define VM_PFNMAP	0x00000400	/* Page-ranges managed without "struct page", just pure PFN */
#define VM_DENYWRITE	0x00000800	/* ETXTBSY on write attempts.. */
#define VM_UFFD_WP	0x00001000	/* wrprotect pages tracking */

#define VM_LOCKED	0x00002000
#define VM_IO           0x00004000	/* Memory mapped I/O or similar */

					/* Used by sys_madvise() */
#define VM_SEQ_READ	0x00008000	/* App will access data sequentially */
#define VM_RAND_READ	0x00010000	/* App will not benefit from clustered reads */

#define VM_DONTCOPY	0x00020000      /* Do not copy this vma on fork */
#define VM_DONTEXPAND	0x00040000	/* Cannot expand with mremap() */
#define VM_LOCKONFAULT	0x00080000	/* Lock the pages covered when they are faulted in */
#define VM_ACCOUNT	0x00100000	/* Is a VM accounted object */
#define VM_NORESERVE	0x00200000	/* should the VM suppress accounting */
#define VM_HUGETLB	0x00400000	/* Huge TLB Page VM */
#define VM_SYNC		0x00800000	/* Synchronous page faults */
#define VM_ARCH_1	0x01000000	/* Architecture-specific flag */
#define VM_WIPEONFORK	0x02000000	/* Wipe VMA contents in child. */
#define VM_DONTDUMP	0x04000000	/* Do not include in the core dump */

#ifdef CONFIG_MEM_SOFT_DIRTY
# define VM_SOFTDIRTY	0x08000000	/* Not soft dirty clean area */
#else
# define VM_SOFTDIRTY	0
#endif

#define VM_MIXEDMAP	0x10000000	/* Can contain "struct page" and pure PFN pages */
#define VM_HUGEPAGE	0x20000000	/* MADV_HUGEPAGE marked this vma */
#define VM_NOHUGEPAGE	0x40000000	/* MADV_NOHUGEPAGE marked this vma */
#define VM_MERGEABLE	0x80000000	/* KSM may merge identical pages */

#ifdef CONFIG_ARCH_USES_HIGH_VMA_FLAGS
#define VM_HIGH_ARCH_BIT_0	32	/* bit only usable on 64-bit architectures */
#define VM_HIGH_ARCH_BIT_1	33	/* bit only usable on 64-bit architectures */
#define VM_HIGH_ARCH_BIT_2	34	/* bit only usable on 64-bit architectures */
#define VM_HIGH_ARCH_BIT_3	35	/* bit only usable on 64-bit architectures */
#define VM_HIGH_ARCH_BIT_4	36	/* bit only usable on 64-bit architectures */
#define VM_HIGH_ARCH_0	BIT(VM_HIGH_ARCH_BIT_0)
#define VM_HIGH_ARCH_1	BIT(VM_HIGH_ARCH_BIT_1)
#define VM_HIGH_ARCH_2	BIT(VM_HIGH_ARCH_BIT_2)
#define VM_HIGH_ARCH_3	BIT(VM_HIGH_ARCH_BIT_3)
#define VM_HIGH_ARCH_4	BIT(VM_HIGH_ARCH_BIT_4)
#endif /* CONFIG_ARCH_USES_HIGH_VMA_FLAGS */

#ifdef CONFIG_ARCH_HAS_PKEYS
# define VM_PKEY_SHIFT	VM_HIGH_ARCH_BIT_0
# define VM_PKEY_BIT0	VM_HIGH_ARCH_0	/* A protection key is a 4-bit value */
# define VM_PKEY_BIT1	VM_HIGH_ARCH_1	/* on x86 and 5-bit value on ppc64   */
# define VM_PKEY_BIT2	VM_HIGH_ARCH_2
# define VM_PKEY_BIT3	VM_HIGH_ARCH_3
#ifdef CONFIG_PPC
# define VM_PKEY_BIT4  VM_HIGH_ARCH_4
#else
# define VM_PKEY_BIT4  0
#endif
#endif /* CONFIG_ARCH_HAS_PKEYS */

#if defined(CONFIG_X86)
# define VM_PAT		VM_ARCH_1	/* PAT reserves whole VMA at once (x86) */
#elif defined(CONFIG_PPC)
# define VM_SAO		VM_ARCH_1	/* Strong Access Ordering (powerpc) */
#elif defined(CONFIG_PARISC)
# define VM_GROWSUP	VM_ARCH_1
#elif defined(CONFIG_IA64)
# define VM_GROWSUP	VM_ARCH_1
#elif defined(CONFIG_SPARC64)
# define VM_SPARC_ADI	VM_ARCH_1	/* Uses ADI tag for access control */
# define VM_ARCH_CLEAR	VM_SPARC_ADI
#elif defined(CONFIG_ARM64)
# define VM_ARM64_BTI	VM_ARCH_1	/* BTI guarded page, a.k.a. GP bit */
# define VM_ARCH_CLEAR	VM_ARM64_BTI
#elif !defined(CONFIG_MMU)
# define VM_MAPPED_COPY	VM_ARCH_1	/* T if mapped copy of data (nommu mmap) */
#endif

#if defined(CONFIG_ARM64_MTE)
# define VM_MTE		VM_HIGH_ARCH_0	/* Use Tagged memory for access control */
# define VM_MTE_ALLOWED	VM_HIGH_ARCH_1	/* Tagged memory permitted */
#else
# define VM_MTE		VM_NONE
# define VM_MTE_ALLOWED	VM_NONE
#endif

#ifndef VM_GROWSUP
# define VM_GROWSUP	VM_NONE
#endif

/* Bits set in the VMA until the stack is in its final location */
#define VM_STACK_INCOMPLETE_SETUP	(VM_RAND_READ | VM_SEQ_READ)

#define TASK_EXEC ((current->personality & READ_IMPLIES_EXEC) ? VM_EXEC : 0)

/* Common data flag combinations */
#define VM_DATA_FLAGS_TSK_EXEC	(VM_READ | VM_WRITE | TASK_EXEC | \
				 VM_MAYREAD | VM_MAYWRITE | VM_MAYEXEC)
#define VM_DATA_FLAGS_NON_EXEC	(VM_READ | VM_WRITE | VM_MAYREAD | \
				 VM_MAYWRITE | VM_MAYEXEC)
#define VM_DATA_FLAGS_EXEC	(VM_READ | VM_WRITE | VM_EXEC | \
				 VM_MAYREAD | VM_MAYWRITE | VM_MAYEXEC)

#ifndef VM_DATA_DEFAULT_FLAGS		/* arch can override this */
#define VM_DATA_DEFAULT_FLAGS  VM_DATA_FLAGS_EXEC
#endif

#ifndef VM_STACK_DEFAULT_FLAGS		/* arch can override this */
#define VM_STACK_DEFAULT_FLAGS VM_DATA_DEFAULT_FLAGS
#endif

#ifdef CONFIG_STACK_GROWSUP
#define VM_STACK	VM_GROWSUP
#else
#define VM_STACK	VM_GROWSDOWN
#endif

#define VM_STACK_FLAGS	(VM_STACK | VM_STACK_DEFAULT_FLAGS | VM_ACCOUNT)

/* VMA basic access permission flags */
#define VM_ACCESS_FLAGS (VM_READ | VM_WRITE | VM_EXEC)


/*
 * Special vmas that are non-mergable, non-mlock()able.
 */
#define VM_SPECIAL (VM_IO | VM_DONTEXPAND | VM_PFNMAP | VM_MIXEDMAP)

/* This mask prevents VMA from being scanned with khugepaged */
#define VM_NO_KHUGEPAGED (VM_SPECIAL | VM_HUGETLB)

/* This mask defines which mm->def_flags a process can inherit its parent */
#define VM_INIT_DEF_MASK	VM_NOHUGEPAGE

/* This mask is used to clear all the VMA flags used by mlock */
#define VM_LOCKED_CLEAR_MASK	(~(VM_LOCKED | VM_LOCKONFAULT))

/* Arch-specific flags to clear when updating VM flags on protection change */
#ifndef VM_ARCH_CLEAR
# define VM_ARCH_CLEAR	VM_NONE
#endif
#define VM_FLAGS_CLEAR	(ARCH_VM_PKEY_FLAGS | VM_ARCH_CLEAR)

/*
 * mapping from the currently active vm_flags protection bits (the
 * low four bits) to a page protection mask..
 */
extern pgprot_t protection_map[16];

/**
 * Fault flag definitions.
 *
 * @FAULT_FLAG_WRITE: Fault was a write fault.
 * @FAULT_FLAG_MKWRITE: Fault was mkwrite of existing PTE.
 * @FAULT_FLAG_ALLOW_RETRY: Allow to retry the fault if blocked.
 * @FAULT_FLAG_RETRY_NOWAIT: Don't drop mmap_lock and wait when retrying.
 * @FAULT_FLAG_KILLABLE: The fault task is in SIGKILL killable region.
 * @FAULT_FLAG_TRIED: The fault has been tried once.
 * @FAULT_FLAG_USER: The fault originated in userspace.
 * @FAULT_FLAG_REMOTE: The fault is not for current task/mm.
 * @FAULT_FLAG_INSTRUCTION: The fault was during an instruction fetch.
 * @FAULT_FLAG_INTERRUPTIBLE: The fault can be interrupted by non-fatal signals.
 *
 * About @FAULT_FLAG_ALLOW_RETRY and @FAULT_FLAG_TRIED: we can specify
 * whether we would allow page faults to retry by specifying these two
 * fault flags correctly.  Currently there can be three legal combinations:
 *
 * (a) ALLOW_RETRY and !TRIED:  this means the page fault allows retry, and
 *                              this is the first try
 *
 * (b) ALLOW_RETRY and TRIED:   this means the page fault allows retry, and
 *                              we've already tried at least once
 *
 * (c) !ALLOW_RETRY and !TRIED: this means the page fault does not allow retry
 *
 * The unlisted combination (!ALLOW_RETRY && TRIED) is illegal and should never
 * be used.  Note that page faults can be allowed to retry for multiple times,
 * in which case we'll have an initial fault with flags (a) then later on
 * continuous faults with flags (b).  We should always try to detect pending
 * signals before a retry to make sure the continuous page faults can still be
 * interrupted if necessary.
 */
#define FAULT_FLAG_WRITE			0x01
#define FAULT_FLAG_MKWRITE			0x02
#define FAULT_FLAG_ALLOW_RETRY			0x04
#define FAULT_FLAG_RETRY_NOWAIT			0x08
#define FAULT_FLAG_KILLABLE			0x10
#define FAULT_FLAG_TRIED			0x20
#define FAULT_FLAG_USER				0x40
#define FAULT_FLAG_REMOTE			0x80
#define FAULT_FLAG_INSTRUCTION  		0x100
#define FAULT_FLAG_INTERRUPTIBLE		0x200
/* Speculative fault, not holding mmap_sem */
#define FAULT_FLAG_SPECULATIVE			0x400

/*
 * The default fault flags that should be used by most of the
 * arch-specific page fault handlers.
 */
#define FAULT_FLAG_DEFAULT  (FAULT_FLAG_ALLOW_RETRY | \
			     FAULT_FLAG_KILLABLE | \
			     FAULT_FLAG_INTERRUPTIBLE)

/**
 * fault_flag_allow_retry_first - check ALLOW_RETRY the first time
 *
 * This is mostly used for places where we want to try to avoid taking
 * the mmap_lock for too long a time when waiting for another condition
 * to change, in which case we can try to be polite to release the
 * mmap_lock in the first round to avoid potential starvation of other
 * processes that would also want the mmap_lock.
 *
 * Return: true if the page fault allows retry and this is the first
 * attempt of the fault handling; false otherwise.
 */
static inline bool fault_flag_allow_retry_first(unsigned int flags)
{
	return (flags & FAULT_FLAG_ALLOW_RETRY) &&
	    (!(flags & FAULT_FLAG_TRIED));
}

#define FAULT_FLAG_TRACE \
	{ FAULT_FLAG_WRITE,		"WRITE" }, \
	{ FAULT_FLAG_MKWRITE,		"MKWRITE" }, \
	{ FAULT_FLAG_ALLOW_RETRY,	"ALLOW_RETRY" }, \
	{ FAULT_FLAG_RETRY_NOWAIT,	"RETRY_NOWAIT" }, \
	{ FAULT_FLAG_KILLABLE,		"KILLABLE" }, \
	{ FAULT_FLAG_TRIED,		"TRIED" }, \
	{ FAULT_FLAG_USER,		"USER" }, \
	{ FAULT_FLAG_REMOTE,		"REMOTE" }, \
	{ FAULT_FLAG_INSTRUCTION,	"INSTRUCTION" }, \
	{ FAULT_FLAG_INTERRUPTIBLE,	"INTERRUPTIBLE" }

/*
 * vm_fault is filled by the pagefault handler and passed to the vma's
 * ->fault function. The vma's ->fault is responsible for returning a bitmask
 * of VM_FAULT_xxx flags that give details about how the fault was handled.
 *
 * MM layer fills up gfp_mask for page allocations but fault handler might
 * alter it if its implementation requires a different allocation context.
 *
 * pgoff should be used in favour of virtual_address, if possible.
 */
struct vm_fault {
#ifdef CONFIG_SPECULATIVE_PAGE_FAULT
	unsigned int sequence;
	pmd_t orig_pmd;			/* value of PMD at the time of fault */
#endif
	const struct {
		struct vm_area_struct *vma;	/* Target VMA */
		gfp_t gfp_mask;			/* gfp mask to be used for allocations */
		pgoff_t pgoff;			/* Logical page offset based on vma */
		unsigned long address;		/* Faulting virtual address */
	};
	unsigned int flags;		/* FAULT_FLAG_xxx flags
					 * XXX: should really be 'const' */
	pmd_t *pmd;			/* Pointer to pmd entry matching
					 * the 'address' */
	pud_t *pud;			/* Pointer to pud entry matching
					 * the 'address'
					 */
	pte_t orig_pte;			/* Value of PTE at the time of fault */

	struct page *cow_page;		/* Page handler may use for COW fault */
	struct page *page;		/* ->fault handlers should return a
					 * page here, unless VM_FAULT_NOPAGE
					 * is set (which is also implied by
					 * VM_FAULT_ERROR).
					 */
	/* These three entries are valid only while holding ptl lock */
	pte_t *pte;			/* Pointer to pte entry matching
					 * the 'address'. NULL if the page
					 * table hasn't been allocated.
					 */
	spinlock_t *ptl;		/* Page table lock.
					 * Protects pte page table if 'pte'
					 * is not NULL, otherwise pmd.
					 */
	pgtable_t prealloc_pte;		/* Pre-allocated pte page table.
					 * vm_ops->map_pages() sets up a page
					 * table from atomic context.
					 * do_fault_around() pre-allocates
					 * page table to avoid allocation from
					 * atomic context.
					 */
	/*
	 * These entries are required when handling speculative page fault.
	 * This way the page handling is done using consistent field values.
	 */
	unsigned long vma_flags;
	pgprot_t vma_page_prot;
};

/* page entry size for vm->huge_fault() */
enum page_entry_size {
	PE_SIZE_PTE = 0,
	PE_SIZE_PMD,
	PE_SIZE_PUD,
};

/*
 * These are the virtual MM functions - opening of an area, closing and
 * unmapping it (needed to keep files on disk up-to-date etc), pointer
 * to the functions called when a no-page or a wp-page exception occurs.
 */
struct vm_operations_struct {
	void (*open)(struct vm_area_struct * area);
	void (*close)(struct vm_area_struct * area);
	int (*split)(struct vm_area_struct * area, unsigned long addr);
	int (*mremap)(struct vm_area_struct * area);
	vm_fault_t (*fault)(struct vm_fault *vmf);
	vm_fault_t (*huge_fault)(struct vm_fault *vmf,
			enum page_entry_size pe_size);
	vm_fault_t (*map_pages)(struct vm_fault *vmf,
			pgoff_t start_pgoff, pgoff_t end_pgoff);
	unsigned long (*pagesize)(struct vm_area_struct * area);

	/* notification that a previously read-only page is about to become
	 * writable, if an error is returned it will cause a SIGBUS */
	vm_fault_t (*page_mkwrite)(struct vm_fault *vmf);

	/* same as page_mkwrite when using VM_PFNMAP|VM_MIXEDMAP */
	vm_fault_t (*pfn_mkwrite)(struct vm_fault *vmf);

	/* called by access_process_vm when get_user_pages() fails, typically
	 * for use by special VMAs that can switch between memory and hardware
	 */
	int (*access)(struct vm_area_struct *vma, unsigned long addr,
		      void *buf, int len, int write);

	/* Called by the /proc/PID/maps code to ask the vma whether it
	 * has a special name.  Returning non-NULL will also cause this
	 * vma to be dumped unconditionally. */
	const char *(*name)(struct vm_area_struct *vma);

#ifdef CONFIG_NUMA
	/*
	 * set_policy() op must add a reference to any non-NULL @new mempolicy
	 * to hold the policy upon return.  Caller should pass NULL @new to
	 * remove a policy and fall back to surrounding context--i.e. do not
	 * install a MPOL_DEFAULT policy, nor the task or system default
	 * mempolicy.
	 */
	int (*set_policy)(struct vm_area_struct *vma, struct mempolicy *new);

	/*
	 * get_policy() op must add reference [mpol_get()] to any policy at
	 * (vma,addr) marked as MPOL_SHARED.  The shared policy infrastructure
	 * in mm/mempolicy.c will do this automatically.
	 * get_policy() must NOT add a ref if the policy at (vma,addr) is not
	 * marked as MPOL_SHARED. vma policies are protected by the mmap_lock.
	 * If no [shared/vma] mempolicy exists at the addr, get_policy() op
	 * must return NULL--i.e., do not "fallback" to task or system default
	 * policy.
	 */
	struct mempolicy *(*get_policy)(struct vm_area_struct *vma,
					unsigned long addr);
#endif
	/*
	 * Called by vm_normal_page() for special PTEs to find the
	 * page for @addr.  This is useful if the default behavior
	 * (using pte_page()) would not find the correct page.
	 */
	struct page *(*find_special_page)(struct vm_area_struct *vma,
					  unsigned long addr);
};

static inline void INIT_VMA(struct vm_area_struct *vma)
{
	INIT_LIST_HEAD(&vma->anon_vma_chain);
#ifdef CONFIG_SPECULATIVE_PAGE_FAULT
	seqcount_init(&vma->vm_sequence);
	atomic_set(&vma->vm_ref_count, 1);
#endif
}

static inline void vma_init(struct vm_area_struct *vma, struct mm_struct *mm)
{
	static const struct vm_operations_struct dummy_vm_ops = {};

	memset(vma, 0, sizeof(*vma));
	vma->vm_mm = mm;
	vma->vm_ops = &dummy_vm_ops;
	INIT_VMA(vma);
}

static inline void vma_set_anonymous(struct vm_area_struct *vma)
{
	vma->vm_ops = NULL;
}

static inline bool vma_is_anonymous(struct vm_area_struct *vma)
{
	return !vma->vm_ops;
}

static inline bool vma_is_temporary_stack(struct vm_area_struct *vma)
{
	int maybe_stack = vma->vm_flags & (VM_GROWSDOWN | VM_GROWSUP);

	if (!maybe_stack)
		return false;

	if ((vma->vm_flags & VM_STACK_INCOMPLETE_SETUP) ==
						VM_STACK_INCOMPLETE_SETUP)
		return true;

	return false;
}

static inline bool vma_is_foreign(struct vm_area_struct *vma)
{
	if (!current->mm)
		return true;

	if (current->mm != vma->vm_mm)
		return true;

	return false;
}

static inline bool vma_is_accessible(struct vm_area_struct *vma)
{
	return vma->vm_flags & VM_ACCESS_FLAGS;
}

#ifdef CONFIG_SHMEM
/*
 * The vma_is_shmem is not inline because it is used only by slow
 * paths in userfault.
 */
bool vma_is_shmem(struct vm_area_struct *vma);
#else
static inline bool vma_is_shmem(struct vm_area_struct *vma) { return false; }
#endif

int vma_is_stack_for_current(struct vm_area_struct *vma);

/* flush_tlb_range() takes a vma, not a mm, and can care about flags */
#define TLB_FLUSH_VMA(mm,flags) { .vm_mm = (mm), .vm_flags = (flags) }

struct mmu_gather;
struct inode;

#include <linux/huge_mm.h>

/*
 * Methods to modify the page usage count.
 *
 * What counts for a page usage:
 * - cache mapping   (page->mapping)
 * - private data    (page->private)
 * - page mapped in a task's page tables, each mapping
 *   is counted separately
 *
 * Also, many kernel routines increase the page count before a critical
 * routine so they can be sure the page doesn't go away from under them.
 */

/*
 * Drop a ref, return true if the refcount fell to zero (the page has no users)
 */
static inline int put_page_testzero(struct page *page)
{
	VM_BUG_ON_PAGE(page_ref_count(page) == 0, page);
	return page_ref_dec_and_test(page);
}

/*
 * Try to grab a ref unless the page has a refcount of zero, return false if
 * that is the case.
 * This can be called when MMU is off so it must not access
 * any of the virtual mappings.
 */
static inline int get_page_unless_zero(struct page *page)
{
	return page_ref_add_unless(page, 1, 0);
}

extern int page_is_ram(unsigned long pfn);

enum {
	REGION_INTERSECTS,
	REGION_DISJOINT,
	REGION_MIXED,
};

int region_intersects(resource_size_t offset, size_t size, unsigned long flags,
		      unsigned long desc);

/* Support for virtually mapped pages */
struct page *vmalloc_to_page(const void *addr);
unsigned long vmalloc_to_pfn(const void *addr);

/*
 * Determine if an address is within the vmalloc range
 *
 * On nommu, vmalloc/vfree wrap through kmalloc/kfree directly, so there
 * is no special casing required.
 */

#ifndef is_ioremap_addr
#define is_ioremap_addr(x) is_vmalloc_addr(x)
#endif

#ifdef CONFIG_MMU
extern bool is_vmalloc_addr(const void *x);
extern int is_vmalloc_or_module_addr(const void *x);
#else
static inline bool is_vmalloc_addr(const void *x)
{
	return false;
}
static inline int is_vmalloc_or_module_addr(const void *x)
{
	return 0;
}
#endif

extern void *kvmalloc_node(size_t size, gfp_t flags, int node);
static inline void *kvmalloc(size_t size, gfp_t flags)
{
	return kvmalloc_node(size, flags, NUMA_NO_NODE);
}
static inline void *kvzalloc_node(size_t size, gfp_t flags, int node)
{
	return kvmalloc_node(size, flags | __GFP_ZERO, node);
}
static inline void *kvzalloc(size_t size, gfp_t flags)
{
	return kvmalloc(size, flags | __GFP_ZERO);
}

static inline void *kvmalloc_array(size_t n, size_t size, gfp_t flags)
{
	size_t bytes;

	if (unlikely(check_mul_overflow(n, size, &bytes)))
		return NULL;

	return kvmalloc(bytes, flags);
}

static inline void *kvcalloc(size_t n, size_t size, gfp_t flags)
{
	return kvmalloc_array(n, size, flags | __GFP_ZERO);
}

extern void kvfree(const void *addr);
extern void kvfree_sensitive(const void *addr, size_t len);

static inline int head_compound_mapcount(struct page *head)
{
	return atomic_read(compound_mapcount_ptr(head)) + 1;
}

/*
 * Mapcount of compound page as a whole, does not include mapped sub-pages.
 *
 * Must be called only for compound pages or any their tail sub-pages.
 */
static inline int compound_mapcount(struct page *page)
{
	VM_BUG_ON_PAGE(!PageCompound(page), page);
	page = compound_head(page);
	return head_compound_mapcount(page);
}

/*
 * The atomic page->_mapcount, starts from -1: so that transitions
 * both from it and to it can be tracked, using atomic_inc_and_test
 * and atomic_add_negative(-1).
 */
static inline void page_mapcount_reset(struct page *page)
{
	atomic_set(&(page)->_mapcount, -1);
}

int __page_mapcount(struct page *page);

/*
 * Mapcount of 0-order page; when compound sub-page, includes
 * compound_mapcount().
 *
 * Result is undefined for pages which cannot be mapped into userspace.
 * For example SLAB or special types of pages. See function page_has_type().
 * They use this place in struct page differently.
 */
static inline int page_mapcount(struct page *page)
{
	if (unlikely(PageCompound(page)))
		return __page_mapcount(page);
	return atomic_read(&page->_mapcount) + 1;
}

#ifdef CONFIG_TRANSPARENT_HUGEPAGE
int total_mapcount(struct page *page);
int page_trans_huge_mapcount(struct page *page, int *total_mapcount);
#else
static inline int total_mapcount(struct page *page)
{
	return page_mapcount(page);
}
static inline int page_trans_huge_mapcount(struct page *page,
					   int *total_mapcount)
{
	int mapcount = page_mapcount(page);
	if (total_mapcount)
		*total_mapcount = mapcount;
	return mapcount;
}
#endif

static inline struct page *virt_to_head_page(const void *x)
{
	struct page *page = virt_to_page(x);

	return compound_head(page);
}

void __put_page(struct page *page);

void put_pages_list(struct list_head *pages);

void split_page(struct page *page, unsigned int order);

/*
 * Compound pages have a destructor function.  Provide a
 * prototype for that function and accessor functions.
 * These are _only_ valid on the head of a compound page.
 */
typedef void compound_page_dtor(struct page *);

/* Keep the enum in sync with compound_page_dtors array in mm/page_alloc.c */
enum compound_dtor_id {
	NULL_COMPOUND_DTOR,
	COMPOUND_PAGE_DTOR,
#ifdef CONFIG_HUGETLB_PAGE
	HUGETLB_PAGE_DTOR,
#endif
#ifdef CONFIG_TRANSPARENT_HUGEPAGE
	TRANSHUGE_PAGE_DTOR,
#endif
	NR_COMPOUND_DTORS,
};
extern compound_page_dtor * const compound_page_dtors[NR_COMPOUND_DTORS];

static inline void set_compound_page_dtor(struct page *page,
		enum compound_dtor_id compound_dtor)
{
	VM_BUG_ON_PAGE(compound_dtor >= NR_COMPOUND_DTORS, page);
	page[1].compound_dtor = compound_dtor;
}

static inline void destroy_compound_page(struct page *page)
{
	VM_BUG_ON_PAGE(page[1].compound_dtor >= NR_COMPOUND_DTORS, page);
	compound_page_dtors[page[1].compound_dtor](page);
}

static inline unsigned int compound_order(struct page *page)
{
	if (!PageHead(page))
		return 0;
	return page[1].compound_order;
}

static inline bool hpage_pincount_available(struct page *page)
{
	/*
	 * Can the page->hpage_pinned_refcount field be used? That field is in
	 * the 3rd page of the compound page, so the smallest (2-page) compound
	 * pages cannot support it.
	 */
	page = compound_head(page);
	return PageCompound(page) && compound_order(page) > 1;
}

static inline int head_compound_pincount(struct page *head)
{
	return atomic_read(compound_pincount_ptr(head));
}

static inline int compound_pincount(struct page *page)
{
	VM_BUG_ON_PAGE(!hpage_pincount_available(page), page);
	page = compound_head(page);
	return head_compound_pincount(page);
}

static inline void set_compound_order(struct page *page, unsigned int order)
{
	page[1].compound_order = order;
	page[1].compound_nr = 1U << order;
}

/* Returns the number of pages in this potentially compound page. */
static inline unsigned long compound_nr(struct page *page)
{
	if (!PageHead(page))
		return 1;
	return page[1].compound_nr;
}

/* Returns the number of bytes in this potentially compound page. */
static inline unsigned long page_size(struct page *page)
{
	return PAGE_SIZE << compound_order(page);
}

/* Returns the number of bits needed for the number of bytes in a page */
static inline unsigned int page_shift(struct page *page)
{
	return PAGE_SHIFT + compound_order(page);
}

void free_compound_page(struct page *page);

#ifdef CONFIG_MMU
/*
 * Do pte_mkwrite, but only if the vma says VM_WRITE.  We do this when
 * servicing faults for write access.  In the normal case, do always want
 * pte_mkwrite.  But get_user_pages can cause write faults for mappings
 * that do not have writing enabled, when used by access_process_vm.
 */
static inline pte_t maybe_mkwrite(pte_t pte, unsigned long vma_flags)
{
	if (likely(vma_flags & VM_WRITE))
		pte = pte_mkwrite(pte);
	return pte;
}

vm_fault_t do_set_pmd(struct vm_fault *vmf, struct page *page);
void do_set_pte(struct vm_fault *vmf, struct page *page, unsigned long addr);

vm_fault_t finish_fault(struct vm_fault *vmf);
vm_fault_t finish_mkwrite_fault(struct vm_fault *vmf);
#endif

/*
 * Multiple processes may "see" the same page. E.g. for untouched
 * mappings of /dev/null, all processes see the same page full of
 * zeroes, and text pages of executables and shared libraries have
 * only one copy in memory, at most, normally.
 *
 * For the non-reserved pages, page_count(page) denotes a reference count.
 *   page_count() == 0 means the page is free. page->lru is then used for
 *   freelist management in the buddy allocator.
 *   page_count() > 0  means the page has been allocated.
 *
 * Pages are allocated by the slab allocator in order to provide memory
 * to kmalloc and kmem_cache_alloc. In this case, the management of the
 * page, and the fields in 'struct page' are the responsibility of mm/slab.c
 * unless a particular usage is carefully commented. (the responsibility of
 * freeing the kmalloc memory is the caller's, of course).
 *
 * A page may be used by anyone else who does a __get_free_page().
 * In this case, page_count still tracks the references, and should only
 * be used through the normal accessor functions. The top bits of page->flags
 * and page->virtual store page management information, but all other fields
 * are unused and could be used privately, carefully. The management of this
 * page is the responsibility of the one who allocated it, and those who have
 * subsequently been given references to it.
 *
 * The other pages (we may call them "pagecache pages") are completely
 * managed by the Linux memory manager: I/O, buffers, swapping etc.
 * The following discussion applies only to them.
 *
 * A pagecache page contains an opaque `private' member, which belongs to the
 * page's address_space. Usually, this is the address of a circular list of
 * the page's disk buffers. PG_private must be set to tell the VM to call
 * into the filesystem to release these pages.
 *
 * A page may belong to an inode's memory mapping. In this case, page->mapping
 * is the pointer to the inode, and page->index is the file offset of the page,
 * in units of PAGE_SIZE.
 *
 * If pagecache pages are not associated with an inode, they are said to be
 * anonymous pages. These may become associated with the swapcache, and in that
 * case PG_swapcache is set, and page->private is an offset into the swapcache.
 *
 * In either case (swapcache or inode backed), the pagecache itself holds one
 * reference to the page. Setting PG_private should also increment the
 * refcount. The each user mapping also has a reference to the page.
 *
 * The pagecache pages are stored in a per-mapping radix tree, which is
 * rooted at mapping->i_pages, and indexed by offset.
 * Where 2.4 and early 2.6 kernels kept dirty/clean pages in per-address_space
 * lists, we instead now tag pages as dirty/writeback in the radix tree.
 *
 * All pagecache pages may be subject to I/O:
 * - inode pages may need to be read from disk,
 * - inode pages which have been modified and are MAP_SHARED may need
 *   to be written back to the inode on disk,
 * - anonymous pages (including MAP_PRIVATE file mappings) which have been
 *   modified may need to be swapped out to swap space and (later) to be read
 *   back into memory.
 */

/*
 * The zone field is never updated after free_area_init_core()
 * sets it, so none of the operations on it need to be atomic.
 */

/* Page flags: | [SECTION] | [NODE] | ZONE | [LAST_CPUPID] | ... | FLAGS | */
#define SECTIONS_PGOFF		((sizeof(unsigned long)*8) - SECTIONS_WIDTH)
#define NODES_PGOFF		(SECTIONS_PGOFF - NODES_WIDTH)
#define ZONES_PGOFF		(NODES_PGOFF - ZONES_WIDTH)
#define LAST_CPUPID_PGOFF	(ZONES_PGOFF - LAST_CPUPID_WIDTH)
#define KASAN_TAG_PGOFF		(LAST_CPUPID_PGOFF - KASAN_TAG_WIDTH)

/*
 * Define the bit shifts to access each section.  For non-existent
 * sections we define the shift as 0; that plus a 0 mask ensures
 * the compiler will optimise away reference to them.
 */
#define SECTIONS_PGSHIFT	(SECTIONS_PGOFF * (SECTIONS_WIDTH != 0))
#define NODES_PGSHIFT		(NODES_PGOFF * (NODES_WIDTH != 0))
#define ZONES_PGSHIFT		(ZONES_PGOFF * (ZONES_WIDTH != 0))
#define LAST_CPUPID_PGSHIFT	(LAST_CPUPID_PGOFF * (LAST_CPUPID_WIDTH != 0))
#define KASAN_TAG_PGSHIFT	(KASAN_TAG_PGOFF * (KASAN_TAG_WIDTH != 0))

/* NODE:ZONE or SECTION:ZONE is used to ID a zone for the buddy allocator */
#ifdef NODE_NOT_IN_PAGE_FLAGS
#define ZONEID_SHIFT		(SECTIONS_SHIFT + ZONES_SHIFT)
#define ZONEID_PGOFF		((SECTIONS_PGOFF < ZONES_PGOFF)? \
						SECTIONS_PGOFF : ZONES_PGOFF)
#else
#define ZONEID_SHIFT		(NODES_SHIFT + ZONES_SHIFT)
#define ZONEID_PGOFF		((NODES_PGOFF < ZONES_PGOFF)? \
						NODES_PGOFF : ZONES_PGOFF)
#endif

#define ZONEID_PGSHIFT		(ZONEID_PGOFF * (ZONEID_SHIFT != 0))

#define ZONES_MASK		((1UL << ZONES_WIDTH) - 1)
#define NODES_MASK		((1UL << NODES_WIDTH) - 1)
#define SECTIONS_MASK		((1UL << SECTIONS_WIDTH) - 1)
#define LAST_CPUPID_MASK	((1UL << LAST_CPUPID_SHIFT) - 1)
#define KASAN_TAG_MASK		((1UL << KASAN_TAG_WIDTH) - 1)
#define ZONEID_MASK		((1UL << ZONEID_SHIFT) - 1)

static inline enum zone_type page_zonenum(const struct page *page)
{
	ASSERT_EXCLUSIVE_BITS(page->flags, ZONES_MASK << ZONES_PGSHIFT);
	return (page->flags >> ZONES_PGSHIFT) & ZONES_MASK;
}

#ifdef CONFIG_ZONE_DEVICE
static inline bool is_zone_device_page(const struct page *page)
{
	return page_zonenum(page) == ZONE_DEVICE;
}
extern void memmap_init_zone_device(struct zone *, unsigned long,
				    unsigned long, struct dev_pagemap *);
#else
static inline bool is_zone_device_page(const struct page *page)
{
	return false;
}
#endif

#ifdef CONFIG_DEV_PAGEMAP_OPS
void free_devmap_managed_page(struct page *page);
DECLARE_STATIC_KEY_FALSE(devmap_managed_key);

static inline bool page_is_devmap_managed(struct page *page)
{
	if (!static_branch_unlikely(&devmap_managed_key))
		return false;
	if (!is_zone_device_page(page))
		return false;
	switch (page->pgmap->type) {
	case MEMORY_DEVICE_PRIVATE:
	case MEMORY_DEVICE_FS_DAX:
		return true;
	default:
		break;
	}
	return false;
}

void put_devmap_managed_page(struct page *page);

#else /* CONFIG_DEV_PAGEMAP_OPS */
static inline bool page_is_devmap_managed(struct page *page)
{
	return false;
}

static inline void put_devmap_managed_page(struct page *page)
{
}
#endif /* CONFIG_DEV_PAGEMAP_OPS */

static inline bool is_device_private_page(const struct page *page)
{
	return IS_ENABLED(CONFIG_DEV_PAGEMAP_OPS) &&
		IS_ENABLED(CONFIG_DEVICE_PRIVATE) &&
		is_zone_device_page(page) &&
		page->pgmap->type == MEMORY_DEVICE_PRIVATE;
}

static inline bool is_pci_p2pdma_page(const struct page *page)
{
	return IS_ENABLED(CONFIG_DEV_PAGEMAP_OPS) &&
		IS_ENABLED(CONFIG_PCI_P2PDMA) &&
		is_zone_device_page(page) &&
		page->pgmap->type == MEMORY_DEVICE_PCI_P2PDMA;
}

/* 127: arbitrary random number, small enough to assemble well */
#define page_ref_zero_or_close_to_overflow(page) \
	((unsigned int) page_ref_count(page) + 127u <= 127u)

static inline void get_page(struct page *page)
{
	page = compound_head(page);
	/*
	 * Getting a normal page or the head of a compound page
	 * requires to already have an elevated page->_refcount.
	 */
	VM_BUG_ON_PAGE(page_ref_zero_or_close_to_overflow(page), page);
	page_ref_inc(page);
}

bool __must_check try_grab_page(struct page *page, unsigned int flags);

static inline __must_check bool try_get_page(struct page *page)
{
	page = compound_head(page);
	if (WARN_ON_ONCE(page_ref_count(page) <= 0))
		return false;
	page_ref_inc(page);
	return true;
}

static inline void put_page(struct page *page)
{
	page = compound_head(page);

	/*
	 * For devmap managed pages we need to catch refcount transition from
	 * 2 to 1, when refcount reach one it means the page is free and we
	 * need to inform the device driver through callback. See
	 * include/linux/memremap.h and HMM for details.
	 */
	if (page_is_devmap_managed(page)) {
		put_devmap_managed_page(page);
		return;
	}

	if (put_page_testzero(page))
		__put_page(page);
}

/*
 * GUP_PIN_COUNTING_BIAS, and the associated functions that use it, overload
 * the page's refcount so that two separate items are tracked: the original page
 * reference count, and also a new count of how many pin_user_pages() calls were
 * made against the page. ("gup-pinned" is another term for the latter).
 *
 * With this scheme, pin_user_pages() becomes special: such pages are marked as
 * distinct from normal pages. As such, the unpin_user_page() call (and its
 * variants) must be used in order to release gup-pinned pages.
 *
 * Choice of value:
 *
 * By making GUP_PIN_COUNTING_BIAS a power of two, debugging of page reference
 * counts with respect to pin_user_pages() and unpin_user_page() becomes
 * simpler, due to the fact that adding an even power of two to the page
 * refcount has the effect of using only the upper N bits, for the code that
 * counts up using the bias value. This means that the lower bits are left for
 * the exclusive use of the original code that increments and decrements by one
 * (or at least, by much smaller values than the bias value).
 *
 * Of course, once the lower bits overflow into the upper bits (and this is
 * OK, because subtraction recovers the original values), then visual inspection
 * no longer suffices to directly view the separate counts. However, for normal
 * applications that don't have huge page reference counts, this won't be an
 * issue.
 *
 * Locking: the lockless algorithm described in page_cache_get_speculative()
 * and page_cache_gup_pin_speculative() provides safe operation for
 * get_user_pages and page_mkclean and other calls that race to set up page
 * table entries.
 */
#define GUP_PIN_COUNTING_BIAS (1U << 10)

void unpin_user_page(struct page *page);
void unpin_user_pages_dirty_lock(struct page **pages, unsigned long npages,
				 bool make_dirty);
void unpin_user_pages(struct page **pages, unsigned long npages);

/**
 * page_maybe_dma_pinned() - report if a page is pinned for DMA.
 *
 * This function checks if a page has been pinned via a call to
 * pin_user_pages*().
 *
 * For non-huge pages, the return value is partially fuzzy: false is not fuzzy,
 * because it means "definitely not pinned for DMA", but true means "probably
 * pinned for DMA, but possibly a false positive due to having at least
 * GUP_PIN_COUNTING_BIAS worth of normal page references".
 *
 * False positives are OK, because: a) it's unlikely for a page to get that many
 * refcounts, and b) all the callers of this routine are expected to be able to
 * deal gracefully with a false positive.
 *
 * For huge pages, the result will be exactly correct. That's because we have
 * more tracking data available: the 3rd struct page in the compound page is
 * used to track the pincount (instead using of the GUP_PIN_COUNTING_BIAS
 * scheme).
 *
 * For more information, please see Documentation/core-api/pin_user_pages.rst.
 *
 * @page:	pointer to page to be queried.
 * @Return:	True, if it is likely that the page has been "dma-pinned".
 *		False, if the page is definitely not dma-pinned.
 */
static inline bool page_maybe_dma_pinned(struct page *page)
{
	if (hpage_pincount_available(page))
		return compound_pincount(page) > 0;

	/*
	 * page_ref_count() is signed. If that refcount overflows, then
	 * page_ref_count() returns a negative value, and callers will avoid
	 * further incrementing the refcount.
	 *
	 * Here, for that overflow case, use the signed bit to count a little
	 * bit higher via unsigned math, and thus still get an accurate result.
	 */
	return ((unsigned int)page_ref_count(compound_head(page))) >=
		GUP_PIN_COUNTING_BIAS;
}

#if defined(CONFIG_SPARSEMEM) && !defined(CONFIG_SPARSEMEM_VMEMMAP)
#define SECTION_IN_PAGE_FLAGS
#endif

/*
 * The identification function is mainly used by the buddy allocator for
 * determining if two pages could be buddies. We are not really identifying
 * the zone since we could be using the section number id if we do not have
 * node id available in page flags.
 * We only guarantee that it will return the same value for two combinable
 * pages in a zone.
 */
static inline int page_zone_id(struct page *page)
{
	return (page->flags >> ZONEID_PGSHIFT) & ZONEID_MASK;
}

#ifdef NODE_NOT_IN_PAGE_FLAGS
extern int page_to_nid(const struct page *page);
#else
static inline int page_to_nid(const struct page *page)
{
	struct page *p = (struct page *)page;

	return (PF_POISONED_CHECK(p)->flags >> NODES_PGSHIFT) & NODES_MASK;
}
#endif

#ifdef CONFIG_NUMA_BALANCING
static inline int cpu_pid_to_cpupid(int cpu, int pid)
{
	return ((cpu & LAST__CPU_MASK) << LAST__PID_SHIFT) | (pid & LAST__PID_MASK);
}

static inline int cpupid_to_pid(int cpupid)
{
	return cpupid & LAST__PID_MASK;
}

static inline int cpupid_to_cpu(int cpupid)
{
	return (cpupid >> LAST__PID_SHIFT) & LAST__CPU_MASK;
}

static inline int cpupid_to_nid(int cpupid)
{
	return cpu_to_node(cpupid_to_cpu(cpupid));
}

static inline bool cpupid_pid_unset(int cpupid)
{
	return cpupid_to_pid(cpupid) == (-1 & LAST__PID_MASK);
}

static inline bool cpupid_cpu_unset(int cpupid)
{
	return cpupid_to_cpu(cpupid) == (-1 & LAST__CPU_MASK);
}

static inline bool __cpupid_match_pid(pid_t task_pid, int cpupid)
{
	return (task_pid & LAST__PID_MASK) == cpupid_to_pid(cpupid);
}

#define cpupid_match_pid(task, cpupid) __cpupid_match_pid(task->pid, cpupid)
#ifdef LAST_CPUPID_NOT_IN_PAGE_FLAGS
static inline int page_cpupid_xchg_last(struct page *page, int cpupid)
{
	return xchg(&page->_last_cpupid, cpupid & LAST_CPUPID_MASK);
}

static inline int page_cpupid_last(struct page *page)
{
	return page->_last_cpupid;
}
static inline void page_cpupid_reset_last(struct page *page)
{
	page->_last_cpupid = -1 & LAST_CPUPID_MASK;
}
#else
static inline int page_cpupid_last(struct page *page)
{
	return (page->flags >> LAST_CPUPID_PGSHIFT) & LAST_CPUPID_MASK;
}

extern int page_cpupid_xchg_last(struct page *page, int cpupid);

static inline void page_cpupid_reset_last(struct page *page)
{
	page->flags |= LAST_CPUPID_MASK << LAST_CPUPID_PGSHIFT;
}
#endif /* LAST_CPUPID_NOT_IN_PAGE_FLAGS */
#else /* !CONFIG_NUMA_BALANCING */
static inline int page_cpupid_xchg_last(struct page *page, int cpupid)
{
	return page_to_nid(page); /* XXX */
}

static inline int page_cpupid_last(struct page *page)
{
	return page_to_nid(page); /* XXX */
}

static inline int cpupid_to_nid(int cpupid)
{
	return -1;
}

static inline int cpupid_to_pid(int cpupid)
{
	return -1;
}

static inline int cpupid_to_cpu(int cpupid)
{
	return -1;
}

static inline int cpu_pid_to_cpupid(int nid, int pid)
{
	return -1;
}

static inline bool cpupid_pid_unset(int cpupid)
{
	return true;
}

static inline void page_cpupid_reset_last(struct page *page)
{
}

static inline bool cpupid_match_pid(struct task_struct *task, int cpupid)
{
	return false;
}
#endif /* CONFIG_NUMA_BALANCING */

<<<<<<< HEAD
#if defined(CONFIG_KASAN_SW_TAGS) || defined(CONFIG_KASAN_HW_TAGS)

static inline u8 page_kasan_tag(const struct page *page)
{
	if (kasan_enabled())
		return (page->flags >> KASAN_TAG_PGSHIFT) & KASAN_TAG_MASK;
	return 0xff;
=======
#ifdef CONFIG_KASAN_SW_TAGS

/*
 * KASAN per-page tags are stored xor'ed with 0xff. This allows to avoid
 * setting tags for all pages to native kernel tag value 0xff, as the default
 * value 0x00 maps to 0xff.
 */

static inline u8 page_kasan_tag(const struct page *page)
{
	u8 tag;

	tag = (page->flags >> KASAN_TAG_PGSHIFT) & KASAN_TAG_MASK;
	tag ^= 0xff;

	return tag;
>>>>>>> 2bf9d1b4
}

static inline void page_kasan_tag_set(struct page *page, u8 tag)
{
<<<<<<< HEAD
	if (kasan_enabled()) {
		page->flags &= ~(KASAN_TAG_MASK << KASAN_TAG_PGSHIFT);
		page->flags |= (tag & KASAN_TAG_MASK) << KASAN_TAG_PGSHIFT;
	}
=======
	tag ^= 0xff;
	page->flags &= ~(KASAN_TAG_MASK << KASAN_TAG_PGSHIFT);
	page->flags |= (tag & KASAN_TAG_MASK) << KASAN_TAG_PGSHIFT;
>>>>>>> 2bf9d1b4
}

static inline void page_kasan_tag_reset(struct page *page)
{
	if (kasan_enabled())
		page_kasan_tag_set(page, 0xff);
}

#else /* CONFIG_KASAN_SW_TAGS || CONFIG_KASAN_HW_TAGS */

static inline u8 page_kasan_tag(const struct page *page)
{
	return 0xff;
}

static inline void page_kasan_tag_set(struct page *page, u8 tag) { }
static inline void page_kasan_tag_reset(struct page *page) { }

#endif /* CONFIG_KASAN_SW_TAGS || CONFIG_KASAN_HW_TAGS */

static inline struct zone *page_zone(const struct page *page)
{
	return &NODE_DATA(page_to_nid(page))->node_zones[page_zonenum(page)];
}

static inline pg_data_t *page_pgdat(const struct page *page)
{
	return NODE_DATA(page_to_nid(page));
}

#ifdef SECTION_IN_PAGE_FLAGS
static inline void set_page_section(struct page *page, unsigned long section)
{
	page->flags &= ~(SECTIONS_MASK << SECTIONS_PGSHIFT);
	page->flags |= (section & SECTIONS_MASK) << SECTIONS_PGSHIFT;
}

static inline unsigned long page_to_section(const struct page *page)
{
	return (page->flags >> SECTIONS_PGSHIFT) & SECTIONS_MASK;
}
#endif

static inline void set_page_zone(struct page *page, enum zone_type zone)
{
	page->flags &= ~(ZONES_MASK << ZONES_PGSHIFT);
	page->flags |= (zone & ZONES_MASK) << ZONES_PGSHIFT;
}

static inline void set_page_node(struct page *page, unsigned long node)
{
	page->flags &= ~(NODES_MASK << NODES_PGSHIFT);
	page->flags |= (node & NODES_MASK) << NODES_PGSHIFT;
}

static inline void set_page_links(struct page *page, enum zone_type zone,
	unsigned long node, unsigned long pfn)
{
	set_page_zone(page, zone);
	set_page_node(page, node);
#ifdef SECTION_IN_PAGE_FLAGS
	set_page_section(page, pfn_to_section_nr(pfn));
#endif
}

#ifdef CONFIG_MEMCG
static inline struct mem_cgroup *page_memcg(struct page *page)
{
	return page->mem_cgroup;
}
static inline struct mem_cgroup *page_memcg_rcu(struct page *page)
{
	WARN_ON_ONCE(!rcu_read_lock_held());
	return READ_ONCE(page->mem_cgroup);
}
#else
static inline struct mem_cgroup *page_memcg(struct page *page)
{
	return NULL;
}
static inline struct mem_cgroup *page_memcg_rcu(struct page *page)
{
	WARN_ON_ONCE(!rcu_read_lock_held());
	return NULL;
}
#endif

/*
 * Some inline functions in vmstat.h depend on page_zone()
 */
#include <linux/vmstat.h>

static __always_inline void *lowmem_page_address(const struct page *page)
{
	return page_to_virt(page);
}

#if defined(CONFIG_HIGHMEM) && !defined(WANT_PAGE_VIRTUAL)
#define HASHED_PAGE_VIRTUAL
#endif

#if defined(WANT_PAGE_VIRTUAL)
static inline void *page_address(const struct page *page)
{
	return page->virtual;
}
static inline void set_page_address(struct page *page, void *address)
{
	page->virtual = address;
}
#define page_address_init()  do { } while(0)
#endif

#if defined(HASHED_PAGE_VIRTUAL)
void *page_address(const struct page *page);
void set_page_address(struct page *page, void *virtual);
void page_address_init(void);
#endif

#if !defined(HASHED_PAGE_VIRTUAL) && !defined(WANT_PAGE_VIRTUAL)
#define page_address(page) lowmem_page_address(page)
#define set_page_address(page, address)  do { } while(0)
#define page_address_init()  do { } while(0)
#endif

extern void *page_rmapping(struct page *page);
extern struct anon_vma *page_anon_vma(struct page *page);
extern struct address_space *page_mapping(struct page *page);

extern struct address_space *__page_file_mapping(struct page *);

static inline
struct address_space *page_file_mapping(struct page *page)
{
	if (unlikely(PageSwapCache(page)))
		return __page_file_mapping(page);

	return page->mapping;
}

extern pgoff_t __page_file_index(struct page *page);

/*
 * Return the pagecache index of the passed page.  Regular pagecache pages
 * use ->index whereas swapcache pages use swp_offset(->private)
 */
static inline pgoff_t page_index(struct page *page)
{
	if (unlikely(PageSwapCache(page)))
		return __page_file_index(page);
	return page->index;
}

bool page_mapped(struct page *page);
struct address_space *page_mapping(struct page *page);
struct address_space *page_mapping_file(struct page *page);

/*
 * Return true only if the page has been allocated with
 * ALLOC_NO_WATERMARKS and the low watermark was not
 * met implying that the system is under some pressure.
 */
static inline bool page_is_pfmemalloc(struct page *page)
{
	/*
	 * Page index cannot be this large so this must be
	 * a pfmemalloc page.
	 */
	return page->index == -1UL;
}

/*
 * Only to be called by the page allocator on a freshly allocated
 * page.
 */
static inline void set_page_pfmemalloc(struct page *page)
{
	page->index = -1UL;
}

static inline void clear_page_pfmemalloc(struct page *page)
{
	page->index = 0;
}

/*
 * Can be called by the pagefault handler when it gets a VM_FAULT_OOM.
 */
extern void pagefault_out_of_memory(void);

#define offset_in_page(p)	((unsigned long)(p) & ~PAGE_MASK)
#define offset_in_thp(page, p)	((unsigned long)(p) & (thp_size(page) - 1))

/*
 * Flags passed to show_mem() and show_free_areas() to suppress output in
 * various contexts.
 */
#define SHOW_MEM_FILTER_NODES		(0x0001u)	/* disallowed nodes */

extern void show_free_areas(unsigned int flags, nodemask_t *nodemask);

#ifdef CONFIG_MMU
extern bool can_do_mlock(void);
#else
static inline bool can_do_mlock(void) { return false; }
#endif
extern int user_shm_lock(size_t, struct user_struct *);
extern void user_shm_unlock(size_t, struct user_struct *);

/*
 * Parameter block passed down to zap_pte_range in exceptional cases.
 */
struct zap_details {
	struct address_space *check_mapping;	/* Check page->mapping if set */
	pgoff_t	first_index;			/* Lowest page->index to unmap */
	pgoff_t last_index;			/* Highest page->index to unmap */
};

struct page *_vm_normal_page(struct vm_area_struct *vma, unsigned long addr,
			      pte_t pte, unsigned long vma_flags);
static inline struct page *vm_normal_page(struct vm_area_struct *vma,
					  unsigned long addr, pte_t pte)
{
	return _vm_normal_page(vma, addr, pte, vma->vm_flags);
}

struct page *vm_normal_page_pmd(struct vm_area_struct *vma, unsigned long addr,
				pmd_t pmd);

void zap_vma_ptes(struct vm_area_struct *vma, unsigned long address,
		  unsigned long size);
void zap_page_range(struct vm_area_struct *vma, unsigned long address,
		    unsigned long size);
void unmap_vmas(struct mmu_gather *tlb, struct vm_area_struct *start_vma,
		unsigned long start, unsigned long end);

struct mmu_notifier_range;

void free_pgd_range(struct mmu_gather *tlb, unsigned long addr,
		unsigned long end, unsigned long floor, unsigned long ceiling);
int
copy_page_range(struct vm_area_struct *dst_vma, struct vm_area_struct *src_vma);
int follow_invalidate_pte(struct mm_struct *mm, unsigned long address,
			  struct mmu_notifier_range *range, pte_t **ptepp,
			  pmd_t **pmdpp, spinlock_t **ptlp);
int follow_pte(struct mm_struct *mm, unsigned long address,
	       pte_t **ptepp, spinlock_t **ptlp);
int follow_pfn(struct vm_area_struct *vma, unsigned long address,
	unsigned long *pfn);
int follow_phys(struct vm_area_struct *vma, unsigned long address,
		unsigned int flags, unsigned long *prot, resource_size_t *phys);
int generic_access_phys(struct vm_area_struct *vma, unsigned long addr,
			void *buf, int len, int write);

#ifdef CONFIG_SPECULATIVE_PAGE_FAULT
static inline void vm_write_begin(struct vm_area_struct *vma)
{
	/*
	 * The reads never spins and preemption
	 * disablement is not required.
	 */
	raw_write_seqcount_begin(&vma->vm_sequence);
}
static inline void vm_write_end(struct vm_area_struct *vma)
{
	raw_write_seqcount_end(&vma->vm_sequence);
}
#else
static inline void vm_write_begin(struct vm_area_struct *vma)
{
}
static inline void vm_write_end(struct vm_area_struct *vma)
{
}
#endif /* CONFIG_SPECULATIVE_PAGE_FAULT */

extern void truncate_pagecache(struct inode *inode, loff_t new);
extern void truncate_setsize(struct inode *inode, loff_t newsize);
void pagecache_isize_extended(struct inode *inode, loff_t from, loff_t to);
void truncate_pagecache_range(struct inode *inode, loff_t offset, loff_t end);
int truncate_inode_page(struct address_space *mapping, struct page *page);
int generic_error_remove_page(struct address_space *mapping, struct page *page);
int invalidate_inode_page(struct page *page);

#ifdef CONFIG_MMU
extern vm_fault_t handle_mm_fault(struct vm_area_struct *vma,
				  unsigned long address, unsigned int flags,
				  struct pt_regs *regs);
extern int fixup_user_fault(struct mm_struct *mm,
			    unsigned long address, unsigned int fault_flags,
			    bool *unlocked);

#ifdef CONFIG_SPECULATIVE_PAGE_FAULT
extern vm_fault_t __handle_speculative_fault(struct mm_struct *mm,
					     unsigned long address,
					     unsigned int flags,
					     struct vm_area_struct **vma);
static inline vm_fault_t handle_speculative_fault(struct mm_struct *mm,
						  unsigned long address,
						  unsigned int flags,
						  struct vm_area_struct **vma)
{
	/*
	 * Try speculative page fault for multithreaded user space task only.
	 */
	if (!(flags & FAULT_FLAG_USER) || atomic_read(&mm->mm_users) == 1) {
		*vma = NULL;
		return VM_FAULT_RETRY;
	}
	return __handle_speculative_fault(mm, address, flags, vma);
}
extern bool can_reuse_spf_vma(struct vm_area_struct *vma,
			      unsigned long address);
#else
static inline vm_fault_t handle_speculative_fault(struct mm_struct *mm,
						  unsigned long address,
						  unsigned int flags,
						  struct vm_area_struct **vma)
{
	return VM_FAULT_RETRY;
}
static inline bool can_reuse_spf_vma(struct vm_area_struct *vma,
				     unsigned long address)
{
	return false;
}
#endif /* CONFIG_SPECULATIVE_PAGE_FAULT */

void unmap_mapping_pages(struct address_space *mapping,
		pgoff_t start, pgoff_t nr, bool even_cows);
void unmap_mapping_range(struct address_space *mapping,
		loff_t const holebegin, loff_t const holelen, int even_cows);
#else
static inline vm_fault_t handle_mm_fault(struct vm_area_struct *vma,
					 unsigned long address, unsigned int flags,
					 struct pt_regs *regs)
{
	/* should never happen if there's no MMU */
	BUG();
	return VM_FAULT_SIGBUS;
}
static inline int fixup_user_fault(struct mm_struct *mm, unsigned long address,
		unsigned int fault_flags, bool *unlocked)
{
	/* should never happen if there's no MMU */
	BUG();
	return -EFAULT;
}
static inline void unmap_mapping_pages(struct address_space *mapping,
		pgoff_t start, pgoff_t nr, bool even_cows) { }
static inline void unmap_mapping_range(struct address_space *mapping,
		loff_t const holebegin, loff_t const holelen, int even_cows) { }
#endif

static inline void unmap_shared_mapping_range(struct address_space *mapping,
		loff_t const holebegin, loff_t const holelen)
{
	unmap_mapping_range(mapping, holebegin, holelen, 0);
}

extern int access_process_vm(struct task_struct *tsk, unsigned long addr,
		void *buf, int len, unsigned int gup_flags);
extern int access_remote_vm(struct mm_struct *mm, unsigned long addr,
		void *buf, int len, unsigned int gup_flags);
extern int __access_remote_vm(struct task_struct *tsk, struct mm_struct *mm,
		unsigned long addr, void *buf, int len, unsigned int gup_flags);

long get_user_pages_remote(struct mm_struct *mm,
			    unsigned long start, unsigned long nr_pages,
			    unsigned int gup_flags, struct page **pages,
			    struct vm_area_struct **vmas, int *locked);
long pin_user_pages_remote(struct mm_struct *mm,
			   unsigned long start, unsigned long nr_pages,
			   unsigned int gup_flags, struct page **pages,
			   struct vm_area_struct **vmas, int *locked);
long get_user_pages(unsigned long start, unsigned long nr_pages,
			    unsigned int gup_flags, struct page **pages,
			    struct vm_area_struct **vmas);
long pin_user_pages(unsigned long start, unsigned long nr_pages,
		    unsigned int gup_flags, struct page **pages,
		    struct vm_area_struct **vmas);
long get_user_pages_locked(unsigned long start, unsigned long nr_pages,
		    unsigned int gup_flags, struct page **pages, int *locked);
long pin_user_pages_locked(unsigned long start, unsigned long nr_pages,
		    unsigned int gup_flags, struct page **pages, int *locked);
long get_user_pages_unlocked(unsigned long start, unsigned long nr_pages,
		    struct page **pages, unsigned int gup_flags);
long pin_user_pages_unlocked(unsigned long start, unsigned long nr_pages,
		    struct page **pages, unsigned int gup_flags);

int get_user_pages_fast(unsigned long start, int nr_pages,
			unsigned int gup_flags, struct page **pages);
int pin_user_pages_fast(unsigned long start, int nr_pages,
			unsigned int gup_flags, struct page **pages);

int account_locked_vm(struct mm_struct *mm, unsigned long pages, bool inc);
int __account_locked_vm(struct mm_struct *mm, unsigned long pages, bool inc,
			struct task_struct *task, bool bypass_rlim);

/* Container for pinned pfns / pages */
struct frame_vector {
	unsigned int nr_allocated;	/* Number of frames we have space for */
	unsigned int nr_frames;	/* Number of frames stored in ptrs array */
	bool got_ref;		/* Did we pin pages by getting page ref? */
	bool is_pfns;		/* Does array contain pages or pfns? */
	void *ptrs[];		/* Array of pinned pfns / pages. Use
				 * pfns_vector_pages() or pfns_vector_pfns()
				 * for access */
};

struct frame_vector *frame_vector_create(unsigned int nr_frames);
void frame_vector_destroy(struct frame_vector *vec);
int get_vaddr_frames(unsigned long start, unsigned int nr_pfns,
		     unsigned int gup_flags, struct frame_vector *vec);
void put_vaddr_frames(struct frame_vector *vec);
int frame_vector_to_pages(struct frame_vector *vec);
void frame_vector_to_pfns(struct frame_vector *vec);

static inline unsigned int frame_vector_count(struct frame_vector *vec)
{
	return vec->nr_frames;
}

static inline struct page **frame_vector_pages(struct frame_vector *vec)
{
	if (vec->is_pfns) {
		int err = frame_vector_to_pages(vec);

		if (err)
			return ERR_PTR(err);
	}
	return (struct page **)(vec->ptrs);
}

static inline unsigned long *frame_vector_pfns(struct frame_vector *vec)
{
	if (!vec->is_pfns)
		frame_vector_to_pfns(vec);
	return (unsigned long *)(vec->ptrs);
}

struct kvec;
int get_kernel_pages(const struct kvec *iov, int nr_pages, int write,
			struct page **pages);
int get_kernel_page(unsigned long start, int write, struct page **pages);
struct page *get_dump_page(unsigned long addr);

extern int try_to_release_page(struct page * page, gfp_t gfp_mask);
extern void do_invalidatepage(struct page *page, unsigned int offset,
			      unsigned int length);

void __set_page_dirty(struct page *, struct address_space *, int warn);
int __set_page_dirty_nobuffers(struct page *page);
int __set_page_dirty_no_writeback(struct page *page);
int redirty_page_for_writepage(struct writeback_control *wbc,
				struct page *page);
void account_page_dirtied(struct page *page, struct address_space *mapping);
void account_page_cleaned(struct page *page, struct address_space *mapping,
			  struct bdi_writeback *wb);
int set_page_dirty(struct page *page);
int set_page_dirty_lock(struct page *page);
void __cancel_dirty_page(struct page *page);
static inline void cancel_dirty_page(struct page *page)
{
	/* Avoid atomic ops, locking, etc. when not actually needed. */
	if (PageDirty(page))
		__cancel_dirty_page(page);
}
int clear_page_dirty_for_io(struct page *page);

int get_cmdline(struct task_struct *task, char *buffer, int buflen);

extern unsigned long move_page_tables(struct vm_area_struct *vma,
		unsigned long old_addr, struct vm_area_struct *new_vma,
		unsigned long new_addr, unsigned long len,
		bool need_rmap_locks);

/*
 * Flags used by change_protection().  For now we make it a bitmap so
 * that we can pass in multiple flags just like parameters.  However
 * for now all the callers are only use one of the flags at the same
 * time.
 */
/* Whether we should allow dirty bit accounting */
#define  MM_CP_DIRTY_ACCT                  (1UL << 0)
/* Whether this protection change is for NUMA hints */
#define  MM_CP_PROT_NUMA                   (1UL << 1)
/* Whether this change is for write protecting */
#define  MM_CP_UFFD_WP                     (1UL << 2) /* do wp */
#define  MM_CP_UFFD_WP_RESOLVE             (1UL << 3) /* Resolve wp */
#define  MM_CP_UFFD_WP_ALL                 (MM_CP_UFFD_WP | \
					    MM_CP_UFFD_WP_RESOLVE)

extern unsigned long change_protection(struct vm_area_struct *vma, unsigned long start,
			      unsigned long end, pgprot_t newprot,
			      unsigned long cp_flags);
extern int mprotect_fixup(struct vm_area_struct *vma,
			  struct vm_area_struct **pprev, unsigned long start,
			  unsigned long end, unsigned long newflags);

/*
 * doesn't attempt to fault and will return short.
 */
int get_user_pages_fast_only(unsigned long start, int nr_pages,
			     unsigned int gup_flags, struct page **pages);
int pin_user_pages_fast_only(unsigned long start, int nr_pages,
			     unsigned int gup_flags, struct page **pages);

static inline bool get_user_page_fast_only(unsigned long addr,
			unsigned int gup_flags, struct page **pagep)
{
	return get_user_pages_fast_only(addr, 1, gup_flags, pagep) == 1;
}
/*
 * per-process(per-mm_struct) statistics.
 */
static inline unsigned long get_mm_counter(struct mm_struct *mm, int member)
{
	long val = atomic_long_read(&mm->rss_stat.count[member]);

#ifdef SPLIT_RSS_COUNTING
	/*
	 * counter is updated in asynchronous manner and may go to minus.
	 * But it's never be expected number for users.
	 */
	if (val < 0)
		val = 0;
#endif
	return (unsigned long)val;
}

void mm_trace_rss_stat(struct mm_struct *mm, int member, long count,
		       long value);

static inline void add_mm_counter(struct mm_struct *mm, int member, long value)
{
	long count = atomic_long_add_return(value, &mm->rss_stat.count[member]);

	mm_trace_rss_stat(mm, member, count, value);
}

static inline void inc_mm_counter(struct mm_struct *mm, int member)
{
	long count = atomic_long_inc_return(&mm->rss_stat.count[member]);

	mm_trace_rss_stat(mm, member, count, 1);
}

static inline void dec_mm_counter(struct mm_struct *mm, int member)
{
	long count = atomic_long_dec_return(&mm->rss_stat.count[member]);

	mm_trace_rss_stat(mm, member, count, -1);
}

/* Optimized variant when page is already known not to be PageAnon */
static inline int mm_counter_file(struct page *page)
{
	if (PageSwapBacked(page))
		return MM_SHMEMPAGES;
	return MM_FILEPAGES;
}

static inline int mm_counter(struct page *page)
{
	if (PageAnon(page))
		return MM_ANONPAGES;
	return mm_counter_file(page);
}

static inline unsigned long get_mm_rss(struct mm_struct *mm)
{
	return get_mm_counter(mm, MM_FILEPAGES) +
		get_mm_counter(mm, MM_ANONPAGES) +
		get_mm_counter(mm, MM_SHMEMPAGES);
}

static inline unsigned long get_mm_hiwater_rss(struct mm_struct *mm)
{
	return max(mm->hiwater_rss, get_mm_rss(mm));
}

static inline unsigned long get_mm_hiwater_vm(struct mm_struct *mm)
{
	return max(mm->hiwater_vm, mm->total_vm);
}

static inline void update_hiwater_rss(struct mm_struct *mm)
{
	unsigned long _rss = get_mm_rss(mm);

	if ((mm)->hiwater_rss < _rss)
		(mm)->hiwater_rss = _rss;
}

static inline void update_hiwater_vm(struct mm_struct *mm)
{
	if (mm->hiwater_vm < mm->total_vm)
		mm->hiwater_vm = mm->total_vm;
}

static inline void reset_mm_hiwater_rss(struct mm_struct *mm)
{
	mm->hiwater_rss = get_mm_rss(mm);
}

static inline void setmax_mm_hiwater_rss(unsigned long *maxrss,
					 struct mm_struct *mm)
{
	unsigned long hiwater_rss = get_mm_hiwater_rss(mm);

	if (*maxrss < hiwater_rss)
		*maxrss = hiwater_rss;
}

#if defined(SPLIT_RSS_COUNTING)
void sync_mm_rss(struct mm_struct *mm);
#else
static inline void sync_mm_rss(struct mm_struct *mm)
{
}
#endif

#ifndef CONFIG_ARCH_HAS_PTE_SPECIAL
static inline int pte_special(pte_t pte)
{
	return 0;
}

static inline pte_t pte_mkspecial(pte_t pte)
{
	return pte;
}
#endif

#ifndef CONFIG_ARCH_HAS_PTE_DEVMAP
static inline int pte_devmap(pte_t pte)
{
	return 0;
}
#endif

int vma_wants_writenotify(struct vm_area_struct *vma, pgprot_t vm_page_prot);

extern pte_t *__get_locked_pte(struct mm_struct *mm, unsigned long addr,
			       spinlock_t **ptl);
static inline pte_t *get_locked_pte(struct mm_struct *mm, unsigned long addr,
				    spinlock_t **ptl)
{
	pte_t *ptep;
	__cond_lock(*ptl, ptep = __get_locked_pte(mm, addr, ptl));
	return ptep;
}

#ifdef __PAGETABLE_P4D_FOLDED
static inline int __p4d_alloc(struct mm_struct *mm, pgd_t *pgd,
						unsigned long address)
{
	return 0;
}
#else
int __p4d_alloc(struct mm_struct *mm, pgd_t *pgd, unsigned long address);
#endif

#if defined(__PAGETABLE_PUD_FOLDED) || !defined(CONFIG_MMU)
static inline int __pud_alloc(struct mm_struct *mm, p4d_t *p4d,
						unsigned long address)
{
	return 0;
}
static inline void mm_inc_nr_puds(struct mm_struct *mm) {}
static inline void mm_dec_nr_puds(struct mm_struct *mm) {}

#else
int __pud_alloc(struct mm_struct *mm, p4d_t *p4d, unsigned long address);

static inline void mm_inc_nr_puds(struct mm_struct *mm)
{
	if (mm_pud_folded(mm))
		return;
	atomic_long_add(PTRS_PER_PUD * sizeof(pud_t), &mm->pgtables_bytes);
}

static inline void mm_dec_nr_puds(struct mm_struct *mm)
{
	if (mm_pud_folded(mm))
		return;
	atomic_long_sub(PTRS_PER_PUD * sizeof(pud_t), &mm->pgtables_bytes);
}
#endif

#if defined(__PAGETABLE_PMD_FOLDED) || !defined(CONFIG_MMU)
static inline int __pmd_alloc(struct mm_struct *mm, pud_t *pud,
						unsigned long address)
{
	return 0;
}

static inline void mm_inc_nr_pmds(struct mm_struct *mm) {}
static inline void mm_dec_nr_pmds(struct mm_struct *mm) {}

#else
int __pmd_alloc(struct mm_struct *mm, pud_t *pud, unsigned long address);

static inline void mm_inc_nr_pmds(struct mm_struct *mm)
{
	if (mm_pmd_folded(mm))
		return;
	atomic_long_add(PTRS_PER_PMD * sizeof(pmd_t), &mm->pgtables_bytes);
}

static inline void mm_dec_nr_pmds(struct mm_struct *mm)
{
	if (mm_pmd_folded(mm))
		return;
	atomic_long_sub(PTRS_PER_PMD * sizeof(pmd_t), &mm->pgtables_bytes);
}
#endif

#ifdef CONFIG_MMU
static inline void mm_pgtables_bytes_init(struct mm_struct *mm)
{
	atomic_long_set(&mm->pgtables_bytes, 0);
}

static inline unsigned long mm_pgtables_bytes(const struct mm_struct *mm)
{
	return atomic_long_read(&mm->pgtables_bytes);
}

static inline void mm_inc_nr_ptes(struct mm_struct *mm)
{
	atomic_long_add(PTRS_PER_PTE * sizeof(pte_t), &mm->pgtables_bytes);
}

static inline void mm_dec_nr_ptes(struct mm_struct *mm)
{
	atomic_long_sub(PTRS_PER_PTE * sizeof(pte_t), &mm->pgtables_bytes);
}
#else

static inline void mm_pgtables_bytes_init(struct mm_struct *mm) {}
static inline unsigned long mm_pgtables_bytes(const struct mm_struct *mm)
{
	return 0;
}

static inline void mm_inc_nr_ptes(struct mm_struct *mm) {}
static inline void mm_dec_nr_ptes(struct mm_struct *mm) {}
#endif

int __pte_alloc(struct mm_struct *mm, pmd_t *pmd);
int __pte_alloc_kernel(pmd_t *pmd);

#if defined(CONFIG_MMU)

static inline p4d_t *p4d_alloc(struct mm_struct *mm, pgd_t *pgd,
		unsigned long address)
{
	return (unlikely(pgd_none(*pgd)) && __p4d_alloc(mm, pgd, address)) ?
		NULL : p4d_offset(pgd, address);
}

static inline pud_t *pud_alloc(struct mm_struct *mm, p4d_t *p4d,
		unsigned long address)
{
	return (unlikely(p4d_none(*p4d)) && __pud_alloc(mm, p4d, address)) ?
		NULL : pud_offset(p4d, address);
}

static inline pmd_t *pmd_alloc(struct mm_struct *mm, pud_t *pud, unsigned long address)
{
	return (unlikely(pud_none(*pud)) && __pmd_alloc(mm, pud, address))?
		NULL: pmd_offset(pud, address);
}
#endif /* CONFIG_MMU */

#if USE_SPLIT_PTE_PTLOCKS
#if ALLOC_SPLIT_PTLOCKS
void __init ptlock_cache_init(void);
extern bool ptlock_alloc(struct page *page);
extern void ptlock_free(struct page *page);

static inline spinlock_t *ptlock_ptr(struct page *page)
{
	return page->ptl;
}
#else /* ALLOC_SPLIT_PTLOCKS */
static inline void ptlock_cache_init(void)
{
}

static inline bool ptlock_alloc(struct page *page)
{
	return true;
}

static inline void ptlock_free(struct page *page)
{
}

static inline spinlock_t *ptlock_ptr(struct page *page)
{
	return &page->ptl;
}
#endif /* ALLOC_SPLIT_PTLOCKS */

static inline spinlock_t *pte_lockptr(struct mm_struct *mm, pmd_t *pmd)
{
	return ptlock_ptr(pmd_page(*pmd));
}

static inline bool ptlock_init(struct page *page)
{
	/*
	 * prep_new_page() initialize page->private (and therefore page->ptl)
	 * with 0. Make sure nobody took it in use in between.
	 *
	 * It can happen if arch try to use slab for page table allocation:
	 * slab code uses page->slab_cache, which share storage with page->ptl.
	 */
	VM_BUG_ON_PAGE(*(unsigned long *)&page->ptl, page);
	if (!ptlock_alloc(page))
		return false;
	spin_lock_init(ptlock_ptr(page));
	return true;
}

#else	/* !USE_SPLIT_PTE_PTLOCKS */
/*
 * We use mm->page_table_lock to guard all pagetable pages of the mm.
 */
static inline spinlock_t *pte_lockptr(struct mm_struct *mm, pmd_t *pmd)
{
	return &mm->page_table_lock;
}
static inline void ptlock_cache_init(void) {}
static inline bool ptlock_init(struct page *page) { return true; }
static inline void ptlock_free(struct page *page) {}
#endif /* USE_SPLIT_PTE_PTLOCKS */

static inline void pgtable_init(void)
{
	ptlock_cache_init();
	pgtable_cache_init();
}

static inline bool pgtable_pte_page_ctor(struct page *page)
{
	if (!ptlock_init(page))
		return false;
	__SetPageTable(page);
	inc_zone_page_state(page, NR_PAGETABLE);
	return true;
}

static inline void pgtable_pte_page_dtor(struct page *page)
{
	ptlock_free(page);
	__ClearPageTable(page);
	dec_zone_page_state(page, NR_PAGETABLE);
}

#define pte_offset_map_lock(mm, pmd, address, ptlp)	\
({							\
	spinlock_t *__ptl = pte_lockptr(mm, pmd);	\
	pte_t *__pte = pte_offset_map(pmd, address);	\
	*(ptlp) = __ptl;				\
	spin_lock(__ptl);				\
	__pte;						\
})

#define pte_unmap_unlock(pte, ptl)	do {		\
	spin_unlock(ptl);				\
	pte_unmap(pte);					\
} while (0)

#define pte_alloc(mm, pmd) (unlikely(pmd_none(*(pmd))) && __pte_alloc(mm, pmd))

#define pte_alloc_map(mm, pmd, address)			\
	(pte_alloc(mm, pmd) ? NULL : pte_offset_map(pmd, address))

#define pte_alloc_map_lock(mm, pmd, address, ptlp)	\
	(pte_alloc(mm, pmd) ?			\
		 NULL : pte_offset_map_lock(mm, pmd, address, ptlp))

#define pte_alloc_kernel(pmd, address)			\
	((unlikely(pmd_none(*(pmd))) && __pte_alloc_kernel(pmd))? \
		NULL: pte_offset_kernel(pmd, address))

#if USE_SPLIT_PMD_PTLOCKS

static struct page *pmd_to_page(pmd_t *pmd)
{
	unsigned long mask = ~(PTRS_PER_PMD * sizeof(pmd_t) - 1);
	return virt_to_page((void *)((unsigned long) pmd & mask));
}

static inline spinlock_t *pmd_lockptr(struct mm_struct *mm, pmd_t *pmd)
{
	return ptlock_ptr(pmd_to_page(pmd));
}

static inline bool pmd_ptlock_init(struct page *page)
{
#ifdef CONFIG_TRANSPARENT_HUGEPAGE
	page->pmd_huge_pte = NULL;
#endif
	return ptlock_init(page);
}

static inline void pmd_ptlock_free(struct page *page)
{
#ifdef CONFIG_TRANSPARENT_HUGEPAGE
	VM_BUG_ON_PAGE(page->pmd_huge_pte, page);
#endif
	ptlock_free(page);
}

#define pmd_huge_pte(mm, pmd) (pmd_to_page(pmd)->pmd_huge_pte)

#else

static inline spinlock_t *pmd_lockptr(struct mm_struct *mm, pmd_t *pmd)
{
	return &mm->page_table_lock;
}

static inline bool pmd_ptlock_init(struct page *page) { return true; }
static inline void pmd_ptlock_free(struct page *page) {}

#define pmd_huge_pte(mm, pmd) ((mm)->pmd_huge_pte)

#endif

static inline spinlock_t *pmd_lock(struct mm_struct *mm, pmd_t *pmd)
{
	spinlock_t *ptl = pmd_lockptr(mm, pmd);
	spin_lock(ptl);
	return ptl;
}

static inline bool pgtable_pmd_page_ctor(struct page *page)
{
	if (!pmd_ptlock_init(page))
		return false;
	__SetPageTable(page);
	inc_zone_page_state(page, NR_PAGETABLE);
	return true;
}

static inline void pgtable_pmd_page_dtor(struct page *page)
{
	pmd_ptlock_free(page);
	__ClearPageTable(page);
	dec_zone_page_state(page, NR_PAGETABLE);
}

/*
 * No scalability reason to split PUD locks yet, but follow the same pattern
 * as the PMD locks to make it easier if we decide to.  The VM should not be
 * considered ready to switch to split PUD locks yet; there may be places
 * which need to be converted from page_table_lock.
 */
static inline spinlock_t *pud_lockptr(struct mm_struct *mm, pud_t *pud)
{
	return &mm->page_table_lock;
}

static inline spinlock_t *pud_lock(struct mm_struct *mm, pud_t *pud)
{
	spinlock_t *ptl = pud_lockptr(mm, pud);

	spin_lock(ptl);
	return ptl;
}

extern void __init pagecache_init(void);
extern void __init free_area_init_memoryless_node(int nid);
extern void free_initmem(void);

/*
 * Free reserved pages within range [PAGE_ALIGN(start), end & PAGE_MASK)
 * into the buddy system. The freed pages will be poisoned with pattern
 * "poison" if it's within range [0, UCHAR_MAX].
 * Return pages freed into the buddy system.
 */
extern unsigned long free_reserved_area(void *start, void *end,
					int poison, const char *s);

#ifdef	CONFIG_HIGHMEM
/*
 * Free a highmem page into the buddy system, adjusting totalhigh_pages
 * and totalram_pages.
 */
extern void free_highmem_page(struct page *page);
#endif

extern void adjust_managed_page_count(struct page *page, long count);
extern void mem_init_print_info(const char *str);

extern void reserve_bootmem_region(phys_addr_t start, phys_addr_t end);

/* Free the reserved page into the buddy system, so it gets managed. */
static inline void __free_reserved_page(struct page *page)
{
	ClearPageReserved(page);
	init_page_count(page);
	__free_page(page);
}

static inline void free_reserved_page(struct page *page)
{
	__free_reserved_page(page);
	adjust_managed_page_count(page, 1);
}

static inline void mark_page_reserved(struct page *page)
{
	SetPageReserved(page);
	adjust_managed_page_count(page, -1);
}

/*
 * Default method to free all the __init memory into the buddy system.
 * The freed pages will be poisoned with pattern "poison" if it's within
 * range [0, UCHAR_MAX].
 * Return pages freed into the buddy system.
 */
static inline unsigned long free_initmem_default(int poison)
{
	extern char __init_begin[], __init_end[];

	return free_reserved_area(&__init_begin, &__init_end,
				  poison, "unused kernel");
}

static inline unsigned long get_num_physpages(void)
{
	int nid;
	unsigned long phys_pages = 0;

	for_each_online_node(nid)
		phys_pages += node_present_pages(nid);

	return phys_pages;
}

/*
 * Using memblock node mappings, an architecture may initialise its
 * zones, allocate the backing mem_map and account for memory holes in an
 * architecture independent manner.
 *
 * An architecture is expected to register range of page frames backed by
 * physical memory with memblock_add[_node]() before calling
 * free_area_init() passing in the PFN each zone ends at. At a basic
 * usage, an architecture is expected to do something like
 *
 * unsigned long max_zone_pfns[MAX_NR_ZONES] = {max_dma, max_normal_pfn,
 * 							 max_highmem_pfn};
 * for_each_valid_physical_page_range()
 * 	memblock_add_node(base, size, nid)
 * free_area_init(max_zone_pfns);
 */
void free_area_init(unsigned long *max_zone_pfn);
unsigned long node_map_pfn_alignment(void);
unsigned long __absent_pages_in_range(int nid, unsigned long start_pfn,
						unsigned long end_pfn);
extern unsigned long absent_pages_in_range(unsigned long start_pfn,
						unsigned long end_pfn);
extern void get_pfn_range_for_nid(unsigned int nid,
			unsigned long *start_pfn, unsigned long *end_pfn);
extern unsigned long find_min_pfn_with_active_regions(void);

#ifndef CONFIG_NEED_MULTIPLE_NODES
static inline int early_pfn_to_nid(unsigned long pfn)
{
	return 0;
}
#else
/* please see mm/page_alloc.c */
extern int __meminit early_pfn_to_nid(unsigned long pfn);
/* there is a per-arch backend function. */
extern int __meminit __early_pfn_to_nid(unsigned long pfn,
					struct mminit_pfnnid_cache *state);
#endif

extern void set_dma_reserve(unsigned long new_dma_reserve);
extern void memmap_init_zone(unsigned long, int, unsigned long,
		unsigned long, unsigned long, enum meminit_context,
		struct vmem_altmap *, int migratetype);
extern void setup_per_zone_wmarks(void);
extern int __meminit init_per_zone_wmark_min(void);
extern void mem_init(void);
extern void __init mmap_init(void);
extern void show_mem(unsigned int flags, nodemask_t *nodemask);
extern long si_mem_available(void);
extern void si_meminfo(struct sysinfo * val);
extern void si_meminfo_node(struct sysinfo *val, int nid);
#ifdef __HAVE_ARCH_RESERVED_KERNEL_PAGES
extern unsigned long arch_reserved_kernel_pages(void);
#endif

extern __printf(3, 4)
void warn_alloc(gfp_t gfp_mask, nodemask_t *nodemask, const char *fmt, ...);

extern void setup_per_cpu_pageset(void);

/* page_alloc.c */
extern int min_free_kbytes;
extern int watermark_boost_factor;
extern int watermark_scale_factor;
extern bool arch_has_descending_max_zone_pfns(void);

/* nommu.c */
extern atomic_long_t mmap_pages_allocated;
extern int nommu_shrink_inode_mappings(struct inode *, size_t, size_t);

/* interval_tree.c */
void vma_interval_tree_insert(struct vm_area_struct *node,
			      struct rb_root_cached *root);
void vma_interval_tree_insert_after(struct vm_area_struct *node,
				    struct vm_area_struct *prev,
				    struct rb_root_cached *root);
void vma_interval_tree_remove(struct vm_area_struct *node,
			      struct rb_root_cached *root);
struct vm_area_struct *vma_interval_tree_iter_first(struct rb_root_cached *root,
				unsigned long start, unsigned long last);
struct vm_area_struct *vma_interval_tree_iter_next(struct vm_area_struct *node,
				unsigned long start, unsigned long last);

#define vma_interval_tree_foreach(vma, root, start, last)		\
	for (vma = vma_interval_tree_iter_first(root, start, last);	\
	     vma; vma = vma_interval_tree_iter_next(vma, start, last))

void anon_vma_interval_tree_insert(struct anon_vma_chain *node,
				   struct rb_root_cached *root);
void anon_vma_interval_tree_remove(struct anon_vma_chain *node,
				   struct rb_root_cached *root);
struct anon_vma_chain *
anon_vma_interval_tree_iter_first(struct rb_root_cached *root,
				  unsigned long start, unsigned long last);
struct anon_vma_chain *anon_vma_interval_tree_iter_next(
	struct anon_vma_chain *node, unsigned long start, unsigned long last);
#ifdef CONFIG_DEBUG_VM_RB
void anon_vma_interval_tree_verify(struct anon_vma_chain *node);
#endif

#define anon_vma_interval_tree_foreach(avc, root, start, last)		 \
	for (avc = anon_vma_interval_tree_iter_first(root, start, last); \
	     avc; avc = anon_vma_interval_tree_iter_next(avc, start, last))

/* mmap.c */
extern int __vm_enough_memory(struct mm_struct *mm, long pages, int cap_sys_admin);
extern int __vma_adjust(struct vm_area_struct *vma, unsigned long start,
	unsigned long end, pgoff_t pgoff, struct vm_area_struct *insert,
	struct vm_area_struct *expand, bool keep_locked);
static inline int vma_adjust(struct vm_area_struct *vma, unsigned long start,
	unsigned long end, pgoff_t pgoff, struct vm_area_struct *insert)
{
	return __vma_adjust(vma, start, end, pgoff, insert, NULL, false);
}

extern struct vm_area_struct *__vma_merge(struct mm_struct *mm,
	struct vm_area_struct *prev, unsigned long addr, unsigned long end,
	unsigned long vm_flags, struct anon_vma *anon, struct file *file,
	pgoff_t pgoff, struct mempolicy *mpol, struct vm_userfaultfd_ctx uff,
	const char __user *user, bool keep_locked);

static inline struct vm_area_struct *vma_merge(struct mm_struct *mm,
	struct vm_area_struct *prev, unsigned long addr, unsigned long end,
	unsigned long vm_flags, struct anon_vma *anon, struct file *file,
	pgoff_t off, struct mempolicy *pol, struct vm_userfaultfd_ctx uff,
	const char __user *user)
{
	return __vma_merge(mm, prev, addr, end, vm_flags, anon, file, off,
			   pol, uff, user, false);
}

extern struct anon_vma *find_mergeable_anon_vma(struct vm_area_struct *);
extern int __split_vma(struct mm_struct *, struct vm_area_struct *,
	unsigned long addr, int new_below);
extern int split_vma(struct mm_struct *, struct vm_area_struct *,
	unsigned long addr, int new_below);
extern int insert_vm_struct(struct mm_struct *, struct vm_area_struct *);
extern void __vma_link_rb(struct mm_struct *, struct vm_area_struct *,
	struct rb_node **, struct rb_node *);
extern void unlink_file_vma(struct vm_area_struct *);
extern struct vm_area_struct *copy_vma(struct vm_area_struct **,
	unsigned long addr, unsigned long len, pgoff_t pgoff,
	bool *need_rmap_locks);
extern void exit_mmap(struct mm_struct *);

static inline int check_data_rlimit(unsigned long rlim,
				    unsigned long new,
				    unsigned long start,
				    unsigned long end_data,
				    unsigned long start_data)
{
	if (rlim < RLIM_INFINITY) {
		if (((new - start) + (end_data - start_data)) > rlim)
			return -ENOSPC;
	}

	return 0;
}

extern int mm_take_all_locks(struct mm_struct *mm);
extern void mm_drop_all_locks(struct mm_struct *mm);

extern void set_mm_exe_file(struct mm_struct *mm, struct file *new_exe_file);
extern struct file *get_mm_exe_file(struct mm_struct *mm);
extern struct file *get_task_exe_file(struct task_struct *task);

extern bool may_expand_vm(struct mm_struct *, vm_flags_t, unsigned long npages);
extern void vm_stat_account(struct mm_struct *, vm_flags_t, long npages);

extern bool vma_is_special_mapping(const struct vm_area_struct *vma,
				   const struct vm_special_mapping *sm);
extern struct vm_area_struct *_install_special_mapping(struct mm_struct *mm,
				   unsigned long addr, unsigned long len,
				   unsigned long flags,
				   const struct vm_special_mapping *spec);
/* This is an obsolete alternative to _install_special_mapping. */
extern int install_special_mapping(struct mm_struct *mm,
				   unsigned long addr, unsigned long len,
				   unsigned long flags, struct page **pages);

unsigned long randomize_stack_top(unsigned long stack_top);

extern unsigned long get_unmapped_area(struct file *, unsigned long, unsigned long, unsigned long, unsigned long);

extern unsigned long mmap_region(struct file *file, unsigned long addr,
	unsigned long len, vm_flags_t vm_flags, unsigned long pgoff,
	struct list_head *uf);
extern unsigned long do_mmap(struct file *file, unsigned long addr,
	unsigned long len, unsigned long prot, unsigned long flags,
	unsigned long pgoff, unsigned long *populate, struct list_head *uf);
extern int __do_munmap(struct mm_struct *, unsigned long, size_t,
		       struct list_head *uf, bool downgrade);
extern int do_munmap(struct mm_struct *, unsigned long, size_t,
		     struct list_head *uf);
extern int do_madvise(struct mm_struct *mm, unsigned long start, size_t len_in, int behavior);

#ifdef CONFIG_MMU
extern int __mm_populate(unsigned long addr, unsigned long len,
			 int ignore_errors);
static inline void mm_populate(unsigned long addr, unsigned long len)
{
	/* Ignore errors */
	(void) __mm_populate(addr, len, 1);
}
#else
static inline void mm_populate(unsigned long addr, unsigned long len) {}
#endif

/* These take the mm semaphore themselves */
extern int __must_check vm_brk(unsigned long, unsigned long);
extern int __must_check vm_brk_flags(unsigned long, unsigned long, unsigned long);
extern int vm_munmap(unsigned long, size_t);
extern unsigned long __must_check vm_mmap(struct file *, unsigned long,
        unsigned long, unsigned long,
        unsigned long, unsigned long);

struct vm_unmapped_area_info {
#define VM_UNMAPPED_AREA_TOPDOWN 1
	unsigned long flags;
	unsigned long length;
	unsigned long low_limit;
	unsigned long high_limit;
	unsigned long align_mask;
	unsigned long align_offset;
};

extern unsigned long vm_unmapped_area(struct vm_unmapped_area_info *info);

/* truncate.c */
extern void truncate_inode_pages(struct address_space *, loff_t);
extern void truncate_inode_pages_range(struct address_space *,
				       loff_t lstart, loff_t lend);
extern void truncate_inode_pages_final(struct address_space *);

/* generic vm_area_ops exported for stackable file systems */
extern vm_fault_t filemap_fault(struct vm_fault *vmf);
extern vm_fault_t filemap_map_pages(struct vm_fault *vmf,
		pgoff_t start_pgoff, pgoff_t end_pgoff);
extern vm_fault_t filemap_page_mkwrite(struct vm_fault *vmf);

/* mm/page-writeback.c */
int __must_check write_one_page(struct page *page);
void task_dirty_inc(struct task_struct *tsk);

extern unsigned long stack_guard_gap;
/* Generic expand stack which grows the stack according to GROWS{UP,DOWN} */
extern int expand_stack(struct vm_area_struct *vma, unsigned long address);

/* CONFIG_STACK_GROWSUP still needs to grow downwards at some places */
extern int expand_downwards(struct vm_area_struct *vma,
		unsigned long address);
#if VM_GROWSUP
extern int expand_upwards(struct vm_area_struct *vma, unsigned long address);
#else
  #define expand_upwards(vma, address) (0)
#endif

/* Look up the first VMA which satisfies  addr < vm_end,  NULL if none. */
extern struct vm_area_struct * find_vma(struct mm_struct * mm, unsigned long addr);
extern struct vm_area_struct * find_vma_prev(struct mm_struct * mm, unsigned long addr,
					     struct vm_area_struct **pprev);

/* Look up the first VMA which intersects the interval start_addr..end_addr-1,
   NULL if none.  Assume start_addr < end_addr. */
static inline struct vm_area_struct * find_vma_intersection(struct mm_struct * mm, unsigned long start_addr, unsigned long end_addr)
{
	struct vm_area_struct * vma = find_vma(mm,start_addr);

	if (vma && end_addr <= vma->vm_start)
		vma = NULL;
	return vma;
}

static inline unsigned long vm_start_gap(struct vm_area_struct *vma)
{
	unsigned long vm_start = vma->vm_start;

	if (vma->vm_flags & VM_GROWSDOWN) {
		vm_start -= stack_guard_gap;
		if (vm_start > vma->vm_start)
			vm_start = 0;
	}
	return vm_start;
}

static inline unsigned long vm_end_gap(struct vm_area_struct *vma)
{
	unsigned long vm_end = vma->vm_end;

	if (vma->vm_flags & VM_GROWSUP) {
		vm_end += stack_guard_gap;
		if (vm_end < vma->vm_end)
			vm_end = -PAGE_SIZE;
	}
	return vm_end;
}

static inline unsigned long vma_pages(struct vm_area_struct *vma)
{
	return (vma->vm_end - vma->vm_start) >> PAGE_SHIFT;
}

/* Look up the first VMA which exactly match the interval vm_start ... vm_end */
static inline struct vm_area_struct *find_exact_vma(struct mm_struct *mm,
				unsigned long vm_start, unsigned long vm_end)
{
	struct vm_area_struct *vma = find_vma(mm, vm_start);

	if (vma && (vma->vm_start != vm_start || vma->vm_end != vm_end))
		vma = NULL;

	return vma;
}

static inline bool range_in_vma(struct vm_area_struct *vma,
				unsigned long start, unsigned long end)
{
	return (vma && vma->vm_start <= start && end <= vma->vm_end);
}

#ifdef CONFIG_MMU
pgprot_t vm_get_page_prot(unsigned long vm_flags);
void vma_set_page_prot(struct vm_area_struct *vma);
#else
static inline pgprot_t vm_get_page_prot(unsigned long vm_flags)
{
	return __pgprot(0);
}
static inline void vma_set_page_prot(struct vm_area_struct *vma)
{
	vma->vm_page_prot = vm_get_page_prot(vma->vm_flags);
}
#endif

#ifdef CONFIG_NUMA_BALANCING
unsigned long change_prot_numa(struct vm_area_struct *vma,
			unsigned long start, unsigned long end);
#endif

struct vm_area_struct *find_extend_vma(struct mm_struct *, unsigned long addr);
int remap_pfn_range(struct vm_area_struct *, unsigned long addr,
			unsigned long pfn, unsigned long size, pgprot_t);
int vm_insert_page(struct vm_area_struct *, unsigned long addr, struct page *);
int vm_insert_pages(struct vm_area_struct *vma, unsigned long addr,
			struct page **pages, unsigned long *num);
int vm_map_pages(struct vm_area_struct *vma, struct page **pages,
				unsigned long num);
int vm_map_pages_zero(struct vm_area_struct *vma, struct page **pages,
				unsigned long num);
vm_fault_t vmf_insert_pfn(struct vm_area_struct *vma, unsigned long addr,
			unsigned long pfn);
vm_fault_t vmf_insert_pfn_prot(struct vm_area_struct *vma, unsigned long addr,
			unsigned long pfn, pgprot_t pgprot);
vm_fault_t vmf_insert_mixed(struct vm_area_struct *vma, unsigned long addr,
			pfn_t pfn);
vm_fault_t vmf_insert_mixed_prot(struct vm_area_struct *vma, unsigned long addr,
			pfn_t pfn, pgprot_t pgprot);
vm_fault_t vmf_insert_mixed_mkwrite(struct vm_area_struct *vma,
		unsigned long addr, pfn_t pfn);
int vm_iomap_memory(struct vm_area_struct *vma, phys_addr_t start, unsigned long len);

static inline vm_fault_t vmf_insert_page(struct vm_area_struct *vma,
				unsigned long addr, struct page *page)
{
	int err = vm_insert_page(vma, addr, page);

	if (err == -ENOMEM)
		return VM_FAULT_OOM;
	if (err < 0 && err != -EBUSY)
		return VM_FAULT_SIGBUS;

	return VM_FAULT_NOPAGE;
}

#ifndef io_remap_pfn_range
static inline int io_remap_pfn_range(struct vm_area_struct *vma,
				     unsigned long addr, unsigned long pfn,
				     unsigned long size, pgprot_t prot)
{
	return remap_pfn_range(vma, addr, pfn, size, pgprot_decrypted(prot));
}
#endif

static inline vm_fault_t vmf_error(int err)
{
	if (err == -ENOMEM)
		return VM_FAULT_OOM;
	return VM_FAULT_SIGBUS;
}

struct page *follow_page(struct vm_area_struct *vma, unsigned long address,
			 unsigned int foll_flags);

#define FOLL_WRITE	0x01	/* check pte is writable */
#define FOLL_TOUCH	0x02	/* mark page accessed */
#define FOLL_GET	0x04	/* do get_page on page */
#define FOLL_DUMP	0x08	/* give error on hole if it would be zero */
#define FOLL_FORCE	0x10	/* get_user_pages read/write w/o permission */
#define FOLL_NOWAIT	0x20	/* if a disk transfer is needed, start the IO
				 * and return without waiting upon it */
#define FOLL_POPULATE	0x40	/* fault in page */
#define FOLL_SPLIT	0x80	/* don't return transhuge pages, split them */
#define FOLL_HWPOISON	0x100	/* check page is hwpoisoned */
#define FOLL_NUMA	0x200	/* force NUMA hinting page fault */
#define FOLL_MIGRATION	0x400	/* wait for page to replace migration entry */
#define FOLL_TRIED	0x800	/* a retry, previous pass started an IO */
#define FOLL_MLOCK	0x1000	/* lock present pages */
#define FOLL_REMOTE	0x2000	/* we are working on non-current tsk/mm */
#define FOLL_COW	0x4000	/* internal GUP flag */
#define FOLL_ANON	0x8000	/* don't do file mappings */
#define FOLL_LONGTERM	0x10000	/* mapping lifetime is indefinite: see below */
#define FOLL_SPLIT_PMD	0x20000	/* split huge pmd before returning */
#define FOLL_PIN	0x40000	/* pages must be released via unpin_user_page */
#define FOLL_FAST_ONLY	0x80000	/* gup_fast: prevent fall-back to slow gup */

/*
 * FOLL_PIN and FOLL_LONGTERM may be used in various combinations with each
 * other. Here is what they mean, and how to use them:
 *
 * FOLL_LONGTERM indicates that the page will be held for an indefinite time
 * period _often_ under userspace control.  This is in contrast to
 * iov_iter_get_pages(), whose usages are transient.
 *
 * FIXME: For pages which are part of a filesystem, mappings are subject to the
 * lifetime enforced by the filesystem and we need guarantees that longterm
 * users like RDMA and V4L2 only establish mappings which coordinate usage with
 * the filesystem.  Ideas for this coordination include revoking the longterm
 * pin, delaying writeback, bounce buffer page writeback, etc.  As FS DAX was
 * added after the problem with filesystems was found FS DAX VMAs are
 * specifically failed.  Filesystem pages are still subject to bugs and use of
 * FOLL_LONGTERM should be avoided on those pages.
 *
 * FIXME: Also NOTE that FOLL_LONGTERM is not supported in every GUP call.
 * Currently only get_user_pages() and get_user_pages_fast() support this flag
 * and calls to get_user_pages_[un]locked are specifically not allowed.  This
 * is due to an incompatibility with the FS DAX check and
 * FAULT_FLAG_ALLOW_RETRY.
 *
 * In the CMA case: long term pins in a CMA region would unnecessarily fragment
 * that region.  And so, CMA attempts to migrate the page before pinning, when
 * FOLL_LONGTERM is specified.
 *
 * FOLL_PIN indicates that a special kind of tracking (not just page->_refcount,
 * but an additional pin counting system) will be invoked. This is intended for
 * anything that gets a page reference and then touches page data (for example,
 * Direct IO). This lets the filesystem know that some non-file-system entity is
 * potentially changing the pages' data. In contrast to FOLL_GET (whose pages
 * are released via put_page()), FOLL_PIN pages must be released, ultimately, by
 * a call to unpin_user_page().
 *
 * FOLL_PIN is similar to FOLL_GET: both of these pin pages. They use different
 * and separate refcounting mechanisms, however, and that means that each has
 * its own acquire and release mechanisms:
 *
 *     FOLL_GET: get_user_pages*() to acquire, and put_page() to release.
 *
 *     FOLL_PIN: pin_user_pages*() to acquire, and unpin_user_pages to release.
 *
 * FOLL_PIN and FOLL_GET are mutually exclusive for a given function call.
 * (The underlying pages may experience both FOLL_GET-based and FOLL_PIN-based
 * calls applied to them, and that's perfectly OK. This is a constraint on the
 * callers, not on the pages.)
 *
 * FOLL_PIN should be set internally by the pin_user_pages*() APIs, never
 * directly by the caller. That's in order to help avoid mismatches when
 * releasing pages: get_user_pages*() pages must be released via put_page(),
 * while pin_user_pages*() pages must be released via unpin_user_page().
 *
 * Please see Documentation/core-api/pin_user_pages.rst for more information.
 */

static inline int vm_fault_to_errno(vm_fault_t vm_fault, int foll_flags)
{
	if (vm_fault & VM_FAULT_OOM)
		return -ENOMEM;
	if (vm_fault & (VM_FAULT_HWPOISON | VM_FAULT_HWPOISON_LARGE))
		return (foll_flags & FOLL_HWPOISON) ? -EHWPOISON : -EFAULT;
	if (vm_fault & (VM_FAULT_SIGBUS | VM_FAULT_SIGSEGV))
		return -EFAULT;
	return 0;
}

typedef int (*pte_fn_t)(pte_t *pte, unsigned long addr, void *data);
extern int apply_to_page_range(struct mm_struct *mm, unsigned long address,
			       unsigned long size, pte_fn_t fn, void *data);
extern int apply_to_existing_page_range(struct mm_struct *mm,
				   unsigned long address, unsigned long size,
				   pte_fn_t fn, void *data);

#ifdef CONFIG_PAGE_POISONING
extern bool page_poisoning_enabled(void);
extern void kernel_poison_pages(struct page *page, int numpages, int enable);
#else
static inline bool page_poisoning_enabled(void) { return false; }
static inline void kernel_poison_pages(struct page *page, int numpages,
					int enable) { }
#endif

#ifdef CONFIG_INIT_ON_ALLOC_DEFAULT_ON
DECLARE_STATIC_KEY_TRUE(init_on_alloc);
#else
DECLARE_STATIC_KEY_FALSE(init_on_alloc);
#endif
static inline bool want_init_on_alloc(gfp_t flags)
{
	if (static_branch_unlikely(&init_on_alloc) &&
	    !page_poisoning_enabled())
		return true;
	return flags & __GFP_ZERO;
}

#ifdef CONFIG_INIT_ON_FREE_DEFAULT_ON
DECLARE_STATIC_KEY_TRUE(init_on_free);
#else
DECLARE_STATIC_KEY_FALSE(init_on_free);
#endif
static inline bool want_init_on_free(void)
{
	return static_branch_unlikely(&init_on_free) &&
	       !page_poisoning_enabled();
}

#ifdef CONFIG_DEBUG_PAGEALLOC
extern void init_debug_pagealloc(void);
#else
static inline void init_debug_pagealloc(void) {}
#endif
extern bool _debug_pagealloc_enabled_early;
DECLARE_STATIC_KEY_FALSE(_debug_pagealloc_enabled);

static inline bool debug_pagealloc_enabled(void)
{
	return IS_ENABLED(CONFIG_DEBUG_PAGEALLOC) &&
		_debug_pagealloc_enabled_early;
}

/*
 * For use in fast paths after init_debug_pagealloc() has run, or when a
 * false negative result is not harmful when called too early.
 */
static inline bool debug_pagealloc_enabled_static(void)
{
	if (!IS_ENABLED(CONFIG_DEBUG_PAGEALLOC))
		return false;

	return static_branch_unlikely(&_debug_pagealloc_enabled);
}

#if defined(CONFIG_DEBUG_PAGEALLOC) || defined(CONFIG_ARCH_HAS_SET_DIRECT_MAP)
extern void __kernel_map_pages(struct page *page, int numpages, int enable);

/*
 * When called in DEBUG_PAGEALLOC context, the call should most likely be
 * guarded by debug_pagealloc_enabled() or debug_pagealloc_enabled_static()
 */
static inline void
kernel_map_pages(struct page *page, int numpages, int enable)
{
	__kernel_map_pages(page, numpages, enable);
}
#ifdef CONFIG_HIBERNATION
extern bool kernel_page_present(struct page *page);
#endif	/* CONFIG_HIBERNATION */
#else	/* CONFIG_DEBUG_PAGEALLOC || CONFIG_ARCH_HAS_SET_DIRECT_MAP */
static inline void
kernel_map_pages(struct page *page, int numpages, int enable) {}
#ifdef CONFIG_HIBERNATION
static inline bool kernel_page_present(struct page *page) { return true; }
#endif	/* CONFIG_HIBERNATION */
#endif	/* CONFIG_DEBUG_PAGEALLOC || CONFIG_ARCH_HAS_SET_DIRECT_MAP */

#ifdef __HAVE_ARCH_GATE_AREA
extern struct vm_area_struct *get_gate_vma(struct mm_struct *mm);
extern int in_gate_area_no_mm(unsigned long addr);
extern int in_gate_area(struct mm_struct *mm, unsigned long addr);
#else
static inline struct vm_area_struct *get_gate_vma(struct mm_struct *mm)
{
	return NULL;
}
static inline int in_gate_area_no_mm(unsigned long addr) { return 0; }
static inline int in_gate_area(struct mm_struct *mm, unsigned long addr)
{
	return 0;
}
#endif	/* __HAVE_ARCH_GATE_AREA */

extern bool process_shares_mm(struct task_struct *p, struct mm_struct *mm);

#ifdef CONFIG_SYSCTL
extern int sysctl_drop_caches;
int drop_caches_sysctl_handler(struct ctl_table *, int, void *, size_t *,
		loff_t *);
#endif

void drop_slab(void);
void drop_slab_node(int nid);

#ifndef CONFIG_MMU
#define randomize_va_space 0
#else
extern int randomize_va_space;
#endif

const char * arch_vma_name(struct vm_area_struct *vma);
#ifdef CONFIG_MMU
void print_vma_addr(char *prefix, unsigned long rip);
#else
static inline void print_vma_addr(char *prefix, unsigned long rip)
{
}
#endif

void *sparse_buffer_alloc(unsigned long size);
struct page * __populate_section_memmap(unsigned long pfn,
		unsigned long nr_pages, int nid, struct vmem_altmap *altmap);
pgd_t *vmemmap_pgd_populate(unsigned long addr, int node);
p4d_t *vmemmap_p4d_populate(pgd_t *pgd, unsigned long addr, int node);
pud_t *vmemmap_pud_populate(p4d_t *p4d, unsigned long addr, int node);
pmd_t *vmemmap_pmd_populate(pud_t *pud, unsigned long addr, int node);
pte_t *vmemmap_pte_populate(pmd_t *pmd, unsigned long addr, int node,
			    struct vmem_altmap *altmap);
void *vmemmap_alloc_block(unsigned long size, int node);
struct vmem_altmap;
void *vmemmap_alloc_block_buf(unsigned long size, int node,
			      struct vmem_altmap *altmap);
void vmemmap_verify(pte_t *, int, unsigned long, unsigned long);
int vmemmap_populate_basepages(unsigned long start, unsigned long end,
			       int node, struct vmem_altmap *altmap);
int vmemmap_populate(unsigned long start, unsigned long end, int node,
		struct vmem_altmap *altmap);
void vmemmap_populate_print_last(void);
#ifdef CONFIG_MEMORY_HOTPLUG
void vmemmap_free(unsigned long start, unsigned long end,
		struct vmem_altmap *altmap);
#endif
void register_page_bootmem_memmap(unsigned long section_nr, struct page *map,
				  unsigned long nr_pages);

enum mf_flags {
	MF_COUNT_INCREASED = 1 << 0,
	MF_ACTION_REQUIRED = 1 << 1,
	MF_MUST_KILL = 1 << 2,
	MF_SOFT_OFFLINE = 1 << 3,
};
extern int memory_failure(unsigned long pfn, int flags);
extern void memory_failure_queue(unsigned long pfn, int flags);
extern void memory_failure_queue_kick(int cpu);
extern int unpoison_memory(unsigned long pfn);
extern int sysctl_memory_failure_early_kill;
extern int sysctl_memory_failure_recovery;
extern void shake_page(struct page *p, int access);
extern atomic_long_t num_poisoned_pages __read_mostly;
extern int soft_offline_page(unsigned long pfn, int flags);


/*
 * Error handlers for various types of pages.
 */
enum mf_result {
	MF_IGNORED,	/* Error: cannot be handled */
	MF_FAILED,	/* Error: handling failed */
	MF_DELAYED,	/* Will be handled later */
	MF_RECOVERED,	/* Successfully recovered */
};

enum mf_action_page_type {
	MF_MSG_KERNEL,
	MF_MSG_KERNEL_HIGH_ORDER,
	MF_MSG_SLAB,
	MF_MSG_DIFFERENT_COMPOUND,
	MF_MSG_POISONED_HUGE,
	MF_MSG_HUGE,
	MF_MSG_FREE_HUGE,
	MF_MSG_NON_PMD_HUGE,
	MF_MSG_UNMAP_FAILED,
	MF_MSG_DIRTY_SWAPCACHE,
	MF_MSG_CLEAN_SWAPCACHE,
	MF_MSG_DIRTY_MLOCKED_LRU,
	MF_MSG_CLEAN_MLOCKED_LRU,
	MF_MSG_DIRTY_UNEVICTABLE_LRU,
	MF_MSG_CLEAN_UNEVICTABLE_LRU,
	MF_MSG_DIRTY_LRU,
	MF_MSG_CLEAN_LRU,
	MF_MSG_TRUNCATED_LRU,
	MF_MSG_BUDDY,
	MF_MSG_BUDDY_2ND,
	MF_MSG_DAX,
	MF_MSG_UNSPLIT_THP,
	MF_MSG_UNKNOWN,
};

#if defined(CONFIG_TRANSPARENT_HUGEPAGE) || defined(CONFIG_HUGETLBFS)
extern void clear_huge_page(struct page *page,
			    unsigned long addr_hint,
			    unsigned int pages_per_huge_page);
extern void copy_user_huge_page(struct page *dst, struct page *src,
				unsigned long addr_hint,
				struct vm_area_struct *vma,
				unsigned int pages_per_huge_page);
extern long copy_huge_page_from_user(struct page *dst_page,
				const void __user *usr_src,
				unsigned int pages_per_huge_page,
				bool allow_pagefault);

/**
 * vma_is_special_huge - Are transhuge page-table entries considered special?
 * @vma: Pointer to the struct vm_area_struct to consider
 *
 * Whether transhuge page-table entries are considered "special" following
 * the definition in vm_normal_page().
 *
 * Return: true if transhuge page-table entries should be considered special,
 * false otherwise.
 */
static inline bool vma_is_special_huge(const struct vm_area_struct *vma)
{
	return vma_is_dax(vma) || (vma->vm_file &&
				   (vma->vm_flags & (VM_PFNMAP | VM_MIXEDMAP)));
}

#endif /* CONFIG_TRANSPARENT_HUGEPAGE || CONFIG_HUGETLBFS */

#ifdef CONFIG_DEBUG_PAGEALLOC
extern unsigned int _debug_guardpage_minorder;
DECLARE_STATIC_KEY_FALSE(_debug_guardpage_enabled);

static inline unsigned int debug_guardpage_minorder(void)
{
	return _debug_guardpage_minorder;
}

static inline bool debug_guardpage_enabled(void)
{
	return static_branch_unlikely(&_debug_guardpage_enabled);
}

static inline bool page_is_guard(struct page *page)
{
	if (!debug_guardpage_enabled())
		return false;

	return PageGuard(page);
}
#else
static inline unsigned int debug_guardpage_minorder(void) { return 0; }
static inline bool debug_guardpage_enabled(void) { return false; }
static inline bool page_is_guard(struct page *page) { return false; }
#endif /* CONFIG_DEBUG_PAGEALLOC */

#if MAX_NUMNODES > 1
void __init setup_nr_node_ids(void);
#else
static inline void setup_nr_node_ids(void) {}
#endif

extern int memcmp_pages(struct page *page1, struct page *page2);

static inline int pages_identical(struct page *page1, struct page *page2)
{
	return !memcmp_pages(page1, page2);
}

#ifdef CONFIG_MAPPING_DIRTY_HELPERS
unsigned long clean_record_shared_mapping_range(struct address_space *mapping,
						pgoff_t first_index, pgoff_t nr,
						pgoff_t bitmap_pgoff,
						unsigned long *bitmap,
						pgoff_t *start,
						pgoff_t *end);

unsigned long wp_shared_mapping_range(struct address_space *mapping,
				      pgoff_t first_index, pgoff_t nr);
#endif

extern int sysctl_nr_trim_pages;

#endif /* __KERNEL__ */
#endif /* _LINUX_MM_H */<|MERGE_RESOLUTION|>--- conflicted
+++ resolved
@@ -1448,16 +1448,7 @@
 }
 #endif /* CONFIG_NUMA_BALANCING */
 
-<<<<<<< HEAD
 #if defined(CONFIG_KASAN_SW_TAGS) || defined(CONFIG_KASAN_HW_TAGS)
-
-static inline u8 page_kasan_tag(const struct page *page)
-{
-	if (kasan_enabled())
-		return (page->flags >> KASAN_TAG_PGSHIFT) & KASAN_TAG_MASK;
-	return 0xff;
-=======
-#ifdef CONFIG_KASAN_SW_TAGS
 
 /*
  * KASAN per-page tags are stored xor'ed with 0xff. This allows to avoid
@@ -1467,27 +1458,23 @@
 
 static inline u8 page_kasan_tag(const struct page *page)
 {
-	u8 tag;
-
-	tag = (page->flags >> KASAN_TAG_PGSHIFT) & KASAN_TAG_MASK;
-	tag ^= 0xff;
+	u8 tag = 0xff;
+
+	if (kasan_enabled()) {
+		tag = (page->flags >> KASAN_TAG_PGSHIFT) & KASAN_TAG_MASK;
+		tag ^= 0xff;
+	}
 
 	return tag;
->>>>>>> 2bf9d1b4
 }
 
 static inline void page_kasan_tag_set(struct page *page, u8 tag)
 {
-<<<<<<< HEAD
 	if (kasan_enabled()) {
+		tag ^= 0xff;
 		page->flags &= ~(KASAN_TAG_MASK << KASAN_TAG_PGSHIFT);
 		page->flags |= (tag & KASAN_TAG_MASK) << KASAN_TAG_PGSHIFT;
 	}
-=======
-	tag ^= 0xff;
-	page->flags &= ~(KASAN_TAG_MASK << KASAN_TAG_PGSHIFT);
-	page->flags |= (tag & KASAN_TAG_MASK) << KASAN_TAG_PGSHIFT;
->>>>>>> 2bf9d1b4
 }
 
 static inline void page_kasan_tag_reset(struct page *page)
