// SPDX-License-Identifier: GPL-2.0+
/*
 * Copyright (c) 2001-2002 by David Brownell
 *
 * This program is free software; you can redistribute it and/or modify it
 * under the terms of the GNU General Public License as published by the
 * Free Software Foundation; either version 2 of the License, or (at your
 * option) any later version.
 *
 * This program is distributed in the hope that it will be useful, but
 * WITHOUT ANY WARRANTY; without even the implied warranty of MERCHANTABILITY
 * or FITNESS FOR A PARTICULAR PURPOSE.  See the GNU General Public License
 * for more details.
 *
 * You should have received a copy of the GNU General Public License
 * along with this program; if not, write to the Free Software Foundation,
 * Inc., 675 Mass Ave, Cambridge, MA 02139, USA.
 */

#ifndef __USB_CORE_HCD_H
#define __USB_CORE_HCD_H

#ifdef __KERNEL__

#include <linux/rwsem.h>
#include <linux/interrupt.h>
#include <linux/idr.h>
#include <linux/android_kabi.h>

#define MAX_TOPO_LEVEL		6

/* This file contains declarations of usbcore internals that are mostly
 * used or exposed by Host Controller Drivers.
 */

/*
 * USB Packet IDs (PIDs)
 */
#define USB_PID_EXT			0xf0	/* USB 2.0 LPM ECN */
#define USB_PID_OUT			0xe1
#define USB_PID_ACK			0xd2
#define USB_PID_DATA0			0xc3
#define USB_PID_PING			0xb4	/* USB 2.0 */
#define USB_PID_SOF			0xa5
#define USB_PID_NYET			0x96	/* USB 2.0 */
#define USB_PID_DATA2			0x87	/* USB 2.0 */
#define USB_PID_SPLIT			0x78	/* USB 2.0 */
#define USB_PID_IN			0x69
#define USB_PID_NAK			0x5a
#define USB_PID_DATA1			0x4b
#define USB_PID_PREAMBLE		0x3c	/* Token mode */
#define USB_PID_ERR			0x3c	/* USB 2.0: handshake mode */
#define USB_PID_SETUP			0x2d
#define USB_PID_STALL			0x1e
#define USB_PID_MDATA			0x0f	/* USB 2.0 */

/*-------------------------------------------------------------------------*/

/*
 * USB Host Controller Driver (usb_hcd) framework
 *
 * Since "struct usb_bus" is so thin, you can't share much code in it.
 * This framework is a layer over that, and should be more sharable.
 */

/*-------------------------------------------------------------------------*/

struct giveback_urb_bh {
	bool running;
	spinlock_t lock;
	struct list_head  head;
	struct tasklet_struct bh;
	struct usb_host_endpoint *completing_ep;
};

enum usb_dev_authorize_policy {
	USB_DEVICE_AUTHORIZE_NONE	= 0,
	USB_DEVICE_AUTHORIZE_ALL	= 1,
	USB_DEVICE_AUTHORIZE_INTERNAL	= 2,
};

struct usb_hcd {

	/*
	 * housekeeping
	 */
	struct usb_bus		self;		/* hcd is-a bus */
	struct kref		kref;		/* reference counter */

	const char		*product_desc;	/* product/vendor string */
	int			speed;		/* Speed for this roothub.
						 * May be different from
						 * hcd->driver->flags & HCD_MASK
						 */
	char			irq_descr[24];	/* driver + bus # */

	struct timer_list	rh_timer;	/* drives root-hub polling */
	struct urb		*status_urb;	/* the current status urb */
#ifdef CONFIG_PM
	struct work_struct	wakeup_work;	/* for remote wakeup */
#endif
	struct work_struct	died_work;	/* for when the device dies */

	/*
	 * hardware info/state
	 */
	const struct hc_driver	*driver;	/* hw-specific hooks */

	/*
	 * OTG and some Host controllers need software interaction with phys;
	 * other external phys should be software-transparent
	 */
	struct usb_phy		*usb_phy;
	struct usb_phy_roothub	*phy_roothub;

	/* Flags that need to be manipulated atomically because they can
	 * change while the host controller is running.  Always use
	 * set_bit() or clear_bit() to change their values.
	 */
	unsigned long		flags;
#define HCD_FLAG_HW_ACCESSIBLE		0	/* at full power */
#define HCD_FLAG_POLL_RH		2	/* poll for rh status? */
#define HCD_FLAG_POLL_PENDING		3	/* status has changed? */
#define HCD_FLAG_WAKEUP_PENDING		4	/* root hub is resuming? */
#define HCD_FLAG_RH_RUNNING		5	/* root hub is running? */
#define HCD_FLAG_DEAD			6	/* controller has died? */
#define HCD_FLAG_INTF_AUTHORIZED	7	/* authorize interfaces? */

	/* The flags can be tested using these macros; they are likely to
	 * be slightly faster than test_bit().
	 */
#define HCD_HW_ACCESSIBLE(hcd)	((hcd)->flags & (1U << HCD_FLAG_HW_ACCESSIBLE))
#define HCD_POLL_RH(hcd)	((hcd)->flags & (1U << HCD_FLAG_POLL_RH))
#define HCD_POLL_PENDING(hcd)	((hcd)->flags & (1U << HCD_FLAG_POLL_PENDING))
#define HCD_WAKEUP_PENDING(hcd)	((hcd)->flags & (1U << HCD_FLAG_WAKEUP_PENDING))
#define HCD_RH_RUNNING(hcd)	((hcd)->flags & (1U << HCD_FLAG_RH_RUNNING))
#define HCD_DEAD(hcd)		((hcd)->flags & (1U << HCD_FLAG_DEAD))

	/*
	 * Specifies if interfaces are authorized by default
	 * or they require explicit user space authorization; this bit is
	 * settable through /sys/class/usb_host/X/interface_authorized_default
	 */
#define HCD_INTF_AUTHORIZED(hcd) \
	((hcd)->flags & (1U << HCD_FLAG_INTF_AUTHORIZED))

	/*
	 * Specifies if devices are authorized by default
	 * or they require explicit user space authorization; this bit is
	 * settable through /sys/class/usb_host/X/authorized_default
	 */
	enum usb_dev_authorize_policy dev_policy;

	/* Flags that get set only during HCD registration or removal. */
	unsigned		rh_registered:1;/* is root hub registered? */
	unsigned		rh_pollable:1;	/* may we poll the root hub? */
	unsigned		msix_enabled:1;	/* driver has MSI-X enabled? */
	unsigned		msi_enabled:1;	/* driver has MSI enabled? */
	/*
	 * do not manage the PHY state in the HCD core, instead let the driver
	 * handle this (for example if the PHY can only be turned on after a
	 * specific event)
	 */
	unsigned		skip_phy_initialization:1;

	/* The next flag is a stopgap, to be removed when all the HCDs
	 * support the new root-hub polling mechanism. */
	unsigned		uses_new_polling:1;
	unsigned		wireless:1;	/* Wireless USB HCD */
	unsigned		has_tt:1;	/* Integrated TT in root hub */
	unsigned		amd_resume_bug:1; /* AMD remote wakeup quirk */
	unsigned		can_do_streams:1; /* HC supports streams */
	unsigned		tpl_support:1; /* OTG & EH TPL support */
	unsigned		cant_recv_wakeups:1;
			/* wakeup requests from downstream aren't received */

	unsigned int		irq;		/* irq allocated */
	void __iomem		*regs;		/* device memory/io */
	resource_size_t		rsrc_start;	/* memory/io resource start */
	resource_size_t		rsrc_len;	/* memory/io resource length */
	unsigned		power_budget;	/* in mA, 0 = no limit */

	struct giveback_urb_bh  high_prio_bh;
	struct giveback_urb_bh  low_prio_bh;

	/* bandwidth_mutex should be taken before adding or removing
	 * any new bus bandwidth constraints:
	 *   1. Before adding a configuration for a new device.
	 *   2. Before removing the configuration to put the device into
	 *      the addressed state.
	 *   3. Before selecting a different configuration.
	 *   4. Before selecting an alternate interface setting.
	 *
	 * bandwidth_mutex should be dropped after a successful control message
	 * to the device, or resetting the bandwidth after a failed attempt.
	 */
	struct mutex		*address0_mutex;
	struct mutex		*bandwidth_mutex;
	struct usb_hcd		*shared_hcd;
	struct usb_hcd		*primary_hcd;


#define HCD_BUFFER_POOLS	4
	struct dma_pool		*pool[HCD_BUFFER_POOLS];

	int			state;
#	define	__ACTIVE		0x01
#	define	__SUSPEND		0x04
#	define	__TRANSIENT		0x80

#	define	HC_STATE_HALT		0
#	define	HC_STATE_RUNNING	(__ACTIVE)
#	define	HC_STATE_QUIESCING	(__SUSPEND|__TRANSIENT|__ACTIVE)
#	define	HC_STATE_RESUMING	(__SUSPEND|__TRANSIENT)
#	define	HC_STATE_SUSPENDED	(__SUSPEND)

#define	HC_IS_RUNNING(state) ((state) & __ACTIVE)
#define	HC_IS_SUSPENDED(state) ((state) & __SUSPEND)

	/* memory pool for HCs having local memory, or %NULL */
	struct gen_pool         *localmem_pool;

	/* more shared queuing code would be good; it should support
	 * smarter scheduling, handle transaction translators, etc;
	 * input size of periodic table to an interrupt scheduler.
	 * (ohci 32, uhci 1024, ehci 256/512/1024).
	 */

	ANDROID_KABI_RESERVE(1);
	ANDROID_KABI_RESERVE(2);
	ANDROID_KABI_RESERVE(3);
	ANDROID_KABI_RESERVE(4);

	/* The HC driver's private data is stored at the end of
	 * this structure.
	 */
	unsigned long hcd_priv[0]
			__attribute__ ((aligned(sizeof(s64))));
};

/* 2.4 does this a bit differently ... */
static inline struct usb_bus *hcd_to_bus(struct usb_hcd *hcd)
{
	return &hcd->self;
}

static inline struct usb_hcd *bus_to_hcd(struct usb_bus *bus)
{
	return container_of(bus, struct usb_hcd, self);
}

/*-------------------------------------------------------------------------*/


struct hc_driver {
	const char	*description;	/* "ehci-hcd" etc */
	const char	*product_desc;	/* product/vendor string */
	size_t		hcd_priv_size;	/* size of private data */

	/* irq handler */
	irqreturn_t	(*irq) (struct usb_hcd *hcd);

	int	flags;
#define	HCD_MEMORY	0x0001		/* HC regs use memory (else I/O) */
#define	HCD_DMA		0x0002		/* HC uses DMA */
#define	HCD_SHARED	0x0004		/* Two (or more) usb_hcds share HW */
#define	HCD_USB11	0x0010		/* USB 1.1 */
#define	HCD_USB2	0x0020		/* USB 2.0 */
#define	HCD_USB25	0x0030		/* Wireless USB 1.0 (USB 2.5)*/
#define	HCD_USB3	0x0040		/* USB 3.0 */
#define	HCD_USB31	0x0050		/* USB 3.1 */
#define	HCD_USB32	0x0060		/* USB 3.2 */
#define	HCD_MASK	0x0070
#define	HCD_BH		0x0100		/* URB complete in BH context */

	/* called to init HCD and root hub */
	int	(*reset) (struct usb_hcd *hcd);
	int	(*start) (struct usb_hcd *hcd);

	/* NOTE:  these suspend/resume calls relate to the HC as
	 * a whole, not just the root hub; they're for PCI bus glue.
	 */
	/* called after suspending the hub, before entering D3 etc */
	int	(*pci_suspend)(struct usb_hcd *hcd, bool do_wakeup);

	/* called after entering D0 (etc), before resuming the hub */
	int	(*pci_resume)(struct usb_hcd *hcd, bool hibernated);

	/* cleanly make HCD stop writing memory and doing I/O */
	void	(*stop) (struct usb_hcd *hcd);

	/* shutdown HCD */
	void	(*shutdown) (struct usb_hcd *hcd);

	/* return current frame number */
	int	(*get_frame_number) (struct usb_hcd *hcd);

	/* manage i/o requests, device state */
	int	(*urb_enqueue)(struct usb_hcd *hcd,
				struct urb *urb, gfp_t mem_flags);
	int	(*urb_dequeue)(struct usb_hcd *hcd,
				struct urb *urb, int status);

	/*
	 * (optional) these hooks allow an HCD to override the default DMA
	 * mapping and unmapping routines.  In general, they shouldn't be
	 * necessary unless the host controller has special DMA requirements,
	 * such as alignment contraints.  If these are not specified, the
	 * general usb_hcd_(un)?map_urb_for_dma functions will be used instead
	 * (and it may be a good idea to call these functions in your HCD
	 * implementation)
	 */
	int	(*map_urb_for_dma)(struct usb_hcd *hcd, struct urb *urb,
				   gfp_t mem_flags);
	void    (*unmap_urb_for_dma)(struct usb_hcd *hcd, struct urb *urb);

	/* hw synch, freeing endpoint resources that urb_dequeue can't */
	void	(*endpoint_disable)(struct usb_hcd *hcd,
			struct usb_host_endpoint *ep);

	/* (optional) reset any endpoint state such as sequence number
	   and current window */
	void	(*endpoint_reset)(struct usb_hcd *hcd,
			struct usb_host_endpoint *ep);

	/* root hub support */
	int	(*hub_status_data) (struct usb_hcd *hcd, char *buf);
	int	(*hub_control) (struct usb_hcd *hcd,
				u16 typeReq, u16 wValue, u16 wIndex,
				char *buf, u16 wLength);
	int	(*bus_suspend)(struct usb_hcd *);
	int	(*bus_resume)(struct usb_hcd *);
	int	(*start_port_reset)(struct usb_hcd *, unsigned port_num);
	unsigned long	(*get_resuming_ports)(struct usb_hcd *);

		/* force handover of high-speed port to full-speed companion */
	void	(*relinquish_port)(struct usb_hcd *, int);
		/* has a port been handed over to a companion? */
	int	(*port_handed_over)(struct usb_hcd *, int);

		/* CLEAR_TT_BUFFER completion callback */
	void	(*clear_tt_buffer_complete)(struct usb_hcd *,
				struct usb_host_endpoint *);

	/* xHCI specific functions */
		/* Called by usb_alloc_dev to alloc HC device structures */
	int	(*alloc_dev)(struct usb_hcd *, struct usb_device *);
		/* Called by usb_disconnect to free HC device structures */
	void	(*free_dev)(struct usb_hcd *, struct usb_device *);
	/* Change a group of bulk endpoints to support multiple stream IDs */
	int	(*alloc_streams)(struct usb_hcd *hcd, struct usb_device *udev,
		struct usb_host_endpoint **eps, unsigned int num_eps,
		unsigned int num_streams, gfp_t mem_flags);
	/* Reverts a group of bulk endpoints back to not using stream IDs.
	 * Can fail if we run out of memory.
	 */
	int	(*free_streams)(struct usb_hcd *hcd, struct usb_device *udev,
		struct usb_host_endpoint **eps, unsigned int num_eps,
		gfp_t mem_flags);

	/* Bandwidth computation functions */
	/* Note that add_endpoint() can only be called once per endpoint before
	 * check_bandwidth() or reset_bandwidth() must be called.
	 * drop_endpoint() can only be called once per endpoint also.
	 * A call to xhci_drop_endpoint() followed by a call to
	 * xhci_add_endpoint() will add the endpoint to the schedule with
	 * possibly new parameters denoted by a different endpoint descriptor
	 * in usb_host_endpoint.  A call to xhci_add_endpoint() followed by a
	 * call to xhci_drop_endpoint() is not allowed.
	 */
		/* Allocate endpoint resources and add them to a new schedule */
	int	(*add_endpoint)(struct usb_hcd *, struct usb_device *,
				struct usb_host_endpoint *);
		/* Drop an endpoint from a new schedule */
	int	(*drop_endpoint)(struct usb_hcd *, struct usb_device *,
				 struct usb_host_endpoint *);
		/* Check that a new hardware configuration, set using
		 * endpoint_enable and endpoint_disable, does not exceed bus
		 * bandwidth.  This must be called before any set configuration
		 * or set interface requests are sent to the device.
		 */
	int	(*check_bandwidth)(struct usb_hcd *, struct usb_device *);
		/* Reset the device schedule to the last known good schedule,
		 * which was set from a previous successful call to
		 * check_bandwidth().  This reverts any add_endpoint() and
		 * drop_endpoint() calls since that last successful call.
		 * Used for when a check_bandwidth() call fails due to resource
		 * or bandwidth constraints.
		 */
	void	(*reset_bandwidth)(struct usb_hcd *, struct usb_device *);
		/* Returns the hardware-chosen device address */
	int	(*address_device)(struct usb_hcd *, struct usb_device *udev);
		/* prepares the hardware to send commands to the device */
	int	(*enable_device)(struct usb_hcd *, struct usb_device *udev);
		/* Notifies the HCD after a hub descriptor is fetched.
		 * Will block.
		 */
	int	(*update_hub_device)(struct usb_hcd *, struct usb_device *hdev,
			struct usb_tt *tt, gfp_t mem_flags);
	int	(*reset_device)(struct usb_hcd *, struct usb_device *);
		/* Notifies the HCD after a device is connected and its
		 * address is set
		 */
	int	(*update_device)(struct usb_hcd *, struct usb_device *);
	int	(*set_usb2_hw_lpm)(struct usb_hcd *, struct usb_device *, int);
	/* USB 3.0 Link Power Management */
		/* Returns the USB3 hub-encoded value for the U1/U2 timeout. */
	int	(*enable_usb3_lpm_timeout)(struct usb_hcd *,
			struct usb_device *, enum usb3_link_state state);
		/* The xHCI host controller can still fail the command to
		 * disable the LPM timeouts, so this can return an error code.
		 */
	int	(*disable_usb3_lpm_timeout)(struct usb_hcd *,
			struct usb_device *, enum usb3_link_state state);
	int	(*find_raw_port_number)(struct usb_hcd *, int);
	/* Call for power on/off the port if necessary */
	int	(*port_power)(struct usb_hcd *hcd, int portnum, bool enable);
<<<<<<< HEAD
	/* Call for SINGLE_STEP_SET_FEATURE Test for USB2 EH certification */
#define EHSET_TEST_SINGLE_STEP_SET_FEATURE 0x06
	int	(*submit_single_step_set_feature)(struct usb_hcd *,
			struct urb *, int);
=======
	/* Android vendor reserved */
	unsigned long android_vendor_data[2];
	ANDROID_KABI_RESERVE(1);
	ANDROID_KABI_RESERVE(2);
	ANDROID_KABI_RESERVE(3);
	ANDROID_KABI_RESERVE(4);
>>>>>>> 22e35a1d
};

static inline int hcd_giveback_urb_in_bh(struct usb_hcd *hcd)
{
	return hcd->driver->flags & HCD_BH;
}

static inline bool hcd_periodic_completion_in_progress(struct usb_hcd *hcd,
		struct usb_host_endpoint *ep)
{
	return hcd->high_prio_bh.completing_ep == ep;
}

static inline bool hcd_uses_dma(struct usb_hcd *hcd)
{
	return IS_ENABLED(CONFIG_HAS_DMA) && (hcd->driver->flags & HCD_DMA);
}

extern int usb_hcd_link_urb_to_ep(struct usb_hcd *hcd, struct urb *urb);
extern int usb_hcd_check_unlink_urb(struct usb_hcd *hcd, struct urb *urb,
		int status);
extern void usb_hcd_unlink_urb_from_ep(struct usb_hcd *hcd, struct urb *urb);

extern int usb_hcd_submit_urb(struct urb *urb, gfp_t mem_flags);
extern int usb_hcd_unlink_urb(struct urb *urb, int status);
extern void usb_hcd_giveback_urb(struct usb_hcd *hcd, struct urb *urb,
		int status);
extern int usb_hcd_map_urb_for_dma(struct usb_hcd *hcd, struct urb *urb,
		gfp_t mem_flags);
extern void usb_hcd_unmap_urb_setup_for_dma(struct usb_hcd *, struct urb *);
extern void usb_hcd_unmap_urb_for_dma(struct usb_hcd *, struct urb *);
extern void usb_hcd_flush_endpoint(struct usb_device *udev,
		struct usb_host_endpoint *ep);
extern void usb_hcd_disable_endpoint(struct usb_device *udev,
		struct usb_host_endpoint *ep);
extern void usb_hcd_reset_endpoint(struct usb_device *udev,
		struct usb_host_endpoint *ep);
extern void usb_hcd_synchronize_unlinks(struct usb_device *udev);
extern int usb_hcd_alloc_bandwidth(struct usb_device *udev,
		struct usb_host_config *new_config,
		struct usb_host_interface *old_alt,
		struct usb_host_interface *new_alt);
extern int usb_hcd_get_frame_number(struct usb_device *udev);

struct usb_hcd *__usb_create_hcd(const struct hc_driver *driver,
		struct device *sysdev, struct device *dev, const char *bus_name,
		struct usb_hcd *primary_hcd);
extern struct usb_hcd *usb_create_hcd(const struct hc_driver *driver,
		struct device *dev, const char *bus_name);
extern struct usb_hcd *usb_create_shared_hcd(const struct hc_driver *driver,
		struct device *dev, const char *bus_name,
		struct usb_hcd *shared_hcd);
extern struct usb_hcd *usb_get_hcd(struct usb_hcd *hcd);
extern void usb_put_hcd(struct usb_hcd *hcd);
extern int usb_hcd_is_primary_hcd(struct usb_hcd *hcd);
extern int usb_add_hcd(struct usb_hcd *hcd,
		unsigned int irqnum, unsigned long irqflags);
extern void usb_remove_hcd(struct usb_hcd *hcd);
extern int usb_hcd_find_raw_port_number(struct usb_hcd *hcd, int port1);
int usb_hcd_setup_local_mem(struct usb_hcd *hcd, phys_addr_t phys_addr,
			    dma_addr_t dma, size_t size);

struct platform_device;
extern void usb_hcd_platform_shutdown(struct platform_device *dev);
#ifdef CONFIG_USB_HCD_TEST_MODE
extern int ehset_single_step_set_feature(struct usb_hcd *hcd, int port);
#else
static inline int ehset_single_step_set_feature(struct usb_hcd *hcd, int port)
{
	return 0;
}
#endif /* CONFIG_USB_HCD_TEST_MODE */

#ifdef CONFIG_USB_PCI
struct pci_dev;
struct pci_device_id;
extern int usb_hcd_pci_probe(struct pci_dev *dev,
				const struct pci_device_id *id);
extern void usb_hcd_pci_remove(struct pci_dev *dev);
extern void usb_hcd_pci_shutdown(struct pci_dev *dev);

extern int usb_hcd_amd_remote_wakeup_quirk(struct pci_dev *dev);

#ifdef CONFIG_PM
extern const struct dev_pm_ops usb_hcd_pci_pm_ops;
#endif
#endif /* CONFIG_USB_PCI */

/* pci-ish (pdev null is ok) buffer alloc/mapping support */
void usb_init_pool_max(void);
int hcd_buffer_create(struct usb_hcd *hcd);
void hcd_buffer_destroy(struct usb_hcd *hcd);

void *hcd_buffer_alloc(struct usb_bus *bus, size_t size,
	gfp_t mem_flags, dma_addr_t *dma);
void hcd_buffer_free(struct usb_bus *bus, size_t size,
	void *addr, dma_addr_t dma);

/* generic bus glue, needed for host controllers that don't use PCI */
extern irqreturn_t usb_hcd_irq(int irq, void *__hcd);

extern void usb_hc_died(struct usb_hcd *hcd);
extern void usb_hcd_poll_rh_status(struct usb_hcd *hcd);
extern void usb_wakeup_notification(struct usb_device *hdev,
		unsigned int portnum);

extern void usb_hcd_start_port_resume(struct usb_bus *bus, int portnum);
extern void usb_hcd_end_port_resume(struct usb_bus *bus, int portnum);

/* The D0/D1 toggle bits ... USE WITH CAUTION (they're almost hcd-internal) */
#define usb_gettoggle(dev, ep, out) (((dev)->toggle[out] >> (ep)) & 1)
#define	usb_dotoggle(dev, ep, out)  ((dev)->toggle[out] ^= (1 << (ep)))
#define usb_settoggle(dev, ep, out, bit) \
		((dev)->toggle[out] = ((dev)->toggle[out] & ~(1 << (ep))) | \
		 ((bit) << (ep)))

/* -------------------------------------------------------------------------- */

/* Enumeration is only for the hub driver, or HCD virtual root hubs */
extern struct usb_device *usb_alloc_dev(struct usb_device *parent,
					struct usb_bus *, unsigned port);
extern int usb_new_device(struct usb_device *dev);
extern void usb_disconnect(struct usb_device **);

extern int usb_get_configuration(struct usb_device *dev);
extern void usb_destroy_configuration(struct usb_device *dev);

/*-------------------------------------------------------------------------*/

/*
 * HCD Root Hub support
 */

#include <linux/usb/ch11.h>

/*
 * As of USB 2.0, full/low speed devices are segregated into trees.
 * One type grows from USB 1.1 host controllers (OHCI, UHCI etc).
 * The other type grows from high speed hubs when they connect to
 * full/low speed devices using "Transaction Translators" (TTs).
 *
 * TTs should only be known to the hub driver, and high speed bus
 * drivers (only EHCI for now).  They affect periodic scheduling and
 * sometimes control/bulk error recovery.
 */

struct usb_device;

struct usb_tt {
	struct usb_device	*hub;	/* upstream highspeed hub */
	int			multi;	/* true means one TT per port */
	unsigned		think_time;	/* think time in ns */
	void			*hcpriv;	/* HCD private data */

	/* for control/bulk error recovery (CLEAR_TT_BUFFER) */
	spinlock_t		lock;
	struct list_head	clear_list;	/* of usb_tt_clear */
	struct work_struct	clear_work;

	ANDROID_KABI_RESERVE(1);
	ANDROID_KABI_RESERVE(2);
	ANDROID_KABI_RESERVE(3);
	ANDROID_KABI_RESERVE(4);
};

struct usb_tt_clear {
	struct list_head	clear_list;
	unsigned		tt;
	u16			devinfo;
	struct usb_hcd		*hcd;
	struct usb_host_endpoint	*ep;
};

extern int usb_hub_clear_tt_buffer(struct urb *urb);
extern void usb_ep0_reinit(struct usb_device *);

/* (shifted) direction/type/recipient from the USB 2.0 spec, table 9.2 */
#define DeviceRequest \
	((USB_DIR_IN|USB_TYPE_STANDARD|USB_RECIP_DEVICE)<<8)
#define DeviceOutRequest \
	((USB_DIR_OUT|USB_TYPE_STANDARD|USB_RECIP_DEVICE)<<8)

#define InterfaceRequest \
	((USB_DIR_IN|USB_TYPE_STANDARD|USB_RECIP_INTERFACE)<<8)

#define EndpointRequest \
	((USB_DIR_IN|USB_TYPE_STANDARD|USB_RECIP_ENDPOINT)<<8)
#define EndpointOutRequest \
	((USB_DIR_OUT|USB_TYPE_STANDARD|USB_RECIP_ENDPOINT)<<8)

/* class requests from the USB 2.0 hub spec, table 11-15 */
#define HUB_CLASS_REQ(dir, type, request) ((((dir) | (type)) << 8) | (request))
/* GetBusState and SetHubDescriptor are optional, omitted */
#define ClearHubFeature		HUB_CLASS_REQ(USB_DIR_OUT, USB_RT_HUB, USB_REQ_CLEAR_FEATURE)
#define ClearPortFeature	HUB_CLASS_REQ(USB_DIR_OUT, USB_RT_PORT, USB_REQ_CLEAR_FEATURE)
#define GetHubDescriptor	HUB_CLASS_REQ(USB_DIR_IN, USB_RT_HUB, USB_REQ_GET_DESCRIPTOR)
#define GetHubStatus		HUB_CLASS_REQ(USB_DIR_IN, USB_RT_HUB, USB_REQ_GET_STATUS)
#define GetPortStatus		HUB_CLASS_REQ(USB_DIR_IN, USB_RT_PORT, USB_REQ_GET_STATUS)
#define SetHubFeature		HUB_CLASS_REQ(USB_DIR_OUT, USB_RT_HUB, USB_REQ_SET_FEATURE)
#define SetPortFeature		HUB_CLASS_REQ(USB_DIR_OUT, USB_RT_PORT, USB_REQ_SET_FEATURE)
#define ClearTTBuffer		HUB_CLASS_REQ(USB_DIR_OUT, USB_RT_PORT, HUB_CLEAR_TT_BUFFER)
#define ResetTT			HUB_CLASS_REQ(USB_DIR_OUT, USB_RT_PORT, HUB_RESET_TT)
#define GetTTState		HUB_CLASS_REQ(USB_DIR_IN, USB_RT_PORT, HUB_GET_TT_STATE)
#define StopTT			HUB_CLASS_REQ(USB_DIR_OUT, USB_RT_PORT, HUB_STOP_TT)


/*-------------------------------------------------------------------------*/

/* class requests from USB 3.1 hub spec, table 10-7 */
#define SetHubDepth		HUB_CLASS_REQ(USB_DIR_OUT, USB_RT_HUB, HUB_SET_DEPTH)
#define GetPortErrorCount	HUB_CLASS_REQ(USB_DIR_IN, USB_RT_PORT, HUB_GET_PORT_ERR_COUNT)

/*
 * Generic bandwidth allocation constants/support
 */
#define FRAME_TIME_USECS	1000L
#define BitTime(bytecount) (7 * 8 * bytecount / 6) /* with integer truncation */
		/* Trying not to use worst-case bit-stuffing
		 * of (7/6 * 8 * bytecount) = 9.33 * bytecount */
		/* bytecount = data payload byte count */

#define NS_TO_US(ns)	DIV_ROUND_UP(ns, 1000L)
			/* convert nanoseconds to microseconds, rounding up */

/*
 * Full/low speed bandwidth allocation constants/support.
 */
#define BW_HOST_DELAY	1000L		/* nanoseconds */
#define BW_HUB_LS_SETUP	333L		/* nanoseconds */
			/* 4 full-speed bit times (est.) */

#define FRAME_TIME_BITS			12000L	/* frame = 1 millisecond */
#define FRAME_TIME_MAX_BITS_ALLOC	(90L * FRAME_TIME_BITS / 100L)
#define FRAME_TIME_MAX_USECS_ALLOC	(90L * FRAME_TIME_USECS / 100L)

/*
 * Ceiling [nano/micro]seconds (typical) for that many bytes at high speed
 * ISO is a bit less, no ACK ... from USB 2.0 spec, 5.11.3 (and needed
 * to preallocate bandwidth)
 */
#define USB2_HOST_DELAY	5	/* nsec, guess */
#define HS_NSECS(bytes) (((55 * 8 * 2083) \
	+ (2083UL * (3 + BitTime(bytes))))/1000 \
	+ USB2_HOST_DELAY)
#define HS_NSECS_ISO(bytes) (((38 * 8 * 2083) \
	+ (2083UL * (3 + BitTime(bytes))))/1000 \
	+ USB2_HOST_DELAY)
#define HS_USECS(bytes)		NS_TO_US(HS_NSECS(bytes))
#define HS_USECS_ISO(bytes)	NS_TO_US(HS_NSECS_ISO(bytes))

extern long usb_calc_bus_time(int speed, int is_input,
			int isoc, int bytecount);

/*-------------------------------------------------------------------------*/

extern void usb_set_device_state(struct usb_device *udev,
		enum usb_device_state new_state);

/*-------------------------------------------------------------------------*/

/* exported only within usbcore */

extern struct idr usb_bus_idr;
extern struct mutex usb_bus_idr_lock;
extern wait_queue_head_t usb_kill_urb_queue;


#define usb_endpoint_out(ep_dir)	(!((ep_dir) & USB_DIR_IN))

#ifdef CONFIG_PM
extern unsigned usb_wakeup_enabled_descendants(struct usb_device *udev);
extern void usb_root_hub_lost_power(struct usb_device *rhdev);
extern int hcd_bus_suspend(struct usb_device *rhdev, pm_message_t msg);
extern int hcd_bus_resume(struct usb_device *rhdev, pm_message_t msg);
extern void usb_hcd_resume_root_hub(struct usb_hcd *hcd);
#else
static inline unsigned usb_wakeup_enabled_descendants(struct usb_device *udev)
{
	return 0;
}
static inline void usb_hcd_resume_root_hub(struct usb_hcd *hcd)
{
	return;
}
#endif /* CONFIG_PM */

/*-------------------------------------------------------------------------*/

#if defined(CONFIG_USB_MON) || defined(CONFIG_USB_MON_MODULE)

struct usb_mon_operations {
	void (*urb_submit)(struct usb_bus *bus, struct urb *urb);
	void (*urb_submit_error)(struct usb_bus *bus, struct urb *urb, int err);
	void (*urb_complete)(struct usb_bus *bus, struct urb *urb, int status);
	/* void (*urb_unlink)(struct usb_bus *bus, struct urb *urb); */
};

extern const struct usb_mon_operations *mon_ops;

static inline void usbmon_urb_submit(struct usb_bus *bus, struct urb *urb)
{
	if (bus->monitored)
		(*mon_ops->urb_submit)(bus, urb);
}

static inline void usbmon_urb_submit_error(struct usb_bus *bus, struct urb *urb,
    int error)
{
	if (bus->monitored)
		(*mon_ops->urb_submit_error)(bus, urb, error);
}

static inline void usbmon_urb_complete(struct usb_bus *bus, struct urb *urb,
		int status)
{
	if (bus->monitored)
		(*mon_ops->urb_complete)(bus, urb, status);
}

int usb_mon_register(const struct usb_mon_operations *ops);
void usb_mon_deregister(void);

#else

static inline void usbmon_urb_submit(struct usb_bus *bus, struct urb *urb) {}
static inline void usbmon_urb_submit_error(struct usb_bus *bus, struct urb *urb,
    int error) {}
static inline void usbmon_urb_complete(struct usb_bus *bus, struct urb *urb,
		int status) {}

#endif /* CONFIG_USB_MON || CONFIG_USB_MON_MODULE */

/*-------------------------------------------------------------------------*/

/* random stuff */

#define	RUN_CONTEXT (in_irq() ? "in_irq" \
		: (in_interrupt() ? "in_interrupt" : "can sleep"))


/* This rwsem is for use only by the hub driver and ehci-hcd.
 * Nobody else should touch it.
 */
extern struct rw_semaphore ehci_cf_port_reset_rwsem;

/* Keep track of which host controller drivers are loaded */
#define USB_UHCI_LOADED		0
#define USB_OHCI_LOADED		1
#define USB_EHCI_LOADED		2
extern unsigned long usb_hcds_loaded;

#endif /* __KERNEL__ */

#endif /* __USB_CORE_HCD_H */<|MERGE_RESOLUTION|>--- conflicted
+++ resolved
@@ -415,19 +415,18 @@
 	int	(*find_raw_port_number)(struct usb_hcd *, int);
 	/* Call for power on/off the port if necessary */
 	int	(*port_power)(struct usb_hcd *hcd, int portnum, bool enable);
-<<<<<<< HEAD
+
 	/* Call for SINGLE_STEP_SET_FEATURE Test for USB2 EH certification */
 #define EHSET_TEST_SINGLE_STEP_SET_FEATURE 0x06
 	int	(*submit_single_step_set_feature)(struct usb_hcd *,
 			struct urb *, int);
-=======
+
 	/* Android vendor reserved */
 	unsigned long android_vendor_data[2];
 	ANDROID_KABI_RESERVE(1);
 	ANDROID_KABI_RESERVE(2);
 	ANDROID_KABI_RESERVE(3);
 	ANDROID_KABI_RESERVE(4);
->>>>>>> 22e35a1d
 };
 
 static inline int hcd_giveback_urb_in_bh(struct usb_hcd *hcd)
