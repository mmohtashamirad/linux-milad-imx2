--- conflicted
+++ resolved
@@ -2228,11 +2228,7 @@
 #define I_WB_SWITCH		(1 << 13)
 #define I_OVL_INUSE		(1 << 14)
 #define I_CREATING		(1 << 15)
-<<<<<<< HEAD
-#define I_SYNC_QUEUED		(1 << 16)
-=======
 #define I_SYNC_QUEUED		(1 << 17)
->>>>>>> f76fd2c9
 
 #define I_DIRTY_INODE (I_DIRTY_SYNC | I_DIRTY_DATASYNC)
 #define I_DIRTY (I_DIRTY_INODE | I_DIRTY_PAGES)
