--- conflicted
+++ resolved
@@ -1720,11 +1720,7 @@
 
 				last_bdev = mdev.m_bdev;
 				bio->bi_iter.bi_sector = (sector_t)cur <<
-<<<<<<< HEAD
-					LOG_SECTORS_PER_BLOCK;
-=======
 					(sb->s_blocksize_bits - 9);
->>>>>>> 35361bda
 				bio->bi_private = q[JQ_SUBMIT];
 				if (f->readahead)
 					bio->bi_opf |= REQ_RAHEAD;
