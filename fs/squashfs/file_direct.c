/*
 * Copyright (c) 2013
 * Phillip Lougher <phillip@squashfs.org.uk>
 *
 * This work is licensed under the terms of the GNU GPL, version 2. See
 * the COPYING file in the top-level directory.
 */

#include <linux/fs.h>
#include <linux/vfs.h>
#include <linux/kernel.h>
#include <linux/slab.h>
#include <linux/string.h>
#include <linux/pagemap.h>
#include <linux/mutex.h>
#include <linux/mm_inline.h>

#include "squashfs_fs.h"
#include "squashfs_fs_sb.h"
#include "squashfs_fs_i.h"
#include "squashfs.h"
#include "page_actor.h"

<<<<<<< HEAD
static int squashfs_read_cache(struct page *target_page, u64 block, int bsize,
	int pages, struct page **page, int bytes);

/* Read separately compressed datablock directly into page cache */
int squashfs_readpage_block(struct page *target_page, u64 block, int bsize,
	int expected)
=======
static void release_actor_pages(struct page **page, int pages, int error)
{
	int i;

	for (i = 0; i < pages; i++) {
		if (!page[i])
			continue;
		flush_dcache_page(page[i]);
		if (!error)
			SetPageUptodate(page[i]);
		else {
			SetPageError(page[i]);
			zero_user_segment(page[i], 0, PAGE_SIZE);
		}
		unlock_page(page[i]);
		put_page(page[i]);
	}
	kfree(page);
}
>>>>>>> ae55a6e8

/*
 * Create a "page actor" which will kmap and kunmap the
 * page cache pages appropriately within the decompressor
 */
static struct squashfs_page_actor *actor_from_page_cache(
	unsigned int actor_pages, struct page *target_page,
	struct list_head *rpages, unsigned int *nr_pages, int start_index,
	struct address_space *mapping)
{
	struct page **page;
	struct squashfs_page_actor *actor;
	int i, n;
	gfp_t gfp = mapping_gfp_constraint(mapping, GFP_KERNEL);

	page = kmalloc_array(actor_pages, sizeof(void *), GFP_KERNEL);
	if (!page)
		return NULL;

	for (i = 0, n = start_index; i < actor_pages; i++, n++) {
		if (target_page == NULL && rpages && !list_empty(rpages)) {
			struct page *cur_page = lru_to_page(rpages);

			if (cur_page->index < start_index + actor_pages) {
				list_del(&cur_page->lru);
				--(*nr_pages);
				if (add_to_page_cache_lru(cur_page, mapping,
							  cur_page->index, gfp))
					put_page(cur_page);
				else
					target_page = cur_page;
			} else
				rpages = NULL;
		}

		if (target_page && target_page->index == n) {
			page[i] = target_page;
			target_page = NULL;
		} else {
			page[i] = grab_cache_page_nowait(mapping, n);
			if (page[i] == NULL)
				continue;
		}

		if (PageUptodate(page[i])) {
			unlock_page(page[i]);
			put_page(page[i]);
			page[i] = NULL;
		}
	}

<<<<<<< HEAD
	if (missing_pages) {
		/*
		 * Couldn't get one or more pages, this page has either
		 * been VM reclaimed, but others are still in the page cache
		 * and uptodate, or we're racing with another thread in
		 * squashfs_readpage also trying to grab them.  Fall back to
		 * using an intermediate buffer.
		 */
		res = squashfs_read_cache(target_page, block, bsize, pages,
							page, expected);
		if (res < 0)
			goto mark_errored;

		goto out;
	}

	/* Decompress directly into the page cache buffers */
	res = squashfs_read_data(inode->i_sb, block, bsize, NULL, actor);
	if (res < 0)
		goto mark_errored;

	if (res != expected) {
		res = -EIO;
		goto mark_errored;
	}

	/* Last page may have trailing bytes not filled */
	bytes = res % PAGE_SIZE;
	if (bytes) {
		pageaddr = kmap_atomic(page[pages - 1]);
		memset(pageaddr + bytes, 0, PAGE_SIZE - bytes);
		kunmap_atomic(pageaddr);
	}

	/* Mark pages as uptodate, unlock and release */
	for (i = 0; i < pages; i++) {
		flush_dcache_page(page[i]);
		SetPageUptodate(page[i]);
		unlock_page(page[i]);
		if (page[i] != target_page)
			put_page(page[i]);
	}

	kfree(actor);
	kfree(page);

	return 0;

mark_errored:
	/* Decompression failed, mark pages as errored.  Target_page is
	 * dealt with by the caller
	 */
	for (i = 0; i < pages; i++) {
		if (page[i] == NULL || page[i] == target_page)
			continue;
		flush_dcache_page(page[i]);
		SetPageError(page[i]);
		unlock_page(page[i]);
		put_page(page[i]);
	}

out:
	kfree(actor);
	kfree(page);
	return res;
=======
	actor = squashfs_page_actor_init(page, actor_pages, 0,
			release_actor_pages);
	if (!actor) {
		release_actor_pages(page, actor_pages, -ENOMEM);
		kfree(page);
		return NULL;
	}
	return actor;
>>>>>>> ae55a6e8
}

int squashfs_readpages_block(struct page *target_page,
			     struct list_head *readahead_pages,
			     unsigned int *nr_pages,
			     struct address_space *mapping,
			     int page_index, u64 block, int bsize)

<<<<<<< HEAD
static int squashfs_read_cache(struct page *target_page, u64 block, int bsize,
	int pages, struct page **page, int bytes)
{
	struct inode *i = target_page->mapping->host;
	struct squashfs_cache_entry *buffer = squashfs_get_datablock(i->i_sb,
						 block, bsize);
	int res = buffer->error, n, offset = 0;

	if (res) {
		ERROR("Unable to read page, block %llx, size %x\n", block,
			bsize);
		goto out;
	}

	for (n = 0; n < pages && bytes > 0; n++,
			bytes -= PAGE_SIZE, offset += PAGE_SIZE) {
		int avail = min_t(int, bytes, PAGE_SIZE);

		if (page[n] == NULL)
			continue;

		squashfs_fill_page(page[n], buffer, offset, avail);
		unlock_page(page[n]);
		if (page[n] != target_page)
			put_page(page[n]);
=======
{
	struct squashfs_page_actor *actor;
	struct inode *inode = mapping->host;
	struct squashfs_sb_info *msblk = inode->i_sb->s_fs_info;
	int start_index, end_index, file_end, actor_pages, res;
	int mask = (1 << (msblk->block_log - PAGE_SHIFT)) - 1;

	/*
	 * If readpage() is called on an uncompressed datablock, we can just
	 * read the pages instead of fetching the whole block.
	 * This greatly improves the performance when a process keep doing
	 * random reads because we only fetch the necessary data.
	 * The readahead algorithm will take care of doing speculative reads
	 * if necessary.
	 * We can't read more than 1 block even if readahead provides use more
	 * pages because we don't know yet if the next block is compressed or
	 * not.
	 */
	if (bsize && !SQUASHFS_COMPRESSED_BLOCK(bsize)) {
		u64 block_end = block + msblk->block_size;

		block += (page_index & mask) * PAGE_SIZE;
		actor_pages = (block_end - block) / PAGE_SIZE;
		if (*nr_pages < actor_pages)
			actor_pages = *nr_pages;
		start_index = page_index;
		bsize = min_t(int, bsize, (PAGE_SIZE * actor_pages)
					  | SQUASHFS_COMPRESSED_BIT_BLOCK);
	} else {
		file_end = (i_size_read(inode) - 1) >> PAGE_SHIFT;
		start_index = page_index & ~mask;
		end_index = start_index | mask;
		if (end_index > file_end)
			end_index = file_end;
		actor_pages = end_index - start_index + 1;
>>>>>>> ae55a6e8
	}

	actor = actor_from_page_cache(actor_pages, target_page,
				      readahead_pages, nr_pages, start_index,
				      mapping);
	if (!actor)
		return -ENOMEM;

	res = squashfs_read_data_async(inode->i_sb, block, bsize, NULL,
				       actor);
	return res < 0 ? res : 0;
}<|MERGE_RESOLUTION|>--- conflicted
+++ resolved
@@ -21,14 +21,6 @@
 #include "squashfs.h"
 #include "page_actor.h"
 
-<<<<<<< HEAD
-static int squashfs_read_cache(struct page *target_page, u64 block, int bsize,
-	int pages, struct page **page, int bytes);
-
-/* Read separately compressed datablock directly into page cache */
-int squashfs_readpage_block(struct page *target_page, u64 block, int bsize,
-	int expected)
-=======
 static void release_actor_pages(struct page **page, int pages, int error)
 {
 	int i;
@@ -48,7 +40,6 @@
 	}
 	kfree(page);
 }
->>>>>>> ae55a6e8
 
 /*
  * Create a "page actor" which will kmap and kunmap the
@@ -100,73 +91,6 @@
 		}
 	}
 
-<<<<<<< HEAD
-	if (missing_pages) {
-		/*
-		 * Couldn't get one or more pages, this page has either
-		 * been VM reclaimed, but others are still in the page cache
-		 * and uptodate, or we're racing with another thread in
-		 * squashfs_readpage also trying to grab them.  Fall back to
-		 * using an intermediate buffer.
-		 */
-		res = squashfs_read_cache(target_page, block, bsize, pages,
-							page, expected);
-		if (res < 0)
-			goto mark_errored;
-
-		goto out;
-	}
-
-	/* Decompress directly into the page cache buffers */
-	res = squashfs_read_data(inode->i_sb, block, bsize, NULL, actor);
-	if (res < 0)
-		goto mark_errored;
-
-	if (res != expected) {
-		res = -EIO;
-		goto mark_errored;
-	}
-
-	/* Last page may have trailing bytes not filled */
-	bytes = res % PAGE_SIZE;
-	if (bytes) {
-		pageaddr = kmap_atomic(page[pages - 1]);
-		memset(pageaddr + bytes, 0, PAGE_SIZE - bytes);
-		kunmap_atomic(pageaddr);
-	}
-
-	/* Mark pages as uptodate, unlock and release */
-	for (i = 0; i < pages; i++) {
-		flush_dcache_page(page[i]);
-		SetPageUptodate(page[i]);
-		unlock_page(page[i]);
-		if (page[i] != target_page)
-			put_page(page[i]);
-	}
-
-	kfree(actor);
-	kfree(page);
-
-	return 0;
-
-mark_errored:
-	/* Decompression failed, mark pages as errored.  Target_page is
-	 * dealt with by the caller
-	 */
-	for (i = 0; i < pages; i++) {
-		if (page[i] == NULL || page[i] == target_page)
-			continue;
-		flush_dcache_page(page[i]);
-		SetPageError(page[i]);
-		unlock_page(page[i]);
-		put_page(page[i]);
-	}
-
-out:
-	kfree(actor);
-	kfree(page);
-	return res;
-=======
 	actor = squashfs_page_actor_init(page, actor_pages, 0,
 			release_actor_pages);
 	if (!actor) {
@@ -175,7 +99,6 @@
 		return NULL;
 	}
 	return actor;
->>>>>>> ae55a6e8
 }
 
 int squashfs_readpages_block(struct page *target_page,
@@ -184,33 +107,6 @@
 			     struct address_space *mapping,
 			     int page_index, u64 block, int bsize)
 
-<<<<<<< HEAD
-static int squashfs_read_cache(struct page *target_page, u64 block, int bsize,
-	int pages, struct page **page, int bytes)
-{
-	struct inode *i = target_page->mapping->host;
-	struct squashfs_cache_entry *buffer = squashfs_get_datablock(i->i_sb,
-						 block, bsize);
-	int res = buffer->error, n, offset = 0;
-
-	if (res) {
-		ERROR("Unable to read page, block %llx, size %x\n", block,
-			bsize);
-		goto out;
-	}
-
-	for (n = 0; n < pages && bytes > 0; n++,
-			bytes -= PAGE_SIZE, offset += PAGE_SIZE) {
-		int avail = min_t(int, bytes, PAGE_SIZE);
-
-		if (page[n] == NULL)
-			continue;
-
-		squashfs_fill_page(page[n], buffer, offset, avail);
-		unlock_page(page[n]);
-		if (page[n] != target_page)
-			put_page(page[n]);
-=======
 {
 	struct squashfs_page_actor *actor;
 	struct inode *inode = mapping->host;
@@ -246,7 +142,6 @@
 		if (end_index > file_end)
 			end_index = file_end;
 		actor_pages = end_index - start_index + 1;
->>>>>>> ae55a6e8
 	}
 
 	actor = actor_from_page_cache(actor_pages, target_page,
