--- conflicted
+++ resolved
@@ -4276,15 +4276,12 @@
 		goto has_buffer;
 
 	lock_buffer(bh);
-<<<<<<< HEAD
-=======
 	if (ext4_buffer_uptodate(bh)) {
 		/* Someone brought it uptodate while we waited */
 		unlock_buffer(bh);
 		goto has_buffer;
 	}
 
->>>>>>> 318a54c0
 	/*
 	 * If we have all information of the inode in memory and this
 	 * is the only valid inode in the block, we need not read the
@@ -4315,7 +4312,6 @@
 				continue;
 			if (ext4_test_bit(i, bitmap_bh->b_data))
 				break;
-<<<<<<< HEAD
 		}
 		brelse(bitmap_bh);
 		if (i == start + inodes_per_block) {
@@ -4325,17 +4321,6 @@
 			unlock_buffer(bh);
 			goto has_buffer;
 		}
-=======
-		}
-		brelse(bitmap_bh);
-		if (i == start + inodes_per_block) {
-			/* all other inodes are free, so skip I/O */
-			memset(bh->b_data, 0, bh->b_size);
-			set_buffer_uptodate(bh);
-			unlock_buffer(bh);
-			goto has_buffer;
-		}
->>>>>>> 318a54c0
 	}
 
 make_io:
