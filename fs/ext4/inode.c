--- conflicted
+++ resolved
@@ -269,16 +269,9 @@
 	if (inode->i_blocks) {
 		err = ext4_truncate(inode);
 		if (err) {
-<<<<<<< HEAD
-			ext4_set_errno(inode->i_sb, -err);
-			ext4_error(inode->i_sb,
-				   "couldn't truncate inode %lu (err %d)",
-				   inode->i_ino, err);
-=======
 			ext4_error_err(inode->i_sb, -err,
 				       "couldn't truncate inode %lu (err %d)",
 				       inode->i_ino, err);
->>>>>>> 04d5ce62
 			goto stop_handle;
 		}
 	}
@@ -2484,16 +2477,9 @@
 		up_write(&EXT4_I(inode)->i_data_sem);
 		err2 = ext4_mark_inode_dirty(handle, inode);
 		if (err2) {
-<<<<<<< HEAD
-			ext4_set_errno(inode->i_sb, -err2);
-			ext4_error(inode->i_sb,
-				   "Failed to mark inode %lu dirty",
-				   inode->i_ino);
-=======
 			ext4_error_err(inode->i_sb, -err2,
 				       "Failed to mark inode %lu dirty",
 				       inode->i_ino);
->>>>>>> 04d5ce62
 		}
 		if (!err)
 			err = err2;
@@ -4394,12 +4380,7 @@
 		wait_on_buffer(bh);
 		if (!buffer_uptodate(bh)) {
 		simulate_eio:
-<<<<<<< HEAD
-			ext4_set_errno(inode->i_sb, EIO);
-			EXT4_ERROR_INODE_BLOCK(inode, block,
-=======
 			ext4_error_inode_block(inode, block, EIO,
->>>>>>> 04d5ce62
 					       "unable to read itable block");
 			brelse(bh);
 			return -EIO;
@@ -4614,14 +4595,8 @@
 
 	if (!ext4_inode_csum_verify(inode, raw_inode, ei) ||
 	    ext4_simulate_fail(sb, EXT4_SIM_INODE_CRC)) {
-<<<<<<< HEAD
-		ext4_set_errno(inode->i_sb, EFSBADCRC);
-		ext4_error_inode(inode, function, line, 0,
-				 "iget: checksum invalid");
-=======
 		ext4_error_inode_err(inode, function, line, 0, EFSBADCRC,
 				     "iget: checksum invalid");
->>>>>>> 04d5ce62
 		ret = -EFSBADCRC;
 		goto bad_inode;
 	}
@@ -5170,14 +5145,8 @@
 		if (wbc->sync_mode == WB_SYNC_ALL && !wbc->for_sync)
 			sync_dirty_buffer(iloc.bh);
 		if (buffer_req(iloc.bh) && !buffer_uptodate(iloc.bh)) {
-<<<<<<< HEAD
-			ext4_set_errno(inode->i_sb, EIO);
-			EXT4_ERROR_INODE_BLOCK(inode, iloc.bh->b_blocknr,
-					 "IO error syncing inode");
-=======
 			ext4_error_inode_block(inode, iloc.bh->b_blocknr, EIO,
 					       "IO error syncing inode");
->>>>>>> 04d5ce62
 			err = -EIO;
 		}
 		brelse(iloc.bh);
