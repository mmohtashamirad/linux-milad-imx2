--- conflicted
+++ resolved
@@ -1356,23 +1356,6 @@
 ext4_get_dummy_context(struct super_block *sb)
 {
 	return EXT4_SB(sb)->s_dummy_enc_ctx.ctx;
-}
-
-static bool ext4_has_stable_inodes(struct super_block *sb)
-{
-	return ext4_has_feature_stable_inodes(sb);
-}
-
-static void ext4_get_ino_and_lblk_bits(struct super_block *sb,
-				       int *ino_bits_ret, int *lblk_bits_ret)
-{
-	*ino_bits_ret = 8 * sizeof(EXT4_SB(sb)->s_es->s_inodes_count);
-	*lblk_bits_ret = 8 * sizeof(ext4_lblk_t);
-}
-
-static bool ext4_inline_crypt_enabled(struct super_block *sb)
-{
-	return test_opt(sb, INLINECRYPT);
 }
 
 static bool ext4_has_stable_inodes(struct super_block *sb)
@@ -1806,11 +1789,7 @@
 	{Opt_jqfmt_vfsv0, QFMT_VFS_V0, MOPT_QFMT},
 	{Opt_jqfmt_vfsv1, QFMT_VFS_V1, MOPT_QFMT},
 	{Opt_max_dir_size_kb, 0, MOPT_GTE0},
-<<<<<<< HEAD
-	{Opt_test_dummy_encryption, 0, MOPT_GTE0},
-=======
 	{Opt_test_dummy_encryption, 0, MOPT_STRING},
->>>>>>> de198b0f
 #ifdef CONFIG_FS_ENCRYPTION_INLINE_CRYPT
 	{Opt_inlinecrypt, EXT4_MOUNT_INLINECRYPT, MOPT_SET},
 #else
