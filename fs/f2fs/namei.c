// SPDX-License-Identifier: GPL-2.0
/*
 * fs/f2fs/namei.c
 *
 * Copyright (c) 2012 Samsung Electronics Co., Ltd.
 *             http://www.samsung.com/
 */
#include <linux/fs.h>
#include <linux/f2fs_fs.h>
#include <linux/pagemap.h>
#include <linux/sched.h>
#include <linux/ctype.h>
#include <linux/random.h>
#include <linux/dcache.h>
#include <linux/namei.h>
#include <linux/quotaops.h>

#include "f2fs.h"
#include "node.h"
#include "segment.h"
#include "xattr.h"
#include "acl.h"
#include <trace/events/f2fs.h>

static struct inode *f2fs_new_inode(struct inode *dir, umode_t mode)
{
	struct f2fs_sb_info *sbi = F2FS_I_SB(dir);
	nid_t ino;
	struct inode *inode;
	bool nid_free = false;
	int xattr_size = 0;
	int err;

	inode = new_inode(dir->i_sb);
	if (!inode)
		return ERR_PTR(-ENOMEM);

	f2fs_lock_op(sbi);
	if (!f2fs_alloc_nid(sbi, &ino)) {
		f2fs_unlock_op(sbi);
		err = -ENOSPC;
		goto fail;
	}
	f2fs_unlock_op(sbi);

	nid_free = true;

	inode_init_owner(inode, dir, mode);

	inode->i_ino = ino;
	inode->i_blocks = 0;
	inode->i_mtime = inode->i_atime = inode->i_ctime = current_time(inode);
	F2FS_I(inode)->i_crtime = inode->i_mtime;
	inode->i_generation = prandom_u32();

	if (S_ISDIR(inode->i_mode))
		F2FS_I(inode)->i_current_depth = 1;

	err = insert_inode_locked(inode);
	if (err) {
		err = -EINVAL;
		goto fail;
	}

	if (f2fs_sb_has_project_quota(sbi) &&
		(F2FS_I(dir)->i_flags & F2FS_PROJINHERIT_FL))
		F2FS_I(inode)->i_projid = F2FS_I(dir)->i_projid;
	else
		F2FS_I(inode)->i_projid = make_kprojid(&init_user_ns,
							F2FS_DEF_PROJID);

	err = dquot_initialize(inode);
	if (err)
		goto fail_drop;

	set_inode_flag(inode, FI_NEW_INODE);

	if (f2fs_may_encrypt(dir, inode))
		f2fs_set_encrypted_inode(inode);

	if (f2fs_sb_has_extra_attr(sbi)) {
		set_inode_flag(inode, FI_EXTRA_ATTR);
		F2FS_I(inode)->i_extra_isize = F2FS_TOTAL_EXTRA_ATTR_SIZE;
	}

	if (test_opt(sbi, INLINE_XATTR))
		set_inode_flag(inode, FI_INLINE_XATTR);

	if (test_opt(sbi, INLINE_DATA) && f2fs_may_inline_data(inode))
		set_inode_flag(inode, FI_INLINE_DATA);
	if (f2fs_may_inline_dentry(inode))
		set_inode_flag(inode, FI_INLINE_DENTRY);

	if (f2fs_sb_has_flexible_inline_xattr(sbi)) {
		f2fs_bug_on(sbi, !f2fs_has_extra_attr(inode));
		if (f2fs_has_inline_xattr(inode))
			xattr_size = F2FS_OPTION(sbi).inline_xattr_size;
		/* Otherwise, will be 0 */
	} else if (f2fs_has_inline_xattr(inode) ||
				f2fs_has_inline_dentry(inode)) {
		xattr_size = DEFAULT_INLINE_XATTR_ADDRS;
	}
	F2FS_I(inode)->i_inline_xattr_size = xattr_size;

	f2fs_init_extent_tree(inode, NULL);

	stat_inc_inline_xattr(inode);
	stat_inc_inline_inode(inode);
	stat_inc_inline_dir(inode);

	F2FS_I(inode)->i_flags =
		f2fs_mask_flags(mode, F2FS_I(dir)->i_flags & F2FS_FL_INHERITED);

	if (S_ISDIR(inode->i_mode))
		F2FS_I(inode)->i_flags |= F2FS_INDEX_FL;

	if (F2FS_I(inode)->i_flags & F2FS_PROJINHERIT_FL)
		set_inode_flag(inode, FI_PROJ_INHERIT);

	if (f2fs_sb_has_compression(sbi)) {
		/* Inherit the compression flag in directory */
		if ((F2FS_I(dir)->i_flags & F2FS_COMPR_FL) &&
					f2fs_may_compress(inode))
			set_compress_context(inode);
	}

	f2fs_set_inode_flags(inode);

	trace_f2fs_new_inode(inode, 0);
	return inode;

fail:
	trace_f2fs_new_inode(inode, err);
	make_bad_inode(inode);
	if (nid_free)
		set_inode_flag(inode, FI_FREE_NID);
	iput(inode);
	return ERR_PTR(err);
fail_drop:
	trace_f2fs_new_inode(inode, err);
	dquot_drop(inode);
	inode->i_flags |= S_NOQUOTA;
	if (nid_free)
		set_inode_flag(inode, FI_FREE_NID);
	clear_nlink(inode);
	unlock_new_inode(inode);
	iput(inode);
	return ERR_PTR(err);
}

static inline int is_extension_exist(const unsigned char *s, const char *sub)
{
	size_t slen = strlen(s);
	size_t sublen = strlen(sub);
	int i;

	if (sublen == 1 && *sub == '*')
		return 1;

	/*
	 * filename format of multimedia file should be defined as:
	 * "filename + '.' + extension + (optional: '.' + temp extension)".
	 */
	if (slen < sublen + 2)
		return 0;

	for (i = 1; i < slen - sublen; i++) {
		if (s[i] != '.')
			continue;
		if (!strncasecmp(s + i + 1, sub, sublen))
			return 1;
	}

	return 0;
}

/*
 * Set file's temperature for hot/cold data separation
 */
static inline void set_file_temperature(struct f2fs_sb_info *sbi, struct inode *inode,
		const unsigned char *name)
{
	__u8 (*extlist)[F2FS_EXTENSION_LEN] = sbi->raw_super->extension_list;
	int i, cold_count, hot_count;

	down_read(&sbi->sb_lock);

	cold_count = le32_to_cpu(sbi->raw_super->extension_count);
	hot_count = sbi->raw_super->hot_ext_count;

	for (i = 0; i < cold_count + hot_count; i++) {
		if (is_extension_exist(name, extlist[i]))
			break;
	}

	up_read(&sbi->sb_lock);

	if (i == cold_count + hot_count)
		return;

	if (i < cold_count)
		file_set_cold(inode);
	else
		file_set_hot(inode);
}

int f2fs_update_extension_list(struct f2fs_sb_info *sbi, const char *name,
							bool hot, bool set)
{
	__u8 (*extlist)[F2FS_EXTENSION_LEN] = sbi->raw_super->extension_list;
	int cold_count = le32_to_cpu(sbi->raw_super->extension_count);
	int hot_count = sbi->raw_super->hot_ext_count;
	int total_count = cold_count + hot_count;
	int start, count;
	int i;

	if (set) {
		if (total_count == F2FS_MAX_EXTENSION)
			return -EINVAL;
	} else {
		if (!hot && !cold_count)
			return -EINVAL;
		if (hot && !hot_count)
			return -EINVAL;
	}

	if (hot) {
		start = cold_count;
		count = total_count;
	} else {
		start = 0;
		count = cold_count;
	}

	for (i = start; i < count; i++) {
		if (strcmp(name, extlist[i]))
			continue;

		if (set)
			return -EINVAL;

		memcpy(extlist[i], extlist[i + 1],
				F2FS_EXTENSION_LEN * (total_count - i - 1));
		memset(extlist[total_count - 1], 0, F2FS_EXTENSION_LEN);
		if (hot)
			sbi->raw_super->hot_ext_count = hot_count - 1;
		else
			sbi->raw_super->extension_count =
						cpu_to_le32(cold_count - 1);
		return 0;
	}

	if (!set)
		return -EINVAL;

	if (hot) {
		memcpy(extlist[count], name, strlen(name));
		sbi->raw_super->hot_ext_count = hot_count + 1;
	} else {
		char buf[F2FS_MAX_EXTENSION][F2FS_EXTENSION_LEN];

		memcpy(buf, &extlist[cold_count],
				F2FS_EXTENSION_LEN * hot_count);
		memset(extlist[cold_count], 0, F2FS_EXTENSION_LEN);
		memcpy(extlist[cold_count], name, strlen(name));
		memcpy(&extlist[cold_count + 1], buf,
				F2FS_EXTENSION_LEN * hot_count);
		sbi->raw_super->extension_count = cpu_to_le32(cold_count + 1);
	}
	return 0;
}

static void set_compress_inode(struct f2fs_sb_info *sbi, struct inode *inode,
						const unsigned char *name)
{
	__u8 (*extlist)[F2FS_EXTENSION_LEN] = sbi->raw_super->extension_list;
	unsigned char (*ext)[F2FS_EXTENSION_LEN];
	unsigned int ext_cnt = F2FS_OPTION(sbi).compress_ext_cnt;
	int i, cold_count, hot_count;

	if (!f2fs_sb_has_compression(sbi) ||
			is_inode_flag_set(inode, FI_COMPRESSED_FILE) ||
			F2FS_I(inode)->i_flags & F2FS_NOCOMP_FL ||
			!f2fs_may_compress(inode))
		return;

	down_read(&sbi->sb_lock);

	cold_count = le32_to_cpu(sbi->raw_super->extension_count);
	hot_count = sbi->raw_super->hot_ext_count;

	for (i = cold_count; i < cold_count + hot_count; i++) {
		if (is_extension_exist(name, extlist[i])) {
			up_read(&sbi->sb_lock);
			return;
		}
	}

	up_read(&sbi->sb_lock);

	ext = F2FS_OPTION(sbi).extensions;

	for (i = 0; i < ext_cnt; i++) {
		if (!is_extension_exist(name, ext[i]))
			continue;

		set_compress_context(inode);
		return;
	}
}

static int f2fs_create(struct inode *dir, struct dentry *dentry, umode_t mode,
						bool excl)
{
	struct f2fs_sb_info *sbi = F2FS_I_SB(dir);
	struct inode *inode;
	nid_t ino = 0;
	int err;

	if (unlikely(f2fs_cp_error(sbi)))
		return -EIO;
	if (!f2fs_is_checkpoint_ready(sbi))
		return -ENOSPC;

	err = dquot_initialize(dir);
	if (err)
		return err;

	inode = f2fs_new_inode(dir, mode);
	if (IS_ERR(inode))
		return PTR_ERR(inode);

	if (!test_opt(sbi, DISABLE_EXT_IDENTIFY))
		set_file_temperature(sbi, inode, dentry->d_name.name);

	set_compress_inode(sbi, inode, dentry->d_name.name);

	inode->i_op = &f2fs_file_inode_operations;
	inode->i_fop = &f2fs_file_operations;
	inode->i_mapping->a_ops = &f2fs_dblock_aops;
	ino = inode->i_ino;

	f2fs_lock_op(sbi);
	err = f2fs_add_link(dentry, inode);
	if (err)
		goto out;
	f2fs_unlock_op(sbi);

	f2fs_alloc_nid_done(sbi, ino);

	d_instantiate_new(dentry, inode);

	if (IS_DIRSYNC(dir))
		f2fs_sync_fs(sbi->sb, 1);

	f2fs_balance_fs(sbi, true);
	return 0;
out:
	f2fs_handle_failed_inode(inode);
	return err;
}

static int f2fs_link(struct dentry *old_dentry, struct inode *dir,
		struct dentry *dentry)
{
	struct inode *inode = d_inode(old_dentry);
	struct f2fs_sb_info *sbi = F2FS_I_SB(dir);
	int err;

	if (unlikely(f2fs_cp_error(sbi)))
		return -EIO;
	if (!f2fs_is_checkpoint_ready(sbi))
		return -ENOSPC;

	err = fscrypt_prepare_link(old_dentry, dir, dentry);
	if (err)
		return err;

	if (is_inode_flag_set(dir, FI_PROJ_INHERIT) &&
			(!projid_eq(F2FS_I(dir)->i_projid,
			F2FS_I(old_dentry->d_inode)->i_projid)))
		return -EXDEV;

	err = dquot_initialize(dir);
	if (err)
		return err;

	f2fs_balance_fs(sbi, true);

	inode->i_ctime = current_time(inode);
	ihold(inode);

	set_inode_flag(inode, FI_INC_LINK);
	f2fs_lock_op(sbi);
	err = f2fs_add_link(dentry, inode);
	if (err)
		goto out;
	f2fs_unlock_op(sbi);

	d_instantiate(dentry, inode);

	if (IS_DIRSYNC(dir))
		f2fs_sync_fs(sbi->sb, 1);
	return 0;
out:
	clear_inode_flag(inode, FI_INC_LINK);
	iput(inode);
	f2fs_unlock_op(sbi);
	return err;
}

struct dentry *f2fs_get_parent(struct dentry *child)
{
	struct qstr dotdot = QSTR_INIT("..", 2);
	struct page *page;
	unsigned long ino = f2fs_inode_by_name(d_inode(child), &dotdot, &page);
	if (!ino) {
		if (IS_ERR(page))
			return ERR_CAST(page);
		return ERR_PTR(-ENOENT);
	}
	return d_obtain_alias(f2fs_iget(child->d_sb, ino));
}

static int __recover_dot_dentries(struct inode *dir, nid_t pino)
{
	struct f2fs_sb_info *sbi = F2FS_I_SB(dir);
	struct qstr dot = QSTR_INIT(".", 1);
	struct qstr dotdot = QSTR_INIT("..", 2);
	struct f2fs_dir_entry *de;
	struct page *page;
	int err = 0;

	if (f2fs_readonly(sbi->sb)) {
		f2fs_info(sbi, "skip recovering inline_dots inode (ino:%lu, pino:%u) in readonly mountpoint",
			  dir->i_ino, pino);
		return 0;
	}

	err = dquot_initialize(dir);
	if (err)
		return err;

	f2fs_balance_fs(sbi, true);

	f2fs_lock_op(sbi);

	de = f2fs_find_entry(dir, &dot, &page);
	if (de) {
		f2fs_put_page(page, 0);
	} else if (IS_ERR(page)) {
		err = PTR_ERR(page);
		goto out;
	} else {
		err = f2fs_do_add_link(dir, &dot, NULL, dir->i_ino, S_IFDIR);
		if (err)
			goto out;
	}

	de = f2fs_find_entry(dir, &dotdot, &page);
	if (de)
		f2fs_put_page(page, 0);
	else if (IS_ERR(page))
		err = PTR_ERR(page);
	else
		err = f2fs_do_add_link(dir, &dotdot, NULL, pino, S_IFDIR);
out:
	if (!err)
		clear_inode_flag(dir, FI_INLINE_DOTS);

	f2fs_unlock_op(sbi);
	return err;
}

static struct dentry *f2fs_lookup(struct inode *dir, struct dentry *dentry,
		unsigned int flags)
{
	struct inode *inode = NULL;
	struct f2fs_dir_entry *de;
	struct page *page;
	struct dentry *new;
	nid_t ino = -1;
	int err = 0;
	unsigned int root_ino = F2FS_ROOT_INO(F2FS_I_SB(dir));
	struct f2fs_filename fname;

	trace_f2fs_lookup_start(dir, dentry, flags);

	if (dentry->d_name.len > F2FS_NAME_LEN) {
		err = -ENAMETOOLONG;
		goto out;
	}

<<<<<<< HEAD
	err = fscrypt_prepare_lookup(dir, dentry, &fname);
=======
	err = f2fs_prepare_lookup(dir, dentry, &fname);
>>>>>>> 22e35a1d
	generic_set_encrypted_ci_d_ops(dir, dentry);
	if (err == -ENOENT)
		goto out_splice;
	if (err)
		goto out;
	de = __f2fs_find_entry(dir, &fname, &page);
	f2fs_free_filename(&fname);

	if (!de) {
		if (IS_ERR(page)) {
			err = PTR_ERR(page);
			goto out;
		}
		err = -ENOENT;
		goto out_splice;
	}

	ino = le32_to_cpu(de->ino);
	f2fs_put_page(page, 0);

	inode = f2fs_iget(dir->i_sb, ino);
	if (IS_ERR(inode)) {
		err = PTR_ERR(inode);
		goto out;
	}

	if ((dir->i_ino == root_ino) && f2fs_has_inline_dots(dir)) {
		err = __recover_dot_dentries(dir, root_ino);
		if (err)
			goto out_iput;
	}

	if (f2fs_has_inline_dots(inode)) {
		err = __recover_dot_dentries(inode, dir->i_ino);
		if (err)
			goto out_iput;
	}
	if (IS_ENCRYPTED(dir) &&
	    (S_ISDIR(inode->i_mode) || S_ISLNK(inode->i_mode)) &&
	    !fscrypt_has_permitted_context(dir, inode)) {
		f2fs_warn(F2FS_I_SB(inode), "Inconsistent encryption contexts: %lu/%lu",
			  dir->i_ino, inode->i_ino);
		err = -EPERM;
		goto out_iput;
	}
out_splice:
#ifdef CONFIG_UNICODE
	if (!inode && IS_CASEFOLDED(dir)) {
		/* Eventually we want to call d_add_ci(dentry, NULL)
		 * for negative dentries in the encoding case as
		 * well.  For now, prevent the negative dentry
		 * from being cached.
		 */
		trace_f2fs_lookup_end(dir, dentry, ino, err);
		return NULL;
	}
#endif
	new = d_splice_alias(inode, dentry);
	err = PTR_ERR_OR_ZERO(new);
	trace_f2fs_lookup_end(dir, dentry, ino, !new ? -ENOENT : err);
	return new;
out_iput:
	iput(inode);
out:
	trace_f2fs_lookup_end(dir, dentry, ino, err);
	return ERR_PTR(err);
}

static int f2fs_unlink(struct inode *dir, struct dentry *dentry)
{
	struct f2fs_sb_info *sbi = F2FS_I_SB(dir);
	struct inode *inode = d_inode(dentry);
	struct f2fs_dir_entry *de;
	struct page *page;
	int err;

	trace_f2fs_unlink_enter(dir, dentry);

	if (unlikely(f2fs_cp_error(sbi)))
		return -EIO;

	err = dquot_initialize(dir);
	if (err)
		return err;
	err = dquot_initialize(inode);
	if (err)
		return err;

	de = f2fs_find_entry(dir, &dentry->d_name, &page);
	if (!de) {
		if (IS_ERR(page))
			err = PTR_ERR(page);
		goto fail;
	}

	f2fs_balance_fs(sbi, true);

	f2fs_lock_op(sbi);
	err = f2fs_acquire_orphan_inode(sbi);
	if (err) {
		f2fs_unlock_op(sbi);
		f2fs_put_page(page, 0);
		goto fail;
	}
	f2fs_delete_entry(de, page, dir, inode);
#ifdef CONFIG_UNICODE
	/* VFS negative dentries are incompatible with Encoding and
	 * Case-insensitiveness. Eventually we'll want avoid
	 * invalidating the dentries here, alongside with returning the
	 * negative dentries at f2fs_lookup(), when it is  better
	 * supported by the VFS for the CI case.
	 */
	if (IS_CASEFOLDED(dir))
		d_invalidate(dentry);
#endif
	f2fs_unlock_op(sbi);

	if (IS_DIRSYNC(dir))
		f2fs_sync_fs(sbi->sb, 1);
fail:
	trace_f2fs_unlink_exit(inode, err);
	return err;
}

static const char *f2fs_get_link(struct dentry *dentry,
				 struct inode *inode,
				 struct delayed_call *done)
{
	const char *link = page_get_link(dentry, inode, done);
	if (!IS_ERR(link) && !*link) {
		/* this is broken symlink case */
		do_delayed_call(done);
		clear_delayed_call(done);
		link = ERR_PTR(-ENOENT);
	}
	return link;
}

static int f2fs_symlink(struct inode *dir, struct dentry *dentry,
					const char *symname)
{
	struct f2fs_sb_info *sbi = F2FS_I_SB(dir);
	struct inode *inode;
	size_t len = strlen(symname);
	struct fscrypt_str disk_link;
	int err;

	if (unlikely(f2fs_cp_error(sbi)))
		return -EIO;
	if (!f2fs_is_checkpoint_ready(sbi))
		return -ENOSPC;

	err = fscrypt_prepare_symlink(dir, symname, len, dir->i_sb->s_blocksize,
				      &disk_link);
	if (err)
		return err;

	err = dquot_initialize(dir);
	if (err)
		return err;

	inode = f2fs_new_inode(dir, S_IFLNK | S_IRWXUGO);
	if (IS_ERR(inode))
		return PTR_ERR(inode);

	if (IS_ENCRYPTED(inode))
		inode->i_op = &f2fs_encrypted_symlink_inode_operations;
	else
		inode->i_op = &f2fs_symlink_inode_operations;
	inode_nohighmem(inode);
	inode->i_mapping->a_ops = &f2fs_dblock_aops;

	f2fs_lock_op(sbi);
	err = f2fs_add_link(dentry, inode);
	if (err)
		goto out_f2fs_handle_failed_inode;
	f2fs_unlock_op(sbi);
	f2fs_alloc_nid_done(sbi, inode->i_ino);

	err = fscrypt_encrypt_symlink(inode, symname, len, &disk_link);
	if (err)
		goto err_out;

	err = page_symlink(inode, disk_link.name, disk_link.len);

err_out:
	d_instantiate_new(dentry, inode);

	/*
	 * Let's flush symlink data in order to avoid broken symlink as much as
	 * possible. Nevertheless, fsyncing is the best way, but there is no
	 * way to get a file descriptor in order to flush that.
	 *
	 * Note that, it needs to do dir->fsync to make this recoverable.
	 * If the symlink path is stored into inline_data, there is no
	 * performance regression.
	 */
	if (!err) {
		filemap_write_and_wait_range(inode->i_mapping, 0,
							disk_link.len - 1);

		if (IS_DIRSYNC(dir))
			f2fs_sync_fs(sbi->sb, 1);
	} else {
		f2fs_unlink(dir, dentry);
	}

	f2fs_balance_fs(sbi, true);
	goto out_free_encrypted_link;

out_f2fs_handle_failed_inode:
	f2fs_handle_failed_inode(inode);
out_free_encrypted_link:
	if (disk_link.name != (unsigned char *)symname)
		kvfree(disk_link.name);
	return err;
}

static int f2fs_mkdir(struct inode *dir, struct dentry *dentry, umode_t mode)
{
	struct f2fs_sb_info *sbi = F2FS_I_SB(dir);
	struct inode *inode;
	int err;

	if (unlikely(f2fs_cp_error(sbi)))
		return -EIO;

	err = dquot_initialize(dir);
	if (err)
		return err;

	inode = f2fs_new_inode(dir, S_IFDIR | mode);
	if (IS_ERR(inode))
		return PTR_ERR(inode);

	inode->i_op = &f2fs_dir_inode_operations;
	inode->i_fop = &f2fs_dir_operations;
	inode->i_mapping->a_ops = &f2fs_dblock_aops;
	inode_nohighmem(inode);

	set_inode_flag(inode, FI_INC_LINK);
	f2fs_lock_op(sbi);
	err = f2fs_add_link(dentry, inode);
	if (err)
		goto out_fail;
	f2fs_unlock_op(sbi);

	f2fs_alloc_nid_done(sbi, inode->i_ino);

	d_instantiate_new(dentry, inode);

	if (IS_DIRSYNC(dir))
		f2fs_sync_fs(sbi->sb, 1);

	f2fs_balance_fs(sbi, true);
	return 0;

out_fail:
	clear_inode_flag(inode, FI_INC_LINK);
	f2fs_handle_failed_inode(inode);
	return err;
}

static int f2fs_rmdir(struct inode *dir, struct dentry *dentry)
{
	struct inode *inode = d_inode(dentry);
	if (f2fs_empty_dir(inode))
		return f2fs_unlink(dir, dentry);
	return -ENOTEMPTY;
}

static int f2fs_mknod(struct inode *dir, struct dentry *dentry,
				umode_t mode, dev_t rdev)
{
	struct f2fs_sb_info *sbi = F2FS_I_SB(dir);
	struct inode *inode;
	int err = 0;

	if (unlikely(f2fs_cp_error(sbi)))
		return -EIO;
	if (!f2fs_is_checkpoint_ready(sbi))
		return -ENOSPC;

	err = dquot_initialize(dir);
	if (err)
		return err;

	inode = f2fs_new_inode(dir, mode);
	if (IS_ERR(inode))
		return PTR_ERR(inode);

	init_special_inode(inode, inode->i_mode, rdev);
	inode->i_op = &f2fs_special_inode_operations;

	f2fs_lock_op(sbi);
	err = f2fs_add_link(dentry, inode);
	if (err)
		goto out;
	f2fs_unlock_op(sbi);

	f2fs_alloc_nid_done(sbi, inode->i_ino);

	d_instantiate_new(dentry, inode);

	if (IS_DIRSYNC(dir))
		f2fs_sync_fs(sbi->sb, 1);

	f2fs_balance_fs(sbi, true);
	return 0;
out:
	f2fs_handle_failed_inode(inode);
	return err;
}

static int __f2fs_tmpfile(struct inode *dir, struct dentry *dentry,
					umode_t mode, struct inode **whiteout)
{
	struct f2fs_sb_info *sbi = F2FS_I_SB(dir);
	struct inode *inode;
	int err;

	err = dquot_initialize(dir);
	if (err)
		return err;

	inode = f2fs_new_inode(dir, mode);
	if (IS_ERR(inode))
		return PTR_ERR(inode);

	if (whiteout) {
		init_special_inode(inode, inode->i_mode, WHITEOUT_DEV);
		inode->i_op = &f2fs_special_inode_operations;
	} else {
		inode->i_op = &f2fs_file_inode_operations;
		inode->i_fop = &f2fs_file_operations;
		inode->i_mapping->a_ops = &f2fs_dblock_aops;
	}

	f2fs_lock_op(sbi);
	err = f2fs_acquire_orphan_inode(sbi);
	if (err)
		goto out;

	err = f2fs_do_tmpfile(inode, dir);
	if (err)
		goto release_out;

	/*
	 * add this non-linked tmpfile to orphan list, in this way we could
	 * remove all unused data of tmpfile after abnormal power-off.
	 */
	f2fs_add_orphan_inode(inode);
	f2fs_alloc_nid_done(sbi, inode->i_ino);

	if (whiteout) {
		f2fs_i_links_write(inode, false);
		inode->i_state |= I_LINKABLE;
		*whiteout = inode;
	} else {
		d_tmpfile(dentry, inode);
	}
	/* link_count was changed by d_tmpfile as well. */
	f2fs_unlock_op(sbi);
	unlock_new_inode(inode);

	f2fs_balance_fs(sbi, true);
	return 0;

release_out:
	f2fs_release_orphan_inode(sbi);
out:
	f2fs_handle_failed_inode(inode);
	return err;
}

static int f2fs_tmpfile(struct inode *dir, struct dentry *dentry, umode_t mode)
{
	struct f2fs_sb_info *sbi = F2FS_I_SB(dir);

	if (unlikely(f2fs_cp_error(sbi)))
		return -EIO;
	if (!f2fs_is_checkpoint_ready(sbi))
		return -ENOSPC;

	return __f2fs_tmpfile(dir, dentry, mode, NULL);
}

static int f2fs_create_whiteout(struct inode *dir, struct inode **whiteout)
{
	if (unlikely(f2fs_cp_error(F2FS_I_SB(dir))))
		return -EIO;

	return __f2fs_tmpfile(dir, NULL, S_IFCHR | WHITEOUT_MODE, whiteout);
}

static int f2fs_rename(struct inode *old_dir, struct dentry *old_dentry,
			struct inode *new_dir, struct dentry *new_dentry,
			unsigned int flags)
{
	struct f2fs_sb_info *sbi = F2FS_I_SB(old_dir);
	struct inode *old_inode = d_inode(old_dentry);
	struct inode *new_inode = d_inode(new_dentry);
	struct inode *whiteout = NULL;
	struct page *old_dir_page = NULL;
	struct page *old_page, *new_page = NULL;
	struct f2fs_dir_entry *old_dir_entry = NULL;
	struct f2fs_dir_entry *old_entry;
	struct f2fs_dir_entry *new_entry;
	int err;

	if (unlikely(f2fs_cp_error(sbi)))
		return -EIO;
	if (!f2fs_is_checkpoint_ready(sbi))
		return -ENOSPC;

	if (is_inode_flag_set(new_dir, FI_PROJ_INHERIT) &&
			(!projid_eq(F2FS_I(new_dir)->i_projid,
			F2FS_I(old_dentry->d_inode)->i_projid)))
		return -EXDEV;

	/*
	 * If new_inode is null, the below renaming flow will
	 * add a link in old_dir which can conver inline_dir.
	 * After then, if we failed to get the entry due to other
	 * reasons like ENOMEM, we had to remove the new entry.
	 * Instead of adding such the error handling routine, let's
	 * simply convert first here.
	 */
	if (old_dir == new_dir && !new_inode) {
		err = f2fs_try_convert_inline_dir(old_dir, new_dentry);
		if (err)
			return err;
	}

	if (flags & RENAME_WHITEOUT) {
		err = f2fs_create_whiteout(old_dir, &whiteout);
		if (err)
			return err;
	}

	err = dquot_initialize(old_dir);
	if (err)
		goto out;

	err = dquot_initialize(new_dir);
	if (err)
		goto out;

	if (new_inode) {
		err = dquot_initialize(new_inode);
		if (err)
			goto out;
	}

	err = -ENOENT;
	old_entry = f2fs_find_entry(old_dir, &old_dentry->d_name, &old_page);
	if (!old_entry) {
		if (IS_ERR(old_page))
			err = PTR_ERR(old_page);
		goto out;
	}

	if (S_ISDIR(old_inode->i_mode)) {
		old_dir_entry = f2fs_parent_dir(old_inode, &old_dir_page);
		if (!old_dir_entry) {
			if (IS_ERR(old_dir_page))
				err = PTR_ERR(old_dir_page);
			goto out_old;
		}
	}

	if (new_inode) {

		err = -ENOTEMPTY;
		if (old_dir_entry && !f2fs_empty_dir(new_inode))
			goto out_dir;

		err = -ENOENT;
		new_entry = f2fs_find_entry(new_dir, &new_dentry->d_name,
						&new_page);
		if (!new_entry) {
			if (IS_ERR(new_page))
				err = PTR_ERR(new_page);
			goto out_dir;
		}

		f2fs_balance_fs(sbi, true);

		f2fs_lock_op(sbi);

		err = f2fs_acquire_orphan_inode(sbi);
		if (err)
			goto put_out_dir;

		f2fs_set_link(new_dir, new_entry, new_page, old_inode);
		new_page = NULL;

		new_inode->i_ctime = current_time(new_inode);
		down_write(&F2FS_I(new_inode)->i_sem);
		if (old_dir_entry)
			f2fs_i_links_write(new_inode, false);
		f2fs_i_links_write(new_inode, false);
		up_write(&F2FS_I(new_inode)->i_sem);

		if (!new_inode->i_nlink)
			f2fs_add_orphan_inode(new_inode);
		else
			f2fs_release_orphan_inode(sbi);
	} else {
		f2fs_balance_fs(sbi, true);

		f2fs_lock_op(sbi);

		err = f2fs_add_link(new_dentry, old_inode);
		if (err) {
			f2fs_unlock_op(sbi);
			goto out_dir;
		}

		if (old_dir_entry)
			f2fs_i_links_write(new_dir, true);
	}

	down_write(&F2FS_I(old_inode)->i_sem);
	if (!old_dir_entry || whiteout)
		file_lost_pino(old_inode);
	else
		/* adjust dir's i_pino to pass fsck check */
		f2fs_i_pino_write(old_inode, new_dir->i_ino);
	up_write(&F2FS_I(old_inode)->i_sem);

	old_inode->i_ctime = current_time(old_inode);
	f2fs_mark_inode_dirty_sync(old_inode, false);

	f2fs_delete_entry(old_entry, old_page, old_dir, NULL);
	old_page = NULL;

	if (whiteout) {
		set_inode_flag(whiteout, FI_INC_LINK);
		err = f2fs_add_link(old_dentry, whiteout);
		if (err)
			goto put_out_dir;
		whiteout->i_state &= ~I_LINKABLE;
		iput(whiteout);
	}

	if (old_dir_entry) {
		if (old_dir != new_dir && !whiteout)
			f2fs_set_link(old_inode, old_dir_entry,
						old_dir_page, new_dir);
		else
			f2fs_put_page(old_dir_page, 0);
		f2fs_i_links_write(old_dir, false);
	}
	if (F2FS_OPTION(sbi).fsync_mode == FSYNC_MODE_STRICT) {
		f2fs_add_ino_entry(sbi, new_dir->i_ino, TRANS_DIR_INO);
		if (S_ISDIR(old_inode->i_mode))
			f2fs_add_ino_entry(sbi, old_inode->i_ino,
							TRANS_DIR_INO);
	}

	f2fs_unlock_op(sbi);

	if (IS_DIRSYNC(old_dir) || IS_DIRSYNC(new_dir))
		f2fs_sync_fs(sbi->sb, 1);

	f2fs_update_time(sbi, REQ_TIME);
	return 0;

put_out_dir:
	f2fs_unlock_op(sbi);
	f2fs_put_page(new_page, 0);
out_dir:
	if (old_dir_entry)
		f2fs_put_page(old_dir_page, 0);
out_old:
	f2fs_put_page(old_page, 0);
out:
	if (whiteout)
		iput(whiteout);
	return err;
}

static int f2fs_cross_rename(struct inode *old_dir, struct dentry *old_dentry,
			     struct inode *new_dir, struct dentry *new_dentry)
{
	struct f2fs_sb_info *sbi = F2FS_I_SB(old_dir);
	struct inode *old_inode = d_inode(old_dentry);
	struct inode *new_inode = d_inode(new_dentry);
	struct page *old_dir_page, *new_dir_page;
	struct page *old_page, *new_page;
	struct f2fs_dir_entry *old_dir_entry = NULL, *new_dir_entry = NULL;
	struct f2fs_dir_entry *old_entry, *new_entry;
	int old_nlink = 0, new_nlink = 0;
	int err;

	if (unlikely(f2fs_cp_error(sbi)))
		return -EIO;
	if (!f2fs_is_checkpoint_ready(sbi))
		return -ENOSPC;

	if ((is_inode_flag_set(new_dir, FI_PROJ_INHERIT) &&
			!projid_eq(F2FS_I(new_dir)->i_projid,
			F2FS_I(old_dentry->d_inode)->i_projid)) ||
	    (is_inode_flag_set(new_dir, FI_PROJ_INHERIT) &&
			!projid_eq(F2FS_I(old_dir)->i_projid,
			F2FS_I(new_dentry->d_inode)->i_projid)))
		return -EXDEV;

	err = dquot_initialize(old_dir);
	if (err)
		goto out;

	err = dquot_initialize(new_dir);
	if (err)
		goto out;

	err = -ENOENT;
	old_entry = f2fs_find_entry(old_dir, &old_dentry->d_name, &old_page);
	if (!old_entry) {
		if (IS_ERR(old_page))
			err = PTR_ERR(old_page);
		goto out;
	}

	new_entry = f2fs_find_entry(new_dir, &new_dentry->d_name, &new_page);
	if (!new_entry) {
		if (IS_ERR(new_page))
			err = PTR_ERR(new_page);
		goto out_old;
	}

	/* prepare for updating ".." directory entry info later */
	if (old_dir != new_dir) {
		if (S_ISDIR(old_inode->i_mode)) {
			old_dir_entry = f2fs_parent_dir(old_inode,
							&old_dir_page);
			if (!old_dir_entry) {
				if (IS_ERR(old_dir_page))
					err = PTR_ERR(old_dir_page);
				goto out_new;
			}
		}

		if (S_ISDIR(new_inode->i_mode)) {
			new_dir_entry = f2fs_parent_dir(new_inode,
							&new_dir_page);
			if (!new_dir_entry) {
				if (IS_ERR(new_dir_page))
					err = PTR_ERR(new_dir_page);
				goto out_old_dir;
			}
		}
	}

	/*
	 * If cross rename between file and directory those are not
	 * in the same directory, we will inc nlink of file's parent
	 * later, so we should check upper boundary of its nlink.
	 */
	if ((!old_dir_entry || !new_dir_entry) &&
				old_dir_entry != new_dir_entry) {
		old_nlink = old_dir_entry ? -1 : 1;
		new_nlink = -old_nlink;
		err = -EMLINK;
		if ((old_nlink > 0 && old_dir->i_nlink >= F2FS_LINK_MAX) ||
			(new_nlink > 0 && new_dir->i_nlink >= F2FS_LINK_MAX))
			goto out_new_dir;
	}

	f2fs_balance_fs(sbi, true);

	f2fs_lock_op(sbi);

	/* update ".." directory entry info of old dentry */
	if (old_dir_entry)
		f2fs_set_link(old_inode, old_dir_entry, old_dir_page, new_dir);

	/* update ".." directory entry info of new dentry */
	if (new_dir_entry)
		f2fs_set_link(new_inode, new_dir_entry, new_dir_page, old_dir);

	/* update directory entry info of old dir inode */
	f2fs_set_link(old_dir, old_entry, old_page, new_inode);

	down_write(&F2FS_I(old_inode)->i_sem);
	if (!old_dir_entry)
		file_lost_pino(old_inode);
	else
		/* adjust dir's i_pino to pass fsck check */
		f2fs_i_pino_write(old_inode, new_dir->i_ino);
	up_write(&F2FS_I(old_inode)->i_sem);

	old_dir->i_ctime = current_time(old_dir);
	if (old_nlink) {
		down_write(&F2FS_I(old_dir)->i_sem);
		f2fs_i_links_write(old_dir, old_nlink > 0);
		up_write(&F2FS_I(old_dir)->i_sem);
	}
	f2fs_mark_inode_dirty_sync(old_dir, false);

	/* update directory entry info of new dir inode */
	f2fs_set_link(new_dir, new_entry, new_page, old_inode);

	down_write(&F2FS_I(new_inode)->i_sem);
	if (!new_dir_entry)
		file_lost_pino(new_inode);
	else
		/* adjust dir's i_pino to pass fsck check */
		f2fs_i_pino_write(new_inode, old_dir->i_ino);
	up_write(&F2FS_I(new_inode)->i_sem);

	new_dir->i_ctime = current_time(new_dir);
	if (new_nlink) {
		down_write(&F2FS_I(new_dir)->i_sem);
		f2fs_i_links_write(new_dir, new_nlink > 0);
		up_write(&F2FS_I(new_dir)->i_sem);
	}
	f2fs_mark_inode_dirty_sync(new_dir, false);

	if (F2FS_OPTION(sbi).fsync_mode == FSYNC_MODE_STRICT) {
		f2fs_add_ino_entry(sbi, old_dir->i_ino, TRANS_DIR_INO);
		f2fs_add_ino_entry(sbi, new_dir->i_ino, TRANS_DIR_INO);
	}

	f2fs_unlock_op(sbi);

	if (IS_DIRSYNC(old_dir) || IS_DIRSYNC(new_dir))
		f2fs_sync_fs(sbi->sb, 1);

	f2fs_update_time(sbi, REQ_TIME);
	return 0;
out_new_dir:
	if (new_dir_entry) {
		f2fs_put_page(new_dir_page, 0);
	}
out_old_dir:
	if (old_dir_entry) {
		f2fs_put_page(old_dir_page, 0);
	}
out_new:
	f2fs_put_page(new_page, 0);
out_old:
	f2fs_put_page(old_page, 0);
out:
	return err;
}

static int f2fs_rename2(struct inode *old_dir, struct dentry *old_dentry,
			struct inode *new_dir, struct dentry *new_dentry,
			unsigned int flags)
{
	int err;

	if (flags & ~(RENAME_NOREPLACE | RENAME_EXCHANGE | RENAME_WHITEOUT))
		return -EINVAL;

	err = fscrypt_prepare_rename(old_dir, old_dentry, new_dir, new_dentry,
				     flags);
	if (err)
		return err;

	if (flags & RENAME_EXCHANGE) {
		return f2fs_cross_rename(old_dir, old_dentry,
					 new_dir, new_dentry);
	}
	/*
	 * VFS has already handled the new dentry existence case,
	 * here, we just deal with "RENAME_NOREPLACE" as regular rename.
	 */
	return f2fs_rename(old_dir, old_dentry, new_dir, new_dentry, flags);
}

static const char *f2fs_encrypted_get_link(struct dentry *dentry,
					   struct inode *inode,
					   struct delayed_call *done)
{
	struct page *page;
	const char *target;

	if (!dentry)
		return ERR_PTR(-ECHILD);

	page = read_mapping_page(inode->i_mapping, 0, NULL);
	if (IS_ERR(page))
		return ERR_CAST(page);

	target = fscrypt_get_symlink(inode, page_address(page),
				     inode->i_sb->s_blocksize, done);
	put_page(page);
	return target;
}

const struct inode_operations f2fs_encrypted_symlink_inode_operations = {
	.get_link       = f2fs_encrypted_get_link,
	.getattr	= f2fs_getattr,
	.setattr	= f2fs_setattr,
	.listxattr	= f2fs_listxattr,
};

const struct inode_operations f2fs_dir_inode_operations = {
	.create		= f2fs_create,
	.lookup		= f2fs_lookup,
	.link		= f2fs_link,
	.unlink		= f2fs_unlink,
	.symlink	= f2fs_symlink,
	.mkdir		= f2fs_mkdir,
	.rmdir		= f2fs_rmdir,
	.mknod		= f2fs_mknod,
	.rename		= f2fs_rename2,
	.tmpfile	= f2fs_tmpfile,
	.getattr	= f2fs_getattr,
	.setattr	= f2fs_setattr,
	.get_acl	= f2fs_get_acl,
	.set_acl	= f2fs_set_acl,
	.listxattr	= f2fs_listxattr,
	.fiemap		= f2fs_fiemap,
};

const struct inode_operations f2fs_symlink_inode_operations = {
	.get_link       = f2fs_get_link,
	.getattr	= f2fs_getattr,
	.setattr	= f2fs_setattr,
	.listxattr	= f2fs_listxattr,
};

const struct inode_operations f2fs_special_inode_operations = {
	.getattr	= f2fs_getattr,
	.setattr        = f2fs_setattr,
	.get_acl	= f2fs_get_acl,
	.set_acl	= f2fs_set_acl,
	.listxattr	= f2fs_listxattr,
};<|MERGE_RESOLUTION|>--- conflicted
+++ resolved
@@ -491,11 +491,7 @@
 		goto out;
 	}
 
-<<<<<<< HEAD
-	err = fscrypt_prepare_lookup(dir, dentry, &fname);
-=======
 	err = f2fs_prepare_lookup(dir, dentry, &fname);
->>>>>>> 22e35a1d
 	generic_set_encrypted_ci_d_ops(dir, dentry);
 	if (err == -ENOENT)
 		goto out_splice;
