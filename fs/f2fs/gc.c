// SPDX-License-Identifier: GPL-2.0
/*
 * fs/f2fs/gc.c
 *
 * Copyright (c) 2012 Samsung Electronics Co., Ltd.
 *             http://www.samsung.com/
 */
#include <linux/fs.h>
#include <linux/module.h>
#include <linux/backing-dev.h>
#include <linux/init.h>
#include <linux/f2fs_fs.h>
#include <linux/kthread.h>
#include <linux/delay.h>
#include <linux/freezer.h>
#include <linux/sched/signal.h>
#include <linux/random.h>

#include "f2fs.h"
#include "node.h"
#include "segment.h"
#include "gc.h"
#include "iostat.h"
#include <trace/events/f2fs.h>

static struct kmem_cache *victim_entry_slab;

static unsigned int count_bits(const unsigned long *addr,
				unsigned int offset, unsigned int len);

static int gc_thread_func(void *data)
{
	struct f2fs_sb_info *sbi = data;
	struct f2fs_gc_kthread *gc_th = sbi->gc_thread;
	wait_queue_head_t *wq = &sbi->gc_thread->gc_wait_queue_head;
	wait_queue_head_t *fggc_wq = &sbi->gc_thread->fggc_wq;
	unsigned int wait_ms;

	wait_ms = gc_th->min_sleep_time;

	set_freezable();
	do {
		bool sync_mode, foreground = false;

		wait_event_interruptible_timeout(*wq,
				kthread_should_stop() || freezing(current) ||
				waitqueue_active(fggc_wq) ||
				gc_th->gc_wake,
				msecs_to_jiffies(wait_ms));

		if (test_opt(sbi, GC_MERGE) && waitqueue_active(fggc_wq))
			foreground = true;

		/* give it a try one time */
		if (gc_th->gc_wake)
			gc_th->gc_wake = 0;

		if (try_to_freeze()) {
			stat_other_skip_bggc_count(sbi);
			continue;
		}
		if (kthread_should_stop())
			break;

		if (sbi->sb->s_writers.frozen >= SB_FREEZE_WRITE) {
			increase_sleep_time(gc_th, &wait_ms);
			stat_other_skip_bggc_count(sbi);
			continue;
		}

		if (time_to_inject(sbi, FAULT_CHECKPOINT)) {
			f2fs_show_injection_info(sbi, FAULT_CHECKPOINT);
			f2fs_stop_checkpoint(sbi, false);
		}

		if (!sb_start_write_trylock(sbi->sb)) {
			stat_other_skip_bggc_count(sbi);
			continue;
		}

		/*
		 * [GC triggering condition]
		 * 0. GC is not conducted currently.
		 * 1. There are enough dirty segments.
		 * 2. IO subsystem is idle by checking the # of writeback pages.
		 * 3. IO subsystem is idle by checking the # of requests in
		 *    bdev's request list.
		 *
		 * Note) We have to avoid triggering GCs frequently.
		 * Because it is possible that some segments can be
		 * invalidated soon after by user update or deletion.
		 * So, I'd like to wait some time to collect dirty segments.
		 */
		if (sbi->gc_mode == GC_URGENT_HIGH) {
			spin_lock(&sbi->gc_urgent_high_lock);
			if (sbi->gc_urgent_high_limited) {
				if (!sbi->gc_urgent_high_remaining) {
					sbi->gc_urgent_high_limited = false;
					spin_unlock(&sbi->gc_urgent_high_lock);
					sbi->gc_mode = GC_NORMAL;
					continue;
				}
				sbi->gc_urgent_high_remaining--;
			}
			spin_unlock(&sbi->gc_urgent_high_lock);
<<<<<<< HEAD

=======
		}

		if (sbi->gc_mode == GC_URGENT_HIGH ||
				sbi->gc_mode == GC_URGENT_MID) {
>>>>>>> 7bf263ef
			wait_ms = gc_th->urgent_sleep_time;
			f2fs_down_write(&sbi->gc_lock);
			goto do_gc;
		}

		if (foreground) {
			f2fs_down_write(&sbi->gc_lock);
			goto do_gc;
		} else if (!f2fs_down_write_trylock(&sbi->gc_lock)) {
			stat_other_skip_bggc_count(sbi);
			goto next;
		}

		if (!is_idle(sbi, GC_TIME)) {
			increase_sleep_time(gc_th, &wait_ms);
			f2fs_up_write(&sbi->gc_lock);
			stat_io_skip_bggc_count(sbi);
			goto next;
		}

		if (has_enough_invalid_blocks(sbi))
			decrease_sleep_time(gc_th, &wait_ms);
		else
			increase_sleep_time(gc_th, &wait_ms);
do_gc:
		if (!foreground)
			stat_inc_bggc_count(sbi->stat_info);

		sync_mode = F2FS_OPTION(sbi).bggc_mode == BGGC_MODE_SYNC;

		/* foreground GC was been triggered via f2fs_balance_fs() */
		if (foreground)
			sync_mode = false;

		/* if return value is not zero, no victim was selected */
		if (f2fs_gc(sbi, sync_mode, !foreground, false, NULL_SEGNO))
			wait_ms = gc_th->no_gc_sleep_time;

		if (foreground)
			wake_up_all(&gc_th->fggc_wq);

		trace_f2fs_background_gc(sbi->sb, wait_ms,
				prefree_segments(sbi), free_segments(sbi));

		/* balancing f2fs's metadata periodically */
		f2fs_balance_fs_bg(sbi, true);
next:
		sb_end_write(sbi->sb);

	} while (!kthread_should_stop());
	return 0;
}

int f2fs_start_gc_thread(struct f2fs_sb_info *sbi)
{
	struct f2fs_gc_kthread *gc_th;
	dev_t dev = sbi->sb->s_bdev->bd_dev;
	int err = 0;

	gc_th = f2fs_kmalloc(sbi, sizeof(struct f2fs_gc_kthread), GFP_KERNEL);
	if (!gc_th) {
		err = -ENOMEM;
		goto out;
	}

	gc_th->urgent_sleep_time = DEF_GC_THREAD_URGENT_SLEEP_TIME;
	gc_th->min_sleep_time = DEF_GC_THREAD_MIN_SLEEP_TIME;
	gc_th->max_sleep_time = DEF_GC_THREAD_MAX_SLEEP_TIME;
	gc_th->no_gc_sleep_time = DEF_GC_THREAD_NOGC_SLEEP_TIME;

	gc_th->gc_wake = 0;

	sbi->gc_thread = gc_th;
	init_waitqueue_head(&sbi->gc_thread->gc_wait_queue_head);
	init_waitqueue_head(&sbi->gc_thread->fggc_wq);
	sbi->gc_thread->f2fs_gc_task = kthread_run(gc_thread_func, sbi,
			"f2fs_gc-%u:%u", MAJOR(dev), MINOR(dev));
	if (IS_ERR(gc_th->f2fs_gc_task)) {
		err = PTR_ERR(gc_th->f2fs_gc_task);
		kfree(gc_th);
		sbi->gc_thread = NULL;
	}
out:
	return err;
}

void f2fs_stop_gc_thread(struct f2fs_sb_info *sbi)
{
	struct f2fs_gc_kthread *gc_th = sbi->gc_thread;

	if (!gc_th)
		return;
	kthread_stop(gc_th->f2fs_gc_task);
	wake_up_all(&gc_th->fggc_wq);
	kfree(gc_th);
	sbi->gc_thread = NULL;
}

static int select_gc_type(struct f2fs_sb_info *sbi, int gc_type)
{
	int gc_mode;

	if (gc_type == BG_GC) {
		if (sbi->am.atgc_enabled)
			gc_mode = GC_AT;
		else
			gc_mode = GC_CB;
	} else {
		gc_mode = GC_GREEDY;
	}

	switch (sbi->gc_mode) {
	case GC_IDLE_CB:
		gc_mode = GC_CB;
		break;
	case GC_IDLE_GREEDY:
	case GC_URGENT_HIGH:
		gc_mode = GC_GREEDY;
		break;
	case GC_IDLE_AT:
		gc_mode = GC_AT;
		break;
	}

	return gc_mode;
}

static void select_policy(struct f2fs_sb_info *sbi, int gc_type,
			int type, struct victim_sel_policy *p)
{
	struct dirty_seglist_info *dirty_i = DIRTY_I(sbi);

	if (p->alloc_mode == SSR) {
		p->gc_mode = GC_GREEDY;
		p->dirty_bitmap = dirty_i->dirty_segmap[type];
		p->max_search = dirty_i->nr_dirty[type];
		p->ofs_unit = 1;
	} else if (p->alloc_mode == AT_SSR) {
		p->gc_mode = GC_GREEDY;
		p->dirty_bitmap = dirty_i->dirty_segmap[type];
		p->max_search = dirty_i->nr_dirty[type];
		p->ofs_unit = 1;
	} else {
		p->gc_mode = select_gc_type(sbi, gc_type);
		p->ofs_unit = sbi->segs_per_sec;
		if (__is_large_section(sbi)) {
			p->dirty_bitmap = dirty_i->dirty_secmap;
			p->max_search = count_bits(p->dirty_bitmap,
						0, MAIN_SECS(sbi));
		} else {
			p->dirty_bitmap = dirty_i->dirty_segmap[DIRTY];
			p->max_search = dirty_i->nr_dirty[DIRTY];
		}
	}

	/*
	 * adjust candidates range, should select all dirty segments for
	 * foreground GC and urgent GC cases.
	 */
	if (gc_type != FG_GC &&
			(sbi->gc_mode != GC_URGENT_HIGH) &&
			(p->gc_mode != GC_AT && p->alloc_mode != AT_SSR) &&
			p->max_search > sbi->max_victim_search)
		p->max_search = sbi->max_victim_search;

	/* let's select beginning hot/small space first in no_heap mode*/
	if (f2fs_need_rand_seg(sbi))
		p->offset = prandom_u32() % (MAIN_SECS(sbi) * sbi->segs_per_sec);
	else if (test_opt(sbi, NOHEAP) &&
		(type == CURSEG_HOT_DATA || IS_NODESEG(type)))
		p->offset = 0;
	else
		p->offset = SIT_I(sbi)->last_victim[p->gc_mode];
}

static unsigned int get_max_cost(struct f2fs_sb_info *sbi,
				struct victim_sel_policy *p)
{
	/* SSR allocates in a segment unit */
	if (p->alloc_mode == SSR)
		return sbi->blocks_per_seg;
	else if (p->alloc_mode == AT_SSR)
		return UINT_MAX;

	/* LFS */
	if (p->gc_mode == GC_GREEDY)
		return 2 * sbi->blocks_per_seg * p->ofs_unit;
	else if (p->gc_mode == GC_CB)
		return UINT_MAX;
	else if (p->gc_mode == GC_AT)
		return UINT_MAX;
	else /* No other gc_mode */
		return 0;
}

static unsigned int check_bg_victims(struct f2fs_sb_info *sbi)
{
	struct dirty_seglist_info *dirty_i = DIRTY_I(sbi);
	unsigned int secno;

	/*
	 * If the gc_type is FG_GC, we can select victim segments
	 * selected by background GC before.
	 * Those segments guarantee they have small valid blocks.
	 */
	for_each_set_bit(secno, dirty_i->victim_secmap, MAIN_SECS(sbi)) {
		if (sec_usage_check(sbi, secno))
			continue;
		clear_bit(secno, dirty_i->victim_secmap);
		return GET_SEG_FROM_SEC(sbi, secno);
	}
	return NULL_SEGNO;
}

static unsigned int get_cb_cost(struct f2fs_sb_info *sbi, unsigned int segno)
{
	struct sit_info *sit_i = SIT_I(sbi);
	unsigned int secno = GET_SEC_FROM_SEG(sbi, segno);
	unsigned int start = GET_SEG_FROM_SEC(sbi, secno);
	unsigned long long mtime = 0;
	unsigned int vblocks;
	unsigned char age = 0;
	unsigned char u;
	unsigned int i;
	unsigned int usable_segs_per_sec = f2fs_usable_segs_in_sec(sbi, segno);

	for (i = 0; i < usable_segs_per_sec; i++)
		mtime += get_seg_entry(sbi, start + i)->mtime;
	vblocks = get_valid_blocks(sbi, segno, true);

	mtime = div_u64(mtime, usable_segs_per_sec);
	vblocks = div_u64(vblocks, usable_segs_per_sec);

	u = (vblocks * 100) >> sbi->log_blocks_per_seg;

	/* Handle if the system time has changed by the user */
	if (mtime < sit_i->min_mtime)
		sit_i->min_mtime = mtime;
	if (mtime > sit_i->max_mtime)
		sit_i->max_mtime = mtime;
	if (sit_i->max_mtime != sit_i->min_mtime)
		age = 100 - div64_u64(100 * (mtime - sit_i->min_mtime),
				sit_i->max_mtime - sit_i->min_mtime);

	return UINT_MAX - ((100 * (100 - u) * age) / (100 + u));
}

static inline unsigned int get_gc_cost(struct f2fs_sb_info *sbi,
			unsigned int segno, struct victim_sel_policy *p)
{
	if (p->alloc_mode == SSR)
		return get_seg_entry(sbi, segno)->ckpt_valid_blocks;

	/* alloc_mode == LFS */
	if (p->gc_mode == GC_GREEDY)
		return get_valid_blocks(sbi, segno, true);
	else if (p->gc_mode == GC_CB)
		return get_cb_cost(sbi, segno);

	f2fs_bug_on(sbi, 1);
	return 0;
}

static unsigned int count_bits(const unsigned long *addr,
				unsigned int offset, unsigned int len)
{
	unsigned int end = offset + len, sum = 0;

	while (offset < end) {
		if (test_bit(offset++, addr))
			++sum;
	}
	return sum;
}

static struct victim_entry *attach_victim_entry(struct f2fs_sb_info *sbi,
				unsigned long long mtime, unsigned int segno,
				struct rb_node *parent, struct rb_node **p,
				bool left_most)
{
	struct atgc_management *am = &sbi->am;
	struct victim_entry *ve;

	ve =  f2fs_kmem_cache_alloc(victim_entry_slab,
				GFP_NOFS, true, NULL);

	ve->mtime = mtime;
	ve->segno = segno;

	rb_link_node(&ve->rb_node, parent, p);
	rb_insert_color_cached(&ve->rb_node, &am->root, left_most);

	list_add_tail(&ve->list, &am->victim_list);

	am->victim_count++;

	return ve;
}

static void insert_victim_entry(struct f2fs_sb_info *sbi,
				unsigned long long mtime, unsigned int segno)
{
	struct atgc_management *am = &sbi->am;
	struct rb_node **p;
	struct rb_node *parent = NULL;
	bool left_most = true;

	p = f2fs_lookup_rb_tree_ext(sbi, &am->root, &parent, mtime, &left_most);
	attach_victim_entry(sbi, mtime, segno, parent, p, left_most);
}

static void add_victim_entry(struct f2fs_sb_info *sbi,
				struct victim_sel_policy *p, unsigned int segno)
{
	struct sit_info *sit_i = SIT_I(sbi);
	unsigned int secno = GET_SEC_FROM_SEG(sbi, segno);
	unsigned int start = GET_SEG_FROM_SEC(sbi, secno);
	unsigned long long mtime = 0;
	unsigned int i;

	if (unlikely(is_sbi_flag_set(sbi, SBI_CP_DISABLED))) {
		if (p->gc_mode == GC_AT &&
			get_valid_blocks(sbi, segno, true) == 0)
			return;
	}

	for (i = 0; i < sbi->segs_per_sec; i++)
		mtime += get_seg_entry(sbi, start + i)->mtime;
	mtime = div_u64(mtime, sbi->segs_per_sec);

	/* Handle if the system time has changed by the user */
	if (mtime < sit_i->min_mtime)
		sit_i->min_mtime = mtime;
	if (mtime > sit_i->max_mtime)
		sit_i->max_mtime = mtime;
	if (mtime < sit_i->dirty_min_mtime)
		sit_i->dirty_min_mtime = mtime;
	if (mtime > sit_i->dirty_max_mtime)
		sit_i->dirty_max_mtime = mtime;

	/* don't choose young section as candidate */
	if (sit_i->dirty_max_mtime - mtime < p->age_threshold)
		return;

	insert_victim_entry(sbi, mtime, segno);
}

static struct rb_node *lookup_central_victim(struct f2fs_sb_info *sbi,
						struct victim_sel_policy *p)
{
	struct atgc_management *am = &sbi->am;
	struct rb_node *parent = NULL;
	bool left_most;

	f2fs_lookup_rb_tree_ext(sbi, &am->root, &parent, p->age, &left_most);

	return parent;
}

static void atgc_lookup_victim(struct f2fs_sb_info *sbi,
						struct victim_sel_policy *p)
{
	struct sit_info *sit_i = SIT_I(sbi);
	struct atgc_management *am = &sbi->am;
	struct rb_root_cached *root = &am->root;
	struct rb_node *node;
	struct rb_entry *re;
	struct victim_entry *ve;
	unsigned long long total_time;
	unsigned long long age, u, accu;
	unsigned long long max_mtime = sit_i->dirty_max_mtime;
	unsigned long long min_mtime = sit_i->dirty_min_mtime;
	unsigned int sec_blocks = BLKS_PER_SEC(sbi);
	unsigned int vblocks;
	unsigned int dirty_threshold = max(am->max_candidate_count,
					am->candidate_ratio *
					am->victim_count / 100);
	unsigned int age_weight = am->age_weight;
	unsigned int cost;
	unsigned int iter = 0;

	if (max_mtime < min_mtime)
		return;

	max_mtime += 1;
	total_time = max_mtime - min_mtime;

	accu = div64_u64(ULLONG_MAX, total_time);
	accu = min_t(unsigned long long, div_u64(accu, 100),
					DEFAULT_ACCURACY_CLASS);

	node = rb_first_cached(root);
next:
	re = rb_entry_safe(node, struct rb_entry, rb_node);
	if (!re)
		return;

	ve = (struct victim_entry *)re;

	if (ve->mtime >= max_mtime || ve->mtime < min_mtime)
		goto skip;

	/* age = 10000 * x% * 60 */
	age = div64_u64(accu * (max_mtime - ve->mtime), total_time) *
								age_weight;

	vblocks = get_valid_blocks(sbi, ve->segno, true);
	f2fs_bug_on(sbi, !vblocks || vblocks == sec_blocks);

	/* u = 10000 * x% * 40 */
	u = div64_u64(accu * (sec_blocks - vblocks), sec_blocks) *
							(100 - age_weight);

	f2fs_bug_on(sbi, age + u >= UINT_MAX);

	cost = UINT_MAX - (age + u);
	iter++;

	if (cost < p->min_cost ||
			(cost == p->min_cost && age > p->oldest_age)) {
		p->min_cost = cost;
		p->oldest_age = age;
		p->min_segno = ve->segno;
	}
skip:
	if (iter < dirty_threshold) {
		node = rb_next(node);
		goto next;
	}
}

/*
 * select candidates around source section in range of
 * [target - dirty_threshold, target + dirty_threshold]
 */
static void atssr_lookup_victim(struct f2fs_sb_info *sbi,
						struct victim_sel_policy *p)
{
	struct sit_info *sit_i = SIT_I(sbi);
	struct atgc_management *am = &sbi->am;
	struct rb_node *node;
	struct rb_entry *re;
	struct victim_entry *ve;
	unsigned long long age;
	unsigned long long max_mtime = sit_i->dirty_max_mtime;
	unsigned long long min_mtime = sit_i->dirty_min_mtime;
	unsigned int seg_blocks = sbi->blocks_per_seg;
	unsigned int vblocks;
	unsigned int dirty_threshold = max(am->max_candidate_count,
					am->candidate_ratio *
					am->victim_count / 100);
	unsigned int cost;
	unsigned int iter = 0;
	int stage = 0;

	if (max_mtime < min_mtime)
		return;
	max_mtime += 1;
next_stage:
	node = lookup_central_victim(sbi, p);
next_node:
	re = rb_entry_safe(node, struct rb_entry, rb_node);
	if (!re) {
		if (stage == 0)
			goto skip_stage;
		return;
	}

	ve = (struct victim_entry *)re;

	if (ve->mtime >= max_mtime || ve->mtime < min_mtime)
		goto skip_node;

	age = max_mtime - ve->mtime;

	vblocks = get_seg_entry(sbi, ve->segno)->ckpt_valid_blocks;
	f2fs_bug_on(sbi, !vblocks);

	/* rare case */
	if (vblocks == seg_blocks)
		goto skip_node;

	iter++;

	age = max_mtime - abs(p->age - age);
	cost = UINT_MAX - vblocks;

	if (cost < p->min_cost ||
			(cost == p->min_cost && age > p->oldest_age)) {
		p->min_cost = cost;
		p->oldest_age = age;
		p->min_segno = ve->segno;
	}
skip_node:
	if (iter < dirty_threshold) {
		if (stage == 0)
			node = rb_prev(node);
		else if (stage == 1)
			node = rb_next(node);
		goto next_node;
	}
skip_stage:
	if (stage < 1) {
		stage++;
		iter = 0;
		goto next_stage;
	}
}
static void lookup_victim_by_age(struct f2fs_sb_info *sbi,
						struct victim_sel_policy *p)
{
	f2fs_bug_on(sbi, !f2fs_check_rb_tree_consistence(sbi,
						&sbi->am.root, true));

	if (p->gc_mode == GC_AT)
		atgc_lookup_victim(sbi, p);
	else if (p->alloc_mode == AT_SSR)
		atssr_lookup_victim(sbi, p);
	else
		f2fs_bug_on(sbi, 1);
}

static void release_victim_entry(struct f2fs_sb_info *sbi)
{
	struct atgc_management *am = &sbi->am;
	struct victim_entry *ve, *tmp;

	list_for_each_entry_safe(ve, tmp, &am->victim_list, list) {
		list_del(&ve->list);
		kmem_cache_free(victim_entry_slab, ve);
		am->victim_count--;
	}

	am->root = RB_ROOT_CACHED;

	f2fs_bug_on(sbi, am->victim_count);
	f2fs_bug_on(sbi, !list_empty(&am->victim_list));
}

/*
 * This function is called from two paths.
 * One is garbage collection and the other is SSR segment selection.
 * When it is called during GC, it just gets a victim segment
 * and it does not remove it from dirty seglist.
 * When it is called from SSR segment selection, it finds a segment
 * which has minimum valid blocks and removes it from dirty seglist.
 */
static int get_victim_by_default(struct f2fs_sb_info *sbi,
			unsigned int *result, int gc_type, int type,
			char alloc_mode, unsigned long long age)
{
	struct dirty_seglist_info *dirty_i = DIRTY_I(sbi);
	struct sit_info *sm = SIT_I(sbi);
	struct victim_sel_policy p;
	unsigned int secno, last_victim;
	unsigned int last_segment;
	unsigned int nsearched;
	bool is_atgc;
	int ret = 0;

	mutex_lock(&dirty_i->seglist_lock);
	last_segment = MAIN_SECS(sbi) * sbi->segs_per_sec;

	p.alloc_mode = alloc_mode;
	p.age = age;
	p.age_threshold = sbi->am.age_threshold;

retry:
	select_policy(sbi, gc_type, type, &p);
	p.min_segno = NULL_SEGNO;
	p.oldest_age = 0;
	p.min_cost = get_max_cost(sbi, &p);

	is_atgc = (p.gc_mode == GC_AT || p.alloc_mode == AT_SSR);
	nsearched = 0;

	if (is_atgc)
		SIT_I(sbi)->dirty_min_mtime = ULLONG_MAX;

	if (*result != NULL_SEGNO) {
		if (!get_valid_blocks(sbi, *result, false)) {
			ret = -ENODATA;
			goto out;
		}

		if (sec_usage_check(sbi, GET_SEC_FROM_SEG(sbi, *result)))
			ret = -EBUSY;
		else
			p.min_segno = *result;
		goto out;
	}

	ret = -ENODATA;
	if (p.max_search == 0)
		goto out;

	if (__is_large_section(sbi) && p.alloc_mode == LFS) {
		if (sbi->next_victim_seg[BG_GC] != NULL_SEGNO) {
			p.min_segno = sbi->next_victim_seg[BG_GC];
			*result = p.min_segno;
			sbi->next_victim_seg[BG_GC] = NULL_SEGNO;
			goto got_result;
		}
		if (gc_type == FG_GC &&
				sbi->next_victim_seg[FG_GC] != NULL_SEGNO) {
			p.min_segno = sbi->next_victim_seg[FG_GC];
			*result = p.min_segno;
			sbi->next_victim_seg[FG_GC] = NULL_SEGNO;
			goto got_result;
		}
	}

	last_victim = sm->last_victim[p.gc_mode];
	if (p.alloc_mode == LFS && gc_type == FG_GC) {
		p.min_segno = check_bg_victims(sbi);
		if (p.min_segno != NULL_SEGNO)
			goto got_it;
	}

	while (1) {
		unsigned long cost, *dirty_bitmap;
		unsigned int unit_no, segno;

		dirty_bitmap = p.dirty_bitmap;
		unit_no = find_next_bit(dirty_bitmap,
				last_segment / p.ofs_unit,
				p.offset / p.ofs_unit);
		segno = unit_no * p.ofs_unit;
		if (segno >= last_segment) {
			if (sm->last_victim[p.gc_mode]) {
				last_segment =
					sm->last_victim[p.gc_mode];
				sm->last_victim[p.gc_mode] = 0;
				p.offset = 0;
				continue;
			}
			break;
		}

		p.offset = segno + p.ofs_unit;
		nsearched++;

#ifdef CONFIG_F2FS_CHECK_FS
		/*
		 * skip selecting the invalid segno (that is failed due to block
		 * validity check failure during GC) to avoid endless GC loop in
		 * such cases.
		 */
		if (test_bit(segno, sm->invalid_segmap))
			goto next;
#endif

		secno = GET_SEC_FROM_SEG(sbi, segno);

		if (sec_usage_check(sbi, secno))
			goto next;

		/* Don't touch checkpointed data */
		if (unlikely(is_sbi_flag_set(sbi, SBI_CP_DISABLED))) {
			if (p.alloc_mode == LFS) {
				/*
				 * LFS is set to find source section during GC.
				 * The victim should have no checkpointed data.
				 */
				if (get_ckpt_valid_blocks(sbi, segno, true))
					goto next;
			} else {
				/*
				 * SSR | AT_SSR are set to find target segment
				 * for writes which can be full by checkpointed
				 * and newly written blocks.
				 */
				if (!f2fs_segment_has_free_slot(sbi, segno))
					goto next;
			}
		}

		if (gc_type == BG_GC && test_bit(secno, dirty_i->victim_secmap))
			goto next;

		if (is_atgc) {
			add_victim_entry(sbi, &p, segno);
			goto next;
		}

		cost = get_gc_cost(sbi, segno, &p);

		if (p.min_cost > cost) {
			p.min_segno = segno;
			p.min_cost = cost;
		}
next:
		if (nsearched >= p.max_search) {
			if (!sm->last_victim[p.gc_mode] && segno <= last_victim)
				sm->last_victim[p.gc_mode] =
					last_victim + p.ofs_unit;
			else
				sm->last_victim[p.gc_mode] = segno + p.ofs_unit;
			sm->last_victim[p.gc_mode] %=
				(MAIN_SECS(sbi) * sbi->segs_per_sec);
			break;
		}
	}

	/* get victim for GC_AT/AT_SSR */
	if (is_atgc) {
		lookup_victim_by_age(sbi, &p);
		release_victim_entry(sbi);
	}

	if (is_atgc && p.min_segno == NULL_SEGNO &&
			sm->elapsed_time < p.age_threshold) {
		p.age_threshold = 0;
		goto retry;
	}

	if (p.min_segno != NULL_SEGNO) {
got_it:
		*result = (p.min_segno / p.ofs_unit) * p.ofs_unit;
got_result:
		if (p.alloc_mode == LFS) {
			secno = GET_SEC_FROM_SEG(sbi, p.min_segno);
			if (gc_type == FG_GC)
				sbi->cur_victim_sec = secno;
			else
				set_bit(secno, dirty_i->victim_secmap);
		}
		ret = 0;

	}
out:
	if (p.min_segno != NULL_SEGNO)
		trace_f2fs_get_victim(sbi->sb, type, gc_type, &p,
				sbi->cur_victim_sec,
				prefree_segments(sbi), free_segments(sbi));
	mutex_unlock(&dirty_i->seglist_lock);

	return ret;
}

static const struct victim_selection default_v_ops = {
	.get_victim = get_victim_by_default,
};

static struct inode *find_gc_inode(struct gc_inode_list *gc_list, nid_t ino)
{
	struct inode_entry *ie;

	ie = radix_tree_lookup(&gc_list->iroot, ino);
	if (ie)
		return ie->inode;
	return NULL;
}

static void add_gc_inode(struct gc_inode_list *gc_list, struct inode *inode)
{
	struct inode_entry *new_ie;

	if (inode == find_gc_inode(gc_list, inode->i_ino)) {
		iput(inode);
		return;
	}
	new_ie = f2fs_kmem_cache_alloc(f2fs_inode_entry_slab,
					GFP_NOFS, true, NULL);
	new_ie->inode = inode;

	f2fs_radix_tree_insert(&gc_list->iroot, inode->i_ino, new_ie);
	list_add_tail(&new_ie->list, &gc_list->ilist);
}

static void put_gc_inode(struct gc_inode_list *gc_list)
{
	struct inode_entry *ie, *next_ie;

	list_for_each_entry_safe(ie, next_ie, &gc_list->ilist, list) {
		radix_tree_delete(&gc_list->iroot, ie->inode->i_ino);
		iput(ie->inode);
		list_del(&ie->list);
		kmem_cache_free(f2fs_inode_entry_slab, ie);
	}
}

static int check_valid_map(struct f2fs_sb_info *sbi,
				unsigned int segno, int offset)
{
	struct sit_info *sit_i = SIT_I(sbi);
	struct seg_entry *sentry;
	int ret;

	down_read(&sit_i->sentry_lock);
	sentry = get_seg_entry(sbi, segno);
	ret = f2fs_test_bit(offset, sentry->cur_valid_map);
	up_read(&sit_i->sentry_lock);
	return ret;
}

/*
 * This function compares node address got in summary with that in NAT.
 * On validity, copy that node with cold status, otherwise (invalid node)
 * ignore that.
 */
static int gc_node_segment(struct f2fs_sb_info *sbi,
		struct f2fs_summary *sum, unsigned int segno, int gc_type)
{
	struct f2fs_summary *entry;
	block_t start_addr;
	int off;
	int phase = 0;
	bool fggc = (gc_type == FG_GC);
	int submitted = 0;
	unsigned int usable_blks_in_seg = f2fs_usable_blks_in_seg(sbi, segno);

	start_addr = START_BLOCK(sbi, segno);

next_step:
	entry = sum;

	if (fggc && phase == 2)
		atomic_inc(&sbi->wb_sync_req[NODE]);

	for (off = 0; off < usable_blks_in_seg; off++, entry++) {
		nid_t nid = le32_to_cpu(entry->nid);
		struct page *node_page;
		struct node_info ni;
		int err;

		/* stop BG_GC if there is not enough free sections. */
		if (gc_type == BG_GC && has_not_enough_free_secs(sbi, 0, 0))
			return submitted;

		if (check_valid_map(sbi, segno, off) == 0)
			continue;

		if (phase == 0) {
			f2fs_ra_meta_pages(sbi, NAT_BLOCK_OFFSET(nid), 1,
							META_NAT, true);
			continue;
		}

		if (phase == 1) {
			f2fs_ra_node_page(sbi, nid);
			continue;
		}

		/* phase == 2 */
		node_page = f2fs_get_node_page(sbi, nid);
		if (IS_ERR(node_page))
			continue;

		/* block may become invalid during f2fs_get_node_page */
		if (check_valid_map(sbi, segno, off) == 0) {
			f2fs_put_page(node_page, 1);
			continue;
		}

		if (f2fs_get_node_info(sbi, nid, &ni, false)) {
			f2fs_put_page(node_page, 1);
			continue;
		}

		if (ni.blk_addr != start_addr + off) {
			f2fs_put_page(node_page, 1);
			continue;
		}

		err = f2fs_move_node_page(node_page, gc_type);
		if (!err && gc_type == FG_GC)
			submitted++;
		stat_inc_node_blk_count(sbi, 1, gc_type);
	}

	if (++phase < 3)
		goto next_step;

	if (fggc)
		atomic_dec(&sbi->wb_sync_req[NODE]);
	return submitted;
}

/*
 * Calculate start block index indicating the given node offset.
 * Be careful, caller should give this node offset only indicating direct node
 * blocks. If any node offsets, which point the other types of node blocks such
 * as indirect or double indirect node blocks, are given, it must be a caller's
 * bug.
 */
block_t f2fs_start_bidx_of_node(unsigned int node_ofs, struct inode *inode)
{
	unsigned int indirect_blks = 2 * NIDS_PER_BLOCK + 4;
	unsigned int bidx;

	if (node_ofs == 0)
		return 0;

	if (node_ofs <= 2) {
		bidx = node_ofs - 1;
	} else if (node_ofs <= indirect_blks) {
		int dec = (node_ofs - 4) / (NIDS_PER_BLOCK + 1);

		bidx = node_ofs - 2 - dec;
	} else {
		int dec = (node_ofs - indirect_blks - 3) / (NIDS_PER_BLOCK + 1);

		bidx = node_ofs - 5 - dec;
	}
	return bidx * ADDRS_PER_BLOCK(inode) + ADDRS_PER_INODE(inode);
}

static bool is_alive(struct f2fs_sb_info *sbi, struct f2fs_summary *sum,
		struct node_info *dni, block_t blkaddr, unsigned int *nofs)
{
	struct page *node_page;
	nid_t nid;
	unsigned int ofs_in_node;
	block_t source_blkaddr;

	nid = le32_to_cpu(sum->nid);
	ofs_in_node = le16_to_cpu(sum->ofs_in_node);

	node_page = f2fs_get_node_page(sbi, nid);
	if (IS_ERR(node_page))
		return false;

	if (f2fs_get_node_info(sbi, nid, dni, false)) {
		f2fs_put_page(node_page, 1);
		return false;
	}

	if (sum->version != dni->version) {
		f2fs_warn(sbi, "%s: valid data with mismatched node version.",
			  __func__);
		set_sbi_flag(sbi, SBI_NEED_FSCK);
	}

	if (f2fs_check_nid_range(sbi, dni->ino)) {
		f2fs_put_page(node_page, 1);
		return false;
	}

	*nofs = ofs_of_node(node_page);
	source_blkaddr = data_blkaddr(NULL, node_page, ofs_in_node);
	f2fs_put_page(node_page, 1);

	if (source_blkaddr != blkaddr) {
#ifdef CONFIG_F2FS_CHECK_FS
		unsigned int segno = GET_SEGNO(sbi, blkaddr);
		unsigned long offset = GET_BLKOFF_FROM_SEG0(sbi, blkaddr);

		if (unlikely(check_valid_map(sbi, segno, offset))) {
			if (!test_and_set_bit(segno, SIT_I(sbi)->invalid_segmap)) {
				f2fs_err(sbi, "mismatched blkaddr %u (source_blkaddr %u) in seg %u",
					 blkaddr, source_blkaddr, segno);
				set_sbi_flag(sbi, SBI_NEED_FSCK);
			}
		}
#endif
		return false;
	}
	return true;
}

static int ra_data_block(struct inode *inode, pgoff_t index)
{
	struct f2fs_sb_info *sbi = F2FS_I_SB(inode);
	struct address_space *mapping = inode->i_mapping;
	struct dnode_of_data dn;
	struct page *page;
	struct extent_info ei = {0, 0, 0};
	struct f2fs_io_info fio = {
		.sbi = sbi,
		.ino = inode->i_ino,
		.type = DATA,
		.temp = COLD,
		.op = REQ_OP_READ,
		.op_flags = 0,
		.encrypted_page = NULL,
		.in_list = false,
		.retry = false,
	};
	int err;

	page = f2fs_grab_cache_page(mapping, index, true);
	if (!page)
		return -ENOMEM;

	if (f2fs_lookup_extent_cache(inode, index, &ei)) {
		dn.data_blkaddr = ei.blk + index - ei.fofs;
		if (unlikely(!f2fs_is_valid_blkaddr(sbi, dn.data_blkaddr,
						DATA_GENERIC_ENHANCE_READ))) {
			err = -EFSCORRUPTED;
			goto put_page;
		}
		goto got_it;
	}

	set_new_dnode(&dn, inode, NULL, NULL, 0);
	err = f2fs_get_dnode_of_data(&dn, index, LOOKUP_NODE);
	if (err)
		goto put_page;
	f2fs_put_dnode(&dn);

	if (!__is_valid_data_blkaddr(dn.data_blkaddr)) {
		err = -ENOENT;
		goto put_page;
	}
	if (unlikely(!f2fs_is_valid_blkaddr(sbi, dn.data_blkaddr,
						DATA_GENERIC_ENHANCE))) {
		err = -EFSCORRUPTED;
		goto put_page;
	}
got_it:
	/* read page */
	fio.page = page;
	fio.new_blkaddr = fio.old_blkaddr = dn.data_blkaddr;

	/*
	 * don't cache encrypted data into meta inode until previous dirty
	 * data were writebacked to avoid racing between GC and flush.
	 */
	f2fs_wait_on_page_writeback(page, DATA, true, true);

	f2fs_wait_on_block_writeback(inode, dn.data_blkaddr);

	fio.encrypted_page = f2fs_pagecache_get_page(META_MAPPING(sbi),
					dn.data_blkaddr,
					FGP_LOCK | FGP_CREAT, GFP_NOFS);
	if (!fio.encrypted_page) {
		err = -ENOMEM;
		goto put_page;
	}

	err = f2fs_submit_page_bio(&fio);
	if (err)
		goto put_encrypted_page;
	f2fs_put_page(fio.encrypted_page, 0);
	f2fs_put_page(page, 1);

	f2fs_update_iostat(sbi, FS_DATA_READ_IO, F2FS_BLKSIZE);
	f2fs_update_iostat(sbi, FS_GDATA_READ_IO, F2FS_BLKSIZE);

	return 0;
put_encrypted_page:
	f2fs_put_page(fio.encrypted_page, 1);
put_page:
	f2fs_put_page(page, 1);
	return err;
}

/*
 * Move data block via META_MAPPING while keeping locked data page.
 * This can be used to move blocks, aka LBAs, directly on disk.
 */
static int move_data_block(struct inode *inode, block_t bidx,
				int gc_type, unsigned int segno, int off)
{
	struct f2fs_io_info fio = {
		.sbi = F2FS_I_SB(inode),
		.ino = inode->i_ino,
		.type = DATA,
		.temp = COLD,
		.op = REQ_OP_READ,
		.op_flags = 0,
		.encrypted_page = NULL,
		.in_list = false,
		.retry = false,
	};
	struct dnode_of_data dn;
	struct f2fs_summary sum;
	struct node_info ni;
	struct page *page, *mpage;
	block_t newaddr;
	int err = 0;
	bool lfs_mode = f2fs_lfs_mode(fio.sbi);
	int type = fio.sbi->am.atgc_enabled && (gc_type == BG_GC) &&
				(fio.sbi->gc_mode != GC_URGENT_HIGH) ?
				CURSEG_ALL_DATA_ATGC : CURSEG_COLD_DATA;

	/* do not read out */
	page = f2fs_grab_cache_page(inode->i_mapping, bidx, false);
	if (!page)
		return -ENOMEM;

	if (!check_valid_map(F2FS_I_SB(inode), segno, off)) {
		err = -ENOENT;
		goto out;
	}

	if (f2fs_is_atomic_file(inode)) {
		F2FS_I(inode)->i_gc_failures[GC_FAILURE_ATOMIC]++;
		F2FS_I_SB(inode)->skipped_atomic_files[gc_type]++;
		err = -EAGAIN;
		goto out;
	}

	if (f2fs_is_pinned_file(inode)) {
		f2fs_pin_file_control(inode, true);
		err = -EAGAIN;
		goto out;
	}

	set_new_dnode(&dn, inode, NULL, NULL, 0);
	err = f2fs_get_dnode_of_data(&dn, bidx, LOOKUP_NODE);
	if (err)
		goto out;

	if (unlikely(dn.data_blkaddr == NULL_ADDR)) {
		ClearPageUptodate(page);
		err = -ENOENT;
		goto put_out;
	}

	/*
	 * don't cache encrypted data into meta inode until previous dirty
	 * data were writebacked to avoid racing between GC and flush.
	 */
	f2fs_wait_on_page_writeback(page, DATA, true, true);

	f2fs_wait_on_block_writeback(inode, dn.data_blkaddr);

	err = f2fs_get_node_info(fio.sbi, dn.nid, &ni, false);
	if (err)
		goto put_out;

	/* read page */
	fio.page = page;
	fio.new_blkaddr = fio.old_blkaddr = dn.data_blkaddr;

	if (lfs_mode)
		f2fs_down_write(&fio.sbi->io_order_lock);

	mpage = f2fs_grab_cache_page(META_MAPPING(fio.sbi),
					fio.old_blkaddr, false);
	if (!mpage) {
		err = -ENOMEM;
		goto up_out;
	}

	fio.encrypted_page = mpage;

	/* read source block in mpage */
	if (!PageUptodate(mpage)) {
		err = f2fs_submit_page_bio(&fio);
		if (err) {
			f2fs_put_page(mpage, 1);
			goto up_out;
		}

		f2fs_update_iostat(fio.sbi, FS_DATA_READ_IO, F2FS_BLKSIZE);
		f2fs_update_iostat(fio.sbi, FS_GDATA_READ_IO, F2FS_BLKSIZE);

		lock_page(mpage);
		if (unlikely(mpage->mapping != META_MAPPING(fio.sbi) ||
						!PageUptodate(mpage))) {
			err = -EIO;
			f2fs_put_page(mpage, 1);
			goto up_out;
		}
	}

	set_summary(&sum, dn.nid, dn.ofs_in_node, ni.version);

	/* allocate block address */
	f2fs_allocate_data_block(fio.sbi, NULL, fio.old_blkaddr, &newaddr,
				&sum, type, NULL);

	fio.encrypted_page = f2fs_pagecache_get_page(META_MAPPING(fio.sbi),
				newaddr, FGP_LOCK | FGP_CREAT, GFP_NOFS);
	if (!fio.encrypted_page) {
		err = -ENOMEM;
		f2fs_put_page(mpage, 1);
		goto recover_block;
	}

	/* write target block */
	f2fs_wait_on_page_writeback(fio.encrypted_page, DATA, true, true);
	memcpy(page_address(fio.encrypted_page),
				page_address(mpage), PAGE_SIZE);
	f2fs_put_page(mpage, 1);
	invalidate_mapping_pages(META_MAPPING(fio.sbi),
				fio.old_blkaddr, fio.old_blkaddr);
	f2fs_invalidate_compress_page(fio.sbi, fio.old_blkaddr);

	set_page_dirty(fio.encrypted_page);
	if (clear_page_dirty_for_io(fio.encrypted_page))
		dec_page_count(fio.sbi, F2FS_DIRTY_META);

	set_page_writeback(fio.encrypted_page);
	ClearPageError(page);

	fio.op = REQ_OP_WRITE;
	fio.op_flags = REQ_SYNC;
	fio.new_blkaddr = newaddr;
	f2fs_submit_page_write(&fio);
	if (fio.retry) {
		err = -EAGAIN;
		if (PageWriteback(fio.encrypted_page))
			end_page_writeback(fio.encrypted_page);
		goto put_page_out;
	}

	f2fs_update_iostat(fio.sbi, FS_GC_DATA_IO, F2FS_BLKSIZE);

	f2fs_update_data_blkaddr(&dn, newaddr);
	set_inode_flag(inode, FI_APPEND_WRITE);
	if (page->index == 0)
		set_inode_flag(inode, FI_FIRST_BLOCK_WRITTEN);
put_page_out:
	f2fs_put_page(fio.encrypted_page, 1);
recover_block:
	if (err)
		f2fs_do_replace_block(fio.sbi, &sum, newaddr, fio.old_blkaddr,
							true, true, true);
up_out:
	if (lfs_mode)
		f2fs_up_write(&fio.sbi->io_order_lock);
put_out:
	f2fs_put_dnode(&dn);
out:
	f2fs_put_page(page, 1);
	return err;
}

static int move_data_page(struct inode *inode, block_t bidx, int gc_type,
							unsigned int segno, int off)
{
	struct page *page;
	int err = 0;

	page = f2fs_get_lock_data_page(inode, bidx, true);
	if (IS_ERR(page))
		return PTR_ERR(page);

	if (!check_valid_map(F2FS_I_SB(inode), segno, off)) {
		err = -ENOENT;
		goto out;
	}

	if (f2fs_is_atomic_file(inode)) {
		F2FS_I(inode)->i_gc_failures[GC_FAILURE_ATOMIC]++;
		F2FS_I_SB(inode)->skipped_atomic_files[gc_type]++;
		err = -EAGAIN;
		goto out;
	}
	if (f2fs_is_pinned_file(inode)) {
		if (gc_type == FG_GC)
			f2fs_pin_file_control(inode, true);
		err = -EAGAIN;
		goto out;
	}

	if (gc_type == BG_GC) {
		if (PageWriteback(page)) {
			err = -EAGAIN;
			goto out;
		}
		set_page_dirty(page);
		set_page_private_gcing(page);
	} else {
		struct f2fs_io_info fio = {
			.sbi = F2FS_I_SB(inode),
			.ino = inode->i_ino,
			.type = DATA,
			.temp = COLD,
			.op = REQ_OP_WRITE,
			.op_flags = REQ_SYNC,
			.old_blkaddr = NULL_ADDR,
			.page = page,
			.encrypted_page = NULL,
			.need_lock = LOCK_REQ,
			.io_type = FS_GC_DATA_IO,
		};
		bool is_dirty = PageDirty(page);

retry:
		f2fs_wait_on_page_writeback(page, DATA, true, true);

		set_page_dirty(page);
		if (clear_page_dirty_for_io(page)) {
			inode_dec_dirty_pages(inode);
			f2fs_remove_dirty_inode(inode);
		}

		set_page_private_gcing(page);

		err = f2fs_do_write_data_page(&fio);
		if (err) {
			clear_page_private_gcing(page);
			if (err == -ENOMEM) {
				congestion_wait(BLK_RW_ASYNC,
						DEFAULT_IO_TIMEOUT);
				goto retry;
			}
			if (is_dirty)
				set_page_dirty(page);
		}
	}
out:
	f2fs_put_page(page, 1);
	return err;
}

/*
 * This function tries to get parent node of victim data block, and identifies
 * data block validity. If the block is valid, copy that with cold status and
 * modify parent node.
 * If the parent node is not valid or the data block address is different,
 * the victim data block is ignored.
 */
static int gc_data_segment(struct f2fs_sb_info *sbi, struct f2fs_summary *sum,
		struct gc_inode_list *gc_list, unsigned int segno, int gc_type,
		bool force_migrate)
{
	struct super_block *sb = sbi->sb;
	struct f2fs_summary *entry;
	block_t start_addr;
	int off;
	int phase = 0;
	int submitted = 0;
	unsigned int usable_blks_in_seg = f2fs_usable_blks_in_seg(sbi, segno);

	start_addr = START_BLOCK(sbi, segno);

next_step:
	entry = sum;

	for (off = 0; off < usable_blks_in_seg; off++, entry++) {
		struct page *data_page;
		struct inode *inode;
		struct node_info dni; /* dnode info for the data */
		unsigned int ofs_in_node, nofs;
		block_t start_bidx;
		nid_t nid = le32_to_cpu(entry->nid);

		/*
		 * stop BG_GC if there is not enough free sections.
		 * Or, stop GC if the segment becomes fully valid caused by
		 * race condition along with SSR block allocation.
		 */
		if ((gc_type == BG_GC && has_not_enough_free_secs(sbi, 0, 0)) ||
			(!force_migrate && get_valid_blocks(sbi, segno, true) ==
							BLKS_PER_SEC(sbi)))
			return submitted;

		if (check_valid_map(sbi, segno, off) == 0)
			continue;

		if (phase == 0) {
			f2fs_ra_meta_pages(sbi, NAT_BLOCK_OFFSET(nid), 1,
							META_NAT, true);
			continue;
		}

		if (phase == 1) {
			f2fs_ra_node_page(sbi, nid);
			continue;
		}

		/* Get an inode by ino with checking validity */
		if (!is_alive(sbi, entry, &dni, start_addr + off, &nofs))
			continue;

		if (phase == 2) {
			f2fs_ra_node_page(sbi, dni.ino);
			continue;
		}

		ofs_in_node = le16_to_cpu(entry->ofs_in_node);

		if (phase == 3) {
			inode = f2fs_iget(sb, dni.ino);
			if (IS_ERR(inode) || is_bad_inode(inode) ||
					special_file(inode->i_mode))
				continue;

			if (!f2fs_down_write_trylock(
				&F2FS_I(inode)->i_gc_rwsem[WRITE])) {
				iput(inode);
				sbi->skipped_gc_rwsem++;
				continue;
			}

			start_bidx = f2fs_start_bidx_of_node(nofs, inode) +
								ofs_in_node;

			if (f2fs_post_read_required(inode)) {
				int err = ra_data_block(inode, start_bidx);

				f2fs_up_write(&F2FS_I(inode)->i_gc_rwsem[WRITE]);
				if (err) {
					iput(inode);
					continue;
				}
				add_gc_inode(gc_list, inode);
				continue;
			}

			data_page = f2fs_get_read_data_page(inode,
						start_bidx, REQ_RAHEAD, true);
			f2fs_up_write(&F2FS_I(inode)->i_gc_rwsem[WRITE]);
			if (IS_ERR(data_page)) {
				iput(inode);
				continue;
			}

			f2fs_put_page(data_page, 0);
			add_gc_inode(gc_list, inode);
			continue;
		}

		/* phase 4 */
		inode = find_gc_inode(gc_list, dni.ino);
		if (inode) {
			struct f2fs_inode_info *fi = F2FS_I(inode);
			bool locked = false;
			int err;

			if (S_ISREG(inode->i_mode)) {
				if (!f2fs_down_write_trylock(&fi->i_gc_rwsem[READ])) {
					sbi->skipped_gc_rwsem++;
					continue;
				}
				if (!f2fs_down_write_trylock(
						&fi->i_gc_rwsem[WRITE])) {
					sbi->skipped_gc_rwsem++;
					f2fs_up_write(&fi->i_gc_rwsem[READ]);
					continue;
				}
				locked = true;

				/* wait for all inflight aio data */
				inode_dio_wait(inode);
			}

			start_bidx = f2fs_start_bidx_of_node(nofs, inode)
								+ ofs_in_node;
			if (f2fs_post_read_required(inode))
				err = move_data_block(inode, start_bidx,
							gc_type, segno, off);
			else
				err = move_data_page(inode, start_bidx, gc_type,
								segno, off);

			if (!err && (gc_type == FG_GC ||
					f2fs_post_read_required(inode)))
				submitted++;

			if (locked) {
				f2fs_up_write(&fi->i_gc_rwsem[WRITE]);
				f2fs_up_write(&fi->i_gc_rwsem[READ]);
			}

			stat_inc_data_blk_count(sbi, 1, gc_type);
		}
	}

	if (++phase < 5)
		goto next_step;

	return submitted;
}

static int __get_victim(struct f2fs_sb_info *sbi, unsigned int *victim,
			int gc_type)
{
	struct sit_info *sit_i = SIT_I(sbi);
	int ret;

	down_write(&sit_i->sentry_lock);
	ret = DIRTY_I(sbi)->v_ops->get_victim(sbi, victim, gc_type,
					      NO_CHECK_TYPE, LFS, 0);
	up_write(&sit_i->sentry_lock);
	return ret;
}

static int do_garbage_collect(struct f2fs_sb_info *sbi,
				unsigned int start_segno,
				struct gc_inode_list *gc_list, int gc_type,
				bool force_migrate)
{
	struct page *sum_page;
	struct f2fs_summary_block *sum;
	struct blk_plug plug;
	unsigned int segno = start_segno;
	unsigned int end_segno = start_segno + sbi->segs_per_sec;
	int seg_freed = 0, migrated = 0;
	unsigned char type = IS_DATASEG(get_seg_entry(sbi, segno)->type) ?
						SUM_TYPE_DATA : SUM_TYPE_NODE;
	int submitted = 0;

	if (__is_large_section(sbi))
		end_segno = rounddown(end_segno, sbi->segs_per_sec);

	/*
	 * zone-capacity can be less than zone-size in zoned devices,
	 * resulting in less than expected usable segments in the zone,
	 * calculate the end segno in the zone which can be garbage collected
	 */
	if (f2fs_sb_has_blkzoned(sbi))
		end_segno -= sbi->segs_per_sec -
					f2fs_usable_segs_in_sec(sbi, segno);

	sanity_check_seg_type(sbi, get_seg_entry(sbi, segno)->type);

	/* readahead multi ssa blocks those have contiguous address */
	if (__is_large_section(sbi))
		f2fs_ra_meta_pages(sbi, GET_SUM_BLOCK(sbi, segno),
					end_segno - segno, META_SSA, true);

	/* reference all summary page */
	while (segno < end_segno) {
		sum_page = f2fs_get_sum_page(sbi, segno++);
		if (IS_ERR(sum_page)) {
			int err = PTR_ERR(sum_page);

			end_segno = segno - 1;
			for (segno = start_segno; segno < end_segno; segno++) {
				sum_page = find_get_page(META_MAPPING(sbi),
						GET_SUM_BLOCK(sbi, segno));
				f2fs_put_page(sum_page, 0);
				f2fs_put_page(sum_page, 0);
			}
			return err;
		}
		unlock_page(sum_page);
	}

	blk_start_plug(&plug);

	for (segno = start_segno; segno < end_segno; segno++) {

		/* find segment summary of victim */
		sum_page = find_get_page(META_MAPPING(sbi),
					GET_SUM_BLOCK(sbi, segno));
		f2fs_put_page(sum_page, 0);

		if (get_valid_blocks(sbi, segno, false) == 0)
			goto freed;
		if (gc_type == BG_GC && __is_large_section(sbi) &&
				migrated >= sbi->migration_granularity)
			goto skip;
		if (!PageUptodate(sum_page) || unlikely(f2fs_cp_error(sbi)))
			goto skip;

		sum = page_address(sum_page);
		if (type != GET_SUM_TYPE((&sum->footer))) {
			f2fs_err(sbi, "Inconsistent segment (%u) type [%d, %d] in SSA and SIT",
				 segno, type, GET_SUM_TYPE((&sum->footer)));
			set_sbi_flag(sbi, SBI_NEED_FSCK);
			f2fs_stop_checkpoint(sbi, false);
			goto skip;
		}

		/*
		 * this is to avoid deadlock:
		 * - lock_page(sum_page)         - f2fs_replace_block
		 *  - check_valid_map()            - down_write(sentry_lock)
		 *   - down_read(sentry_lock)     - change_curseg()
		 *                                  - lock_page(sum_page)
		 */
		if (type == SUM_TYPE_NODE)
			submitted += gc_node_segment(sbi, sum->entries, segno,
								gc_type);
		else
			submitted += gc_data_segment(sbi, sum->entries, gc_list,
							segno, gc_type,
							force_migrate);

		stat_inc_seg_count(sbi, type, gc_type);
		sbi->gc_reclaimed_segs[sbi->gc_mode]++;
		migrated++;

freed:
		if (gc_type == FG_GC &&
				get_valid_blocks(sbi, segno, false) == 0)
			seg_freed++;

		if (__is_large_section(sbi) && segno + 1 < end_segno)
			sbi->next_victim_seg[gc_type] = segno + 1;
skip:
		f2fs_put_page(sum_page, 0);
	}

	if (submitted)
		f2fs_submit_merged_write(sbi,
				(type == SUM_TYPE_NODE) ? NODE : DATA);

	blk_finish_plug(&plug);

	stat_inc_call_count(sbi->stat_info);

	return seg_freed;
}

int f2fs_gc(struct f2fs_sb_info *sbi, bool sync,
			bool background, bool force, unsigned int segno)
{
	int gc_type = sync ? FG_GC : BG_GC;
	int sec_freed = 0, seg_freed = 0, total_freed = 0;
	int ret = 0;
	struct cp_control cpc;
	unsigned int init_segno = segno;
	struct gc_inode_list gc_list = {
		.ilist = LIST_HEAD_INIT(gc_list.ilist),
		.iroot = RADIX_TREE_INIT(gc_list.iroot, GFP_NOFS),
	};
	unsigned long long last_skipped = sbi->skipped_atomic_files[FG_GC];
	unsigned long long first_skipped;
	unsigned int skipped_round = 0, round = 0;

	trace_f2fs_gc_begin(sbi->sb, sync, background,
				get_pages(sbi, F2FS_DIRTY_NODES),
				get_pages(sbi, F2FS_DIRTY_DENTS),
				get_pages(sbi, F2FS_DIRTY_IMETA),
				free_sections(sbi),
				free_segments(sbi),
				reserved_segments(sbi),
				prefree_segments(sbi));

	cpc.reason = __get_cp_reason(sbi);
	sbi->skipped_gc_rwsem = 0;
	first_skipped = last_skipped;
gc_more:
	if (unlikely(!(sbi->sb->s_flags & SB_ACTIVE))) {
		ret = -EINVAL;
		goto stop;
	}
	if (unlikely(f2fs_cp_error(sbi))) {
		ret = -EIO;
		goto stop;
	}

	if (gc_type == BG_GC && has_not_enough_free_secs(sbi, 0, 0)) {
		/*
		 * For example, if there are many prefree_segments below given
		 * threshold, we can make them free by checkpoint. Then, we
		 * secure free segments which doesn't need fggc any more.
		 */
		if (prefree_segments(sbi) &&
				!is_sbi_flag_set(sbi, SBI_CP_DISABLED)) {
			ret = f2fs_write_checkpoint(sbi, &cpc);
			if (ret)
				goto stop;
		}
		if (has_not_enough_free_secs(sbi, 0, 0))
			gc_type = FG_GC;
	}

	/* f2fs_balance_fs doesn't need to do BG_GC in critical path. */
	if (gc_type == BG_GC && !background) {
		ret = -EINVAL;
		goto stop;
	}
	ret = __get_victim(sbi, &segno, gc_type);
	if (ret)
		goto stop;

	seg_freed = do_garbage_collect(sbi, segno, &gc_list, gc_type, force);
	if (gc_type == FG_GC &&
		seg_freed == f2fs_usable_segs_in_sec(sbi, segno))
		sec_freed++;
	total_freed += seg_freed;

	if (gc_type == FG_GC) {
		if (sbi->skipped_atomic_files[FG_GC] > last_skipped ||
						sbi->skipped_gc_rwsem)
			skipped_round++;
		last_skipped = sbi->skipped_atomic_files[FG_GC];
		round++;
	}

	if (gc_type == FG_GC)
		sbi->cur_victim_sec = NULL_SEGNO;

	if (sync)
		goto stop;

	if (has_not_enough_free_secs(sbi, sec_freed, 0)) {
		if (skipped_round <= MAX_SKIP_GC_COUNT ||
					skipped_round * 2 < round) {
			segno = NULL_SEGNO;
			goto gc_more;
		}

		if (first_skipped < last_skipped &&
				(last_skipped - first_skipped) >
						sbi->skipped_gc_rwsem) {
			f2fs_drop_inmem_pages_all(sbi, true);
			segno = NULL_SEGNO;
			goto gc_more;
		}
		if (gc_type == FG_GC && !is_sbi_flag_set(sbi, SBI_CP_DISABLED))
			ret = f2fs_write_checkpoint(sbi, &cpc);
	}
stop:
	SIT_I(sbi)->last_victim[ALLOC_NEXT] = 0;
	SIT_I(sbi)->last_victim[FLUSH_DEVICE] = init_segno;

	trace_f2fs_gc_end(sbi->sb, ret, total_freed, sec_freed,
				get_pages(sbi, F2FS_DIRTY_NODES),
				get_pages(sbi, F2FS_DIRTY_DENTS),
				get_pages(sbi, F2FS_DIRTY_IMETA),
				free_sections(sbi),
				free_segments(sbi),
				reserved_segments(sbi),
				prefree_segments(sbi));

	f2fs_up_write(&sbi->gc_lock);

	put_gc_inode(&gc_list);

	if (sync && !ret)
		ret = sec_freed ? 0 : -EAGAIN;
	return ret;
}

int __init f2fs_create_garbage_collection_cache(void)
{
	victim_entry_slab = f2fs_kmem_cache_create("f2fs_victim_entry",
					sizeof(struct victim_entry));
	if (!victim_entry_slab)
		return -ENOMEM;
	return 0;
}

void f2fs_destroy_garbage_collection_cache(void)
{
	kmem_cache_destroy(victim_entry_slab);
}

static void init_atgc_management(struct f2fs_sb_info *sbi)
{
	struct atgc_management *am = &sbi->am;

	if (test_opt(sbi, ATGC) &&
		SIT_I(sbi)->elapsed_time >= DEF_GC_THREAD_AGE_THRESHOLD)
		am->atgc_enabled = true;

	am->root = RB_ROOT_CACHED;
	INIT_LIST_HEAD(&am->victim_list);
	am->victim_count = 0;

	am->candidate_ratio = DEF_GC_THREAD_CANDIDATE_RATIO;
	am->max_candidate_count = DEF_GC_THREAD_MAX_CANDIDATE_COUNT;
	am->age_weight = DEF_GC_THREAD_AGE_WEIGHT;
	am->age_threshold = DEF_GC_THREAD_AGE_THRESHOLD;
}

void f2fs_build_gc_manager(struct f2fs_sb_info *sbi)
{
	DIRTY_I(sbi)->v_ops = &default_v_ops;

	sbi->gc_pin_file_threshold = DEF_GC_FAILED_PINNED_FILES;

	/* give warm/cold data area from slower device */
	if (f2fs_is_multi_device(sbi) && !__is_large_section(sbi))
		SIT_I(sbi)->last_victim[ALLOC_NEXT] =
				GET_SEGNO(sbi, FDEV(0).end_blk) + 1;

	init_atgc_management(sbi);
}

static int free_segment_range(struct f2fs_sb_info *sbi,
				unsigned int secs, bool gc_only)
{
	unsigned int segno, next_inuse, start, end;
	struct cp_control cpc = { CP_RESIZE, 0, 0, 0 };
	int gc_mode, gc_type;
	int err = 0;
	int type;

	/* Force block allocation for GC */
	MAIN_SECS(sbi) -= secs;
	start = MAIN_SECS(sbi) * sbi->segs_per_sec;
	end = MAIN_SEGS(sbi) - 1;

	mutex_lock(&DIRTY_I(sbi)->seglist_lock);
	for (gc_mode = 0; gc_mode < MAX_GC_POLICY; gc_mode++)
		if (SIT_I(sbi)->last_victim[gc_mode] >= start)
			SIT_I(sbi)->last_victim[gc_mode] = 0;

	for (gc_type = BG_GC; gc_type <= FG_GC; gc_type++)
		if (sbi->next_victim_seg[gc_type] >= start)
			sbi->next_victim_seg[gc_type] = NULL_SEGNO;
	mutex_unlock(&DIRTY_I(sbi)->seglist_lock);

	/* Move out cursegs from the target range */
	for (type = CURSEG_HOT_DATA; type < NR_CURSEG_PERSIST_TYPE; type++)
		f2fs_allocate_segment_for_resize(sbi, type, start, end);

	/* do GC to move out valid blocks in the range */
	for (segno = start; segno <= end; segno += sbi->segs_per_sec) {
		struct gc_inode_list gc_list = {
			.ilist = LIST_HEAD_INIT(gc_list.ilist),
			.iroot = RADIX_TREE_INIT(gc_list.iroot, GFP_NOFS),
		};

		do_garbage_collect(sbi, segno, &gc_list, FG_GC, true);
		put_gc_inode(&gc_list);

		if (!gc_only && get_valid_blocks(sbi, segno, true)) {
			err = -EAGAIN;
			goto out;
		}
		if (fatal_signal_pending(current)) {
			err = -ERESTARTSYS;
			goto out;
		}
	}
	if (gc_only)
		goto out;

	err = f2fs_write_checkpoint(sbi, &cpc);
	if (err)
		goto out;

	next_inuse = find_next_inuse(FREE_I(sbi), end + 1, start);
	if (next_inuse <= end) {
		f2fs_err(sbi, "segno %u should be free but still inuse!",
			 next_inuse);
		f2fs_bug_on(sbi, 1);
	}
out:
	MAIN_SECS(sbi) += secs;
	return err;
}

static void update_sb_metadata(struct f2fs_sb_info *sbi, int secs)
{
	struct f2fs_super_block *raw_sb = F2FS_RAW_SUPER(sbi);
	int section_count;
	int segment_count;
	int segment_count_main;
	long long block_count;
	int segs = secs * sbi->segs_per_sec;

	f2fs_down_write(&sbi->sb_lock);

	section_count = le32_to_cpu(raw_sb->section_count);
	segment_count = le32_to_cpu(raw_sb->segment_count);
	segment_count_main = le32_to_cpu(raw_sb->segment_count_main);
	block_count = le64_to_cpu(raw_sb->block_count);

	raw_sb->section_count = cpu_to_le32(section_count + secs);
	raw_sb->segment_count = cpu_to_le32(segment_count + segs);
	raw_sb->segment_count_main = cpu_to_le32(segment_count_main + segs);
	raw_sb->block_count = cpu_to_le64(block_count +
					(long long)segs * sbi->blocks_per_seg);
	if (f2fs_is_multi_device(sbi)) {
		int last_dev = sbi->s_ndevs - 1;
		int dev_segs =
			le32_to_cpu(raw_sb->devs[last_dev].total_segments);

		raw_sb->devs[last_dev].total_segments =
						cpu_to_le32(dev_segs + segs);
	}

	f2fs_up_write(&sbi->sb_lock);
}

static void update_fs_metadata(struct f2fs_sb_info *sbi, int secs)
{
	int segs = secs * sbi->segs_per_sec;
	long long blks = (long long)segs * sbi->blocks_per_seg;
	long long user_block_count =
				le64_to_cpu(F2FS_CKPT(sbi)->user_block_count);

	SM_I(sbi)->segment_count = (int)SM_I(sbi)->segment_count + segs;
	MAIN_SEGS(sbi) = (int)MAIN_SEGS(sbi) + segs;
	MAIN_SECS(sbi) += secs;
	FREE_I(sbi)->free_sections = (int)FREE_I(sbi)->free_sections + secs;
	FREE_I(sbi)->free_segments = (int)FREE_I(sbi)->free_segments + segs;
	F2FS_CKPT(sbi)->user_block_count = cpu_to_le64(user_block_count + blks);

	if (f2fs_is_multi_device(sbi)) {
		int last_dev = sbi->s_ndevs - 1;

		FDEV(last_dev).total_segments =
				(int)FDEV(last_dev).total_segments + segs;
		FDEV(last_dev).end_blk =
				(long long)FDEV(last_dev).end_blk + blks;
#ifdef CONFIG_BLK_DEV_ZONED
		FDEV(last_dev).nr_blkz = (int)FDEV(last_dev).nr_blkz +
					(int)(blks >> sbi->log_blocks_per_blkz);
#endif
	}
}

int f2fs_resize_fs(struct f2fs_sb_info *sbi, __u64 block_count)
{
	__u64 old_block_count, shrunk_blocks;
	struct cp_control cpc = { CP_RESIZE, 0, 0, 0 };
	unsigned int secs;
	int err = 0;
	__u32 rem;

	old_block_count = le64_to_cpu(F2FS_RAW_SUPER(sbi)->block_count);
	if (block_count > old_block_count)
		return -EINVAL;

	if (f2fs_is_multi_device(sbi)) {
		int last_dev = sbi->s_ndevs - 1;
		__u64 last_segs = FDEV(last_dev).total_segments;

		if (block_count + last_segs * sbi->blocks_per_seg <=
								old_block_count)
			return -EINVAL;
	}

	/* new fs size should align to section size */
	div_u64_rem(block_count, BLKS_PER_SEC(sbi), &rem);
	if (rem)
		return -EINVAL;

	if (block_count == old_block_count)
		return 0;

	if (is_sbi_flag_set(sbi, SBI_NEED_FSCK)) {
		f2fs_err(sbi, "Should run fsck to repair first.");
		return -EFSCORRUPTED;
	}

	if (test_opt(sbi, DISABLE_CHECKPOINT)) {
		f2fs_err(sbi, "Checkpoint should be enabled.");
		return -EINVAL;
	}

	shrunk_blocks = old_block_count - block_count;
	secs = div_u64(shrunk_blocks, BLKS_PER_SEC(sbi));

	/* stop other GC */
	if (!f2fs_down_write_trylock(&sbi->gc_lock))
		return -EAGAIN;

	/* stop CP to protect MAIN_SEC in free_segment_range */
	f2fs_lock_op(sbi);

	spin_lock(&sbi->stat_lock);
	if (shrunk_blocks + valid_user_blocks(sbi) +
		sbi->current_reserved_blocks + sbi->unusable_block_count +
		F2FS_OPTION(sbi).root_reserved_blocks > sbi->user_block_count)
		err = -ENOSPC;
	spin_unlock(&sbi->stat_lock);

	if (err)
		goto out_unlock;

	err = free_segment_range(sbi, secs, true);

out_unlock:
	f2fs_unlock_op(sbi);
	f2fs_up_write(&sbi->gc_lock);
	if (err)
		return err;

	set_sbi_flag(sbi, SBI_IS_RESIZEFS);

	freeze_super(sbi->sb);
	f2fs_down_write(&sbi->gc_lock);
	f2fs_down_write(&sbi->cp_global_sem);

	spin_lock(&sbi->stat_lock);
	if (shrunk_blocks + valid_user_blocks(sbi) +
		sbi->current_reserved_blocks + sbi->unusable_block_count +
		F2FS_OPTION(sbi).root_reserved_blocks > sbi->user_block_count)
		err = -ENOSPC;
	else
		sbi->user_block_count -= shrunk_blocks;
	spin_unlock(&sbi->stat_lock);
	if (err)
		goto out_err;

	err = free_segment_range(sbi, secs, false);
	if (err)
		goto recover_out;

	update_sb_metadata(sbi, -secs);

	err = f2fs_commit_super(sbi, false);
	if (err) {
		update_sb_metadata(sbi, secs);
		goto recover_out;
	}

	update_fs_metadata(sbi, -secs);
	clear_sbi_flag(sbi, SBI_IS_RESIZEFS);
	set_sbi_flag(sbi, SBI_IS_DIRTY);

	err = f2fs_write_checkpoint(sbi, &cpc);
	if (err) {
		update_fs_metadata(sbi, secs);
		update_sb_metadata(sbi, secs);
		f2fs_commit_super(sbi, false);
	}
recover_out:
	if (err) {
		set_sbi_flag(sbi, SBI_NEED_FSCK);
		f2fs_err(sbi, "resize_fs failed, should run fsck to repair!");

		spin_lock(&sbi->stat_lock);
		sbi->user_block_count += shrunk_blocks;
		spin_unlock(&sbi->stat_lock);
	}
out_err:
	f2fs_up_write(&sbi->cp_global_sem);
	f2fs_up_write(&sbi->gc_lock);
	thaw_super(sbi->sb);
	clear_sbi_flag(sbi, SBI_IS_RESIZEFS);
	return err;
}<|MERGE_RESOLUTION|>--- conflicted
+++ resolved
@@ -103,14 +103,10 @@
 				sbi->gc_urgent_high_remaining--;
 			}
 			spin_unlock(&sbi->gc_urgent_high_lock);
-<<<<<<< HEAD
-
-=======
 		}
 
 		if (sbi->gc_mode == GC_URGENT_HIGH ||
 				sbi->gc_mode == GC_URGENT_MID) {
->>>>>>> 7bf263ef
 			wait_ms = gc_th->urgent_sleep_time;
 			f2fs_down_write(&sbi->gc_lock);
 			goto do_gc;
