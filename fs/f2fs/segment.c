--- conflicted
+++ resolved
@@ -192,32 +192,18 @@
 	if (!f2fs_is_atomic_file(inode))
 		return;
 
-<<<<<<< HEAD
-	clear_inode_flag(fi->cow_inode, FI_COW_FILE);
-	iput(fi->cow_inode);
-	fi->cow_inode = NULL;
 	release_atomic_write_cnt(inode);
 	clear_inode_flag(inode, FI_ATOMIC_COMMITTED);
 	clear_inode_flag(inode, FI_ATOMIC_REPLACE);
 	clear_inode_flag(inode, FI_ATOMIC_FILE);
 	stat_dec_atomic_inode(inode);
 
-	if (clean) {
-		truncate_inode_pages_final(inode->i_mapping);
-		f2fs_i_size_write(inode, fi->original_i_size);
-=======
-	release_atomic_write_cnt(inode);
-	clear_inode_flag(inode, FI_ATOMIC_COMMITTED);
-	clear_inode_flag(inode, FI_ATOMIC_FILE);
-	stat_dec_atomic_inode(inode);
-
 	F2FS_I(inode)->atomic_write_task = NULL;
 
 	if (clean) {
 		truncate_inode_pages_final(inode->i_mapping);
 		f2fs_i_size_write(inode, fi->original_i_size);
 		fi->original_i_size = 0;
->>>>>>> b4ecddcc
 	}
 }
 
@@ -1481,11 +1467,7 @@
 		if (i + 1 < dpolicy->granularity)
 			break;
 
-<<<<<<< HEAD
 		if (i + 1 < dcc->max_ordered_discard && dpolicy->ordered)
-=======
-		if (i + 1 < DEFAULT_DISCARD_GRANULARITY && dpolicy->ordered)
->>>>>>> b4ecddcc
 			return __issue_discard_cmd_orderly(sbi, dpolicy);
 
 		pend_list = &dcc->pend_list[i];
