--- conflicted
+++ resolved
@@ -1266,12 +1266,9 @@
 		if (unlikely(f2fs_cp_error(sbi)))
 			break;
 
-<<<<<<< HEAD
-=======
 		if (type == F2FS_DIRTY_META)
 			f2fs_sync_meta_pages(sbi, META, LONG_MAX,
 							FS_CP_META_IO);
->>>>>>> 2d9a99d8
 		io_schedule_timeout(DEFAULT_IO_TIMEOUT);
 	}
 	finish_wait(&sbi->cp_wait, &wait);
