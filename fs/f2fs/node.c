--- conflicted
+++ resolved
@@ -2110,11 +2110,7 @@
 	if (!PageDirty(page)) {
 		__set_page_dirty_nobuffers(page);
 		inc_page_count(F2FS_P_SB(page), F2FS_DIRTY_NODES);
-<<<<<<< HEAD
-		f2fs_set_page_private(page, 0);
-=======
 		set_page_private_reference(page);
->>>>>>> f4d6e832
 		return 1;
 	}
 	return 0;
