// SPDX-License-Identifier: GPL-2.0
/*
 * fs/f2fs/data.c
 *
 * Copyright (c) 2012 Samsung Electronics Co., Ltd.
 *             http://www.samsung.com/
 */
#include <linux/fs.h>
#include <linux/f2fs_fs.h>
#include <linux/buffer_head.h>
#include <linux/mpage.h>
#include <linux/writeback.h>
#include <linux/backing-dev.h>
#include <linux/pagevec.h>
#include <linux/blkdev.h>
#include <linux/bio.h>
#include <linux/swap.h>
#include <linux/prefetch.h>
#include <linux/uio.h>
#include <linux/cleancache.h>
#include <linux/sched/signal.h>

#include "f2fs.h"
#include "node.h"
#include "segment.h"
#include "trace.h"
#include <trace/events/f2fs.h>
#include <trace/events/android_fs.h>

#define NUM_PREALLOC_POST_READ_CTXS	128

static struct kmem_cache *bio_post_read_ctx_cache;
static struct kmem_cache *bio_entry_slab;
static mempool_t *bio_post_read_ctx_pool;
static struct bio_set f2fs_bioset;

#define	F2FS_BIO_POOL_SIZE	NR_CURSEG_TYPE

int __init f2fs_init_bioset(void)
{
	if (bioset_init(&f2fs_bioset, F2FS_BIO_POOL_SIZE,
					0, BIOSET_NEED_BVECS))
		return -ENOMEM;
	return 0;
}

void f2fs_destroy_bioset(void)
{
	bioset_exit(&f2fs_bioset);
}

static inline struct bio *__f2fs_bio_alloc(gfp_t gfp_mask,
						unsigned int nr_iovecs)
{
	return bio_alloc_bioset(gfp_mask, nr_iovecs, &f2fs_bioset);
}

struct bio *f2fs_bio_alloc(struct f2fs_sb_info *sbi, int npages, bool noio)
{
	if (noio) {
		/* No failure on bio allocation */
		return __f2fs_bio_alloc(GFP_NOIO, npages);
	}

	if (time_to_inject(sbi, FAULT_ALLOC_BIO)) {
		f2fs_show_injection_info(sbi, FAULT_ALLOC_BIO);
		return NULL;
	}

	return __f2fs_bio_alloc(GFP_KERNEL, npages);
}

static bool __is_cp_guaranteed(struct page *page)
{
	struct address_space *mapping = page->mapping;
	struct inode *inode;
	struct f2fs_sb_info *sbi;

	if (!mapping)
		return false;

	if (f2fs_is_compressed_page(page))
		return false;

	inode = mapping->host;
	sbi = F2FS_I_SB(inode);

	if (inode->i_ino == F2FS_META_INO(sbi) ||
			inode->i_ino ==  F2FS_NODE_INO(sbi) ||
			S_ISDIR(inode->i_mode) ||
			(S_ISREG(inode->i_mode) &&
			(f2fs_is_atomic_file(inode) || IS_NOQUOTA(inode))) ||
			is_cold_data(page))
		return true;
	return false;
}

static enum count_type __read_io_type(struct page *page)
{
	struct address_space *mapping = page_file_mapping(page);

	if (mapping) {
		struct inode *inode = mapping->host;
		struct f2fs_sb_info *sbi = F2FS_I_SB(inode);

		if (inode->i_ino == F2FS_META_INO(sbi))
			return F2FS_RD_META;

		if (inode->i_ino == F2FS_NODE_INO(sbi))
			return F2FS_RD_NODE;
	}
	return F2FS_RD_DATA;
}

/* postprocessing steps for read bios */
enum bio_post_read_step {
	STEP_DECRYPT,
	STEP_DECOMPRESS_NOWQ,		/* handle normal cluster data inplace */
	STEP_DECOMPRESS,		/* handle compressed cluster data in workqueue */
	STEP_VERITY,
};

struct bio_post_read_ctx {
	struct bio *bio;
	struct f2fs_sb_info *sbi;
	struct work_struct work;
	unsigned int enabled_steps;
};

static void __read_end_io(struct bio *bio, bool compr, bool verity)
{
	struct page *page;
	struct bio_vec *bv;
	struct bvec_iter_all iter_all;

	bio_for_each_segment_all(bv, bio, iter_all) {
		page = bv->bv_page;

#ifdef CONFIG_F2FS_FS_COMPRESSION
		if (compr && f2fs_is_compressed_page(page)) {
			f2fs_decompress_pages(bio, page, verity);
			continue;
		}
		if (verity)
			continue;
#endif

		/* PG_error was set if any post_read step failed */
		if (bio->bi_status || PageError(page)) {
			ClearPageUptodate(page);
			/* will re-read again later */
			ClearPageError(page);
		} else {
			SetPageUptodate(page);
		}
		dec_page_count(F2FS_P_SB(page), __read_io_type(page));
		unlock_page(page);
	}
}

static void f2fs_release_read_bio(struct bio *bio);
static void __f2fs_read_end_io(struct bio *bio, bool compr, bool verity)
{
	if (!compr)
		__read_end_io(bio, false, verity);
	f2fs_release_read_bio(bio);
}

static void f2fs_decompress_bio(struct bio *bio, bool verity)
{
	__read_end_io(bio, true, verity);
}

static void bio_post_read_processing(struct bio_post_read_ctx *ctx);

static void f2fs_decrypt_work(struct bio_post_read_ctx *ctx)
{
	fscrypt_decrypt_bio(ctx->bio);
}

static void f2fs_decompress_work(struct bio_post_read_ctx *ctx)
{
	f2fs_decompress_bio(ctx->bio, ctx->enabled_steps & (1 << STEP_VERITY));
}

#ifdef CONFIG_F2FS_FS_COMPRESSION
static void f2fs_verify_pages(struct page **rpages, unsigned int cluster_size)
{
	f2fs_decompress_end_io(rpages, cluster_size, false, true);
}

static void f2fs_verify_bio(struct bio *bio)
{
	struct bio_vec *bv;
	struct bvec_iter_all iter_all;

	bio_for_each_segment_all(bv, bio, iter_all) {
		struct page *page = bv->bv_page;
		struct decompress_io_ctx *dic;

		dic = (struct decompress_io_ctx *)page_private(page);

		if (dic) {
			if (refcount_dec_not_one(&dic->ref))
				continue;
			f2fs_verify_pages(dic->rpages,
						dic->cluster_size);
			f2fs_free_dic(dic);
			continue;
		}

		if (bio->bi_status || PageError(page))
			goto clear_uptodate;

		if (fsverity_verify_page(page)) {
			SetPageUptodate(page);
			goto unlock;
		}
clear_uptodate:
		ClearPageUptodate(page);
		ClearPageError(page);
unlock:
		dec_page_count(F2FS_P_SB(page), __read_io_type(page));
		unlock_page(page);
	}
}
#endif

static void f2fs_verity_work(struct work_struct *work)
{
	struct bio_post_read_ctx *ctx =
		container_of(work, struct bio_post_read_ctx, work);
	struct bio *bio = ctx->bio;
#ifdef CONFIG_F2FS_FS_COMPRESSION
	unsigned int enabled_steps = ctx->enabled_steps;
#endif

	/*
	 * fsverity_verify_bio() may call readpages() again, and while verity
	 * will be disabled for this, decryption may still be needed, resulting
	 * in another bio_post_read_ctx being allocated.  So to prevent
	 * deadlocks we need to release the current ctx to the mempool first.
	 * This assumes that verity is the last post-read step.
	 */
	mempool_free(ctx, bio_post_read_ctx_pool);
	bio->bi_private = NULL;

#ifdef CONFIG_F2FS_FS_COMPRESSION
	/* previous step is decompression */
	if (enabled_steps & (1 << STEP_DECOMPRESS)) {
		f2fs_verify_bio(bio);
		f2fs_release_read_bio(bio);
		return;
	}
#endif

	fsverity_verify_bio(bio);
	__f2fs_read_end_io(bio, false, false);
}

static void f2fs_post_read_work(struct work_struct *work)
{
	struct bio_post_read_ctx *ctx =
		container_of(work, struct bio_post_read_ctx, work);

	if (ctx->enabled_steps & (1 << STEP_DECRYPT))
		f2fs_decrypt_work(ctx);

	if (ctx->enabled_steps & (1 << STEP_DECOMPRESS))
		f2fs_decompress_work(ctx);

	if (ctx->enabled_steps & (1 << STEP_VERITY)) {
		INIT_WORK(&ctx->work, f2fs_verity_work);
		fsverity_enqueue_verify_work(&ctx->work);
		return;
	}
<<<<<<< HEAD

	__f2fs_read_end_io(ctx->bio,
		ctx->enabled_steps & (1 << STEP_DECOMPRESS), false);
}

=======

	__f2fs_read_end_io(ctx->bio,
		ctx->enabled_steps & (1 << STEP_DECOMPRESS), false);
}

>>>>>>> de198b0f
static void f2fs_enqueue_post_read_work(struct f2fs_sb_info *sbi,
						struct work_struct *work)
{
	queue_work(sbi->post_read_wq, work);
}

static void bio_post_read_processing(struct bio_post_read_ctx *ctx)
{
	/*
	 * We use different work queues for decryption and for verity because
	 * verity may require reading metadata pages that need decryption, and
	 * we shouldn't recurse to the same workqueue.
	 */

	if (ctx->enabled_steps & (1 << STEP_DECRYPT) ||
		ctx->enabled_steps & (1 << STEP_DECOMPRESS)) {
		INIT_WORK(&ctx->work, f2fs_post_read_work);
		f2fs_enqueue_post_read_work(ctx->sbi, &ctx->work);
		return;
<<<<<<< HEAD
	}

	if (ctx->enabled_steps & (1 << STEP_VERITY)) {
		INIT_WORK(&ctx->work, f2fs_verity_work);
		fsverity_enqueue_verify_work(&ctx->work);
		return;
	}

=======
	}

	if (ctx->enabled_steps & (1 << STEP_VERITY)) {
		INIT_WORK(&ctx->work, f2fs_verity_work);
		fsverity_enqueue_verify_work(&ctx->work);
		return;
	}

>>>>>>> de198b0f
	__f2fs_read_end_io(ctx->bio, false, false);
}

static bool f2fs_bio_post_read_required(struct bio *bio)
{
	return bio->bi_private;
}

static void f2fs_read_end_io(struct bio *bio)
{
	struct f2fs_sb_info *sbi = F2FS_P_SB(bio_first_page_all(bio));

	if (time_to_inject(sbi, FAULT_READ_IO)) {
		f2fs_show_injection_info(sbi, FAULT_READ_IO);
		bio->bi_status = BLK_STS_IOERR;
	}

	if (f2fs_bio_post_read_required(bio)) {
		struct bio_post_read_ctx *ctx = bio->bi_private;

		bio_post_read_processing(ctx);
		return;
	}

	__f2fs_read_end_io(bio, false, false);
}

static void f2fs_write_end_io(struct bio *bio)
{
	struct f2fs_sb_info *sbi = bio->bi_private;
	struct bio_vec *bvec;
	struct bvec_iter_all iter_all;

	if (time_to_inject(sbi, FAULT_WRITE_IO)) {
		f2fs_show_injection_info(sbi, FAULT_WRITE_IO);
		bio->bi_status = BLK_STS_IOERR;
	}

	bio_for_each_segment_all(bvec, bio, iter_all) {
		struct page *page = bvec->bv_page;
		enum count_type type = WB_DATA_TYPE(page);

		if (IS_DUMMY_WRITTEN_PAGE(page)) {
			set_page_private(page, (unsigned long)NULL);
			ClearPagePrivate(page);
			unlock_page(page);
			mempool_free(page, sbi->write_io_dummy);

			if (unlikely(bio->bi_status))
				f2fs_stop_checkpoint(sbi, true);
			continue;
		}

		fscrypt_finalize_bounce_page(&page);

#ifdef CONFIG_F2FS_FS_COMPRESSION
		if (f2fs_is_compressed_page(page)) {
			f2fs_compress_write_end_io(bio, page);
			continue;
		}
#endif

		if (unlikely(bio->bi_status)) {
			mapping_set_error(page->mapping, -EIO);
			if (type == F2FS_WB_CP_DATA)
				f2fs_stop_checkpoint(sbi, true);
		}

		f2fs_bug_on(sbi, page->mapping == NODE_MAPPING(sbi) &&
					page->index != nid_of_node(page));

		dec_page_count(sbi, type);
		if (f2fs_in_warm_node_list(sbi, page))
			f2fs_del_fsync_node_entry(sbi, page);
		clear_cold_data(page);
		end_page_writeback(page);
	}
	if (!get_pages(sbi, F2FS_WB_CP_DATA) &&
				wq_has_sleeper(&sbi->cp_wait))
		wake_up(&sbi->cp_wait);

	bio_put(bio);
}

struct block_device *f2fs_target_device(struct f2fs_sb_info *sbi,
				block_t blk_addr, struct bio *bio)
{
	struct block_device *bdev = sbi->sb->s_bdev;
	int i;

	if (f2fs_is_multi_device(sbi)) {
		for (i = 0; i < sbi->s_ndevs; i++) {
			if (FDEV(i).start_blk <= blk_addr &&
			    FDEV(i).end_blk >= blk_addr) {
				blk_addr -= FDEV(i).start_blk;
				bdev = FDEV(i).bdev;
				break;
			}
		}
	}
	if (bio) {
		bio_set_dev(bio, bdev);
		bio->bi_iter.bi_sector = SECTOR_FROM_BLOCK(blk_addr);
	}
	return bdev;
}

int f2fs_target_device_index(struct f2fs_sb_info *sbi, block_t blkaddr)
{
	int i;

	if (!f2fs_is_multi_device(sbi))
		return 0;

	for (i = 0; i < sbi->s_ndevs; i++)
		if (FDEV(i).start_blk <= blkaddr && FDEV(i).end_blk >= blkaddr)
			return i;
	return 0;
}

/*
 * Return true, if pre_bio's bdev is same as its target device.
 */
static bool __same_bdev(struct f2fs_sb_info *sbi,
				block_t blk_addr, struct bio *bio)
{
	struct block_device *b = f2fs_target_device(sbi, blk_addr, NULL);
	return bio->bi_disk == b->bd_disk && bio->bi_partno == b->bd_partno;
}

static struct bio *__bio_alloc(struct f2fs_io_info *fio, int npages)
{
	struct f2fs_sb_info *sbi = fio->sbi;
	struct bio *bio;

	bio = f2fs_bio_alloc(sbi, npages, true);

	f2fs_target_device(sbi, fio->new_blkaddr, bio);
	if (is_read_io(fio->op)) {
		bio->bi_end_io = f2fs_read_end_io;
		bio->bi_private = NULL;
	} else {
		bio->bi_end_io = f2fs_write_end_io;
		bio->bi_private = sbi;
		bio->bi_write_hint = f2fs_io_type_to_rw_hint(sbi,
						fio->type, fio->temp);
	}
	if (fio->io_wbc)
		wbc_init_bio(fio->io_wbc, bio);

	return bio;
}

static void f2fs_set_bio_crypt_ctx(struct bio *bio, const struct inode *inode,
				  pgoff_t first_idx,
				  const struct f2fs_io_info *fio,
				  gfp_t gfp_mask)
{
	/*
	 * The f2fs garbage collector sets ->encrypted_page when it wants to
	 * read/write raw data without encryption.
	 */
	if (!fio || !fio->encrypted_page)
		fscrypt_set_bio_crypt_ctx(bio, inode, first_idx, gfp_mask);
	else if (fscrypt_inode_should_skip_dm_default_key(inode))
		bio_set_skip_dm_default_key(bio);
}

static bool f2fs_crypt_mergeable_bio(struct bio *bio, const struct inode *inode,
				     pgoff_t next_idx,
				     const struct f2fs_io_info *fio)
{
	/*
	 * The f2fs garbage collector sets ->encrypted_page when it wants to
	 * read/write raw data without encryption.
	 */
	if (fio && fio->encrypted_page)
		return !bio_has_crypt_ctx(bio) &&
			(bio_should_skip_dm_default_key(bio) ==
			 fscrypt_inode_should_skip_dm_default_key(inode));

	return fscrypt_mergeable_bio(bio, inode, next_idx);
}

static inline void __submit_bio(struct f2fs_sb_info *sbi,
				struct bio *bio, enum page_type type)
{
	if (!is_read_io(bio_op(bio))) {
		unsigned int start;

		if (type != DATA && type != NODE)
			goto submit_io;

		if (f2fs_lfs_mode(sbi) && current->plug)
			blk_finish_plug(current->plug);

		if (F2FS_IO_ALIGNED(sbi))
			goto submit_io;

		start = bio->bi_iter.bi_size >> F2FS_BLKSIZE_BITS;
		start %= F2FS_IO_SIZE(sbi);

		if (start == 0)
			goto submit_io;

		/* fill dummy pages */
		for (; start < F2FS_IO_SIZE(sbi); start++) {
			struct page *page =
				mempool_alloc(sbi->write_io_dummy,
					      GFP_NOIO | __GFP_NOFAIL);
			f2fs_bug_on(sbi, !page);

			zero_user_segment(page, 0, PAGE_SIZE);
			SetPagePrivate(page);
			set_page_private(page, (unsigned long)DUMMY_WRITTEN_PAGE);
			lock_page(page);
			if (bio_add_page(bio, page, PAGE_SIZE, 0) < PAGE_SIZE)
				f2fs_bug_on(sbi, 1);
		}
		/*
		 * In the NODE case, we lose next block address chain. So, we
		 * need to do checkpoint in f2fs_sync_file.
		 */
		if (type == NODE)
			set_sbi_flag(sbi, SBI_NEED_CP);
	}
submit_io:
	if (is_read_io(bio_op(bio)))
		trace_f2fs_submit_read_bio(sbi->sb, type, bio);
	else
		trace_f2fs_submit_write_bio(sbi->sb, type, bio);
	submit_bio(bio);
}

void f2fs_submit_bio(struct f2fs_sb_info *sbi,
				struct bio *bio, enum page_type type)
{
	__submit_bio(sbi, bio, type);
}

static void __attach_io_flag(struct f2fs_io_info *fio)
{
	struct f2fs_sb_info *sbi = fio->sbi;
	unsigned int temp_mask = (1 << NR_TEMP_TYPE) - 1;
	unsigned int io_flag, fua_flag, meta_flag;

	if (fio->type == DATA)
		io_flag = sbi->data_io_flag;
	else if (fio->type == NODE)
		io_flag = sbi->node_io_flag;
	else
		return;

	fua_flag = io_flag & temp_mask;
	meta_flag = (io_flag >> NR_TEMP_TYPE) & temp_mask;

	/*
	 * data/node io flag bits per temp:
	 *      REQ_META     |      REQ_FUA      |
	 *    5 |    4 |   3 |    2 |    1 |   0 |
	 * Cold | Warm | Hot | Cold | Warm | Hot |
	 */
	if ((1 << fio->temp) & meta_flag)
		fio->op_flags |= REQ_META;
	if ((1 << fio->temp) & fua_flag)
		fio->op_flags |= REQ_FUA;
}

static void __submit_merged_bio(struct f2fs_bio_info *io)
{
	struct f2fs_io_info *fio = &io->fio;

	if (!io->bio)
		return;

	__attach_io_flag(fio);
	bio_set_op_attrs(io->bio, fio->op, fio->op_flags);

	if (is_read_io(fio->op))
		trace_f2fs_prepare_read_bio(io->sbi->sb, fio->type, io->bio);
	else
		trace_f2fs_prepare_write_bio(io->sbi->sb, fio->type, io->bio);

	__submit_bio(io->sbi, io->bio, fio->type);
	io->bio = NULL;
}

static bool __has_merged_page(struct bio *bio, struct inode *inode,
						struct page *page, nid_t ino)
{
	struct bio_vec *bvec;
	struct bvec_iter_all iter_all;

	if (!bio)
		return false;

	if (!inode && !page && !ino)
		return true;

	bio_for_each_segment_all(bvec, bio, iter_all) {
		struct page *target = bvec->bv_page;

		if (fscrypt_is_bounce_page(target)) {
			target = fscrypt_pagecache_page(target);
			if (IS_ERR(target))
				continue;
		}
		if (f2fs_is_compressed_page(target)) {
			target = f2fs_compress_control_page(target);
			if (IS_ERR(target))
				continue;
		}

		if (inode && inode == target->mapping->host)
			return true;
		if (page && page == target)
			return true;
		if (ino && ino == ino_of_node(target))
			return true;
	}

	return false;
}

static void __f2fs_submit_merged_write(struct f2fs_sb_info *sbi,
				enum page_type type, enum temp_type temp)
{
	enum page_type btype = PAGE_TYPE_OF_BIO(type);
	struct f2fs_bio_info *io = sbi->write_io[btype] + temp;

	down_write(&io->io_rwsem);

	/* change META to META_FLUSH in the checkpoint procedure */
	if (type >= META_FLUSH) {
		io->fio.type = META_FLUSH;
		io->fio.op = REQ_OP_WRITE;
		io->fio.op_flags = REQ_META | REQ_PRIO | REQ_SYNC;
		if (!test_opt(sbi, NOBARRIER))
			io->fio.op_flags |= REQ_PREFLUSH | REQ_FUA;
	}
	__submit_merged_bio(io);
	up_write(&io->io_rwsem);
}

static void __submit_merged_write_cond(struct f2fs_sb_info *sbi,
				struct inode *inode, struct page *page,
				nid_t ino, enum page_type type, bool force)
{
	enum temp_type temp;
	bool ret = true;

	for (temp = HOT; temp < NR_TEMP_TYPE; temp++) {
		if (!force)	{
			enum page_type btype = PAGE_TYPE_OF_BIO(type);
			struct f2fs_bio_info *io = sbi->write_io[btype] + temp;

			down_read(&io->io_rwsem);
			ret = __has_merged_page(io->bio, inode, page, ino);
			up_read(&io->io_rwsem);
		}
		if (ret)
			__f2fs_submit_merged_write(sbi, type, temp);

		/* TODO: use HOT temp only for meta pages now. */
		if (type >= META)
			break;
	}
}

void f2fs_submit_merged_write(struct f2fs_sb_info *sbi, enum page_type type)
{
	__submit_merged_write_cond(sbi, NULL, NULL, 0, type, true);
}

void f2fs_submit_merged_write_cond(struct f2fs_sb_info *sbi,
				struct inode *inode, struct page *page,
				nid_t ino, enum page_type type)
{
	__submit_merged_write_cond(sbi, inode, page, ino, type, false);
}

void f2fs_flush_merged_writes(struct f2fs_sb_info *sbi)
{
	f2fs_submit_merged_write(sbi, DATA);
	f2fs_submit_merged_write(sbi, NODE);
	f2fs_submit_merged_write(sbi, META);
}

/*
 * Fill the locked page with data located in the block address.
 * A caller needs to unlock the page on failure.
 */
int f2fs_submit_page_bio(struct f2fs_io_info *fio)
{
	struct bio *bio;
	struct page *page = fio->encrypted_page ?
			fio->encrypted_page : fio->page;

	if (!f2fs_is_valid_blkaddr(fio->sbi, fio->new_blkaddr,
			fio->is_por ? META_POR : (__is_meta_io(fio) ?
			META_GENERIC : DATA_GENERIC_ENHANCE)))
		return -EFSCORRUPTED;

	trace_f2fs_submit_page_bio(page, fio);
	f2fs_trace_ios(fio, 0);

	/* Allocate a new bio */
	bio = __bio_alloc(fio, 1);

	f2fs_set_bio_crypt_ctx(bio, fio->page->mapping->host,
			       fio->page->index, fio, GFP_NOIO);

	if (bio_add_page(bio, page, PAGE_SIZE, 0) < PAGE_SIZE) {
		bio_put(bio);
		return -EFAULT;
	}

	if (fio->io_wbc && !is_read_io(fio->op))
		wbc_account_cgroup_owner(fio->io_wbc, page, PAGE_SIZE);

	__attach_io_flag(fio);
	bio_set_op_attrs(bio, fio->op, fio->op_flags);

	inc_page_count(fio->sbi, is_read_io(fio->op) ?
			__read_io_type(page): WB_DATA_TYPE(fio->page));

	__submit_bio(fio->sbi, bio, fio->type);
	return 0;
}

static bool page_is_mergeable(struct f2fs_sb_info *sbi, struct bio *bio,
				block_t last_blkaddr, block_t cur_blkaddr)
{
	if (last_blkaddr + 1 != cur_blkaddr)
		return false;
	return __same_bdev(sbi, cur_blkaddr, bio);
}

static bool io_type_is_mergeable(struct f2fs_bio_info *io,
						struct f2fs_io_info *fio)
{
	if (io->fio.op != fio->op)
		return false;
	return io->fio.op_flags == fio->op_flags;
}

static bool io_is_mergeable(struct f2fs_sb_info *sbi, struct bio *bio,
					struct f2fs_bio_info *io,
					struct f2fs_io_info *fio,
					block_t last_blkaddr,
					block_t cur_blkaddr)
{
	if (F2FS_IO_ALIGNED(sbi) && (fio->type == DATA || fio->type == NODE)) {
		unsigned int filled_blocks =
				F2FS_BYTES_TO_BLK(bio->bi_iter.bi_size);
		unsigned int io_size = F2FS_IO_SIZE(sbi);
		unsigned int left_vecs = bio->bi_max_vecs - bio->bi_vcnt;

		/* IOs in bio is aligned and left space of vectors is not enough */
		if (!(filled_blocks % io_size) && left_vecs < io_size)
			return false;
	}
	if (!page_is_mergeable(sbi, bio, last_blkaddr, cur_blkaddr))
		return false;
	return io_type_is_mergeable(io, fio);
}

static void add_bio_entry(struct f2fs_sb_info *sbi, struct bio *bio,
				struct page *page, enum temp_type temp)
{
	struct f2fs_bio_info *io = sbi->write_io[DATA] + temp;
	struct bio_entry *be;

	be = f2fs_kmem_cache_alloc(bio_entry_slab, GFP_NOFS);
	be->bio = bio;
	bio_get(bio);

	if (bio_add_page(bio, page, PAGE_SIZE, 0) != PAGE_SIZE)
		f2fs_bug_on(sbi, 1);

	down_write(&io->bio_list_lock);
	list_add_tail(&be->list, &io->bio_list);
	up_write(&io->bio_list_lock);
}

static void del_bio_entry(struct bio_entry *be)
{
	list_del(&be->list);
	kmem_cache_free(bio_entry_slab, be);
}

<<<<<<< HEAD
static int add_ipu_page(struct f2fs_sb_info *sbi, struct bio **bio,
							struct page *page)
{
=======
static int add_ipu_page(struct f2fs_io_info *fio, struct bio **bio,
							struct page *page)
{
	struct f2fs_sb_info *sbi = fio->sbi;
>>>>>>> de198b0f
	enum temp_type temp;
	bool found = false;
	int ret = -EAGAIN;

	for (temp = HOT; temp < NR_TEMP_TYPE && !found; temp++) {
		struct f2fs_bio_info *io = sbi->write_io[DATA] + temp;
		struct list_head *head = &io->bio_list;
		struct bio_entry *be;

		down_write(&io->bio_list_lock);
		list_for_each_entry(be, head, list) {
			if (be->bio != *bio)
				continue;

			found = true;

<<<<<<< HEAD
			if (bio_add_page(*bio, page, PAGE_SIZE, 0) ==
							PAGE_SIZE) {
=======
			if (page_is_mergeable(sbi, *bio, *fio->last_block,
					fio->new_blkaddr) &&
			    f2fs_crypt_mergeable_bio(*bio,
					fio->page->mapping->host,
					fio->page->index, fio) &&
			    bio_add_page(*bio, page, PAGE_SIZE, 0) ==
					PAGE_SIZE) {
>>>>>>> de198b0f
				ret = 0;
				break;
			}

<<<<<<< HEAD
			/* bio is full */
=======
			/* page can't be merged into bio; submit the bio */
>>>>>>> de198b0f
			del_bio_entry(be);
			__submit_bio(sbi, *bio, DATA);
			break;
		}
		up_write(&io->bio_list_lock);
	}

	if (ret) {
		bio_put(*bio);
		*bio = NULL;
	}

	return ret;
}

void f2fs_submit_merged_ipu_write(struct f2fs_sb_info *sbi,
					struct bio **bio, struct page *page)
{
	enum temp_type temp;
	bool found = false;
	struct bio *target = bio ? *bio : NULL;

	for (temp = HOT; temp < NR_TEMP_TYPE && !found; temp++) {
		struct f2fs_bio_info *io = sbi->write_io[DATA] + temp;
		struct list_head *head = &io->bio_list;
		struct bio_entry *be;

		if (list_empty(head))
			continue;

		down_read(&io->bio_list_lock);
		list_for_each_entry(be, head, list) {
			if (target)
				found = (target == be->bio);
			else
				found = __has_merged_page(be->bio, NULL,
								page, 0);
			if (found)
				break;
		}
		up_read(&io->bio_list_lock);

		if (!found)
			continue;

		found = false;

		down_write(&io->bio_list_lock);
		list_for_each_entry(be, head, list) {
			if (target)
				found = (target == be->bio);
			else
				found = __has_merged_page(be->bio, NULL,
								page, 0);
			if (found) {
				target = be->bio;
				del_bio_entry(be);
				break;
			}
		}
		up_write(&io->bio_list_lock);
	}

	if (found)
		__submit_bio(sbi, target, DATA);
	if (bio && *bio) {
		bio_put(*bio);
		*bio = NULL;
	}
}

int f2fs_merge_page_bio(struct f2fs_io_info *fio)
{
	struct bio *bio = *fio->bio;
	struct page *page = fio->encrypted_page ?
			fio->encrypted_page : fio->page;

	if (!f2fs_is_valid_blkaddr(fio->sbi, fio->new_blkaddr,
			__is_meta_io(fio) ? META_GENERIC : DATA_GENERIC))
		return -EFSCORRUPTED;

	trace_f2fs_submit_page_bio(page, fio);
	f2fs_trace_ios(fio, 0);

<<<<<<< HEAD
	if (bio && (!page_is_mergeable(fio->sbi, bio, *fio->last_block,
				       fio->new_blkaddr) ||
		    !f2fs_crypt_mergeable_bio(bio, fio->page->mapping->host,
					      fio->page->index, fio)))
		f2fs_submit_merged_ipu_write(fio->sbi, &bio, NULL);
=======
>>>>>>> de198b0f
alloc_new:
	if (!bio) {
		bio = __bio_alloc(fio, BIO_MAX_PAGES);
		f2fs_set_bio_crypt_ctx(bio, fio->page->mapping->host,
				       fio->page->index, fio,
				       GFP_NOIO);
		__attach_io_flag(fio);
		bio_set_op_attrs(bio, fio->op, fio->op_flags);

		add_bio_entry(fio->sbi, bio, page, fio->temp);
	} else {
<<<<<<< HEAD
		if (add_ipu_page(fio->sbi, &bio, page))
=======
		if (add_ipu_page(fio, &bio, page))
>>>>>>> de198b0f
			goto alloc_new;
	}

	if (fio->io_wbc)
		wbc_account_cgroup_owner(fio->io_wbc, page, PAGE_SIZE);

	inc_page_count(fio->sbi, WB_DATA_TYPE(page));

	*fio->last_block = fio->new_blkaddr;
	*fio->bio = bio;

	return 0;
}

void f2fs_submit_page_write(struct f2fs_io_info *fio)
{
	struct f2fs_sb_info *sbi = fio->sbi;
	enum page_type btype = PAGE_TYPE_OF_BIO(fio->type);
	struct f2fs_bio_info *io = sbi->write_io[btype] + fio->temp;
	struct page *bio_page;

	f2fs_bug_on(sbi, is_read_io(fio->op));

	down_write(&io->io_rwsem);
next:
	if (fio->in_list) {
		spin_lock(&io->io_lock);
		if (list_empty(&io->io_list)) {
			spin_unlock(&io->io_lock);
			goto out;
		}
		fio = list_first_entry(&io->io_list,
						struct f2fs_io_info, list);
		list_del(&fio->list);
		spin_unlock(&io->io_lock);
	}

	verify_fio_blkaddr(fio);

	if (fio->encrypted_page)
		bio_page = fio->encrypted_page;
	else if (fio->compressed_page)
		bio_page = fio->compressed_page;
	else
		bio_page = fio->page;

	/* set submitted = true as a return value */
	fio->submitted = true;

	inc_page_count(sbi, WB_DATA_TYPE(bio_page));

	if (io->bio &&
	    (!io_is_mergeable(sbi, io->bio, io, fio, io->last_block_in_bio,
			      fio->new_blkaddr) ||
	     !f2fs_crypt_mergeable_bio(io->bio, fio->page->mapping->host,
				       fio->page->index, fio)))
		__submit_merged_bio(io);
alloc_new:
	if (io->bio == NULL) {
		if (F2FS_IO_ALIGNED(sbi) &&
				(fio->type == DATA || fio->type == NODE) &&
				fio->new_blkaddr & F2FS_IO_SIZE_MASK(sbi)) {
			dec_page_count(sbi, WB_DATA_TYPE(bio_page));
			fio->retry = true;
			goto skip;
		}
		io->bio = __bio_alloc(fio, BIO_MAX_PAGES);
		f2fs_set_bio_crypt_ctx(io->bio, fio->page->mapping->host,
				       fio->page->index, fio,
				       GFP_NOIO);
		io->fio = *fio;
	}

	if (bio_add_page(io->bio, bio_page, PAGE_SIZE, 0) < PAGE_SIZE) {
		__submit_merged_bio(io);
		goto alloc_new;
	}

	if (fio->io_wbc)
		wbc_account_cgroup_owner(fio->io_wbc, bio_page, PAGE_SIZE);

	io->last_block_in_bio = fio->new_blkaddr;
	f2fs_trace_ios(fio, 0);

	trace_f2fs_submit_page_write(fio->page, fio);
skip:
	if (fio->in_list)
		goto next;
out:
	if (is_sbi_flag_set(sbi, SBI_IS_SHUTDOWN) ||
				!f2fs_is_checkpoint_ready(sbi))
		__submit_merged_bio(io);
	up_write(&io->io_rwsem);
}

static inline bool f2fs_need_verity(const struct inode *inode, pgoff_t idx)
{
	return fsverity_active(inode) &&
	       idx < DIV_ROUND_UP(inode->i_size, PAGE_SIZE);
}

static struct bio *f2fs_grab_read_bio(struct inode *inode, block_t blkaddr,
				      unsigned nr_pages, unsigned op_flag,
				      pgoff_t first_idx, bool for_write)
{
	struct f2fs_sb_info *sbi = F2FS_I_SB(inode);
	struct bio *bio;
	struct bio_post_read_ctx *ctx;
	unsigned int post_read_steps = 0;

	bio = f2fs_bio_alloc(sbi, min_t(int, nr_pages, BIO_MAX_PAGES),
								for_write);
	if (!bio)
		return ERR_PTR(-ENOMEM);

	f2fs_set_bio_crypt_ctx(bio, inode, first_idx, NULL, GFP_NOFS);

	f2fs_target_device(sbi, blkaddr, bio);
	bio->bi_end_io = f2fs_read_end_io;
	bio_set_op_attrs(bio, REQ_OP_READ, op_flag);

	if (fscrypt_inode_uses_fs_layer_crypto(inode))
		post_read_steps |= 1 << STEP_DECRYPT;
	if (f2fs_compressed_file(inode))
		post_read_steps |= 1 << STEP_DECOMPRESS_NOWQ;
	if (f2fs_need_verity(inode, first_idx))
		post_read_steps |= 1 << STEP_VERITY;

	if (post_read_steps) {
		/* Due to the mempool, this never fails. */
		ctx = mempool_alloc(bio_post_read_ctx_pool, GFP_NOFS);
		ctx->bio = bio;
		ctx->sbi = sbi;
		ctx->enabled_steps = post_read_steps;
		bio->bi_private = ctx;
	}

	return bio;
}

static void f2fs_release_read_bio(struct bio *bio)
{
	if (bio->bi_private)
		mempool_free(bio->bi_private, bio_post_read_ctx_pool);
	bio_put(bio);
}

/* This can handle encryption stuffs */
static int f2fs_submit_page_read(struct inode *inode, struct page *page,
						block_t blkaddr, bool for_write)
{
	struct f2fs_sb_info *sbi = F2FS_I_SB(inode);
	struct bio *bio;

	bio = f2fs_grab_read_bio(inode, blkaddr, 1, 0, page->index, for_write);
	if (IS_ERR(bio))
		return PTR_ERR(bio);

	/* wait for GCed page writeback via META_MAPPING */
	f2fs_wait_on_block_writeback(inode, blkaddr);

	if (bio_add_page(bio, page, PAGE_SIZE, 0) < PAGE_SIZE) {
		bio_put(bio);
		return -EFAULT;
	}
	ClearPageError(page);
	inc_page_count(sbi, F2FS_RD_DATA);
	f2fs_update_iostat(sbi, FS_DATA_READ_IO, F2FS_BLKSIZE);
	__submit_bio(sbi, bio, DATA);
	return 0;
}

static void __set_data_blkaddr(struct dnode_of_data *dn)
{
	struct f2fs_node *rn = F2FS_NODE(dn->node_page);
	__le32 *addr_array;
	int base = 0;

	if (IS_INODE(dn->node_page) && f2fs_has_extra_attr(dn->inode))
		base = get_extra_isize(dn->inode);

	/* Get physical address of data block */
	addr_array = blkaddr_in_node(rn);
	addr_array[base + dn->ofs_in_node] = cpu_to_le32(dn->data_blkaddr);
}

/*
 * Lock ordering for the change of data block address:
 * ->data_page
 *  ->node_page
 *    update block addresses in the node page
 */
void f2fs_set_data_blkaddr(struct dnode_of_data *dn)
{
	f2fs_wait_on_page_writeback(dn->node_page, NODE, true, true);
	__set_data_blkaddr(dn);
	if (set_page_dirty(dn->node_page))
		dn->node_changed = true;
}

void f2fs_update_data_blkaddr(struct dnode_of_data *dn, block_t blkaddr)
{
	dn->data_blkaddr = blkaddr;
	f2fs_set_data_blkaddr(dn);
	f2fs_update_extent_cache(dn);
}

/* dn->ofs_in_node will be returned with up-to-date last block pointer */
int f2fs_reserve_new_blocks(struct dnode_of_data *dn, blkcnt_t count)
{
	struct f2fs_sb_info *sbi = F2FS_I_SB(dn->inode);
	int err;

	if (!count)
		return 0;

	if (unlikely(is_inode_flag_set(dn->inode, FI_NO_ALLOC)))
		return -EPERM;
	if (unlikely((err = inc_valid_block_count(sbi, dn->inode, &count))))
		return err;

	trace_f2fs_reserve_new_blocks(dn->inode, dn->nid,
						dn->ofs_in_node, count);

	f2fs_wait_on_page_writeback(dn->node_page, NODE, true, true);

	for (; count > 0; dn->ofs_in_node++) {
		block_t blkaddr = f2fs_data_blkaddr(dn);
		if (blkaddr == NULL_ADDR) {
			dn->data_blkaddr = NEW_ADDR;
			__set_data_blkaddr(dn);
			count--;
		}
	}

	if (set_page_dirty(dn->node_page))
		dn->node_changed = true;
	return 0;
}

/* Should keep dn->ofs_in_node unchanged */
int f2fs_reserve_new_block(struct dnode_of_data *dn)
{
	unsigned int ofs_in_node = dn->ofs_in_node;
	int ret;

	ret = f2fs_reserve_new_blocks(dn, 1);
	dn->ofs_in_node = ofs_in_node;
	return ret;
}

int f2fs_reserve_block(struct dnode_of_data *dn, pgoff_t index)
{
	bool need_put = dn->inode_page ? false : true;
	int err;

	err = f2fs_get_dnode_of_data(dn, index, ALLOC_NODE);
	if (err)
		return err;

	if (dn->data_blkaddr == NULL_ADDR)
		err = f2fs_reserve_new_block(dn);
	if (err || need_put)
		f2fs_put_dnode(dn);
	return err;
}

int f2fs_get_block(struct dnode_of_data *dn, pgoff_t index)
{
	struct extent_info ei  = {0,0,0};
	struct inode *inode = dn->inode;

	if (f2fs_lookup_extent_cache(inode, index, &ei)) {
		dn->data_blkaddr = ei.blk + index - ei.fofs;
		return 0;
	}

	return f2fs_reserve_block(dn, index);
}

struct page *f2fs_get_read_data_page(struct inode *inode, pgoff_t index,
						int op_flags, bool for_write)
{
	struct address_space *mapping = inode->i_mapping;
	struct dnode_of_data dn;
	struct page *page;
	struct extent_info ei = {0,0,0};
	int err;

	page = f2fs_grab_cache_page(mapping, index, for_write);
	if (!page)
		return ERR_PTR(-ENOMEM);

	if (f2fs_lookup_extent_cache(inode, index, &ei)) {
		dn.data_blkaddr = ei.blk + index - ei.fofs;
		if (!f2fs_is_valid_blkaddr(F2FS_I_SB(inode), dn.data_blkaddr,
						DATA_GENERIC_ENHANCE_READ)) {
			err = -EFSCORRUPTED;
			goto put_err;
		}
		goto got_it;
	}

	set_new_dnode(&dn, inode, NULL, NULL, 0);
	err = f2fs_get_dnode_of_data(&dn, index, LOOKUP_NODE);
	if (err)
		goto put_err;
	f2fs_put_dnode(&dn);

	if (unlikely(dn.data_blkaddr == NULL_ADDR)) {
		err = -ENOENT;
		goto put_err;
	}
	if (dn.data_blkaddr != NEW_ADDR &&
			!f2fs_is_valid_blkaddr(F2FS_I_SB(inode),
						dn.data_blkaddr,
						DATA_GENERIC_ENHANCE)) {
		err = -EFSCORRUPTED;
		goto put_err;
	}
got_it:
	if (PageUptodate(page)) {
		unlock_page(page);
		return page;
	}

	/*
	 * A new dentry page is allocated but not able to be written, since its
	 * new inode page couldn't be allocated due to -ENOSPC.
	 * In such the case, its blkaddr can be remained as NEW_ADDR.
	 * see, f2fs_add_link -> f2fs_get_new_data_page ->
	 * f2fs_init_inode_metadata.
	 */
	if (dn.data_blkaddr == NEW_ADDR) {
		zero_user_segment(page, 0, PAGE_SIZE);
		if (!PageUptodate(page))
			SetPageUptodate(page);
		unlock_page(page);
		return page;
	}

	err = f2fs_submit_page_read(inode, page, dn.data_blkaddr, for_write);
	if (err)
		goto put_err;
	return page;

put_err:
	f2fs_put_page(page, 1);
	return ERR_PTR(err);
}

struct page *f2fs_find_data_page(struct inode *inode, pgoff_t index)
{
	struct address_space *mapping = inode->i_mapping;
	struct page *page;

	page = find_get_page(mapping, index);
	if (page && PageUptodate(page))
		return page;
	f2fs_put_page(page, 0);

	page = f2fs_get_read_data_page(inode, index, 0, false);
	if (IS_ERR(page))
		return page;

	if (PageUptodate(page))
		return page;

	wait_on_page_locked(page);
	if (unlikely(!PageUptodate(page))) {
		f2fs_put_page(page, 0);
		return ERR_PTR(-EIO);
	}
	return page;
}

/*
 * If it tries to access a hole, return an error.
 * Because, the callers, functions in dir.c and GC, should be able to know
 * whether this page exists or not.
 */
struct page *f2fs_get_lock_data_page(struct inode *inode, pgoff_t index,
							bool for_write)
{
	struct address_space *mapping = inode->i_mapping;
	struct page *page;
repeat:
	page = f2fs_get_read_data_page(inode, index, 0, for_write);
	if (IS_ERR(page))
		return page;

	/* wait for read completion */
	lock_page(page);
	if (unlikely(page->mapping != mapping)) {
		f2fs_put_page(page, 1);
		goto repeat;
	}
	if (unlikely(!PageUptodate(page))) {
		f2fs_put_page(page, 1);
		return ERR_PTR(-EIO);
	}
	return page;
}

/*
 * Caller ensures that this data page is never allocated.
 * A new zero-filled data page is allocated in the page cache.
 *
 * Also, caller should grab and release a rwsem by calling f2fs_lock_op() and
 * f2fs_unlock_op().
 * Note that, ipage is set only by make_empty_dir, and if any error occur,
 * ipage should be released by this function.
 */
struct page *f2fs_get_new_data_page(struct inode *inode,
		struct page *ipage, pgoff_t index, bool new_i_size)
{
	struct address_space *mapping = inode->i_mapping;
	struct page *page;
	struct dnode_of_data dn;
	int err;

	page = f2fs_grab_cache_page(mapping, index, true);
	if (!page) {
		/*
		 * before exiting, we should make sure ipage will be released
		 * if any error occur.
		 */
		f2fs_put_page(ipage, 1);
		return ERR_PTR(-ENOMEM);
	}

	set_new_dnode(&dn, inode, ipage, NULL, 0);
	err = f2fs_reserve_block(&dn, index);
	if (err) {
		f2fs_put_page(page, 1);
		return ERR_PTR(err);
	}
	if (!ipage)
		f2fs_put_dnode(&dn);

	if (PageUptodate(page))
		goto got_it;

	if (dn.data_blkaddr == NEW_ADDR) {
		zero_user_segment(page, 0, PAGE_SIZE);
		if (!PageUptodate(page))
			SetPageUptodate(page);
	} else {
		f2fs_put_page(page, 1);

		/* if ipage exists, blkaddr should be NEW_ADDR */
		f2fs_bug_on(F2FS_I_SB(inode), ipage);
		page = f2fs_get_lock_data_page(inode, index, true);
		if (IS_ERR(page))
			return page;
	}
got_it:
	if (new_i_size && i_size_read(inode) <
				((loff_t)(index + 1) << PAGE_SHIFT))
		f2fs_i_size_write(inode, ((loff_t)(index + 1) << PAGE_SHIFT));
	return page;
}

static int __allocate_data_block(struct dnode_of_data *dn, int seg_type)
{
	struct f2fs_sb_info *sbi = F2FS_I_SB(dn->inode);
	struct f2fs_summary sum;
	struct node_info ni;
	block_t old_blkaddr;
	blkcnt_t count = 1;
	int err;

	if (unlikely(is_inode_flag_set(dn->inode, FI_NO_ALLOC)))
		return -EPERM;

	err = f2fs_get_node_info(sbi, dn->nid, &ni);
	if (err)
		return err;

	dn->data_blkaddr = f2fs_data_blkaddr(dn);
	if (dn->data_blkaddr != NULL_ADDR)
		goto alloc;

	if (unlikely((err = inc_valid_block_count(sbi, dn->inode, &count))))
		return err;

alloc:
	set_summary(&sum, dn->nid, dn->ofs_in_node, ni.version);
	old_blkaddr = dn->data_blkaddr;
	f2fs_allocate_data_block(sbi, NULL, old_blkaddr, &dn->data_blkaddr,
					&sum, seg_type, NULL, false);
	if (GET_SEGNO(sbi, old_blkaddr) != NULL_SEGNO)
		invalidate_mapping_pages(META_MAPPING(sbi),
					old_blkaddr, old_blkaddr);
	f2fs_update_data_blkaddr(dn, dn->data_blkaddr);

	/*
	 * i_size will be updated by direct_IO. Otherwise, we'll get stale
	 * data from unwritten block via dio_read.
	 */
	return 0;
}

int f2fs_preallocate_blocks(struct kiocb *iocb, struct iov_iter *from)
{
	struct inode *inode = file_inode(iocb->ki_filp);
	struct f2fs_map_blocks map;
	int flag;
	int err = 0;
	bool direct_io = iocb->ki_flags & IOCB_DIRECT;

	map.m_lblk = F2FS_BLK_ALIGN(iocb->ki_pos);
	map.m_len = F2FS_BYTES_TO_BLK(iocb->ki_pos + iov_iter_count(from));
	if (map.m_len > map.m_lblk)
		map.m_len -= map.m_lblk;
	else
		map.m_len = 0;

	map.m_next_pgofs = NULL;
	map.m_next_extent = NULL;
	map.m_seg_type = NO_CHECK_TYPE;
	map.m_may_create = true;

	if (direct_io) {
		map.m_seg_type = f2fs_rw_hint_to_seg_type(iocb->ki_hint);
		flag = f2fs_force_buffered_io(inode, iocb, from) ?
					F2FS_GET_BLOCK_PRE_AIO :
					F2FS_GET_BLOCK_PRE_DIO;
		goto map_blocks;
	}
	if (iocb->ki_pos + iov_iter_count(from) > MAX_INLINE_DATA(inode)) {
		err = f2fs_convert_inline_inode(inode);
		if (err)
			return err;
	}
	if (f2fs_has_inline_data(inode))
		return err;

	flag = F2FS_GET_BLOCK_PRE_AIO;

map_blocks:
	err = f2fs_map_blocks(inode, &map, 1, flag);
	if (map.m_len > 0 && err == -ENOSPC) {
		if (!direct_io)
			set_inode_flag(inode, FI_NO_PREALLOC);
		err = 0;
	}
	return err;
}

void __do_map_lock(struct f2fs_sb_info *sbi, int flag, bool lock)
{
	if (flag == F2FS_GET_BLOCK_PRE_AIO) {
		if (lock)
			down_read(&sbi->node_change);
		else
			up_read(&sbi->node_change);
	} else {
		if (lock)
			f2fs_lock_op(sbi);
		else
			f2fs_unlock_op(sbi);
	}
}

/*
 * f2fs_map_blocks() tries to find or build mapping relationship which
 * maps continuous logical blocks to physical blocks, and return such
 * info via f2fs_map_blocks structure.
 */
int f2fs_map_blocks(struct inode *inode, struct f2fs_map_blocks *map,
						int create, int flag)
{
	unsigned int maxblocks = map->m_len;
	struct dnode_of_data dn;
	struct f2fs_sb_info *sbi = F2FS_I_SB(inode);
	int mode = map->m_may_create ? ALLOC_NODE : LOOKUP_NODE;
	pgoff_t pgofs, end_offset, end;
	int err = 0, ofs = 1;
	unsigned int ofs_in_node, last_ofs_in_node;
	blkcnt_t prealloc;
	struct extent_info ei = {0,0,0};
	block_t blkaddr;
	unsigned int start_pgofs;

	if (!maxblocks)
		return 0;

	map->m_len = 0;
	map->m_flags = 0;

	/* it only supports block size == page size */
	pgofs =	(pgoff_t)map->m_lblk;
	end = pgofs + maxblocks;

	if (!create && f2fs_lookup_extent_cache(inode, pgofs, &ei)) {
		if (f2fs_lfs_mode(sbi) && flag == F2FS_GET_BLOCK_DIO &&
							map->m_may_create)
			goto next_dnode;

		map->m_pblk = ei.blk + pgofs - ei.fofs;
		map->m_len = min((pgoff_t)maxblocks, ei.fofs + ei.len - pgofs);
		map->m_flags = F2FS_MAP_MAPPED;
		if (map->m_next_extent)
			*map->m_next_extent = pgofs + map->m_len;

		/* for hardware encryption, but to avoid potential issue in future */
		if (flag == F2FS_GET_BLOCK_DIO)
			f2fs_wait_on_block_writeback_range(inode,
						map->m_pblk, map->m_len);
		goto out;
	}

next_dnode:
	if (map->m_may_create)
		__do_map_lock(sbi, flag, true);

	/* When reading holes, we need its node page */
	set_new_dnode(&dn, inode, NULL, NULL, 0);
	err = f2fs_get_dnode_of_data(&dn, pgofs, mode);
	if (err) {
		if (flag == F2FS_GET_BLOCK_BMAP)
			map->m_pblk = 0;
		if (err == -ENOENT) {
			err = 0;
			if (map->m_next_pgofs)
				*map->m_next_pgofs =
					f2fs_get_next_page_offset(&dn, pgofs);
			if (map->m_next_extent)
				*map->m_next_extent =
					f2fs_get_next_page_offset(&dn, pgofs);
		}
		goto unlock_out;
	}

	start_pgofs = pgofs;
	prealloc = 0;
	last_ofs_in_node = ofs_in_node = dn.ofs_in_node;
	end_offset = ADDRS_PER_PAGE(dn.node_page, inode);

next_block:
	blkaddr = f2fs_data_blkaddr(&dn);

	if (__is_valid_data_blkaddr(blkaddr) &&
		!f2fs_is_valid_blkaddr(sbi, blkaddr, DATA_GENERIC_ENHANCE)) {
		err = -EFSCORRUPTED;
		goto sync_out;
	}

	if (__is_valid_data_blkaddr(blkaddr)) {
		/* use out-place-update for driect IO under LFS mode */
		if (f2fs_lfs_mode(sbi) && flag == F2FS_GET_BLOCK_DIO &&
							map->m_may_create) {
			err = __allocate_data_block(&dn, map->m_seg_type);
			if (err)
				goto sync_out;
			blkaddr = dn.data_blkaddr;
			set_inode_flag(inode, FI_APPEND_WRITE);
		}
	} else {
		if (create) {
			if (unlikely(f2fs_cp_error(sbi))) {
				err = -EIO;
				goto sync_out;
			}
			if (flag == F2FS_GET_BLOCK_PRE_AIO) {
				if (blkaddr == NULL_ADDR) {
					prealloc++;
					last_ofs_in_node = dn.ofs_in_node;
				}
			} else {
				WARN_ON(flag != F2FS_GET_BLOCK_PRE_DIO &&
					flag != F2FS_GET_BLOCK_DIO);
				err = __allocate_data_block(&dn,
							map->m_seg_type);
				if (!err)
					set_inode_flag(inode, FI_APPEND_WRITE);
			}
			if (err)
				goto sync_out;
			map->m_flags |= F2FS_MAP_NEW;
			blkaddr = dn.data_blkaddr;
		} else {
			if (flag == F2FS_GET_BLOCK_BMAP) {
				map->m_pblk = 0;
				goto sync_out;
			}
			if (flag == F2FS_GET_BLOCK_PRECACHE)
				goto sync_out;
			if (flag == F2FS_GET_BLOCK_FIEMAP &&
						blkaddr == NULL_ADDR) {
				if (map->m_next_pgofs)
					*map->m_next_pgofs = pgofs + 1;
				goto sync_out;
			}
			if (flag != F2FS_GET_BLOCK_FIEMAP) {
				/* for defragment case */
				if (map->m_next_pgofs)
					*map->m_next_pgofs = pgofs + 1;
				goto sync_out;
			}
		}
	}

	if (flag == F2FS_GET_BLOCK_PRE_AIO)
		goto skip;

	if (map->m_len == 0) {
		/* preallocated unwritten block should be mapped for fiemap. */
		if (blkaddr == NEW_ADDR)
			map->m_flags |= F2FS_MAP_UNWRITTEN;
		map->m_flags |= F2FS_MAP_MAPPED;

		map->m_pblk = blkaddr;
		map->m_len = 1;
	} else if ((map->m_pblk != NEW_ADDR &&
			blkaddr == (map->m_pblk + ofs)) ||
			(map->m_pblk == NEW_ADDR && blkaddr == NEW_ADDR) ||
			flag == F2FS_GET_BLOCK_PRE_DIO) {
		ofs++;
		map->m_len++;
	} else {
		goto sync_out;
	}

skip:
	dn.ofs_in_node++;
	pgofs++;

	/* preallocate blocks in batch for one dnode page */
	if (flag == F2FS_GET_BLOCK_PRE_AIO &&
			(pgofs == end || dn.ofs_in_node == end_offset)) {

		dn.ofs_in_node = ofs_in_node;
		err = f2fs_reserve_new_blocks(&dn, prealloc);
		if (err)
			goto sync_out;

		map->m_len += dn.ofs_in_node - ofs_in_node;
		if (prealloc && dn.ofs_in_node != last_ofs_in_node + 1) {
			err = -ENOSPC;
			goto sync_out;
		}
		dn.ofs_in_node = end_offset;
	}

	if (pgofs >= end)
		goto sync_out;
	else if (dn.ofs_in_node < end_offset)
		goto next_block;

	if (flag == F2FS_GET_BLOCK_PRECACHE) {
		if (map->m_flags & F2FS_MAP_MAPPED) {
			unsigned int ofs = start_pgofs - map->m_lblk;

			f2fs_update_extent_cache_range(&dn,
				start_pgofs, map->m_pblk + ofs,
				map->m_len - ofs);
		}
	}

	f2fs_put_dnode(&dn);

	if (map->m_may_create) {
		__do_map_lock(sbi, flag, false);
		f2fs_balance_fs(sbi, dn.node_changed);
	}
	goto next_dnode;

sync_out:

	/* for hardware encryption, but to avoid potential issue in future */
	if (flag == F2FS_GET_BLOCK_DIO && map->m_flags & F2FS_MAP_MAPPED)
		f2fs_wait_on_block_writeback_range(inode,
						map->m_pblk, map->m_len);

	if (flag == F2FS_GET_BLOCK_PRECACHE) {
		if (map->m_flags & F2FS_MAP_MAPPED) {
			unsigned int ofs = start_pgofs - map->m_lblk;

			f2fs_update_extent_cache_range(&dn,
				start_pgofs, map->m_pblk + ofs,
				map->m_len - ofs);
		}
		if (map->m_next_extent)
			*map->m_next_extent = pgofs + 1;
	}
	f2fs_put_dnode(&dn);
unlock_out:
	if (map->m_may_create) {
		__do_map_lock(sbi, flag, false);
		f2fs_balance_fs(sbi, dn.node_changed);
	}
out:
	trace_f2fs_map_blocks(inode, map, err);
	return err;
}

bool f2fs_overwrite_io(struct inode *inode, loff_t pos, size_t len)
{
	struct f2fs_map_blocks map;
	block_t last_lblk;
	int err;

	if (pos + len > i_size_read(inode))
		return false;

	map.m_lblk = F2FS_BYTES_TO_BLK(pos);
	map.m_next_pgofs = NULL;
	map.m_next_extent = NULL;
	map.m_seg_type = NO_CHECK_TYPE;
	map.m_may_create = false;
	last_lblk = F2FS_BLK_ALIGN(pos + len);

	while (map.m_lblk < last_lblk) {
		map.m_len = last_lblk - map.m_lblk;
		err = f2fs_map_blocks(inode, &map, 0, F2FS_GET_BLOCK_DEFAULT);
		if (err || map.m_len == 0)
			return false;
		map.m_lblk += map.m_len;
	}
	return true;
}

static int __get_data_block(struct inode *inode, sector_t iblock,
			struct buffer_head *bh, int create, int flag,
			pgoff_t *next_pgofs, int seg_type, bool may_write)
{
	struct f2fs_map_blocks map;
	int err;

	map.m_lblk = iblock;
	map.m_len = bh->b_size >> inode->i_blkbits;
	map.m_next_pgofs = next_pgofs;
	map.m_next_extent = NULL;
	map.m_seg_type = seg_type;
	map.m_may_create = may_write;

	err = f2fs_map_blocks(inode, &map, create, flag);
	if (!err) {
		map_bh(bh, inode->i_sb, map.m_pblk);
		bh->b_state = (bh->b_state & ~F2FS_MAP_FLAGS) | map.m_flags;
		bh->b_size = (u64)map.m_len << inode->i_blkbits;
	}
	return err;
}

static int get_data_block(struct inode *inode, sector_t iblock,
			struct buffer_head *bh_result, int create, int flag,
			pgoff_t *next_pgofs)
{
	return __get_data_block(inode, iblock, bh_result, create,
							flag, next_pgofs,
							NO_CHECK_TYPE, create);
}

static int get_data_block_dio_write(struct inode *inode, sector_t iblock,
			struct buffer_head *bh_result, int create)
{
	return __get_data_block(inode, iblock, bh_result, create,
				F2FS_GET_BLOCK_DIO, NULL,
				f2fs_rw_hint_to_seg_type(inode->i_write_hint),
				IS_SWAPFILE(inode) ? false : true);
}

static int get_data_block_dio(struct inode *inode, sector_t iblock,
			struct buffer_head *bh_result, int create)
{
	return __get_data_block(inode, iblock, bh_result, create,
				F2FS_GET_BLOCK_DIO, NULL,
				f2fs_rw_hint_to_seg_type(inode->i_write_hint),
				false);
}

static int get_data_block_bmap(struct inode *inode, sector_t iblock,
			struct buffer_head *bh_result, int create)
{
	/* Block number less than F2FS MAX BLOCKS */
	if (unlikely(iblock >= F2FS_I_SB(inode)->max_file_blocks))
		return -EFBIG;

	return __get_data_block(inode, iblock, bh_result, create,
						F2FS_GET_BLOCK_BMAP, NULL,
						NO_CHECK_TYPE, create);
}

static inline sector_t logical_to_blk(struct inode *inode, loff_t offset)
{
	return (offset >> inode->i_blkbits);
}

static inline loff_t blk_to_logical(struct inode *inode, sector_t blk)
{
	return (blk << inode->i_blkbits);
}

static int f2fs_xattr_fiemap(struct inode *inode,
				struct fiemap_extent_info *fieinfo)
{
	struct f2fs_sb_info *sbi = F2FS_I_SB(inode);
	struct page *page;
	struct node_info ni;
	__u64 phys = 0, len;
	__u32 flags;
	nid_t xnid = F2FS_I(inode)->i_xattr_nid;
	int err = 0;

	if (f2fs_has_inline_xattr(inode)) {
		int offset;

		page = f2fs_grab_cache_page(NODE_MAPPING(sbi),
						inode->i_ino, false);
		if (!page)
			return -ENOMEM;

		err = f2fs_get_node_info(sbi, inode->i_ino, &ni);
		if (err) {
			f2fs_put_page(page, 1);
			return err;
		}

		phys = (__u64)blk_to_logical(inode, ni.blk_addr);
		offset = offsetof(struct f2fs_inode, i_addr) +
					sizeof(__le32) * (DEF_ADDRS_PER_INODE -
					get_inline_xattr_addrs(inode));

		phys += offset;
		len = inline_xattr_size(inode);

		f2fs_put_page(page, 1);

		flags = FIEMAP_EXTENT_DATA_INLINE | FIEMAP_EXTENT_NOT_ALIGNED;

		if (!xnid)
			flags |= FIEMAP_EXTENT_LAST;

		err = fiemap_fill_next_extent(fieinfo, 0, phys, len, flags);
		if (err || err == 1)
			return err;
	}

	if (xnid) {
		page = f2fs_grab_cache_page(NODE_MAPPING(sbi), xnid, false);
		if (!page)
			return -ENOMEM;

		err = f2fs_get_node_info(sbi, xnid, &ni);
		if (err) {
			f2fs_put_page(page, 1);
			return err;
		}

		phys = (__u64)blk_to_logical(inode, ni.blk_addr);
		len = inode->i_sb->s_blocksize;

		f2fs_put_page(page, 1);

		flags = FIEMAP_EXTENT_LAST;
	}

	if (phys)
		err = fiemap_fill_next_extent(fieinfo, 0, phys, len, flags);

	return (err < 0 ? err : 0);
}

static loff_t max_inode_blocks(struct inode *inode)
{
	loff_t result = ADDRS_PER_INODE(inode);
	loff_t leaf_count = ADDRS_PER_BLOCK(inode);

	/* two direct node blocks */
	result += (leaf_count * 2);

	/* two indirect node blocks */
	leaf_count *= NIDS_PER_BLOCK;
	result += (leaf_count * 2);

	/* one double indirect node block */
	leaf_count *= NIDS_PER_BLOCK;
	result += leaf_count;

	return result;
}

int f2fs_fiemap(struct inode *inode, struct fiemap_extent_info *fieinfo,
		u64 start, u64 len)
{
	struct buffer_head map_bh;
	sector_t start_blk, last_blk;
	pgoff_t next_pgofs;
	u64 logical = 0, phys = 0, size = 0;
	u32 flags = 0;
	int ret = 0;
	bool compr_cluster = false;
	unsigned int cluster_size = F2FS_I(inode)->i_cluster_size;

	if (fieinfo->fi_flags & FIEMAP_FLAG_CACHE) {
		ret = f2fs_precache_extents(inode);
		if (ret)
			return ret;
	}

	ret = fiemap_check_flags(fieinfo, FIEMAP_FLAG_SYNC | FIEMAP_FLAG_XATTR);
	if (ret)
		return ret;

	inode_lock(inode);

	if (fieinfo->fi_flags & FIEMAP_FLAG_XATTR) {
		ret = f2fs_xattr_fiemap(inode, fieinfo);
		goto out;
	}

	if (f2fs_has_inline_data(inode) || f2fs_has_inline_dentry(inode)) {
		ret = f2fs_inline_data_fiemap(inode, fieinfo, start, len);
		if (ret != -EAGAIN)
			goto out;
	}

	if (logical_to_blk(inode, len) == 0)
		len = blk_to_logical(inode, 1);

	start_blk = logical_to_blk(inode, start);
	last_blk = logical_to_blk(inode, start + len - 1);

next:
	memset(&map_bh, 0, sizeof(struct buffer_head));
	map_bh.b_size = len;

	if (compr_cluster)
		map_bh.b_size = blk_to_logical(inode, cluster_size - 1);

	ret = get_data_block(inode, start_blk, &map_bh, 0,
					F2FS_GET_BLOCK_FIEMAP, &next_pgofs);
	if (ret)
		goto out;

	/* HOLE */
	if (!buffer_mapped(&map_bh)) {
		start_blk = next_pgofs;

		if (blk_to_logical(inode, start_blk) < blk_to_logical(inode,
						max_inode_blocks(inode)))
			goto prep_next;

		flags |= FIEMAP_EXTENT_LAST;
	}

	if (size) {
		if (IS_ENCRYPTED(inode))
			flags |= FIEMAP_EXTENT_DATA_ENCRYPTED;

		ret = fiemap_fill_next_extent(fieinfo, logical,
				phys, size, flags);
		if (ret)
			goto out;
		size = 0;
	}

	if (start_blk > last_blk)
		goto out;

	if (compr_cluster) {
		compr_cluster = false;


		logical = blk_to_logical(inode, start_blk - 1);
		phys = blk_to_logical(inode, map_bh.b_blocknr);
		size = blk_to_logical(inode, cluster_size);

		flags |= FIEMAP_EXTENT_ENCODED;

		start_blk += cluster_size - 1;

		if (start_blk > last_blk)
			goto out;

		goto prep_next;
	}

	if (map_bh.b_blocknr == COMPRESS_ADDR) {
		compr_cluster = true;
		start_blk++;
		goto prep_next;
	}

	logical = blk_to_logical(inode, start_blk);
	phys = blk_to_logical(inode, map_bh.b_blocknr);
	size = map_bh.b_size;
	flags = 0;
	if (buffer_unwritten(&map_bh))
		flags = FIEMAP_EXTENT_UNWRITTEN;

	start_blk += logical_to_blk(inode, size);

prep_next:
	cond_resched();
	if (fatal_signal_pending(current))
		ret = -EINTR;
	else
		goto next;
out:
	if (ret == 1)
		ret = 0;

	inode_unlock(inode);
	return ret;
}

static inline loff_t f2fs_readpage_limit(struct inode *inode)
{
	if (IS_ENABLED(CONFIG_FS_VERITY) &&
	    (IS_VERITY(inode) || f2fs_verity_in_progress(inode)))
		return inode->i_sb->s_maxbytes;

	return i_size_read(inode);
}

static int f2fs_read_single_page(struct inode *inode, struct page *page,
					unsigned nr_pages,
					struct f2fs_map_blocks *map,
					struct bio **bio_ret,
					sector_t *last_block_in_bio,
					bool is_readahead)
{
	struct bio *bio = *bio_ret;
	const unsigned blkbits = inode->i_blkbits;
	const unsigned blocksize = 1 << blkbits;
	sector_t block_in_file;
	sector_t last_block;
	sector_t last_block_in_file;
	sector_t block_nr;
	int ret = 0;

	block_in_file = (sector_t)page_index(page);
	last_block = block_in_file + nr_pages;
	last_block_in_file = (f2fs_readpage_limit(inode) + blocksize - 1) >>
							blkbits;
	if (last_block > last_block_in_file)
		last_block = last_block_in_file;

	/* just zeroing out page which is beyond EOF */
	if (block_in_file >= last_block)
		goto zero_out;
	/*
	 * Map blocks using the previous result first.
	 */
	if ((map->m_flags & F2FS_MAP_MAPPED) &&
			block_in_file > map->m_lblk &&
			block_in_file < (map->m_lblk + map->m_len))
		goto got_it;

	/*
	 * Then do more f2fs_map_blocks() calls until we are
	 * done with this page.
	 */
	map->m_lblk = block_in_file;
	map->m_len = last_block - block_in_file;

	ret = f2fs_map_blocks(inode, map, 0, F2FS_GET_BLOCK_DEFAULT);
	if (ret)
		goto out;
got_it:
	if ((map->m_flags & F2FS_MAP_MAPPED)) {
		block_nr = map->m_pblk + block_in_file - map->m_lblk;
		SetPageMappedToDisk(page);

		if (!PageUptodate(page) && (!PageSwapCache(page) &&
					!cleancache_get_page(page))) {
			SetPageUptodate(page);
			goto confused;
		}

		if (!f2fs_is_valid_blkaddr(F2FS_I_SB(inode), block_nr,
						DATA_GENERIC_ENHANCE_READ)) {
			ret = -EFSCORRUPTED;
			goto out;
		}
	} else {
zero_out:
		zero_user_segment(page, 0, PAGE_SIZE);
		if (f2fs_need_verity(inode, page->index) &&
		    !fsverity_verify_page(page)) {
			ret = -EIO;
			goto out;
		}
		if (!PageUptodate(page))
			SetPageUptodate(page);
		unlock_page(page);
		goto out;
	}

	/*
	 * This page will go to BIO.  Do we need to send this
	 * BIO off first?
	 */
	if (bio && (!page_is_mergeable(F2FS_I_SB(inode), bio,
				       *last_block_in_bio, block_nr) ||
		    !f2fs_crypt_mergeable_bio(bio, inode, page->index, NULL))) {
submit_and_realloc:
		__submit_bio(F2FS_I_SB(inode), bio, DATA);
		bio = NULL;
	}
	if (bio == NULL) {
		bio = f2fs_grab_read_bio(inode, block_nr, nr_pages,
				is_readahead ? REQ_RAHEAD : 0, page->index,
				false);
		if (IS_ERR(bio)) {
			ret = PTR_ERR(bio);
			bio = NULL;
			goto out;
		}
	}

	/*
	 * If the page is under writeback, we need to wait for
	 * its completion to see the correct decrypted data.
	 */
	f2fs_wait_on_block_writeback(inode, block_nr);

	if (bio_add_page(bio, page, blocksize, 0) < blocksize)
		goto submit_and_realloc;

	inc_page_count(F2FS_I_SB(inode), F2FS_RD_DATA);
	f2fs_update_iostat(F2FS_I_SB(inode), FS_DATA_READ_IO, F2FS_BLKSIZE);
	ClearPageError(page);
	*last_block_in_bio = block_nr;
	goto out;
confused:
	if (bio) {
		__submit_bio(F2FS_I_SB(inode), bio, DATA);
		bio = NULL;
	}
	unlock_page(page);
out:
	*bio_ret = bio;
	return ret;
}

#ifdef CONFIG_F2FS_FS_COMPRESSION
int f2fs_read_multi_pages(struct compress_ctx *cc, struct bio **bio_ret,
				unsigned nr_pages, sector_t *last_block_in_bio,
				bool is_readahead, bool for_write)
{
	struct dnode_of_data dn;
	struct inode *inode = cc->inode;
	struct f2fs_sb_info *sbi = F2FS_I_SB(inode);
	struct bio *bio = *bio_ret;
	unsigned int start_idx = cc->cluster_idx << cc->log_cluster_size;
	sector_t last_block_in_file;
	const unsigned blkbits = inode->i_blkbits;
	const unsigned blocksize = 1 << blkbits;
	struct decompress_io_ctx *dic = NULL;
	int i;
	int ret = 0;

	f2fs_bug_on(sbi, f2fs_cluster_is_empty(cc));

	last_block_in_file = (f2fs_readpage_limit(inode) +
					blocksize - 1) >> blkbits;

	/* get rid of pages beyond EOF */
	for (i = 0; i < cc->cluster_size; i++) {
		struct page *page = cc->rpages[i];

		if (!page)
			continue;
		if ((sector_t)page->index >= last_block_in_file) {
			zero_user_segment(page, 0, PAGE_SIZE);
			if (!PageUptodate(page))
				SetPageUptodate(page);
		} else if (!PageUptodate(page)) {
			continue;
		}
		unlock_page(page);
		cc->rpages[i] = NULL;
		cc->nr_rpages--;
	}

	/* we are done since all pages are beyond EOF */
	if (f2fs_cluster_is_empty(cc))
		goto out;

	set_new_dnode(&dn, inode, NULL, NULL, 0);
	ret = f2fs_get_dnode_of_data(&dn, start_idx, LOOKUP_NODE);
	if (ret)
		goto out;

	/* cluster was overwritten as normal cluster */
	if (dn.data_blkaddr != COMPRESS_ADDR)
		goto out;

	for (i = 1; i < cc->cluster_size; i++) {
		block_t blkaddr;

		blkaddr = data_blkaddr(dn.inode, dn.node_page,
						dn.ofs_in_node + i);

		if (!__is_valid_data_blkaddr(blkaddr))
			break;

		if (!f2fs_is_valid_blkaddr(sbi, blkaddr, DATA_GENERIC)) {
			ret = -EFAULT;
			goto out_put_dnode;
		}
		cc->nr_cpages++;
	}

	/* nothing to decompress */
	if (cc->nr_cpages == 0) {
		ret = 0;
		goto out_put_dnode;
	}

	dic = f2fs_alloc_dic(cc);
	if (IS_ERR(dic)) {
		ret = PTR_ERR(dic);
		goto out_put_dnode;
	}

	for (i = 0; i < dic->nr_cpages; i++) {
		struct page *page = dic->cpages[i];
		block_t blkaddr;
		struct bio_post_read_ctx *ctx;

		blkaddr = data_blkaddr(dn.inode, dn.node_page,
						dn.ofs_in_node + i + 1);

		if (bio && (!page_is_mergeable(sbi, bio,
					*last_block_in_bio, blkaddr) ||
		    !f2fs_crypt_mergeable_bio(bio, inode, page->index, NULL))) {
submit_and_realloc:
			__submit_bio(sbi, bio, DATA);
			bio = NULL;
		}

		if (!bio) {
			bio = f2fs_grab_read_bio(inode, blkaddr, nr_pages,
					is_readahead ? REQ_RAHEAD : 0,
					page->index, for_write);
			if (IS_ERR(bio)) {
				ret = PTR_ERR(bio);
				dic->failed = true;
				if (refcount_sub_and_test(dic->nr_cpages - i,
							&dic->ref)) {
					f2fs_decompress_end_io(dic->rpages,
							cc->cluster_size, true,
							false);
					f2fs_free_dic(dic);
				}
				f2fs_put_dnode(&dn);
				*bio_ret = NULL;
				return ret;
			}
		}

		f2fs_wait_on_block_writeback(inode, blkaddr);

		if (bio_add_page(bio, page, blocksize, 0) < blocksize)
			goto submit_and_realloc;

		/* tag STEP_DECOMPRESS to handle IO in wq */
		ctx = bio->bi_private;
		if (!(ctx->enabled_steps & (1 << STEP_DECOMPRESS)))
			ctx->enabled_steps |= 1 << STEP_DECOMPRESS;

		inc_page_count(sbi, F2FS_RD_DATA);
		f2fs_update_iostat(sbi, FS_DATA_READ_IO, F2FS_BLKSIZE);
		f2fs_update_iostat(sbi, FS_CDATA_READ_IO, F2FS_BLKSIZE);
		ClearPageError(page);
		*last_block_in_bio = blkaddr;
	}

	f2fs_put_dnode(&dn);

	*bio_ret = bio;
	return 0;

out_put_dnode:
	f2fs_put_dnode(&dn);
out:
	f2fs_decompress_end_io(cc->rpages, cc->cluster_size, true, false);
	*bio_ret = bio;
	return ret;
}
#endif

/*
 * This function was originally taken from fs/mpage.c, and customized for f2fs.
 * Major change was from block_size == page_size in f2fs by default.
 *
 * Note that the aops->readpages() function is ONLY used for read-ahead. If
 * this function ever deviates from doing just read-ahead, it should either
 * use ->readpage() or do the necessary surgery to decouple ->readpages()
 * from read-ahead.
 */
int f2fs_mpage_readpages(struct address_space *mapping,
			struct list_head *pages, struct page *page,
			unsigned nr_pages, bool is_readahead)
{
	struct bio *bio = NULL;
	sector_t last_block_in_bio = 0;
	struct inode *inode = mapping->host;
	struct f2fs_map_blocks map;
#ifdef CONFIG_F2FS_FS_COMPRESSION
	struct compress_ctx cc = {
		.inode = inode,
		.log_cluster_size = F2FS_I(inode)->i_log_cluster_size,
		.cluster_size = F2FS_I(inode)->i_cluster_size,
		.cluster_idx = NULL_CLUSTER,
		.rpages = NULL,
		.cpages = NULL,
		.nr_rpages = 0,
		.nr_cpages = 0,
	};
#endif
	unsigned max_nr_pages = nr_pages;
	int ret = 0;

	map.m_pblk = 0;
	map.m_lblk = 0;
	map.m_len = 0;
	map.m_flags = 0;
	map.m_next_pgofs = NULL;
	map.m_next_extent = NULL;
	map.m_seg_type = NO_CHECK_TYPE;
	map.m_may_create = false;

	for (; nr_pages; nr_pages--) {
		if (pages) {
			page = list_last_entry(pages, struct page, lru);

			prefetchw(&page->flags);
			list_del(&page->lru);
			if (add_to_page_cache_lru(page, mapping,
						  page_index(page),
						  readahead_gfp_mask(mapping)))
				goto next_page;
		}

#ifdef CONFIG_F2FS_FS_COMPRESSION
		if (f2fs_compressed_file(inode)) {
			/* there are remained comressed pages, submit them */
			if (!f2fs_cluster_can_merge_page(&cc, page->index)) {
				ret = f2fs_read_multi_pages(&cc, &bio,
							max_nr_pages,
							&last_block_in_bio,
							is_readahead, false);
				f2fs_destroy_compress_ctx(&cc);
				if (ret)
					goto set_error_page;
			}
			ret = f2fs_is_compressed_cluster(inode, page->index);
			if (ret < 0)
				goto set_error_page;
			else if (!ret)
				goto read_single_page;

			ret = f2fs_init_compress_ctx(&cc);
			if (ret)
				goto set_error_page;

			f2fs_compress_ctx_add_page(&cc, page);

			goto next_page;
		}
read_single_page:
#endif

		ret = f2fs_read_single_page(inode, page, max_nr_pages, &map,
					&bio, &last_block_in_bio, is_readahead);
		if (ret) {
#ifdef CONFIG_F2FS_FS_COMPRESSION
set_error_page:
#endif
			SetPageError(page);
			zero_user_segment(page, 0, PAGE_SIZE);
			unlock_page(page);
		}
next_page:
		if (pages)
			put_page(page);

#ifdef CONFIG_F2FS_FS_COMPRESSION
		if (f2fs_compressed_file(inode)) {
			/* last page */
			if (nr_pages == 1 && !f2fs_cluster_is_empty(&cc)) {
				ret = f2fs_read_multi_pages(&cc, &bio,
							max_nr_pages,
							&last_block_in_bio,
							is_readahead, false);
				f2fs_destroy_compress_ctx(&cc);
			}
		}
#endif
	}
	BUG_ON(pages && !list_empty(pages));
	if (bio)
		__submit_bio(F2FS_I_SB(inode), bio, DATA);
	return pages ? 0 : ret;
}

static int f2fs_read_data_page(struct file *file, struct page *page)
{
	struct inode *inode = page_file_mapping(page)->host;
	int ret = -EAGAIN;

	trace_f2fs_readpage(page, DATA);

	if (!f2fs_is_compress_backend_ready(inode)) {
		unlock_page(page);
		return -EOPNOTSUPP;
	}

	/* If the file has inline data, try to read it directly */
	if (f2fs_has_inline_data(inode))
		ret = f2fs_read_inline_data(inode, page);
	if (ret == -EAGAIN)
		ret = f2fs_mpage_readpages(page_file_mapping(page),
						NULL, page, 1, false);
	return ret;
}

static int f2fs_read_data_pages(struct file *file,
			struct address_space *mapping,
			struct list_head *pages, unsigned nr_pages)
{
	struct inode *inode = mapping->host;
	struct page *page = list_last_entry(pages, struct page, lru);

	trace_f2fs_readpages(inode, page, nr_pages);

	if (!f2fs_is_compress_backend_ready(inode))
		return 0;

	/* If the file has inline data, skip readpages */
	if (f2fs_has_inline_data(inode))
		return 0;

	return f2fs_mpage_readpages(mapping, pages, NULL, nr_pages, true);
}

int f2fs_encrypt_one_page(struct f2fs_io_info *fio)
{
	struct inode *inode = fio->page->mapping->host;
	struct page *mpage, *page;
	gfp_t gfp_flags = GFP_NOFS;

	if (!f2fs_encrypted_file(inode))
		return 0;

	page = fio->compressed_page ? fio->compressed_page : fio->page;

	/* wait for GCed page writeback via META_MAPPING */
	f2fs_wait_on_block_writeback(inode, fio->old_blkaddr);

	if (fscrypt_inode_uses_inline_crypto(inode))
		return 0;

retry_encrypt:
	fio->encrypted_page = fscrypt_encrypt_pagecache_blocks(page,
					PAGE_SIZE, 0, gfp_flags);
	if (IS_ERR(fio->encrypted_page)) {
		/* flush pending IOs and wait for a while in the ENOMEM case */
		if (PTR_ERR(fio->encrypted_page) == -ENOMEM) {
			f2fs_flush_merged_writes(fio->sbi);
			congestion_wait(BLK_RW_ASYNC, DEFAULT_IO_TIMEOUT);
			gfp_flags |= __GFP_NOFAIL;
			goto retry_encrypt;
		}
		return PTR_ERR(fio->encrypted_page);
	}

	mpage = find_lock_page(META_MAPPING(fio->sbi), fio->old_blkaddr);
	if (mpage) {
		if (PageUptodate(mpage))
			memcpy(page_address(mpage),
				page_address(fio->encrypted_page), PAGE_SIZE);
		f2fs_put_page(mpage, 1);
	}
	return 0;
}

static inline bool check_inplace_update_policy(struct inode *inode,
				struct f2fs_io_info *fio)
{
	struct f2fs_sb_info *sbi = F2FS_I_SB(inode);
	unsigned int policy = SM_I(sbi)->ipu_policy;

	if (policy & (0x1 << F2FS_IPU_FORCE))
		return true;
	if (policy & (0x1 << F2FS_IPU_SSR) && f2fs_need_SSR(sbi))
		return true;
	if (policy & (0x1 << F2FS_IPU_UTIL) &&
			utilization(sbi) > SM_I(sbi)->min_ipu_util)
		return true;
	if (policy & (0x1 << F2FS_IPU_SSR_UTIL) && f2fs_need_SSR(sbi) &&
			utilization(sbi) > SM_I(sbi)->min_ipu_util)
		return true;

	/*
	 * IPU for rewrite async pages
	 */
	if (policy & (0x1 << F2FS_IPU_ASYNC) &&
			fio && fio->op == REQ_OP_WRITE &&
			!(fio->op_flags & REQ_SYNC) &&
			!IS_ENCRYPTED(inode))
		return true;

	/* this is only set during fdatasync */
	if (policy & (0x1 << F2FS_IPU_FSYNC) &&
			is_inode_flag_set(inode, FI_NEED_IPU))
		return true;

	if (unlikely(fio && is_sbi_flag_set(sbi, SBI_CP_DISABLED) &&
			!f2fs_is_checkpointed_data(sbi, fio->old_blkaddr)))
		return true;

	return false;
}

bool f2fs_should_update_inplace(struct inode *inode, struct f2fs_io_info *fio)
{
	if (f2fs_is_pinned_file(inode))
		return true;

	/* if this is cold file, we should overwrite to avoid fragmentation */
	if (file_is_cold(inode))
		return true;

	return check_inplace_update_policy(inode, fio);
}

bool f2fs_should_update_outplace(struct inode *inode, struct f2fs_io_info *fio)
{
	struct f2fs_sb_info *sbi = F2FS_I_SB(inode);

	if (f2fs_lfs_mode(sbi))
		return true;
	if (S_ISDIR(inode->i_mode))
		return true;
	if (IS_NOQUOTA(inode))
		return true;
	if (f2fs_is_atomic_file(inode))
		return true;
	if (fio) {
		if (is_cold_data(fio->page))
			return true;
		if (IS_ATOMIC_WRITTEN_PAGE(fio->page))
			return true;
		if (unlikely(is_sbi_flag_set(sbi, SBI_CP_DISABLED) &&
			f2fs_is_checkpointed_data(sbi, fio->old_blkaddr)))
			return true;
	}
	return false;
}

static inline bool need_inplace_update(struct f2fs_io_info *fio)
{
	struct inode *inode = fio->page->mapping->host;

	if (f2fs_should_update_outplace(inode, fio))
		return false;

	return f2fs_should_update_inplace(inode, fio);
}

int f2fs_do_write_data_page(struct f2fs_io_info *fio)
{
	struct page *page = fio->page;
	struct inode *inode = page->mapping->host;
	struct dnode_of_data dn;
	struct extent_info ei = {0,0,0};
	struct node_info ni;
	bool ipu_force = false;
	int err = 0;

	set_new_dnode(&dn, inode, NULL, NULL, 0);
	if (need_inplace_update(fio) &&
			f2fs_lookup_extent_cache(inode, page->index, &ei)) {
		fio->old_blkaddr = ei.blk + page->index - ei.fofs;

		if (!f2fs_is_valid_blkaddr(fio->sbi, fio->old_blkaddr,
						DATA_GENERIC_ENHANCE))
			return -EFSCORRUPTED;

		ipu_force = true;
		fio->need_lock = LOCK_DONE;
		goto got_it;
	}

	/* Deadlock due to between page->lock and f2fs_lock_op */
	if (fio->need_lock == LOCK_REQ && !f2fs_trylock_op(fio->sbi))
		return -EAGAIN;

	err = f2fs_get_dnode_of_data(&dn, page->index, LOOKUP_NODE);
	if (err)
		goto out;

	fio->old_blkaddr = dn.data_blkaddr;

	/* This page is already truncated */
	if (fio->old_blkaddr == NULL_ADDR) {
		ClearPageUptodate(page);
		clear_cold_data(page);
		goto out_writepage;
	}
got_it:
	if (__is_valid_data_blkaddr(fio->old_blkaddr) &&
		!f2fs_is_valid_blkaddr(fio->sbi, fio->old_blkaddr,
						DATA_GENERIC_ENHANCE)) {
		err = -EFSCORRUPTED;
		goto out_writepage;
	}
	/*
	 * If current allocation needs SSR,
	 * it had better in-place writes for updated data.
	 */
	if (ipu_force ||
		(__is_valid_data_blkaddr(fio->old_blkaddr) &&
					need_inplace_update(fio))) {
		err = f2fs_encrypt_one_page(fio);
		if (err)
			goto out_writepage;

		set_page_writeback(page);
		ClearPageError(page);
		f2fs_put_dnode(&dn);
		if (fio->need_lock == LOCK_REQ)
			f2fs_unlock_op(fio->sbi);
		err = f2fs_inplace_write_data(fio);
		if (err) {
			if (fscrypt_inode_uses_fs_layer_crypto(inode))
				fscrypt_finalize_bounce_page(&fio->encrypted_page);
			if (PageWriteback(page))
				end_page_writeback(page);
		} else {
			set_inode_flag(inode, FI_UPDATE_WRITE);
		}
		trace_f2fs_do_write_data_page(fio->page, IPU);
		return err;
	}

	if (fio->need_lock == LOCK_RETRY) {
		if (!f2fs_trylock_op(fio->sbi)) {
			err = -EAGAIN;
			goto out_writepage;
		}
		fio->need_lock = LOCK_REQ;
	}

	err = f2fs_get_node_info(fio->sbi, dn.nid, &ni);
	if (err)
		goto out_writepage;

	fio->version = ni.version;

	err = f2fs_encrypt_one_page(fio);
	if (err)
		goto out_writepage;

	set_page_writeback(page);
	ClearPageError(page);

	if (fio->compr_blocks && fio->old_blkaddr == COMPRESS_ADDR)
		f2fs_i_compr_blocks_update(inode, fio->compr_blocks - 1, false);

	/* LFS mode write path */
	f2fs_outplace_write_data(&dn, fio);
	trace_f2fs_do_write_data_page(page, OPU);
	set_inode_flag(inode, FI_APPEND_WRITE);
	if (page->index == 0)
		set_inode_flag(inode, FI_FIRST_BLOCK_WRITTEN);
out_writepage:
	f2fs_put_dnode(&dn);
out:
	if (fio->need_lock == LOCK_REQ)
		f2fs_unlock_op(fio->sbi);
	return err;
}

int f2fs_write_single_data_page(struct page *page, int *submitted,
				struct bio **bio,
				sector_t *last_block,
				struct writeback_control *wbc,
				enum iostat_type io_type,
				int compr_blocks)
{
	struct inode *inode = page->mapping->host;
	struct f2fs_sb_info *sbi = F2FS_I_SB(inode);
	loff_t i_size = i_size_read(inode);
	const pgoff_t end_index = ((unsigned long long)i_size)
							>> PAGE_SHIFT;
	loff_t psize = (loff_t)(page->index + 1) << PAGE_SHIFT;
	unsigned offset = 0;
	bool need_balance_fs = false;
	int err = 0;
	struct f2fs_io_info fio = {
		.sbi = sbi,
		.ino = inode->i_ino,
		.type = DATA,
		.op = REQ_OP_WRITE,
		.op_flags = wbc_to_write_flags(wbc),
		.old_blkaddr = NULL_ADDR,
		.page = page,
		.encrypted_page = NULL,
		.submitted = false,
		.compr_blocks = compr_blocks,
		.need_lock = LOCK_RETRY,
		.io_type = io_type,
		.io_wbc = wbc,
		.bio = bio,
		.last_block = last_block,
	};

	trace_f2fs_writepage(page, DATA);

	/* we should bypass data pages to proceed the kworkder jobs */
	if (unlikely(f2fs_cp_error(sbi))) {
		mapping_set_error(page->mapping, -EIO);
		/*
		 * don't drop any dirty dentry pages for keeping lastest
		 * directory structure.
		 */
		if (S_ISDIR(inode->i_mode))
			goto redirty_out;
		goto out;
	}

	if (unlikely(is_sbi_flag_set(sbi, SBI_POR_DOING)))
		goto redirty_out;

	if (page->index < end_index ||
			f2fs_verity_in_progress(inode) ||
			compr_blocks)
		goto write;

	/*
	 * If the offset is out-of-range of file size,
	 * this page does not have to be written to disk.
	 */
	offset = i_size & (PAGE_SIZE - 1);
	if ((page->index >= end_index + 1) || !offset)
		goto out;

	zero_user_segment(page, offset, PAGE_SIZE);
write:
	if (f2fs_is_drop_cache(inode))
		goto out;
	/* we should not write 0'th page having journal header */
	if (f2fs_is_volatile_file(inode) && (!page->index ||
			(!wbc->for_reclaim &&
			f2fs_available_free_memory(sbi, BASE_CHECK))))
		goto redirty_out;

	/* Dentry/quota blocks are controlled by checkpoint */
	if (S_ISDIR(inode->i_mode) || IS_NOQUOTA(inode)) {
		fio.need_lock = LOCK_DONE;
		err = f2fs_do_write_data_page(&fio);
		goto done;
	}

	if (!wbc->for_reclaim)
		need_balance_fs = true;
	else if (has_not_enough_free_secs(sbi, 0, 0))
		goto redirty_out;
	else
		set_inode_flag(inode, FI_HOT_DATA);

	err = -EAGAIN;
	if (f2fs_has_inline_data(inode)) {
		err = f2fs_write_inline_data(inode, page);
		if (!err)
			goto out;
	}

	if (err == -EAGAIN) {
		err = f2fs_do_write_data_page(&fio);
		if (err == -EAGAIN) {
			fio.need_lock = LOCK_REQ;
			err = f2fs_do_write_data_page(&fio);
		}
	}

	if (err) {
		file_set_keep_isize(inode);
	} else {
		spin_lock(&F2FS_I(inode)->i_size_lock);
		if (F2FS_I(inode)->last_disk_size < psize)
			F2FS_I(inode)->last_disk_size = psize;
		spin_unlock(&F2FS_I(inode)->i_size_lock);
	}

done:
	if (err && err != -ENOENT)
		goto redirty_out;

out:
	inode_dec_dirty_pages(inode);
	if (err) {
		ClearPageUptodate(page);
		clear_cold_data(page);
	}

	if (wbc->for_reclaim) {
		f2fs_submit_merged_write_cond(sbi, NULL, page, 0, DATA);
		clear_inode_flag(inode, FI_HOT_DATA);
		f2fs_remove_dirty_inode(inode);
		submitted = NULL;
	}
	unlock_page(page);
	if (!S_ISDIR(inode->i_mode) && !IS_NOQUOTA(inode) &&
					!F2FS_I(inode)->cp_task)
		f2fs_balance_fs(sbi, need_balance_fs);

	if (unlikely(f2fs_cp_error(sbi))) {
		f2fs_submit_merged_write(sbi, DATA);
		f2fs_submit_merged_ipu_write(sbi, bio, NULL);
		submitted = NULL;
	}

	if (submitted)
		*submitted = fio.submitted ? 1 : 0;

	return 0;

redirty_out:
	redirty_page_for_writepage(wbc, page);
	/*
	 * pageout() in MM traslates EAGAIN, so calls handle_write_error()
	 * -> mapping_set_error() -> set_bit(AS_EIO, ...).
	 * file_write_and_wait_range() will see EIO error, which is critical
	 * to return value of fsync() followed by atomic_write failure to user.
	 */
	if (!err || wbc->for_reclaim)
		return AOP_WRITEPAGE_ACTIVATE;
	unlock_page(page);
	return err;
}

static int f2fs_write_data_page(struct page *page,
					struct writeback_control *wbc)
{
#ifdef CONFIG_F2FS_FS_COMPRESSION
	struct inode *inode = page->mapping->host;

	if (unlikely(f2fs_cp_error(F2FS_I_SB(inode))))
		goto out;

	if (f2fs_compressed_file(inode)) {
		if (f2fs_is_compressed_cluster(inode, page->index)) {
			redirty_page_for_writepage(wbc, page);
			return AOP_WRITEPAGE_ACTIVATE;
		}
	}
out:
#endif

	return f2fs_write_single_data_page(page, NULL, NULL, NULL,
						wbc, FS_DATA_IO, 0);
}

/*
 * This function was copied from write_cche_pages from mm/page-writeback.c.
 * The major change is making write step of cold data page separately from
 * warm/hot data page.
 */
static int f2fs_write_cache_pages(struct address_space *mapping,
					struct writeback_control *wbc,
					enum iostat_type io_type)
{
	int ret = 0;
	int done = 0, retry = 0;
	struct pagevec pvec;
	struct f2fs_sb_info *sbi = F2FS_M_SB(mapping);
	struct bio *bio = NULL;
	sector_t last_block;
#ifdef CONFIG_F2FS_FS_COMPRESSION
	struct inode *inode = mapping->host;
	struct compress_ctx cc = {
		.inode = inode,
		.log_cluster_size = F2FS_I(inode)->i_log_cluster_size,
		.cluster_size = F2FS_I(inode)->i_cluster_size,
		.cluster_idx = NULL_CLUSTER,
		.rpages = NULL,
		.nr_rpages = 0,
		.cpages = NULL,
		.rbuf = NULL,
		.cbuf = NULL,
		.rlen = PAGE_SIZE * F2FS_I(inode)->i_cluster_size,
		.private = NULL,
	};
#endif
	int nr_pages;
	pgoff_t uninitialized_var(writeback_index);
	pgoff_t index;
	pgoff_t end;		/* Inclusive */
	pgoff_t done_index;
	int range_whole = 0;
	xa_mark_t tag;
	int nwritten = 0;
	int submitted = 0;
	int i;

	pagevec_init(&pvec);

	if (get_dirty_pages(mapping->host) <=
				SM_I(F2FS_M_SB(mapping))->min_hot_blocks)
		set_inode_flag(mapping->host, FI_HOT_DATA);
	else
		clear_inode_flag(mapping->host, FI_HOT_DATA);

	if (wbc->range_cyclic) {
		writeback_index = mapping->writeback_index; /* prev offset */
		index = writeback_index;
		end = -1;
	} else {
		index = wbc->range_start >> PAGE_SHIFT;
		end = wbc->range_end >> PAGE_SHIFT;
		if (wbc->range_start == 0 && wbc->range_end == LLONG_MAX)
			range_whole = 1;
	}
	if (wbc->sync_mode == WB_SYNC_ALL || wbc->tagged_writepages)
		tag = PAGECACHE_TAG_TOWRITE;
	else
		tag = PAGECACHE_TAG_DIRTY;
retry:
	retry = 0;
	if (wbc->sync_mode == WB_SYNC_ALL || wbc->tagged_writepages)
		tag_pages_for_writeback(mapping, index, end);
	done_index = index;
	while (!done && !retry && (index <= end)) {
		nr_pages = pagevec_lookup_range_tag(&pvec, mapping, &index, end,
				tag);
		if (nr_pages == 0)
			break;

		for (i = 0; i < nr_pages; i++) {
			struct page *page = pvec.pages[i];
			bool need_readd;
readd:
			need_readd = false;
#ifdef CONFIG_F2FS_FS_COMPRESSION
			if (f2fs_compressed_file(inode)) {
				ret = f2fs_init_compress_ctx(&cc);
				if (ret) {
					done = 1;
					break;
				}
<<<<<<< HEAD

				if (!f2fs_cluster_can_merge_page(&cc,
								page->index)) {
					ret = f2fs_write_multi_pages(&cc,
						&submitted, wbc, io_type);
					if (!ret)
						need_readd = true;
					goto result;
				}

=======

				if (!f2fs_cluster_can_merge_page(&cc,
								page->index)) {
					ret = f2fs_write_multi_pages(&cc,
						&submitted, wbc, io_type);
					if (!ret)
						need_readd = true;
					goto result;
				}

>>>>>>> de198b0f
				if (unlikely(f2fs_cp_error(sbi)))
					goto lock_page;

				if (f2fs_cluster_is_empty(&cc)) {
					void *fsdata = NULL;
					struct page *pagep;
					int ret2;

					ret2 = f2fs_prepare_compress_overwrite(
							inode, &pagep,
							page->index, &fsdata);
					if (ret2 < 0) {
						ret = ret2;
						done = 1;
						break;
					} else if (ret2 &&
						!f2fs_compress_write_end(inode,
								fsdata, page->index,
								1)) {
						retry = 1;
						break;
					}
				} else {
					goto lock_page;
				}
			}
#endif
			/* give a priority to WB_SYNC threads */
			if (atomic_read(&sbi->wb_sync_req[DATA]) &&
					wbc->sync_mode == WB_SYNC_NONE) {
				done = 1;
				break;
			}
#ifdef CONFIG_F2FS_FS_COMPRESSION
lock_page:
#endif
			done_index = page->index;
retry_write:
			lock_page(page);

			if (unlikely(page->mapping != mapping)) {
continue_unlock:
				unlock_page(page);
				continue;
			}

			if (!PageDirty(page)) {
				/* someone wrote it for us */
				goto continue_unlock;
			}

			if (PageWriteback(page)) {
				if (wbc->sync_mode != WB_SYNC_NONE)
					f2fs_wait_on_page_writeback(page,
							DATA, true, true);
				else
					goto continue_unlock;
			}

			if (!clear_page_dirty_for_io(page))
				goto continue_unlock;

#ifdef CONFIG_F2FS_FS_COMPRESSION
			if (f2fs_compressed_file(inode)) {
				get_page(page);
				f2fs_compress_ctx_add_page(&cc, page);
				continue;
			}
#endif
			ret = f2fs_write_single_data_page(page, &submitted,
					&bio, &last_block, wbc, io_type, 0);
			if (ret == AOP_WRITEPAGE_ACTIVATE)
				unlock_page(page);
#ifdef CONFIG_F2FS_FS_COMPRESSION
result:
#endif
			nwritten += submitted;
			wbc->nr_to_write -= submitted;

			if (unlikely(ret)) {
				/*
				 * keep nr_to_write, since vfs uses this to
				 * get # of written pages.
				 */
				if (ret == AOP_WRITEPAGE_ACTIVATE) {
					ret = 0;
					goto next;
				} else if (ret == -EAGAIN) {
					ret = 0;
					if (wbc->sync_mode == WB_SYNC_ALL) {
						cond_resched();
						congestion_wait(BLK_RW_ASYNC,
							DEFAULT_IO_TIMEOUT);
						goto retry_write;
					}
					goto next;
				}
				done_index = page->index + 1;
				done = 1;
				break;
			}

			if (wbc->nr_to_write <= 0 &&
					wbc->sync_mode == WB_SYNC_NONE) {
				done = 1;
				break;
			}
next:
			if (need_readd)
				goto readd;
		}
		pagevec_release(&pvec);
		cond_resched();
	}
#ifdef CONFIG_F2FS_FS_COMPRESSION
	/* flush remained pages in compress cluster */
	if (f2fs_compressed_file(inode) && !f2fs_cluster_is_empty(&cc)) {
		ret = f2fs_write_multi_pages(&cc, &submitted, wbc, io_type);
		nwritten += submitted;
		wbc->nr_to_write -= submitted;
		if (ret) {
			done = 1;
			retry = 0;
		}
	}
#endif
	if (retry) {
		index = 0;
		end = -1;
		goto retry;
	}
	if (wbc->range_cyclic && !done)
		done_index = 0;
	if (wbc->range_cyclic || (range_whole && wbc->nr_to_write > 0))
		mapping->writeback_index = done_index;

	if (nwritten)
		f2fs_submit_merged_write_cond(F2FS_M_SB(mapping), mapping->host,
								NULL, 0, DATA);
	/* submit cached bio of IPU write */
	if (bio)
		f2fs_submit_merged_ipu_write(sbi, &bio, NULL);

	return ret;
}

static inline bool __should_serialize_io(struct inode *inode,
					struct writeback_control *wbc)
{
	/* to avoid deadlock in path of data flush */
	if (F2FS_I(inode)->cp_task)
		return false;

	if (!S_ISREG(inode->i_mode))
		return false;
	if (IS_NOQUOTA(inode))
		return false;

	if (f2fs_compressed_file(inode))
		return true;
	if (wbc->sync_mode != WB_SYNC_ALL)
		return true;
	if (get_dirty_pages(inode) >= SM_I(F2FS_I_SB(inode))->min_seq_blocks)
		return true;
	return false;
}

static int __f2fs_write_data_pages(struct address_space *mapping,
						struct writeback_control *wbc,
						enum iostat_type io_type)
{
	struct inode *inode = mapping->host;
	struct f2fs_sb_info *sbi = F2FS_I_SB(inode);
	struct blk_plug plug;
	int ret;
	bool locked = false;

	/* deal with chardevs and other special file */
	if (!mapping->a_ops->writepage)
		return 0;

	/* skip writing if there is no dirty page in this inode */
	if (!get_dirty_pages(inode) && wbc->sync_mode == WB_SYNC_NONE)
		return 0;

	/* during POR, we don't need to trigger writepage at all. */
	if (unlikely(is_sbi_flag_set(sbi, SBI_POR_DOING)))
		goto skip_write;

	if ((S_ISDIR(inode->i_mode) || IS_NOQUOTA(inode)) &&
			wbc->sync_mode == WB_SYNC_NONE &&
			get_dirty_pages(inode) < nr_pages_to_skip(sbi, DATA) &&
			f2fs_available_free_memory(sbi, DIRTY_DENTS))
		goto skip_write;

	/* skip writing during file defragment */
	if (is_inode_flag_set(inode, FI_DO_DEFRAG))
		goto skip_write;

	trace_f2fs_writepages(mapping->host, wbc, DATA);

	/* to avoid spliting IOs due to mixed WB_SYNC_ALL and WB_SYNC_NONE */
	if (wbc->sync_mode == WB_SYNC_ALL)
		atomic_inc(&sbi->wb_sync_req[DATA]);
	else if (atomic_read(&sbi->wb_sync_req[DATA]))
		goto skip_write;

	if (__should_serialize_io(inode, wbc)) {
		mutex_lock(&sbi->writepages);
		locked = true;
	}

	blk_start_plug(&plug);
	ret = f2fs_write_cache_pages(mapping, wbc, io_type);
	blk_finish_plug(&plug);

	if (locked)
		mutex_unlock(&sbi->writepages);

	if (wbc->sync_mode == WB_SYNC_ALL)
		atomic_dec(&sbi->wb_sync_req[DATA]);
	/*
	 * if some pages were truncated, we cannot guarantee its mapping->host
	 * to detect pending bios.
	 */

	f2fs_remove_dirty_inode(inode);
	return ret;

skip_write:
	wbc->pages_skipped += get_dirty_pages(inode);
	trace_f2fs_writepages(mapping->host, wbc, DATA);
	return 0;
}

static int f2fs_write_data_pages(struct address_space *mapping,
			    struct writeback_control *wbc)
{
	struct inode *inode = mapping->host;

	return __f2fs_write_data_pages(mapping, wbc,
			F2FS_I(inode)->cp_task == current ?
			FS_CP_DATA_IO : FS_DATA_IO);
}

static void f2fs_write_failed(struct address_space *mapping, loff_t to)
{
	struct inode *inode = mapping->host;
	loff_t i_size = i_size_read(inode);

	if (IS_NOQUOTA(inode))
		return;

	/* In the fs-verity case, f2fs_end_enable_verity() does the truncate */
	if (to > i_size && !f2fs_verity_in_progress(inode)) {
		down_write(&F2FS_I(inode)->i_gc_rwsem[WRITE]);
		down_write(&F2FS_I(inode)->i_mmap_sem);

		truncate_pagecache(inode, i_size);
		f2fs_truncate_blocks(inode, i_size, true);

		up_write(&F2FS_I(inode)->i_mmap_sem);
		up_write(&F2FS_I(inode)->i_gc_rwsem[WRITE]);
	}
}

static int prepare_write_begin(struct f2fs_sb_info *sbi,
			struct page *page, loff_t pos, unsigned len,
			block_t *blk_addr, bool *node_changed)
{
	struct inode *inode = page->mapping->host;
	pgoff_t index = page->index;
	struct dnode_of_data dn;
	struct page *ipage;
	bool locked = false;
	struct extent_info ei = {0,0,0};
	int err = 0;
	int flag;

	/*
	 * we already allocated all the blocks, so we don't need to get
	 * the block addresses when there is no need to fill the page.
	 */
	if (!f2fs_has_inline_data(inode) && len == PAGE_SIZE &&
	    !is_inode_flag_set(inode, FI_NO_PREALLOC) &&
	    !f2fs_verity_in_progress(inode))
		return 0;

	/* f2fs_lock_op avoids race between write CP and convert_inline_page */
	if (f2fs_has_inline_data(inode) && pos + len > MAX_INLINE_DATA(inode))
		flag = F2FS_GET_BLOCK_DEFAULT;
	else
		flag = F2FS_GET_BLOCK_PRE_AIO;

	if (f2fs_has_inline_data(inode) ||
			(pos & PAGE_MASK) >= i_size_read(inode)) {
		__do_map_lock(sbi, flag, true);
		locked = true;
	}

restart:
	/* check inline_data */
	ipage = f2fs_get_node_page(sbi, inode->i_ino);
	if (IS_ERR(ipage)) {
		err = PTR_ERR(ipage);
		goto unlock_out;
	}

	set_new_dnode(&dn, inode, ipage, ipage, 0);

	if (f2fs_has_inline_data(inode)) {
		if (pos + len <= MAX_INLINE_DATA(inode)) {
			f2fs_do_read_inline_data(page, ipage);
			set_inode_flag(inode, FI_DATA_EXIST);
			if (inode->i_nlink)
				set_inline_node(ipage);
		} else {
			err = f2fs_convert_inline_page(&dn, page);
			if (err)
				goto out;
			if (dn.data_blkaddr == NULL_ADDR)
				err = f2fs_get_block(&dn, index);
		}
	} else if (locked) {
		err = f2fs_get_block(&dn, index);
	} else {
		if (f2fs_lookup_extent_cache(inode, index, &ei)) {
			dn.data_blkaddr = ei.blk + index - ei.fofs;
		} else {
			/* hole case */
			err = f2fs_get_dnode_of_data(&dn, index, LOOKUP_NODE);
			if (err || dn.data_blkaddr == NULL_ADDR) {
				f2fs_put_dnode(&dn);
				__do_map_lock(sbi, F2FS_GET_BLOCK_PRE_AIO,
								true);
				WARN_ON(flag != F2FS_GET_BLOCK_PRE_AIO);
				locked = true;
				goto restart;
			}
		}
	}

	/* convert_inline_page can make node_changed */
	*blk_addr = dn.data_blkaddr;
	*node_changed = dn.node_changed;
out:
	f2fs_put_dnode(&dn);
unlock_out:
	if (locked)
		__do_map_lock(sbi, flag, false);
	return err;
}

static int f2fs_write_begin(struct file *file, struct address_space *mapping,
		loff_t pos, unsigned len, unsigned flags,
		struct page **pagep, void **fsdata)
{
	struct inode *inode = mapping->host;
	struct f2fs_sb_info *sbi = F2FS_I_SB(inode);
	struct page *page = NULL;
	pgoff_t index = ((unsigned long long) pos) >> PAGE_SHIFT;
	bool need_balance = false, drop_atomic = false;
	block_t blkaddr = NULL_ADDR;
	int err = 0;

	if (trace_android_fs_datawrite_start_enabled()) {
		char *path, pathbuf[MAX_TRACE_PATHBUF_LEN];

		path = android_fstrace_get_pathname(pathbuf,
						    MAX_TRACE_PATHBUF_LEN,
						    inode);
		trace_android_fs_datawrite_start(inode, pos, len,
						 current->pid, path,
						 current->comm);
	}
	trace_f2fs_write_begin(inode, pos, len, flags);

	if (!f2fs_is_checkpoint_ready(sbi)) {
		err = -ENOSPC;
		goto fail;
	}

	if ((f2fs_is_atomic_file(inode) &&
			!f2fs_available_free_memory(sbi, INMEM_PAGES)) ||
			is_inode_flag_set(inode, FI_ATOMIC_REVOKE_REQUEST)) {
		err = -ENOMEM;
		drop_atomic = true;
		goto fail;
	}

	/*
	 * We should check this at this moment to avoid deadlock on inode page
	 * and #0 page. The locking rule for inline_data conversion should be:
	 * lock_page(page #0) -> lock_page(inode_page)
	 */
	if (index != 0) {
		err = f2fs_convert_inline_inode(inode);
		if (err)
			goto fail;
	}

#ifdef CONFIG_F2FS_FS_COMPRESSION
	if (f2fs_compressed_file(inode)) {
		int ret;

		*fsdata = NULL;

		ret = f2fs_prepare_compress_overwrite(inode, pagep,
							index, fsdata);
		if (ret < 0) {
			err = ret;
			goto fail;
		} else if (ret) {
			return 0;
		}
	}
#endif

repeat:
	/*
	 * Do not use grab_cache_page_write_begin() to avoid deadlock due to
	 * wait_for_stable_page. Will wait that below with our IO control.
	 */
	page = f2fs_pagecache_get_page(mapping, index,
				FGP_LOCK | FGP_WRITE | FGP_CREAT, GFP_NOFS);
	if (!page) {
		err = -ENOMEM;
		goto fail;
	}

	/* TODO: cluster can be compressed due to race with .writepage */

	*pagep = page;

	err = prepare_write_begin(sbi, page, pos, len,
					&blkaddr, &need_balance);
	if (err)
		goto fail;

	if (need_balance && !IS_NOQUOTA(inode) &&
			has_not_enough_free_secs(sbi, 0, 0)) {
		unlock_page(page);
		f2fs_balance_fs(sbi, true);
		lock_page(page);
		if (page->mapping != mapping) {
			/* The page got truncated from under us */
			f2fs_put_page(page, 1);
			goto repeat;
		}
	}

	f2fs_wait_on_page_writeback(page, DATA, false, true);

	if (len == PAGE_SIZE || PageUptodate(page))
		return 0;

	if (!(pos & (PAGE_SIZE - 1)) && (pos + len) >= i_size_read(inode) &&
	    !f2fs_verity_in_progress(inode)) {
		zero_user_segment(page, len, PAGE_SIZE);
		return 0;
	}

	if (blkaddr == NEW_ADDR) {
		zero_user_segment(page, 0, PAGE_SIZE);
		SetPageUptodate(page);
	} else {
		if (!f2fs_is_valid_blkaddr(sbi, blkaddr,
				DATA_GENERIC_ENHANCE_READ)) {
			err = -EFSCORRUPTED;
			goto fail;
		}
		err = f2fs_submit_page_read(inode, page, blkaddr, true);
		if (err)
			goto fail;

		lock_page(page);
		if (unlikely(page->mapping != mapping)) {
			f2fs_put_page(page, 1);
			goto repeat;
		}
		if (unlikely(!PageUptodate(page))) {
			err = -EIO;
			goto fail;
		}
	}
	return 0;

fail:
	f2fs_put_page(page, 1);
	f2fs_write_failed(mapping, pos + len);
	if (drop_atomic)
		f2fs_drop_inmem_pages_all(sbi, false);
	return err;
}

static int f2fs_write_end(struct file *file,
			struct address_space *mapping,
			loff_t pos, unsigned len, unsigned copied,
			struct page *page, void *fsdata)
{
	struct inode *inode = page->mapping->host;

	trace_android_fs_datawrite_end(inode, pos, len);
	trace_f2fs_write_end(inode, pos, len, copied);

	/*
	 * This should be come from len == PAGE_SIZE, and we expect copied
	 * should be PAGE_SIZE. Otherwise, we treat it with zero copied and
	 * let generic_perform_write() try to copy data again through copied=0.
	 */
	if (!PageUptodate(page)) {
		if (unlikely(copied != len))
			copied = 0;
		else
			SetPageUptodate(page);
	}

#ifdef CONFIG_F2FS_FS_COMPRESSION
	/* overwrite compressed file */
	if (f2fs_compressed_file(inode) && fsdata) {
		f2fs_compress_write_end(inode, fsdata, page->index, copied);
		f2fs_update_time(F2FS_I_SB(inode), REQ_TIME);
		return copied;
	}
#endif

	if (!copied)
		goto unlock_out;

	set_page_dirty(page);

	if (pos + copied > i_size_read(inode) &&
	    !f2fs_verity_in_progress(inode))
		f2fs_i_size_write(inode, pos + copied);
unlock_out:
	f2fs_put_page(page, 1);
	f2fs_update_time(F2FS_I_SB(inode), REQ_TIME);
	return copied;
}

static int check_direct_IO(struct inode *inode, struct iov_iter *iter,
			   loff_t offset)
{
	unsigned i_blkbits = READ_ONCE(inode->i_blkbits);
	unsigned blkbits = i_blkbits;
	unsigned blocksize_mask = (1 << blkbits) - 1;
	unsigned long align = offset | iov_iter_alignment(iter);
	struct block_device *bdev = inode->i_sb->s_bdev;

	if (iov_iter_rw(iter) == READ && offset >= i_size_read(inode))
		return 1;

	if (align & blocksize_mask) {
		if (bdev)
			blkbits = blksize_bits(bdev_logical_block_size(bdev));
		blocksize_mask = (1 << blkbits) - 1;
		if (align & blocksize_mask)
			return -EINVAL;
		return 1;
	}
	return 0;
}

static void f2fs_dio_end_io(struct bio *bio)
{
	struct f2fs_private_dio *dio = bio->bi_private;

	dec_page_count(F2FS_I_SB(dio->inode),
			dio->write ? F2FS_DIO_WRITE : F2FS_DIO_READ);

	bio->bi_private = dio->orig_private;
	bio->bi_end_io = dio->orig_end_io;

	kvfree(dio);

	bio_endio(bio);
}

static void f2fs_dio_submit_bio(struct bio *bio, struct inode *inode,
							loff_t file_offset)
{
	struct f2fs_private_dio *dio;
	bool write = (bio_op(bio) == REQ_OP_WRITE);

	dio = f2fs_kzalloc(F2FS_I_SB(inode),
			sizeof(struct f2fs_private_dio), GFP_NOFS);
	if (!dio)
		goto out;

	dio->inode = inode;
	dio->orig_end_io = bio->bi_end_io;
	dio->orig_private = bio->bi_private;
	dio->write = write;

	bio->bi_end_io = f2fs_dio_end_io;
	bio->bi_private = dio;

	inc_page_count(F2FS_I_SB(inode),
			write ? F2FS_DIO_WRITE : F2FS_DIO_READ);

	submit_bio(bio);
	return;
out:
	bio->bi_status = BLK_STS_IOERR;
	bio_endio(bio);
}

static ssize_t f2fs_direct_IO(struct kiocb *iocb, struct iov_iter *iter)
{
	struct address_space *mapping = iocb->ki_filp->f_mapping;
	struct inode *inode = mapping->host;
	struct f2fs_sb_info *sbi = F2FS_I_SB(inode);
	struct f2fs_inode_info *fi = F2FS_I(inode);
	size_t count = iov_iter_count(iter);
	loff_t offset = iocb->ki_pos;
	int rw = iov_iter_rw(iter);
	int err;
	enum rw_hint hint = iocb->ki_hint;
	int whint_mode = F2FS_OPTION(sbi).whint_mode;
	bool do_opu;

	err = check_direct_IO(inode, iter, offset);
	if (err)
		return err < 0 ? err : 0;

	if (f2fs_force_buffered_io(inode, iocb, iter))
		return 0;

	do_opu = allow_outplace_dio(inode, iocb, iter);

	trace_f2fs_direct_IO_enter(inode, offset, count, rw);

	if (trace_android_fs_dataread_start_enabled() &&
	    (rw == READ)) {
		char *path, pathbuf[MAX_TRACE_PATHBUF_LEN];

		path = android_fstrace_get_pathname(pathbuf,
						    MAX_TRACE_PATHBUF_LEN,
						    inode);
		trace_android_fs_dataread_start(inode, offset,
						count, current->pid, path,
						current->comm);
	}
	if (trace_android_fs_datawrite_start_enabled() &&
	    (rw == WRITE)) {
		char *path, pathbuf[MAX_TRACE_PATHBUF_LEN];

		path = android_fstrace_get_pathname(pathbuf,
						    MAX_TRACE_PATHBUF_LEN,
						    inode);
		trace_android_fs_datawrite_start(inode, offset, count,
						 current->pid, path,
						 current->comm);
	}

	if (rw == WRITE && whint_mode == WHINT_MODE_OFF)
		iocb->ki_hint = WRITE_LIFE_NOT_SET;

	if (iocb->ki_flags & IOCB_NOWAIT) {
		if (!down_read_trylock(&fi->i_gc_rwsem[rw])) {
			iocb->ki_hint = hint;
			err = -EAGAIN;
			goto out;
		}
		if (do_opu && !down_read_trylock(&fi->i_gc_rwsem[READ])) {
			up_read(&fi->i_gc_rwsem[rw]);
			iocb->ki_hint = hint;
			err = -EAGAIN;
			goto out;
		}
	} else {
		down_read(&fi->i_gc_rwsem[rw]);
		if (do_opu)
			down_read(&fi->i_gc_rwsem[READ]);
	}

	err = __blockdev_direct_IO(iocb, inode, inode->i_sb->s_bdev,
			iter, rw == WRITE ? get_data_block_dio_write :
			get_data_block_dio, NULL, f2fs_dio_submit_bio,
			rw == WRITE ? DIO_LOCKING | DIO_SKIP_HOLES :
			DIO_SKIP_HOLES);

	if (do_opu)
		up_read(&fi->i_gc_rwsem[READ]);

	up_read(&fi->i_gc_rwsem[rw]);

	if (rw == WRITE) {
		if (whint_mode == WHINT_MODE_OFF)
			iocb->ki_hint = hint;
		if (err > 0) {
			f2fs_update_iostat(F2FS_I_SB(inode), APP_DIRECT_IO,
									err);
			if (!do_opu)
				set_inode_flag(inode, FI_UPDATE_WRITE);
		} else if (err < 0) {
			f2fs_write_failed(mapping, offset + count);
		}
	} else {
		if (err > 0)
			f2fs_update_iostat(sbi, APP_DIRECT_READ_IO, err);
	}

out:
	if (trace_android_fs_dataread_start_enabled() &&
	    (rw == READ))
		trace_android_fs_dataread_end(inode, offset, count);
	if (trace_android_fs_datawrite_start_enabled() &&
	    (rw == WRITE))
		trace_android_fs_datawrite_end(inode, offset, count);

	trace_f2fs_direct_IO_exit(inode, offset, count, rw, err);

	return err;
}

void f2fs_invalidate_page(struct page *page, unsigned int offset,
							unsigned int length)
{
	struct inode *inode = page->mapping->host;
	struct f2fs_sb_info *sbi = F2FS_I_SB(inode);

	if (inode->i_ino >= F2FS_ROOT_INO(sbi) &&
		(offset % PAGE_SIZE || length != PAGE_SIZE))
		return;

	if (PageDirty(page)) {
		if (inode->i_ino == F2FS_META_INO(sbi)) {
			dec_page_count(sbi, F2FS_DIRTY_META);
		} else if (inode->i_ino == F2FS_NODE_INO(sbi)) {
			dec_page_count(sbi, F2FS_DIRTY_NODES);
		} else {
			inode_dec_dirty_pages(inode);
			f2fs_remove_dirty_inode(inode);
		}
	}

	clear_cold_data(page);

	if (IS_ATOMIC_WRITTEN_PAGE(page))
		return f2fs_drop_inmem_page(inode, page);

	f2fs_clear_page_private(page);
}

int f2fs_release_page(struct page *page, gfp_t wait)
{
	/* If this is dirty page, keep PagePrivate */
	if (PageDirty(page))
		return 0;

	/* This is atomic written page, keep Private */
	if (IS_ATOMIC_WRITTEN_PAGE(page))
		return 0;

	clear_cold_data(page);
	f2fs_clear_page_private(page);
	return 1;
}

static int f2fs_set_data_page_dirty(struct page *page)
{
	struct inode *inode = page_file_mapping(page)->host;

	trace_f2fs_set_page_dirty(page, DATA);

	if (!PageUptodate(page))
		SetPageUptodate(page);
	if (PageSwapCache(page))
		return __set_page_dirty_nobuffers(page);

	if (f2fs_is_atomic_file(inode) && !f2fs_is_commit_atomic_write(inode)) {
		if (!IS_ATOMIC_WRITTEN_PAGE(page)) {
			f2fs_register_inmem_page(inode, page);
			return 1;
		}
		/*
		 * Previously, this page has been registered, we just
		 * return here.
		 */
		return 0;
	}

	if (!PageDirty(page)) {
		__set_page_dirty_nobuffers(page);
		f2fs_update_dirty_page(inode, page);
		return 1;
	}
	return 0;
}


static sector_t f2fs_bmap_compress(struct inode *inode, sector_t block)
{
#ifdef CONFIG_F2FS_FS_COMPRESSION
	struct dnode_of_data dn;
	sector_t start_idx, blknr = 0;
	int ret;

	start_idx = round_down(block, F2FS_I(inode)->i_cluster_size);

	set_new_dnode(&dn, inode, NULL, NULL, 0);
	ret = f2fs_get_dnode_of_data(&dn, start_idx, LOOKUP_NODE);
	if (ret)
		return 0;

	if (dn.data_blkaddr != COMPRESS_ADDR) {
		dn.ofs_in_node += block - start_idx;
		blknr = f2fs_data_blkaddr(&dn);
		if (!__is_valid_data_blkaddr(blknr))
			blknr = 0;
	}

	f2fs_put_dnode(&dn);

	return blknr;
#else
	return -EOPNOTSUPP;
#endif
}


static sector_t f2fs_bmap(struct address_space *mapping, sector_t block)
{
	struct inode *inode = mapping->host;

	if (f2fs_has_inline_data(inode))
		return 0;

	/* make sure allocating whole blocks */
	if (mapping_tagged(mapping, PAGECACHE_TAG_DIRTY))
		filemap_write_and_wait(mapping);

	if (f2fs_compressed_file(inode))
		return f2fs_bmap_compress(inode, block);

	return generic_block_bmap(mapping, block, get_data_block_bmap);
}

#ifdef CONFIG_MIGRATION
#include <linux/migrate.h>

int f2fs_migrate_page(struct address_space *mapping,
		struct page *newpage, struct page *page, enum migrate_mode mode)
{
	int rc, extra_count;
	struct f2fs_inode_info *fi = F2FS_I(mapping->host);
	bool atomic_written = IS_ATOMIC_WRITTEN_PAGE(page);

	BUG_ON(PageWriteback(page));

	/* migrating an atomic written page is safe with the inmem_lock hold */
	if (atomic_written) {
		if (mode != MIGRATE_SYNC)
			return -EBUSY;
		if (!mutex_trylock(&fi->inmem_lock))
			return -EAGAIN;
	}

	/* one extra reference was held for atomic_write page */
	extra_count = atomic_written ? 1 : 0;
	rc = migrate_page_move_mapping(mapping, newpage,
				page, extra_count);
	if (rc != MIGRATEPAGE_SUCCESS) {
		if (atomic_written)
			mutex_unlock(&fi->inmem_lock);
		return rc;
	}

	if (atomic_written) {
		struct inmem_pages *cur;
		list_for_each_entry(cur, &fi->inmem_pages, list)
			if (cur->page == page) {
				cur->page = newpage;
				break;
			}
		mutex_unlock(&fi->inmem_lock);
		put_page(page);
		get_page(newpage);
	}

	if (PagePrivate(page)) {
		f2fs_set_page_private(newpage, page_private(page));
		f2fs_clear_page_private(page);
	}

	if (mode != MIGRATE_SYNC_NO_COPY)
		migrate_page_copy(newpage, page);
	else
		migrate_page_states(newpage, page);

	return MIGRATEPAGE_SUCCESS;
}
#endif

#ifdef CONFIG_SWAP
/* Copied from generic_swapfile_activate() to check any holes */
static int check_swap_activate(struct swap_info_struct *sis,
				struct file *swap_file, sector_t *span)
{
	struct address_space *mapping = swap_file->f_mapping;
	struct inode *inode = mapping->host;
	unsigned blocks_per_page;
	unsigned long page_no;
	unsigned blkbits;
	sector_t probe_block;
	sector_t last_block;
	sector_t lowest_block = -1;
	sector_t highest_block = 0;
	int nr_extents = 0;
	int ret;

	blkbits = inode->i_blkbits;
	blocks_per_page = PAGE_SIZE >> blkbits;

	/*
	 * Map all the blocks into the extent list.  This code doesn't try
	 * to be very smart.
	 */
	probe_block = 0;
	page_no = 0;
	last_block = i_size_read(inode) >> blkbits;
	while ((probe_block + blocks_per_page) <= last_block &&
			page_no < sis->max) {
		unsigned block_in_page;
		sector_t first_block;

		cond_resched();

		first_block = bmap(inode, probe_block);
		if (first_block == 0)
			goto bad_bmap;

		/*
		 * It must be PAGE_SIZE aligned on-disk
		 */
		if (first_block & (blocks_per_page - 1)) {
			probe_block++;
			goto reprobe;
		}

		for (block_in_page = 1; block_in_page < blocks_per_page;
					block_in_page++) {
			sector_t block;

			block = bmap(inode, probe_block + block_in_page);
			if (block == 0)
				goto bad_bmap;
			if (block != first_block + block_in_page) {
				/* Discontiguity */
				probe_block++;
				goto reprobe;
			}
		}

		first_block >>= (PAGE_SHIFT - blkbits);
		if (page_no) {	/* exclude the header page */
			if (first_block < lowest_block)
				lowest_block = first_block;
			if (first_block > highest_block)
				highest_block = first_block;
		}

		/*
		 * We found a PAGE_SIZE-length, PAGE_SIZE-aligned run of blocks
		 */
		ret = add_swap_extent(sis, page_no, 1, first_block);
		if (ret < 0)
			goto out;
		nr_extents += ret;
		page_no++;
		probe_block += blocks_per_page;
reprobe:
		continue;
	}
	ret = nr_extents;
	*span = 1 + highest_block - lowest_block;
	if (page_no == 0)
		page_no = 1;	/* force Empty message */
	sis->max = page_no;
	sis->pages = page_no - 1;
	sis->highest_bit = page_no - 1;
out:
	return ret;
bad_bmap:
	pr_err("swapon: swapfile has holes\n");
	return -EINVAL;
}

static int f2fs_swap_activate(struct swap_info_struct *sis, struct file *file,
				sector_t *span)
{
	struct inode *inode = file_inode(file);
	int ret;

	if (!S_ISREG(inode->i_mode))
		return -EINVAL;

	if (f2fs_readonly(F2FS_I_SB(inode)->sb))
		return -EROFS;

	ret = f2fs_convert_inline_inode(inode);
	if (ret)
		return ret;

	if (f2fs_disable_compressed_file(inode))
		return -EINVAL;

	ret = check_swap_activate(sis, file, span);
	if (ret < 0)
		return ret;

	set_inode_flag(inode, FI_PIN_FILE);
	f2fs_precache_extents(inode);
	f2fs_update_time(F2FS_I_SB(inode), REQ_TIME);
	return ret;
}

static void f2fs_swap_deactivate(struct file *file)
{
	struct inode *inode = file_inode(file);

	clear_inode_flag(inode, FI_PIN_FILE);
}
#else
static int f2fs_swap_activate(struct swap_info_struct *sis, struct file *file,
				sector_t *span)
{
	return -EOPNOTSUPP;
}

static void f2fs_swap_deactivate(struct file *file)
{
}
#endif

const struct address_space_operations f2fs_dblock_aops = {
	.readpage	= f2fs_read_data_page,
	.readpages	= f2fs_read_data_pages,
	.writepage	= f2fs_write_data_page,
	.writepages	= f2fs_write_data_pages,
	.write_begin	= f2fs_write_begin,
	.write_end	= f2fs_write_end,
	.set_page_dirty	= f2fs_set_data_page_dirty,
	.invalidatepage	= f2fs_invalidate_page,
	.releasepage	= f2fs_release_page,
	.direct_IO	= f2fs_direct_IO,
	.bmap		= f2fs_bmap,
	.swap_activate  = f2fs_swap_activate,
	.swap_deactivate = f2fs_swap_deactivate,
#ifdef CONFIG_MIGRATION
	.migratepage    = f2fs_migrate_page,
#endif
};

void f2fs_clear_page_cache_dirty_tag(struct page *page)
{
	struct address_space *mapping = page_mapping(page);
	unsigned long flags;

	xa_lock_irqsave(&mapping->i_pages, flags);
	__xa_clear_mark(&mapping->i_pages, page_index(page),
						PAGECACHE_TAG_DIRTY);
	xa_unlock_irqrestore(&mapping->i_pages, flags);
}

int __init f2fs_init_post_read_processing(void)
{
	bio_post_read_ctx_cache =
		kmem_cache_create("f2fs_bio_post_read_ctx",
				  sizeof(struct bio_post_read_ctx), 0, 0, NULL);
	if (!bio_post_read_ctx_cache)
		goto fail;
	bio_post_read_ctx_pool =
		mempool_create_slab_pool(NUM_PREALLOC_POST_READ_CTXS,
					 bio_post_read_ctx_cache);
	if (!bio_post_read_ctx_pool)
		goto fail_free_cache;
	return 0;

fail_free_cache:
	kmem_cache_destroy(bio_post_read_ctx_cache);
fail:
	return -ENOMEM;
}

void f2fs_destroy_post_read_processing(void)
{
	mempool_destroy(bio_post_read_ctx_pool);
	kmem_cache_destroy(bio_post_read_ctx_cache);
}

int f2fs_init_post_read_wq(struct f2fs_sb_info *sbi)
{
	if (!f2fs_sb_has_encrypt(sbi) &&
		!f2fs_sb_has_verity(sbi) &&
		!f2fs_sb_has_compression(sbi))
		return 0;

	sbi->post_read_wq = alloc_workqueue("f2fs_post_read_wq",
						 WQ_UNBOUND | WQ_HIGHPRI,
						 num_online_cpus());
	if (!sbi->post_read_wq)
		return -ENOMEM;
	return 0;
}

void f2fs_destroy_post_read_wq(struct f2fs_sb_info *sbi)
{
	if (sbi->post_read_wq)
		destroy_workqueue(sbi->post_read_wq);
}

int __init f2fs_init_bio_entry_cache(void)
{
	bio_entry_slab = f2fs_kmem_cache_create("f2fs_bio_entry_slab",
			sizeof(struct bio_entry));
	if (!bio_entry_slab)
		return -ENOMEM;
	return 0;
}

void f2fs_destroy_bio_entry_cache(void)
{
	kmem_cache_destroy(bio_entry_slab);
}<|MERGE_RESOLUTION|>--- conflicted
+++ resolved
@@ -274,19 +274,11 @@
 		fsverity_enqueue_verify_work(&ctx->work);
 		return;
 	}
-<<<<<<< HEAD
 
 	__f2fs_read_end_io(ctx->bio,
 		ctx->enabled_steps & (1 << STEP_DECOMPRESS), false);
 }
 
-=======
-
-	__f2fs_read_end_io(ctx->bio,
-		ctx->enabled_steps & (1 << STEP_DECOMPRESS), false);
-}
-
->>>>>>> de198b0f
 static void f2fs_enqueue_post_read_work(struct f2fs_sb_info *sbi,
 						struct work_struct *work)
 {
@@ -306,7 +298,6 @@
 		INIT_WORK(&ctx->work, f2fs_post_read_work);
 		f2fs_enqueue_post_read_work(ctx->sbi, &ctx->work);
 		return;
-<<<<<<< HEAD
 	}
 
 	if (ctx->enabled_steps & (1 << STEP_VERITY)) {
@@ -315,16 +306,6 @@
 		return;
 	}
 
-=======
-	}
-
-	if (ctx->enabled_steps & (1 << STEP_VERITY)) {
-		INIT_WORK(&ctx->work, f2fs_verity_work);
-		fsverity_enqueue_verify_work(&ctx->work);
-		return;
-	}
-
->>>>>>> de198b0f
 	__f2fs_read_end_io(ctx->bio, false, false);
 }
 
@@ -816,16 +797,10 @@
 	kmem_cache_free(bio_entry_slab, be);
 }
 
-<<<<<<< HEAD
-static int add_ipu_page(struct f2fs_sb_info *sbi, struct bio **bio,
-							struct page *page)
-{
-=======
 static int add_ipu_page(struct f2fs_io_info *fio, struct bio **bio,
 							struct page *page)
 {
 	struct f2fs_sb_info *sbi = fio->sbi;
->>>>>>> de198b0f
 	enum temp_type temp;
 	bool found = false;
 	int ret = -EAGAIN;
@@ -842,10 +817,6 @@
 
 			found = true;
 
-<<<<<<< HEAD
-			if (bio_add_page(*bio, page, PAGE_SIZE, 0) ==
-							PAGE_SIZE) {
-=======
 			if (page_is_mergeable(sbi, *bio, *fio->last_block,
 					fio->new_blkaddr) &&
 			    f2fs_crypt_mergeable_bio(*bio,
@@ -853,16 +824,11 @@
 					fio->page->index, fio) &&
 			    bio_add_page(*bio, page, PAGE_SIZE, 0) ==
 					PAGE_SIZE) {
->>>>>>> de198b0f
 				ret = 0;
 				break;
 			}
 
-<<<<<<< HEAD
-			/* bio is full */
-=======
 			/* page can't be merged into bio; submit the bio */
->>>>>>> de198b0f
 			del_bio_entry(be);
 			__submit_bio(sbi, *bio, DATA);
 			break;
@@ -947,14 +913,6 @@
 	trace_f2fs_submit_page_bio(page, fio);
 	f2fs_trace_ios(fio, 0);
 
-<<<<<<< HEAD
-	if (bio && (!page_is_mergeable(fio->sbi, bio, *fio->last_block,
-				       fio->new_blkaddr) ||
-		    !f2fs_crypt_mergeable_bio(bio, fio->page->mapping->host,
-					      fio->page->index, fio)))
-		f2fs_submit_merged_ipu_write(fio->sbi, &bio, NULL);
-=======
->>>>>>> de198b0f
 alloc_new:
 	if (!bio) {
 		bio = __bio_alloc(fio, BIO_MAX_PAGES);
@@ -966,11 +924,7 @@
 
 		add_bio_entry(fio->sbi, bio, page, fio->temp);
 	} else {
-<<<<<<< HEAD
-		if (add_ipu_page(fio->sbi, &bio, page))
-=======
 		if (add_ipu_page(fio, &bio, page))
->>>>>>> de198b0f
 			goto alloc_new;
 	}
 
@@ -3021,7 +2975,6 @@
 					done = 1;
 					break;
 				}
-<<<<<<< HEAD
 
 				if (!f2fs_cluster_can_merge_page(&cc,
 								page->index)) {
@@ -3032,18 +2985,6 @@
 					goto result;
 				}
 
-=======
-
-				if (!f2fs_cluster_can_merge_page(&cc,
-								page->index)) {
-					ret = f2fs_write_multi_pages(&cc,
-						&submitted, wbc, io_type);
-					if (!ret)
-						need_readd = true;
-					goto result;
-				}
-
->>>>>>> de198b0f
 				if (unlikely(f2fs_cp_error(sbi)))
 					goto lock_page;
 
