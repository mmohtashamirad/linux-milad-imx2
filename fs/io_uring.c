--- conflicted
+++ resolved
@@ -2085,10 +2085,7 @@
 		__io_req_task_cancel(req, -EFAULT);
 	mutex_unlock(&ctx->uring_lock);
 
-<<<<<<< HEAD
-=======
 	ctx->flags &= ~IORING_SETUP_R_DISABLED;
->>>>>>> 2bf9d1b4
 	if (ctx->flags & IORING_SETUP_SQPOLL)
 		io_sq_thread_drop_mm();
 }
@@ -8699,11 +8696,8 @@
 {
 	mutex_lock(&ctx->uring_lock);
 	ctx->sqo_dead = 1;
-<<<<<<< HEAD
-=======
 	if (ctx->flags & IORING_SETUP_R_DISABLED)
 		io_sq_offload_start(ctx);
->>>>>>> 2bf9d1b4
 	mutex_unlock(&ctx->uring_lock);
 
 	/* make sure callers enter the ring to get error */
