--- conflicted
+++ resolved
@@ -174,7 +174,6 @@
 
 	if (WARN_ON(mode_num > __FSCRYPT_MODE_MAX))
 		return -EINVAL;
-<<<<<<< HEAD
 
 	prep_key = &keys[mode_num];
 	if (fscrypt_is_key_prepared(prep_key, ci)) {
@@ -182,25 +181,11 @@
 		return 0;
 	}
 
-	mutex_lock(&mode_key_setup_mutex);
+	mutex_lock(&fscrypt_mode_key_setup_mutex);
 
 	if (fscrypt_is_key_prepared(prep_key, ci))
 		goto done_unlock;
 
-=======
-
-	prep_key = &keys[mode_num];
-	if (fscrypt_is_key_prepared(prep_key, ci)) {
-		ci->ci_key = *prep_key;
-		return 0;
-	}
-
-	mutex_lock(&fscrypt_mode_key_setup_mutex);
-
-	if (fscrypt_is_key_prepared(prep_key, ci))
-		goto done_unlock;
-
->>>>>>> 22e35a1d
 	if (mk->mk_secret.is_hw_wrapped && S_ISREG(inode->i_mode)) {
 		int i;
 
@@ -247,11 +232,7 @@
 	ci->ci_key = *prep_key;
 	err = 0;
 out_unlock:
-<<<<<<< HEAD
-	mutex_unlock(&mode_key_setup_mutex);
-=======
 	mutex_unlock(&fscrypt_mode_key_setup_mutex);
->>>>>>> 22e35a1d
 	return err;
 }
 
@@ -264,11 +245,6 @@
 				  ci->ci_nonce, FS_KEY_DERIVATION_NONCE_SIZE,
 				  (u8 *)&ci->ci_dirhash_key,
 				  sizeof(ci->ci_dirhash_key));
-<<<<<<< HEAD
-	if (err)
-		return err;
-	ci->ci_dirhash_key_initialized = true;
-=======
 	if (err)
 		return err;
 	ci->ci_dirhash_key_initialized = true;
@@ -309,7 +285,6 @@
 
 	ci->ci_hashed_ino = (u32)siphash_1u64(ci->ci_inode->i_ino,
 					      &mk->mk_ino_hash_key);
->>>>>>> 22e35a1d
 	return 0;
 }
 
@@ -319,16 +294,10 @@
 	int err;
 
 	if (mk->mk_secret.is_hw_wrapped &&
-<<<<<<< HEAD
-	    !(ci->ci_policy.v2.flags & FSCRYPT_POLICY_FLAG_IV_INO_LBLK_64)) {
-		fscrypt_warn(ci->ci_inode,
-			     "Hardware-wrapped keys are only supported with IV_INO_LBLK_64 policies");
-=======
 	    !(ci->ci_policy.v2.flags & (FSCRYPT_POLICY_FLAG_IV_INO_LBLK_64 |
 					FSCRYPT_POLICY_FLAG_IV_INO_LBLK_32))) {
 		fscrypt_warn(ci->ci_inode,
 			     "Hardware-wrapped keys are only supported with IV_INO_LBLK policies");
->>>>>>> 22e35a1d
 		return -EINVAL;
 	}
 
@@ -349,21 +318,14 @@
 		 * IV_INO_LBLK_64: encryption keys are derived from (master_key,
 		 * mode_num, filesystem_uuid), and inode number is included in
 		 * the IVs.  This format is optimized for use with inline
-<<<<<<< HEAD
-		 * encryption hardware compliant with the UFS or eMMC standards.
-=======
 		 * encryption hardware compliant with the UFS standard.
->>>>>>> 22e35a1d
 		 */
 		err = setup_per_mode_enc_key(ci, mk, mk->mk_iv_ino_lblk_64_keys,
 					     HKDF_CONTEXT_IV_INO_LBLK_64_KEY,
 					     true);
-<<<<<<< HEAD
-=======
 	} else if (ci->ci_policy.v2.flags &
 		   FSCRYPT_POLICY_FLAG_IV_INO_LBLK_32) {
 		err = fscrypt_setup_iv_ino_lblk_32_key(ci, mk);
->>>>>>> 22e35a1d
 	} else {
 		u8 derived_key[FSCRYPT_MAX_KEY_SIZE];
 
@@ -408,8 +370,6 @@
 	struct fscrypt_master_key *mk = NULL;
 	struct fscrypt_key_specifier mk_spec;
 	int err;
-
-	fscrypt_select_encryption_impl(ci);
 
 	switch (ci->ci_policy.version) {
 	case FSCRYPT_POLICY_V1:
