--- conflicted
+++ resolved
@@ -320,11 +320,8 @@
 #define HKDF_CONTEXT_DIRECT_KEY		3
 #define HKDF_CONTEXT_IV_INO_LBLK_64_KEY	4
 #define HKDF_CONTEXT_DIRHASH_KEY	5
-<<<<<<< HEAD
-=======
 #define HKDF_CONTEXT_IV_INO_LBLK_32_KEY	6
 #define HKDF_CONTEXT_INODE_HASH_KEY	7
->>>>>>> 22e35a1d
 
 extern int fscrypt_hkdf_expand(const struct fscrypt_hkdf *hkdf, u8 context,
 			       const u8 *info, unsigned int infolen,
@@ -334,12 +331,8 @@
 
 /* inline_crypt.c */
 #ifdef CONFIG_FS_ENCRYPTION_INLINE_CRYPT
-<<<<<<< HEAD
-extern void fscrypt_select_encryption_impl(struct fscrypt_info *ci);
-=======
 extern int fscrypt_select_encryption_impl(struct fscrypt_info *ci,
 					  bool is_hw_wrapped_key);
->>>>>>> 22e35a1d
 
 static inline bool
 fscrypt_using_inline_encryption(const struct fscrypt_info *ci)
@@ -383,15 +376,10 @@
 
 #else /* CONFIG_FS_ENCRYPTION_INLINE_CRYPT */
 
-<<<<<<< HEAD
-static inline void fscrypt_select_encryption_impl(struct fscrypt_info *ci)
-{
-=======
 static inline int fscrypt_select_encryption_impl(struct fscrypt_info *ci,
 						 bool is_hw_wrapped_key)
 {
 	return 0;
->>>>>>> 22e35a1d
 }
 
 static inline bool fscrypt_using_inline_encryption(
@@ -530,13 +518,6 @@
 	struct list_head	mk_decrypted_inodes;
 	spinlock_t		mk_decrypted_inodes_lock;
 
-<<<<<<< HEAD
-	/* Per-mode keys for DIRECT_KEY policies, allocated on-demand */
-	struct fscrypt_prepared_key mk_direct_keys[__FSCRYPT_MODE_MAX + 1];
-
-	/* Per-mode keys for IV_INO_LBLK_64 policies, allocated on-demand */
-	struct fscrypt_prepared_key mk_iv_ino_lblk_64_keys[__FSCRYPT_MODE_MAX + 1];
-=======
 	/*
 	 * Per-mode encryption keys for the various types of encryption policies
 	 * that use them.  Allocated and derived on-demand.
@@ -548,7 +529,6 @@
 	/* Hash key for inode numbers.  Initialized only when needed. */
 	siphash_key_t		mk_ino_hash_key;
 	bool			mk_ino_hash_key_initialized;
->>>>>>> 22e35a1d
 
 } __randomize_layout;
 
