// SPDX-License-Identifier: GPL-2.0
/*
 * Copyright (C) 2007 Oracle.  All rights reserved.
 */

#include <linux/kernel.h>
#include <linux/bio.h>
#include <linux/buffer_head.h>
#include <linux/file.h>
#include <linux/fs.h>
#include <linux/pagemap.h>
#include <linux/highmem.h>
#include <linux/time.h>
#include <linux/init.h>
#include <linux/string.h>
#include <linux/backing-dev.h>
#include <linux/writeback.h>
#include <linux/compat.h>
#include <linux/xattr.h>
#include <linux/posix_acl.h>
#include <linux/falloc.h>
#include <linux/slab.h>
#include <linux/ratelimit.h>
#include <linux/btrfs.h>
#include <linux/blkdev.h>
#include <linux/posix_acl_xattr.h>
#include <linux/uio.h>
#include <linux/magic.h>
#include <linux/iversion.h>
#include <linux/swap.h>
#include <linux/migrate.h>
#include <linux/sched/mm.h>
#include <asm/unaligned.h>
#include "misc.h"
#include "ctree.h"
#include "disk-io.h"
#include "transaction.h"
#include "btrfs_inode.h"
#include "print-tree.h"
#include "ordered-data.h"
#include "xattr.h"
#include "tree-log.h"
#include "volumes.h"
#include "compression.h"
#include "locking.h"
#include "free-space-cache.h"
#include "inode-map.h"
#include "props.h"
#include "qgroup.h"
#include "delalloc-space.h"
#include "block-group.h"
#include "space-info.h"

struct btrfs_iget_args {
	u64 ino;
	struct btrfs_root *root;
};

struct btrfs_dio_data {
	u64 reserve;
	u64 unsubmitted_oe_range_start;
	u64 unsubmitted_oe_range_end;
	int overwrite;
};

static const struct inode_operations btrfs_dir_inode_operations;
static const struct inode_operations btrfs_symlink_inode_operations;
static const struct inode_operations btrfs_special_inode_operations;
static const struct inode_operations btrfs_file_inode_operations;
static const struct address_space_operations btrfs_aops;
static const struct file_operations btrfs_dir_file_operations;
static const struct extent_io_ops btrfs_extent_io_ops;

static struct kmem_cache *btrfs_inode_cachep;
struct kmem_cache *btrfs_trans_handle_cachep;
struct kmem_cache *btrfs_path_cachep;
struct kmem_cache *btrfs_free_space_cachep;
struct kmem_cache *btrfs_free_space_bitmap_cachep;

static int btrfs_setsize(struct inode *inode, struct iattr *attr);
static int btrfs_truncate(struct inode *inode, bool skip_writeback);
static int btrfs_finish_ordered_io(struct btrfs_ordered_extent *ordered_extent);
static noinline int cow_file_range(struct inode *inode,
				   struct page *locked_page,
				   u64 start, u64 end, int *page_started,
				   unsigned long *nr_written, int unlock);
static struct extent_map *create_io_em(struct inode *inode, u64 start, u64 len,
				       u64 orig_start, u64 block_start,
				       u64 block_len, u64 orig_block_len,
				       u64 ram_bytes, int compress_type,
				       int type);

static void __endio_write_update_ordered(struct inode *inode,
					 const u64 offset, const u64 bytes,
					 const bool uptodate);

/*
 * Cleanup all submitted ordered extents in specified range to handle errors
 * from the btrfs_run_delalloc_range() callback.
 *
 * NOTE: caller must ensure that when an error happens, it can not call
 * extent_clear_unlock_delalloc() to clear both the bits EXTENT_DO_ACCOUNTING
 * and EXTENT_DELALLOC simultaneously, because that causes the reserved metadata
 * to be released, which we want to happen only when finishing the ordered
 * extent (btrfs_finish_ordered_io()).
 */
static inline void btrfs_cleanup_ordered_extents(struct inode *inode,
						 struct page *locked_page,
						 u64 offset, u64 bytes)
{
	unsigned long index = offset >> PAGE_SHIFT;
	unsigned long end_index = (offset + bytes - 1) >> PAGE_SHIFT;
	u64 page_start = page_offset(locked_page);
	u64 page_end = page_start + PAGE_SIZE - 1;

	struct page *page;

	while (index <= end_index) {
		page = find_get_page(inode->i_mapping, index);
		index++;
		if (!page)
			continue;
		ClearPagePrivate2(page);
		put_page(page);
	}

	/*
	 * In case this page belongs to the delalloc range being instantiated
	 * then skip it, since the first page of a range is going to be
	 * properly cleaned up by the caller of run_delalloc_range
	 */
	if (page_start >= offset && page_end <= (offset + bytes - 1)) {
		offset += PAGE_SIZE;
		bytes -= PAGE_SIZE;
	}

	return __endio_write_update_ordered(inode, offset, bytes, false);
}

static int btrfs_dirty_inode(struct inode *inode);

#ifdef CONFIG_BTRFS_FS_RUN_SANITY_TESTS
void btrfs_test_inode_set_ops(struct inode *inode)
{
	BTRFS_I(inode)->io_tree.ops = &btrfs_extent_io_ops;
}
#endif

static int btrfs_init_inode_security(struct btrfs_trans_handle *trans,
				     struct inode *inode,  struct inode *dir,
				     const struct qstr *qstr)
{
	int err;

	err = btrfs_init_acl(trans, inode, dir);
	if (!err)
		err = btrfs_xattr_security_init(trans, inode, dir, qstr);
	return err;
}

/*
 * this does all the hard work for inserting an inline extent into
 * the btree.  The caller should have done a btrfs_drop_extents so that
 * no overlapping inline items exist in the btree
 */
static int insert_inline_extent(struct btrfs_trans_handle *trans,
				struct btrfs_path *path, int extent_inserted,
				struct btrfs_root *root, struct inode *inode,
				u64 start, size_t size, size_t compressed_size,
				int compress_type,
				struct page **compressed_pages)
{
	struct extent_buffer *leaf;
	struct page *page = NULL;
	char *kaddr;
	unsigned long ptr;
	struct btrfs_file_extent_item *ei;
	int ret;
	size_t cur_size = size;
	unsigned long offset;

	ASSERT((compressed_size > 0 && compressed_pages) ||
	       (compressed_size == 0 && !compressed_pages));

	if (compressed_size && compressed_pages)
		cur_size = compressed_size;

	inode_add_bytes(inode, size);

	if (!extent_inserted) {
		struct btrfs_key key;
		size_t datasize;

		key.objectid = btrfs_ino(BTRFS_I(inode));
		key.offset = start;
		key.type = BTRFS_EXTENT_DATA_KEY;

		datasize = btrfs_file_extent_calc_inline_size(cur_size);
		path->leave_spinning = 1;
		ret = btrfs_insert_empty_item(trans, root, path, &key,
					      datasize);
		if (ret)
			goto fail;
	}
	leaf = path->nodes[0];
	ei = btrfs_item_ptr(leaf, path->slots[0],
			    struct btrfs_file_extent_item);
	btrfs_set_file_extent_generation(leaf, ei, trans->transid);
	btrfs_set_file_extent_type(leaf, ei, BTRFS_FILE_EXTENT_INLINE);
	btrfs_set_file_extent_encryption(leaf, ei, 0);
	btrfs_set_file_extent_other_encoding(leaf, ei, 0);
	btrfs_set_file_extent_ram_bytes(leaf, ei, size);
	ptr = btrfs_file_extent_inline_start(ei);

	if (compress_type != BTRFS_COMPRESS_NONE) {
		struct page *cpage;
		int i = 0;
		while (compressed_size > 0) {
			cpage = compressed_pages[i];
			cur_size = min_t(unsigned long, compressed_size,
				       PAGE_SIZE);

			kaddr = kmap_atomic(cpage);
			write_extent_buffer(leaf, kaddr, ptr, cur_size);
			kunmap_atomic(kaddr);

			i++;
			ptr += cur_size;
			compressed_size -= cur_size;
		}
		btrfs_set_file_extent_compression(leaf, ei,
						  compress_type);
	} else {
		page = find_get_page(inode->i_mapping,
				     start >> PAGE_SHIFT);
		btrfs_set_file_extent_compression(leaf, ei, 0);
		kaddr = kmap_atomic(page);
		offset = offset_in_page(start);
		write_extent_buffer(leaf, kaddr + offset, ptr, size);
		kunmap_atomic(kaddr);
		put_page(page);
	}
	btrfs_mark_buffer_dirty(leaf);
	btrfs_release_path(path);

	/*
	 * We align size to sectorsize for inline extents just for simplicity
	 * sake.
	 */
	size = ALIGN(size, root->fs_info->sectorsize);
	ret = btrfs_inode_set_file_extent_range(BTRFS_I(inode), start, size);
	if (ret)
		goto fail;

	/*
	 * we're an inline extent, so nobody can
	 * extend the file past i_size without locking
	 * a page we already have locked.
	 *
	 * We must do any isize and inode updates
	 * before we unlock the pages.  Otherwise we
	 * could end up racing with unlink.
	 */
	BTRFS_I(inode)->disk_i_size = inode->i_size;
	ret = btrfs_update_inode(trans, root, inode);

fail:
	return ret;
}


/*
 * conditionally insert an inline extent into the file.  This
 * does the checks required to make sure the data is small enough
 * to fit as an inline extent.
 */
static noinline int cow_file_range_inline(struct inode *inode, u64 start,
					  u64 end, size_t compressed_size,
					  int compress_type,
					  struct page **compressed_pages)
{
	struct btrfs_root *root = BTRFS_I(inode)->root;
	struct btrfs_fs_info *fs_info = root->fs_info;
	struct btrfs_trans_handle *trans;
	u64 isize = i_size_read(inode);
	u64 actual_end = min(end + 1, isize);
	u64 inline_len = actual_end - start;
	u64 aligned_end = ALIGN(end, fs_info->sectorsize);
	u64 data_len = inline_len;
	int ret;
	struct btrfs_path *path;
	int extent_inserted = 0;
	u32 extent_item_size;

	if (compressed_size)
		data_len = compressed_size;

	if (start > 0 ||
	    actual_end > fs_info->sectorsize ||
	    data_len > BTRFS_MAX_INLINE_DATA_SIZE(fs_info) ||
	    (!compressed_size &&
	    (actual_end & (fs_info->sectorsize - 1)) == 0) ||
	    end + 1 < isize ||
	    data_len > fs_info->max_inline) {
		return 1;
	}

	path = btrfs_alloc_path();
	if (!path)
		return -ENOMEM;

	trans = btrfs_join_transaction(root);
	if (IS_ERR(trans)) {
		btrfs_free_path(path);
		return PTR_ERR(trans);
	}
	trans->block_rsv = &BTRFS_I(inode)->block_rsv;

	if (compressed_size && compressed_pages)
		extent_item_size = btrfs_file_extent_calc_inline_size(
		   compressed_size);
	else
		extent_item_size = btrfs_file_extent_calc_inline_size(
		    inline_len);

	ret = __btrfs_drop_extents(trans, root, inode, path,
				   start, aligned_end, NULL,
				   1, 1, extent_item_size, &extent_inserted);
	if (ret) {
		btrfs_abort_transaction(trans, ret);
		goto out;
	}

	if (isize > actual_end)
		inline_len = min_t(u64, isize, actual_end);
	ret = insert_inline_extent(trans, path, extent_inserted,
				   root, inode, start,
				   inline_len, compressed_size,
				   compress_type, compressed_pages);
	if (ret && ret != -ENOSPC) {
		btrfs_abort_transaction(trans, ret);
		goto out;
	} else if (ret == -ENOSPC) {
		ret = 1;
		goto out;
	}

	set_bit(BTRFS_INODE_NEEDS_FULL_SYNC, &BTRFS_I(inode)->runtime_flags);
	btrfs_drop_extent_cache(BTRFS_I(inode), start, aligned_end - 1, 0);
out:
	/*
	 * Don't forget to free the reserved space, as for inlined extent
	 * it won't count as data extent, free them directly here.
	 * And at reserve time, it's always aligned to page size, so
	 * just free one page here.
	 */
	btrfs_qgroup_free_data(inode, NULL, 0, PAGE_SIZE);
	btrfs_free_path(path);
	btrfs_end_transaction(trans);
	return ret;
}

struct async_extent {
	u64 start;
	u64 ram_size;
	u64 compressed_size;
	struct page **pages;
	unsigned long nr_pages;
	int compress_type;
	struct list_head list;
};

struct async_chunk {
	struct inode *inode;
	struct page *locked_page;
	u64 start;
	u64 end;
	unsigned int write_flags;
	struct list_head extents;
	struct cgroup_subsys_state *blkcg_css;
	struct btrfs_work work;
	atomic_t *pending;
};

struct async_cow {
	/* Number of chunks in flight; must be first in the structure */
	atomic_t num_chunks;
	struct async_chunk chunks[];
};

static noinline int add_async_extent(struct async_chunk *cow,
				     u64 start, u64 ram_size,
				     u64 compressed_size,
				     struct page **pages,
				     unsigned long nr_pages,
				     int compress_type)
{
	struct async_extent *async_extent;

	async_extent = kmalloc(sizeof(*async_extent), GFP_NOFS);
	BUG_ON(!async_extent); /* -ENOMEM */
	async_extent->start = start;
	async_extent->ram_size = ram_size;
	async_extent->compressed_size = compressed_size;
	async_extent->pages = pages;
	async_extent->nr_pages = nr_pages;
	async_extent->compress_type = compress_type;
	list_add_tail(&async_extent->list, &cow->extents);
	return 0;
}

/*
 * Check if the inode has flags compatible with compression
 */
static inline bool inode_can_compress(struct inode *inode)
{
	if (BTRFS_I(inode)->flags & BTRFS_INODE_NODATACOW ||
	    BTRFS_I(inode)->flags & BTRFS_INODE_NODATASUM)
		return false;
	return true;
}

/*
 * Check if the inode needs to be submitted to compression, based on mount
 * options, defragmentation, properties or heuristics.
 */
static inline int inode_need_compress(struct inode *inode, u64 start, u64 end)
{
	struct btrfs_fs_info *fs_info = btrfs_sb(inode->i_sb);

	if (!inode_can_compress(inode)) {
		WARN(IS_ENABLED(CONFIG_BTRFS_DEBUG),
			KERN_ERR "BTRFS: unexpected compression for ino %llu\n",
			btrfs_ino(BTRFS_I(inode)));
		return 0;
	}
	/* force compress */
	if (btrfs_test_opt(fs_info, FORCE_COMPRESS))
		return 1;
	/* defrag ioctl */
	if (BTRFS_I(inode)->defrag_compress)
		return 1;
	/* bad compression ratios */
	if (BTRFS_I(inode)->flags & BTRFS_INODE_NOCOMPRESS)
		return 0;
	if (btrfs_test_opt(fs_info, COMPRESS) ||
	    BTRFS_I(inode)->flags & BTRFS_INODE_COMPRESS ||
	    BTRFS_I(inode)->prop_compress)
		return btrfs_compress_heuristic(inode, start, end);
	return 0;
}

static inline void inode_should_defrag(struct btrfs_inode *inode,
		u64 start, u64 end, u64 num_bytes, u64 small_write)
{
	/* If this is a small write inside eof, kick off a defrag */
	if (num_bytes < small_write &&
	    (start > 0 || end + 1 < inode->disk_i_size))
		btrfs_add_inode_defrag(NULL, inode);
}

/*
 * we create compressed extents in two phases.  The first
 * phase compresses a range of pages that have already been
 * locked (both pages and state bits are locked).
 *
 * This is done inside an ordered work queue, and the compression
 * is spread across many cpus.  The actual IO submission is step
 * two, and the ordered work queue takes care of making sure that
 * happens in the same order things were put onto the queue by
 * writepages and friends.
 *
 * If this code finds it can't get good compression, it puts an
 * entry onto the work queue to write the uncompressed bytes.  This
 * makes sure that both compressed inodes and uncompressed inodes
 * are written in the same order that the flusher thread sent them
 * down.
 */
static noinline int compress_file_range(struct async_chunk *async_chunk)
{
	struct inode *inode = async_chunk->inode;
	struct btrfs_fs_info *fs_info = btrfs_sb(inode->i_sb);
	u64 blocksize = fs_info->sectorsize;
	u64 start = async_chunk->start;
	u64 end = async_chunk->end;
	u64 actual_end;
	u64 i_size;
	int ret = 0;
	struct page **pages = NULL;
	unsigned long nr_pages;
	unsigned long total_compressed = 0;
	unsigned long total_in = 0;
	int i;
	int will_compress;
	int compress_type = fs_info->compress_type;
	int compressed_extents = 0;
	int redirty = 0;

	inode_should_defrag(BTRFS_I(inode), start, end, end - start + 1,
			SZ_16K);

	/*
	 * We need to save i_size before now because it could change in between
	 * us evaluating the size and assigning it.  This is because we lock and
	 * unlock the page in truncate and fallocate, and then modify the i_size
	 * later on.
	 *
	 * The barriers are to emulate READ_ONCE, remove that once i_size_read
	 * does that for us.
	 */
	barrier();
	i_size = i_size_read(inode);
	barrier();
	actual_end = min_t(u64, i_size, end + 1);
again:
	will_compress = 0;
	nr_pages = (end >> PAGE_SHIFT) - (start >> PAGE_SHIFT) + 1;
	BUILD_BUG_ON((BTRFS_MAX_COMPRESSED % PAGE_SIZE) != 0);
	nr_pages = min_t(unsigned long, nr_pages,
			BTRFS_MAX_COMPRESSED / PAGE_SIZE);

	/*
	 * we don't want to send crud past the end of i_size through
	 * compression, that's just a waste of CPU time.  So, if the
	 * end of the file is before the start of our current
	 * requested range of bytes, we bail out to the uncompressed
	 * cleanup code that can deal with all of this.
	 *
	 * It isn't really the fastest way to fix things, but this is a
	 * very uncommon corner.
	 */
	if (actual_end <= start)
		goto cleanup_and_bail_uncompressed;

	total_compressed = actual_end - start;

	/*
	 * skip compression for a small file range(<=blocksize) that
	 * isn't an inline extent, since it doesn't save disk space at all.
	 */
	if (total_compressed <= blocksize &&
	   (start > 0 || end + 1 < BTRFS_I(inode)->disk_i_size))
		goto cleanup_and_bail_uncompressed;

	total_compressed = min_t(unsigned long, total_compressed,
			BTRFS_MAX_UNCOMPRESSED);
	total_in = 0;
	ret = 0;

	/*
	 * we do compression for mount -o compress and when the
	 * inode has not been flagged as nocompress.  This flag can
	 * change at any time if we discover bad compression ratios.
	 */
	if (inode_need_compress(inode, start, end)) {
		WARN_ON(pages);
		pages = kcalloc(nr_pages, sizeof(struct page *), GFP_NOFS);
		if (!pages) {
			/* just bail out to the uncompressed code */
			nr_pages = 0;
			goto cont;
		}

		if (BTRFS_I(inode)->defrag_compress)
			compress_type = BTRFS_I(inode)->defrag_compress;
		else if (BTRFS_I(inode)->prop_compress)
			compress_type = BTRFS_I(inode)->prop_compress;

		/*
		 * we need to call clear_page_dirty_for_io on each
		 * page in the range.  Otherwise applications with the file
		 * mmap'd can wander in and change the page contents while
		 * we are compressing them.
		 *
		 * If the compression fails for any reason, we set the pages
		 * dirty again later on.
		 *
		 * Note that the remaining part is redirtied, the start pointer
		 * has moved, the end is the original one.
		 */
		if (!redirty) {
			extent_range_clear_dirty_for_io(inode, start, end);
			redirty = 1;
		}

		/* Compression level is applied here and only here */
		ret = btrfs_compress_pages(
			compress_type | (fs_info->compress_level << 4),
					   inode->i_mapping, start,
					   pages,
					   &nr_pages,
					   &total_in,
					   &total_compressed);

		if (!ret) {
			unsigned long offset = offset_in_page(total_compressed);
			struct page *page = pages[nr_pages - 1];
			char *kaddr;

			/* zero the tail end of the last page, we might be
			 * sending it down to disk
			 */
			if (offset) {
				kaddr = kmap_atomic(page);
				memset(kaddr + offset, 0,
				       PAGE_SIZE - offset);
				kunmap_atomic(kaddr);
			}
			will_compress = 1;
		}
	}
cont:
	if (start == 0) {
		/* lets try to make an inline extent */
		if (ret || total_in < actual_end) {
			/* we didn't compress the entire range, try
			 * to make an uncompressed inline extent.
			 */
			ret = cow_file_range_inline(inode, start, end, 0,
						    BTRFS_COMPRESS_NONE, NULL);
		} else {
			/* try making a compressed inline extent */
			ret = cow_file_range_inline(inode, start, end,
						    total_compressed,
						    compress_type, pages);
		}
		if (ret <= 0) {
			unsigned long clear_flags = EXTENT_DELALLOC |
				EXTENT_DELALLOC_NEW | EXTENT_DEFRAG |
				EXTENT_DO_ACCOUNTING;
			unsigned long page_error_op;

			page_error_op = ret < 0 ? PAGE_SET_ERROR : 0;

			/*
			 * inline extent creation worked or returned error,
			 * we don't need to create any more async work items.
			 * Unlock and free up our temp pages.
			 *
			 * We use DO_ACCOUNTING here because we need the
			 * delalloc_release_metadata to be done _after_ we drop
			 * our outstanding extent for clearing delalloc for this
			 * range.
			 */
			extent_clear_unlock_delalloc(inode, start, end, NULL,
						     clear_flags,
						     PAGE_UNLOCK |
						     PAGE_CLEAR_DIRTY |
						     PAGE_SET_WRITEBACK |
						     page_error_op |
						     PAGE_END_WRITEBACK);

			for (i = 0; i < nr_pages; i++) {
				WARN_ON(pages[i]->mapping);
				put_page(pages[i]);
			}
			kfree(pages);

			return 0;
		}
	}

	if (will_compress) {
		/*
		 * we aren't doing an inline extent round the compressed size
		 * up to a block size boundary so the allocator does sane
		 * things
		 */
		total_compressed = ALIGN(total_compressed, blocksize);

		/*
		 * one last check to make sure the compression is really a
		 * win, compare the page count read with the blocks on disk,
		 * compression must free at least one sector size
		 */
		total_in = ALIGN(total_in, PAGE_SIZE);
		if (total_compressed + blocksize <= total_in) {
			compressed_extents++;

			/*
			 * The async work queues will take care of doing actual
			 * allocation on disk for these compressed pages, and
			 * will submit them to the elevator.
			 */
			add_async_extent(async_chunk, start, total_in,
					total_compressed, pages, nr_pages,
					compress_type);

			if (start + total_in < end) {
				start += total_in;
				pages = NULL;
				cond_resched();
				goto again;
			}
			return compressed_extents;
		}
	}
	if (pages) {
		/*
		 * the compression code ran but failed to make things smaller,
		 * free any pages it allocated and our page pointer array
		 */
		for (i = 0; i < nr_pages; i++) {
			WARN_ON(pages[i]->mapping);
			put_page(pages[i]);
		}
		kfree(pages);
		pages = NULL;
		total_compressed = 0;
		nr_pages = 0;

		/* flag the file so we don't compress in the future */
		if (!btrfs_test_opt(fs_info, FORCE_COMPRESS) &&
		    !(BTRFS_I(inode)->prop_compress)) {
			BTRFS_I(inode)->flags |= BTRFS_INODE_NOCOMPRESS;
		}
	}
cleanup_and_bail_uncompressed:
	/*
	 * No compression, but we still need to write the pages in the file
	 * we've been given so far.  redirty the locked page if it corresponds
	 * to our extent and set things up for the async work queue to run
	 * cow_file_range to do the normal delalloc dance.
	 */
	if (async_chunk->locked_page &&
	    (page_offset(async_chunk->locked_page) >= start &&
	     page_offset(async_chunk->locked_page)) <= end) {
		__set_page_dirty_nobuffers(async_chunk->locked_page);
		/* unlocked later on in the async handlers */
	}

	if (redirty)
		extent_range_redirty_for_io(inode, start, end);
	add_async_extent(async_chunk, start, end - start + 1, 0, NULL, 0,
			 BTRFS_COMPRESS_NONE);
	compressed_extents++;

	return compressed_extents;
}

static void free_async_extent_pages(struct async_extent *async_extent)
{
	int i;

	if (!async_extent->pages)
		return;

	for (i = 0; i < async_extent->nr_pages; i++) {
		WARN_ON(async_extent->pages[i]->mapping);
		put_page(async_extent->pages[i]);
	}
	kfree(async_extent->pages);
	async_extent->nr_pages = 0;
	async_extent->pages = NULL;
}

/*
 * phase two of compressed writeback.  This is the ordered portion
 * of the code, which only gets called in the order the work was
 * queued.  We walk all the async extents created by compress_file_range
 * and send them down to the disk.
 */
static noinline void submit_compressed_extents(struct async_chunk *async_chunk)
{
	struct inode *inode = async_chunk->inode;
	struct btrfs_fs_info *fs_info = btrfs_sb(inode->i_sb);
	struct async_extent *async_extent;
	u64 alloc_hint = 0;
	struct btrfs_key ins;
	struct extent_map *em;
	struct btrfs_root *root = BTRFS_I(inode)->root;
	struct extent_io_tree *io_tree = &BTRFS_I(inode)->io_tree;
	int ret = 0;

again:
	while (!list_empty(&async_chunk->extents)) {
		async_extent = list_entry(async_chunk->extents.next,
					  struct async_extent, list);
		list_del(&async_extent->list);

retry:
		lock_extent(io_tree, async_extent->start,
			    async_extent->start + async_extent->ram_size - 1);
		/* did the compression code fall back to uncompressed IO? */
		if (!async_extent->pages) {
			int page_started = 0;
			unsigned long nr_written = 0;

			/* allocate blocks */
			ret = cow_file_range(inode, async_chunk->locked_page,
					     async_extent->start,
					     async_extent->start +
					     async_extent->ram_size - 1,
					     &page_started, &nr_written, 0);

			/* JDM XXX */

			/*
			 * if page_started, cow_file_range inserted an
			 * inline extent and took care of all the unlocking
			 * and IO for us.  Otherwise, we need to submit
			 * all those pages down to the drive.
			 */
			if (!page_started && !ret)
				extent_write_locked_range(inode,
						  async_extent->start,
						  async_extent->start +
						  async_extent->ram_size - 1,
						  WB_SYNC_ALL);
			else if (ret && async_chunk->locked_page)
				unlock_page(async_chunk->locked_page);
			kfree(async_extent);
			cond_resched();
			continue;
		}

		ret = btrfs_reserve_extent(root, async_extent->ram_size,
					   async_extent->compressed_size,
					   async_extent->compressed_size,
					   0, alloc_hint, &ins, 1, 1);
		if (ret) {
			free_async_extent_pages(async_extent);

			if (ret == -ENOSPC) {
				unlock_extent(io_tree, async_extent->start,
					      async_extent->start +
					      async_extent->ram_size - 1);

				/*
				 * we need to redirty the pages if we decide to
				 * fallback to uncompressed IO, otherwise we
				 * will not submit these pages down to lower
				 * layers.
				 */
				extent_range_redirty_for_io(inode,
						async_extent->start,
						async_extent->start +
						async_extent->ram_size - 1);

				goto retry;
			}
			goto out_free;
		}
		/*
		 * here we're doing allocation and writeback of the
		 * compressed pages
		 */
		em = create_io_em(inode, async_extent->start,
				  async_extent->ram_size, /* len */
				  async_extent->start, /* orig_start */
				  ins.objectid, /* block_start */
				  ins.offset, /* block_len */
				  ins.offset, /* orig_block_len */
				  async_extent->ram_size, /* ram_bytes */
				  async_extent->compress_type,
				  BTRFS_ORDERED_COMPRESSED);
		if (IS_ERR(em))
			/* ret value is not necessary due to void function */
			goto out_free_reserve;
		free_extent_map(em);

		ret = btrfs_add_ordered_extent_compress(inode,
						async_extent->start,
						ins.objectid,
						async_extent->ram_size,
						ins.offset,
						BTRFS_ORDERED_COMPRESSED,
						async_extent->compress_type);
		if (ret) {
			btrfs_drop_extent_cache(BTRFS_I(inode),
						async_extent->start,
						async_extent->start +
						async_extent->ram_size - 1, 0);
			goto out_free_reserve;
		}
		btrfs_dec_block_group_reservations(fs_info, ins.objectid);

		/*
		 * clear dirty, set writeback and unlock the pages.
		 */
		extent_clear_unlock_delalloc(inode, async_extent->start,
				async_extent->start +
				async_extent->ram_size - 1,
				NULL, EXTENT_LOCKED | EXTENT_DELALLOC,
				PAGE_UNLOCK | PAGE_CLEAR_DIRTY |
				PAGE_SET_WRITEBACK);
		if (btrfs_submit_compressed_write(inode,
				    async_extent->start,
				    async_extent->ram_size,
				    ins.objectid,
				    ins.offset, async_extent->pages,
				    async_extent->nr_pages,
				    async_chunk->write_flags,
				    async_chunk->blkcg_css)) {
			struct page *p = async_extent->pages[0];
			const u64 start = async_extent->start;
			const u64 end = start + async_extent->ram_size - 1;

			p->mapping = inode->i_mapping;
			btrfs_writepage_endio_finish_ordered(p, start, end, 0);

			p->mapping = NULL;
			extent_clear_unlock_delalloc(inode, start, end,
						     NULL, 0,
						     PAGE_END_WRITEBACK |
						     PAGE_SET_ERROR);
			free_async_extent_pages(async_extent);
		}
		alloc_hint = ins.objectid + ins.offset;
		kfree(async_extent);
		cond_resched();
	}
	return;
out_free_reserve:
	btrfs_dec_block_group_reservations(fs_info, ins.objectid);
	btrfs_free_reserved_extent(fs_info, ins.objectid, ins.offset, 1);
out_free:
	extent_clear_unlock_delalloc(inode, async_extent->start,
				     async_extent->start +
				     async_extent->ram_size - 1,
				     NULL, EXTENT_LOCKED | EXTENT_DELALLOC |
				     EXTENT_DELALLOC_NEW |
				     EXTENT_DEFRAG | EXTENT_DO_ACCOUNTING,
				     PAGE_UNLOCK | PAGE_CLEAR_DIRTY |
				     PAGE_SET_WRITEBACK | PAGE_END_WRITEBACK |
				     PAGE_SET_ERROR);
	free_async_extent_pages(async_extent);
	kfree(async_extent);
	goto again;
}

static u64 get_extent_allocation_hint(struct inode *inode, u64 start,
				      u64 num_bytes)
{
	struct extent_map_tree *em_tree = &BTRFS_I(inode)->extent_tree;
	struct extent_map *em;
	u64 alloc_hint = 0;

	read_lock(&em_tree->lock);
	em = search_extent_mapping(em_tree, start, num_bytes);
	if (em) {
		/*
		 * if block start isn't an actual block number then find the
		 * first block in this inode and use that as a hint.  If that
		 * block is also bogus then just don't worry about it.
		 */
		if (em->block_start >= EXTENT_MAP_LAST_BYTE) {
			free_extent_map(em);
			em = search_extent_mapping(em_tree, 0, 0);
			if (em && em->block_start < EXTENT_MAP_LAST_BYTE)
				alloc_hint = em->block_start;
			if (em)
				free_extent_map(em);
		} else {
			alloc_hint = em->block_start;
			free_extent_map(em);
		}
	}
	read_unlock(&em_tree->lock);

	return alloc_hint;
}

/*
 * when extent_io.c finds a delayed allocation range in the file,
 * the call backs end up in this code.  The basic idea is to
 * allocate extents on disk for the range, and create ordered data structs
 * in ram to track those extents.
 *
 * locked_page is the page that writepage had locked already.  We use
 * it to make sure we don't do extra locks or unlocks.
 *
 * *page_started is set to one if we unlock locked_page and do everything
 * required to start IO on it.  It may be clean and already done with
 * IO when we return.
 */
static noinline int cow_file_range(struct inode *inode,
				   struct page *locked_page,
				   u64 start, u64 end, int *page_started,
				   unsigned long *nr_written, int unlock)
{
	struct btrfs_fs_info *fs_info = btrfs_sb(inode->i_sb);
	struct btrfs_root *root = BTRFS_I(inode)->root;
	u64 alloc_hint = 0;
	u64 num_bytes;
	unsigned long ram_size;
	u64 cur_alloc_size = 0;
	u64 blocksize = fs_info->sectorsize;
	struct btrfs_key ins;
	struct extent_map *em;
	unsigned clear_bits;
	unsigned long page_ops;
	bool extent_reserved = false;
	int ret = 0;

	if (btrfs_is_free_space_inode(BTRFS_I(inode))) {
		WARN_ON_ONCE(1);
		ret = -EINVAL;
		goto out_unlock;
	}

	num_bytes = ALIGN(end - start + 1, blocksize);
	num_bytes = max(blocksize,  num_bytes);
	ASSERT(num_bytes <= btrfs_super_total_bytes(fs_info->super_copy));

	inode_should_defrag(BTRFS_I(inode), start, end, num_bytes, SZ_64K);

	if (start == 0) {
		/* lets try to make an inline extent */
		ret = cow_file_range_inline(inode, start, end, 0,
					    BTRFS_COMPRESS_NONE, NULL);
		if (ret == 0) {
			/*
			 * We use DO_ACCOUNTING here because we need the
			 * delalloc_release_metadata to be run _after_ we drop
			 * our outstanding extent for clearing delalloc for this
			 * range.
			 */
			extent_clear_unlock_delalloc(inode, start, end, NULL,
				     EXTENT_LOCKED | EXTENT_DELALLOC |
				     EXTENT_DELALLOC_NEW | EXTENT_DEFRAG |
				     EXTENT_DO_ACCOUNTING, PAGE_UNLOCK |
				     PAGE_CLEAR_DIRTY | PAGE_SET_WRITEBACK |
				     PAGE_END_WRITEBACK);
			*nr_written = *nr_written +
			     (end - start + PAGE_SIZE) / PAGE_SIZE;
			*page_started = 1;
			goto out;
		} else if (ret < 0) {
			goto out_unlock;
		}
	}

	alloc_hint = get_extent_allocation_hint(inode, start, num_bytes);
	btrfs_drop_extent_cache(BTRFS_I(inode), start,
			start + num_bytes - 1, 0);

	while (num_bytes > 0) {
		cur_alloc_size = num_bytes;
		ret = btrfs_reserve_extent(root, cur_alloc_size, cur_alloc_size,
					   fs_info->sectorsize, 0, alloc_hint,
					   &ins, 1, 1);
		if (ret < 0)
			goto out_unlock;
		cur_alloc_size = ins.offset;
		extent_reserved = true;

		ram_size = ins.offset;
		em = create_io_em(inode, start, ins.offset, /* len */
				  start, /* orig_start */
				  ins.objectid, /* block_start */
				  ins.offset, /* block_len */
				  ins.offset, /* orig_block_len */
				  ram_size, /* ram_bytes */
				  BTRFS_COMPRESS_NONE, /* compress_type */
				  BTRFS_ORDERED_REGULAR /* type */);
		if (IS_ERR(em)) {
			ret = PTR_ERR(em);
			goto out_reserve;
		}
		free_extent_map(em);

		ret = btrfs_add_ordered_extent(inode, start, ins.objectid,
					       ram_size, cur_alloc_size, 0);
		if (ret)
			goto out_drop_extent_cache;

		if (root->root_key.objectid ==
		    BTRFS_DATA_RELOC_TREE_OBJECTID) {
			ret = btrfs_reloc_clone_csums(inode, start,
						      cur_alloc_size);
			/*
			 * Only drop cache here, and process as normal.
			 *
			 * We must not allow extent_clear_unlock_delalloc()
			 * at out_unlock label to free meta of this ordered
			 * extent, as its meta should be freed by
			 * btrfs_finish_ordered_io().
			 *
			 * So we must continue until @start is increased to
			 * skip current ordered extent.
			 */
			if (ret)
				btrfs_drop_extent_cache(BTRFS_I(inode), start,
						start + ram_size - 1, 0);
		}

		btrfs_dec_block_group_reservations(fs_info, ins.objectid);

		/* we're not doing compressed IO, don't unlock the first
		 * page (which the caller expects to stay locked), don't
		 * clear any dirty bits and don't set any writeback bits
		 *
		 * Do set the Private2 bit so we know this page was properly
		 * setup for writepage
		 */
		page_ops = unlock ? PAGE_UNLOCK : 0;
		page_ops |= PAGE_SET_PRIVATE2;

		extent_clear_unlock_delalloc(inode, start,
					     start + ram_size - 1,
					     locked_page,
					     EXTENT_LOCKED | EXTENT_DELALLOC,
					     page_ops);
		if (num_bytes < cur_alloc_size)
			num_bytes = 0;
		else
			num_bytes -= cur_alloc_size;
		alloc_hint = ins.objectid + ins.offset;
		start += cur_alloc_size;
		extent_reserved = false;

		/*
		 * btrfs_reloc_clone_csums() error, since start is increased
		 * extent_clear_unlock_delalloc() at out_unlock label won't
		 * free metadata of current ordered extent, we're OK to exit.
		 */
		if (ret)
			goto out_unlock;
	}
out:
	return ret;

out_drop_extent_cache:
	btrfs_drop_extent_cache(BTRFS_I(inode), start, start + ram_size - 1, 0);
out_reserve:
	btrfs_dec_block_group_reservations(fs_info, ins.objectid);
	btrfs_free_reserved_extent(fs_info, ins.objectid, ins.offset, 1);
out_unlock:
	clear_bits = EXTENT_LOCKED | EXTENT_DELALLOC | EXTENT_DELALLOC_NEW |
		EXTENT_DEFRAG | EXTENT_CLEAR_META_RESV;
	page_ops = PAGE_UNLOCK | PAGE_CLEAR_DIRTY | PAGE_SET_WRITEBACK |
		PAGE_END_WRITEBACK;
	/*
	 * If we reserved an extent for our delalloc range (or a subrange) and
	 * failed to create the respective ordered extent, then it means that
	 * when we reserved the extent we decremented the extent's size from
	 * the data space_info's bytes_may_use counter and incremented the
	 * space_info's bytes_reserved counter by the same amount. We must make
	 * sure extent_clear_unlock_delalloc() does not try to decrement again
	 * the data space_info's bytes_may_use counter, therefore we do not pass
	 * it the flag EXTENT_CLEAR_DATA_RESV.
	 */
	if (extent_reserved) {
		extent_clear_unlock_delalloc(inode, start,
					     start + cur_alloc_size - 1,
					     locked_page,
					     clear_bits,
					     page_ops);
		start += cur_alloc_size;
		if (start >= end)
			goto out;
	}
	extent_clear_unlock_delalloc(inode, start, end, locked_page,
				     clear_bits | EXTENT_CLEAR_DATA_RESV,
				     page_ops);
	goto out;
}

/*
 * work queue call back to started compression on a file and pages
 */
static noinline void async_cow_start(struct btrfs_work *work)
{
	struct async_chunk *async_chunk;
	int compressed_extents;

	async_chunk = container_of(work, struct async_chunk, work);

	compressed_extents = compress_file_range(async_chunk);
	if (compressed_extents == 0) {
		btrfs_add_delayed_iput(async_chunk->inode);
		async_chunk->inode = NULL;
	}
}

/*
 * work queue call back to submit previously compressed pages
 */
static noinline void async_cow_submit(struct btrfs_work *work)
{
	struct async_chunk *async_chunk = container_of(work, struct async_chunk,
						     work);
	struct btrfs_fs_info *fs_info = btrfs_work_owner(work);
	unsigned long nr_pages;

	nr_pages = (async_chunk->end - async_chunk->start + PAGE_SIZE) >>
		PAGE_SHIFT;

	/* atomic_sub_return implies a barrier */
	if (atomic_sub_return(nr_pages, &fs_info->async_delalloc_pages) <
	    5 * SZ_1M)
		cond_wake_up_nomb(&fs_info->async_submit_wait);

	/*
	 * ->inode could be NULL if async_chunk_start has failed to compress,
	 * in which case we don't have anything to submit, yet we need to
	 * always adjust ->async_delalloc_pages as its paired with the init
	 * happening in cow_file_range_async
	 */
	if (async_chunk->inode)
		submit_compressed_extents(async_chunk);
}

static noinline void async_cow_free(struct btrfs_work *work)
{
	struct async_chunk *async_chunk;

	async_chunk = container_of(work, struct async_chunk, work);
	if (async_chunk->inode)
		btrfs_add_delayed_iput(async_chunk->inode);
	if (async_chunk->blkcg_css)
		css_put(async_chunk->blkcg_css);
	/*
	 * Since the pointer to 'pending' is at the beginning of the array of
	 * async_chunk's, freeing it ensures the whole array has been freed.
	 */
	if (atomic_dec_and_test(async_chunk->pending))
		kvfree(async_chunk->pending);
}

static int cow_file_range_async(struct inode *inode,
				struct writeback_control *wbc,
				struct page *locked_page,
				u64 start, u64 end, int *page_started,
				unsigned long *nr_written)
{
	struct btrfs_fs_info *fs_info = btrfs_sb(inode->i_sb);
	struct cgroup_subsys_state *blkcg_css = wbc_blkcg_css(wbc);
	struct async_cow *ctx;
	struct async_chunk *async_chunk;
	unsigned long nr_pages;
	u64 cur_end;
	u64 num_chunks = DIV_ROUND_UP(end - start, SZ_512K);
	int i;
	bool should_compress;
	unsigned nofs_flag;
	const unsigned int write_flags = wbc_to_write_flags(wbc);

	unlock_extent(&BTRFS_I(inode)->io_tree, start, end);

	if (BTRFS_I(inode)->flags & BTRFS_INODE_NOCOMPRESS &&
	    !btrfs_test_opt(fs_info, FORCE_COMPRESS)) {
		num_chunks = 1;
		should_compress = false;
	} else {
		should_compress = true;
	}

	nofs_flag = memalloc_nofs_save();
	ctx = kvmalloc(struct_size(ctx, chunks, num_chunks), GFP_KERNEL);
	memalloc_nofs_restore(nofs_flag);

	if (!ctx) {
		unsigned clear_bits = EXTENT_LOCKED | EXTENT_DELALLOC |
			EXTENT_DELALLOC_NEW | EXTENT_DEFRAG |
			EXTENT_DO_ACCOUNTING;
		unsigned long page_ops = PAGE_UNLOCK | PAGE_CLEAR_DIRTY |
			PAGE_SET_WRITEBACK | PAGE_END_WRITEBACK |
			PAGE_SET_ERROR;

		extent_clear_unlock_delalloc(inode, start, end, locked_page,
					     clear_bits, page_ops);
		return -ENOMEM;
	}

	async_chunk = ctx->chunks;
	atomic_set(&ctx->num_chunks, num_chunks);

	for (i = 0; i < num_chunks; i++) {
		if (should_compress)
			cur_end = min(end, start + SZ_512K - 1);
		else
			cur_end = end;

		/*
		 * igrab is called higher up in the call chain, take only the
		 * lightweight reference for the callback lifetime
		 */
		ihold(inode);
		async_chunk[i].pending = &ctx->num_chunks;
		async_chunk[i].inode = inode;
		async_chunk[i].start = start;
		async_chunk[i].end = cur_end;
		async_chunk[i].write_flags = write_flags;
		INIT_LIST_HEAD(&async_chunk[i].extents);

		/*
		 * The locked_page comes all the way from writepage and its
		 * the original page we were actually given.  As we spread
		 * this large delalloc region across multiple async_chunk
		 * structs, only the first struct needs a pointer to locked_page
		 *
		 * This way we don't need racey decisions about who is supposed
		 * to unlock it.
		 */
		if (locked_page) {
			/*
			 * Depending on the compressibility, the pages might or
			 * might not go through async.  We want all of them to
			 * be accounted against wbc once.  Let's do it here
			 * before the paths diverge.  wbc accounting is used
			 * only for foreign writeback detection and doesn't
			 * need full accuracy.  Just account the whole thing
			 * against the first page.
			 */
			wbc_account_cgroup_owner(wbc, locked_page,
						 cur_end - start);
			async_chunk[i].locked_page = locked_page;
			locked_page = NULL;
		} else {
			async_chunk[i].locked_page = NULL;
		}

		if (blkcg_css != blkcg_root_css) {
			css_get(blkcg_css);
			async_chunk[i].blkcg_css = blkcg_css;
		} else {
			async_chunk[i].blkcg_css = NULL;
		}

		btrfs_init_work(&async_chunk[i].work, async_cow_start,
				async_cow_submit, async_cow_free);

		nr_pages = DIV_ROUND_UP(cur_end - start, PAGE_SIZE);
		atomic_add(nr_pages, &fs_info->async_delalloc_pages);

		btrfs_queue_work(fs_info->delalloc_workers, &async_chunk[i].work);

		*nr_written += nr_pages;
		start = cur_end + 1;
	}
	*page_started = 1;
	return 0;
}

static noinline int csum_exist_in_range(struct btrfs_fs_info *fs_info,
					u64 bytenr, u64 num_bytes)
{
	int ret;
	struct btrfs_ordered_sum *sums;
	LIST_HEAD(list);

	ret = btrfs_lookup_csums_range(fs_info->csum_root, bytenr,
				       bytenr + num_bytes - 1, &list, 0);
	if (ret == 0 && list_empty(&list))
		return 0;

	while (!list_empty(&list)) {
		sums = list_entry(list.next, struct btrfs_ordered_sum, list);
		list_del(&sums->list);
		kfree(sums);
	}
	if (ret < 0)
		return ret;
	return 1;
}

static int fallback_to_cow(struct inode *inode, struct page *locked_page,
			   const u64 start, const u64 end,
			   int *page_started, unsigned long *nr_written)
{
	const bool is_space_ino = btrfs_is_free_space_inode(BTRFS_I(inode));
	const u64 range_bytes = end + 1 - start;
	struct extent_io_tree *io_tree = &BTRFS_I(inode)->io_tree;
	u64 range_start = start;
	u64 count;

	/*
	 * If EXTENT_NORESERVE is set it means that when the buffered write was
	 * made we had not enough available data space and therefore we did not
	 * reserve data space for it, since we though we could do NOCOW for the
	 * respective file range (either there is prealloc extent or the inode
	 * has the NOCOW bit set).
	 *
	 * However when we need to fallback to COW mode (because for example the
	 * block group for the corresponding extent was turned to RO mode by a
	 * scrub or relocation) we need to do the following:
	 *
	 * 1) We increment the bytes_may_use counter of the data space info.
	 *    If COW succeeds, it allocates a new data extent and after doing
	 *    that it decrements the space info's bytes_may_use counter and
	 *    increments its bytes_reserved counter by the same amount (we do
	 *    this at btrfs_add_reserved_bytes()). So we need to increment the
	 *    bytes_may_use counter to compensate (when space is reserved at
	 *    buffered write time, the bytes_may_use counter is incremented);
	 *
	 * 2) We clear the EXTENT_NORESERVE bit from the range. We do this so
	 *    that if the COW path fails for any reason, it decrements (through
	 *    extent_clear_unlock_delalloc()) the bytes_may_use counter of the
	 *    data space info, which we incremented in the step above.
	 *
	 * If we need to fallback to cow and the inode corresponds to a free
	 * space cache inode, we must also increment bytes_may_use of the data
	 * space_info for the same reason. Space caches always get a prealloc
	 * extent for them, however scrub or balance may have set the block
	 * group that contains that extent to RO mode.
	 */
	count = count_range_bits(io_tree, &range_start, end, range_bytes,
				 EXTENT_NORESERVE, 0);
	if (count > 0 || is_space_ino) {
		const u64 bytes = is_space_ino ? range_bytes : count;
		struct btrfs_fs_info *fs_info = BTRFS_I(inode)->root->fs_info;
		struct btrfs_space_info *sinfo = fs_info->data_sinfo;

		spin_lock(&sinfo->lock);
		btrfs_space_info_update_bytes_may_use(fs_info, sinfo, bytes);
		spin_unlock(&sinfo->lock);

		if (count > 0)
			clear_extent_bit(io_tree, start, end, EXTENT_NORESERVE,
					 0, 0, NULL);
	}

	return cow_file_range(inode, locked_page, start, end, page_started,
			      nr_written, 1);
}

/*
 * when nowcow writeback call back.  This checks for snapshots or COW copies
 * of the extents that exist in the file, and COWs the file as required.
 *
 * If no cow copies or snapshots exist, we write directly to the existing
 * blocks on disk
 */
static noinline int run_delalloc_nocow(struct inode *inode,
				       struct page *locked_page,
				       const u64 start, const u64 end,
				       int *page_started, int force,
				       unsigned long *nr_written)
{
	struct btrfs_fs_info *fs_info = btrfs_sb(inode->i_sb);
	struct btrfs_root *root = BTRFS_I(inode)->root;
	struct btrfs_path *path;
	u64 cow_start = (u64)-1;
	u64 cur_offset = start;
	int ret;
	bool check_prev = true;
	const bool freespace_inode = btrfs_is_free_space_inode(BTRFS_I(inode));
	u64 ino = btrfs_ino(BTRFS_I(inode));
	bool nocow = false;
	u64 disk_bytenr = 0;

	path = btrfs_alloc_path();
	if (!path) {
		extent_clear_unlock_delalloc(inode, start, end, locked_page,
					     EXTENT_LOCKED | EXTENT_DELALLOC |
					     EXTENT_DO_ACCOUNTING |
					     EXTENT_DEFRAG, PAGE_UNLOCK |
					     PAGE_CLEAR_DIRTY |
					     PAGE_SET_WRITEBACK |
					     PAGE_END_WRITEBACK);
		return -ENOMEM;
	}

	while (1) {
		struct btrfs_key found_key;
		struct btrfs_file_extent_item *fi;
		struct extent_buffer *leaf;
		u64 extent_end;
		u64 extent_offset;
		u64 num_bytes = 0;
		u64 disk_num_bytes;
		u64 ram_bytes;
		int extent_type;

		nocow = false;

		ret = btrfs_lookup_file_extent(NULL, root, path, ino,
					       cur_offset, 0);
		if (ret < 0)
			goto error;

		/*
		 * If there is no extent for our range when doing the initial
		 * search, then go back to the previous slot as it will be the
		 * one containing the search offset
		 */
		if (ret > 0 && path->slots[0] > 0 && check_prev) {
			leaf = path->nodes[0];
			btrfs_item_key_to_cpu(leaf, &found_key,
					      path->slots[0] - 1);
			if (found_key.objectid == ino &&
			    found_key.type == BTRFS_EXTENT_DATA_KEY)
				path->slots[0]--;
		}
		check_prev = false;
next_slot:
		/* Go to next leaf if we have exhausted the current one */
		leaf = path->nodes[0];
		if (path->slots[0] >= btrfs_header_nritems(leaf)) {
			ret = btrfs_next_leaf(root, path);
			if (ret < 0) {
				if (cow_start != (u64)-1)
					cur_offset = cow_start;
				goto error;
			}
			if (ret > 0)
				break;
			leaf = path->nodes[0];
		}

		btrfs_item_key_to_cpu(leaf, &found_key, path->slots[0]);

		/* Didn't find anything for our INO */
		if (found_key.objectid > ino)
			break;
		/*
		 * Keep searching until we find an EXTENT_ITEM or there are no
		 * more extents for this inode
		 */
		if (WARN_ON_ONCE(found_key.objectid < ino) ||
		    found_key.type < BTRFS_EXTENT_DATA_KEY) {
			path->slots[0]++;
			goto next_slot;
		}

		/* Found key is not EXTENT_DATA_KEY or starts after req range */
		if (found_key.type > BTRFS_EXTENT_DATA_KEY ||
		    found_key.offset > end)
			break;

		/*
		 * If the found extent starts after requested offset, then
		 * adjust extent_end to be right before this extent begins
		 */
		if (found_key.offset > cur_offset) {
			extent_end = found_key.offset;
			extent_type = 0;
			goto out_check;
		}

		/*
		 * Found extent which begins before our range and potentially
		 * intersect it
		 */
		fi = btrfs_item_ptr(leaf, path->slots[0],
				    struct btrfs_file_extent_item);
		extent_type = btrfs_file_extent_type(leaf, fi);

		ram_bytes = btrfs_file_extent_ram_bytes(leaf, fi);
		if (extent_type == BTRFS_FILE_EXTENT_REG ||
		    extent_type == BTRFS_FILE_EXTENT_PREALLOC) {
			disk_bytenr = btrfs_file_extent_disk_bytenr(leaf, fi);
			extent_offset = btrfs_file_extent_offset(leaf, fi);
			extent_end = found_key.offset +
				btrfs_file_extent_num_bytes(leaf, fi);
			disk_num_bytes =
				btrfs_file_extent_disk_num_bytes(leaf, fi);
			/*
			 * If the extent we got ends before our current offset,
			 * skip to the next extent.
			 */
			if (extent_end <= cur_offset) {
				path->slots[0]++;
				goto next_slot;
			}
			/* Skip holes */
			if (disk_bytenr == 0)
				goto out_check;
			/* Skip compressed/encrypted/encoded extents */
			if (btrfs_file_extent_compression(leaf, fi) ||
			    btrfs_file_extent_encryption(leaf, fi) ||
			    btrfs_file_extent_other_encoding(leaf, fi))
				goto out_check;
			/*
			 * If extent is created before the last volume's snapshot
			 * this implies the extent is shared, hence we can't do
			 * nocow. This is the same check as in
			 * btrfs_cross_ref_exist but without calling
			 * btrfs_search_slot.
			 */
			if (!freespace_inode &&
			    btrfs_file_extent_generation(leaf, fi) <=
			    btrfs_root_last_snapshot(&root->root_item))
				goto out_check;
			if (extent_type == BTRFS_FILE_EXTENT_REG && !force)
				goto out_check;
			/* If extent is RO, we must COW it */
			if (btrfs_extent_readonly(fs_info, disk_bytenr))
				goto out_check;
			ret = btrfs_cross_ref_exist(root, ino,
						    found_key.offset -
						    extent_offset, disk_bytenr);
			if (ret) {
				/*
				 * ret could be -EIO if the above fails to read
				 * metadata.
				 */
				if (ret < 0) {
					if (cow_start != (u64)-1)
						cur_offset = cow_start;
					goto error;
				}

				WARN_ON_ONCE(freespace_inode);
				goto out_check;
			}
			disk_bytenr += extent_offset;
			disk_bytenr += cur_offset - found_key.offset;
			num_bytes = min(end + 1, extent_end) - cur_offset;
			/*
			 * If there are pending snapshots for this root, we
			 * fall into common COW way
			 */
			if (!freespace_inode && atomic_read(&root->snapshot_force_cow))
				goto out_check;
			/*
			 * force cow if csum exists in the range.
			 * this ensure that csum for a given extent are
			 * either valid or do not exist.
			 */
			ret = csum_exist_in_range(fs_info, disk_bytenr,
						  num_bytes);
			if (ret) {
				/*
				 * ret could be -EIO if the above fails to read
				 * metadata.
				 */
				if (ret < 0) {
					if (cow_start != (u64)-1)
						cur_offset = cow_start;
					goto error;
				}
				WARN_ON_ONCE(freespace_inode);
				goto out_check;
			}
			if (!btrfs_inc_nocow_writers(fs_info, disk_bytenr))
				goto out_check;
			nocow = true;
		} else if (extent_type == BTRFS_FILE_EXTENT_INLINE) {
			extent_end = found_key.offset + ram_bytes;
			extent_end = ALIGN(extent_end, fs_info->sectorsize);
			/* Skip extents outside of our requested range */
			if (extent_end <= start) {
				path->slots[0]++;
				goto next_slot;
			}
		} else {
			/* If this triggers then we have a memory corruption */
			BUG();
		}
out_check:
		/*
		 * If nocow is false then record the beginning of the range
		 * that needs to be COWed
		 */
		if (!nocow) {
			if (cow_start == (u64)-1)
				cow_start = cur_offset;
			cur_offset = extent_end;
			if (cur_offset > end)
				break;
			path->slots[0]++;
			goto next_slot;
		}

		btrfs_release_path(path);

		/*
		 * COW range from cow_start to found_key.offset - 1. As the key
		 * will contain the beginning of the first extent that can be
		 * NOCOW, following one which needs to be COW'ed
		 */
		if (cow_start != (u64)-1) {
			ret = fallback_to_cow(inode, locked_page, cow_start,
					      found_key.offset - 1,
					      page_started, nr_written);
			if (ret) {
				if (nocow)
					btrfs_dec_nocow_writers(fs_info,
								disk_bytenr);
				goto error;
			}
			cow_start = (u64)-1;
		}

		if (extent_type == BTRFS_FILE_EXTENT_PREALLOC) {
			u64 orig_start = found_key.offset - extent_offset;
			struct extent_map *em;

			em = create_io_em(inode, cur_offset, num_bytes,
					  orig_start,
					  disk_bytenr, /* block_start */
					  num_bytes, /* block_len */
					  disk_num_bytes, /* orig_block_len */
					  ram_bytes, BTRFS_COMPRESS_NONE,
					  BTRFS_ORDERED_PREALLOC);
			if (IS_ERR(em)) {
				if (nocow)
					btrfs_dec_nocow_writers(fs_info,
								disk_bytenr);
				ret = PTR_ERR(em);
				goto error;
			}
			free_extent_map(em);
			ret = btrfs_add_ordered_extent(inode, cur_offset,
						       disk_bytenr, num_bytes,
						       num_bytes,
						       BTRFS_ORDERED_PREALLOC);
			if (ret) {
				btrfs_drop_extent_cache(BTRFS_I(inode),
							cur_offset,
							cur_offset + num_bytes - 1,
							0);
				goto error;
			}
		} else {
			ret = btrfs_add_ordered_extent(inode, cur_offset,
						       disk_bytenr, num_bytes,
						       num_bytes,
						       BTRFS_ORDERED_NOCOW);
			if (ret)
				goto error;
		}

		if (nocow)
			btrfs_dec_nocow_writers(fs_info, disk_bytenr);
		nocow = false;

		if (root->root_key.objectid ==
		    BTRFS_DATA_RELOC_TREE_OBJECTID)
			/*
			 * Error handled later, as we must prevent
			 * extent_clear_unlock_delalloc() in error handler
			 * from freeing metadata of created ordered extent.
			 */
			ret = btrfs_reloc_clone_csums(inode, cur_offset,
						      num_bytes);

		extent_clear_unlock_delalloc(inode, cur_offset,
					     cur_offset + num_bytes - 1,
					     locked_page, EXTENT_LOCKED |
					     EXTENT_DELALLOC |
					     EXTENT_CLEAR_DATA_RESV,
					     PAGE_UNLOCK | PAGE_SET_PRIVATE2);

		cur_offset = extent_end;

		/*
		 * btrfs_reloc_clone_csums() error, now we're OK to call error
		 * handler, as metadata for created ordered extent will only
		 * be freed by btrfs_finish_ordered_io().
		 */
		if (ret)
			goto error;
		if (cur_offset > end)
			break;
	}
	btrfs_release_path(path);

	if (cur_offset <= end && cow_start == (u64)-1)
		cow_start = cur_offset;

	if (cow_start != (u64)-1) {
		cur_offset = end;
		ret = fallback_to_cow(inode, locked_page, cow_start, end,
				      page_started, nr_written);
		if (ret)
			goto error;
	}

error:
	if (nocow)
		btrfs_dec_nocow_writers(fs_info, disk_bytenr);

	if (ret && cur_offset < end)
		extent_clear_unlock_delalloc(inode, cur_offset, end,
					     locked_page, EXTENT_LOCKED |
					     EXTENT_DELALLOC | EXTENT_DEFRAG |
					     EXTENT_DO_ACCOUNTING, PAGE_UNLOCK |
					     PAGE_CLEAR_DIRTY |
					     PAGE_SET_WRITEBACK |
					     PAGE_END_WRITEBACK);
	btrfs_free_path(path);
	return ret;
}

static inline int need_force_cow(struct inode *inode, u64 start, u64 end)
{

	if (!(BTRFS_I(inode)->flags & BTRFS_INODE_NODATACOW) &&
	    !(BTRFS_I(inode)->flags & BTRFS_INODE_PREALLOC))
		return 0;

	/*
	 * @defrag_bytes is a hint value, no spinlock held here,
	 * if is not zero, it means the file is defragging.
	 * Force cow if given extent needs to be defragged.
	 */
	if (BTRFS_I(inode)->defrag_bytes &&
	    test_range_bit(&BTRFS_I(inode)->io_tree, start, end,
			   EXTENT_DEFRAG, 0, NULL))
		return 1;

	return 0;
}

/*
 * Function to process delayed allocation (create CoW) for ranges which are
 * being touched for the first time.
 */
int btrfs_run_delalloc_range(struct inode *inode, struct page *locked_page,
		u64 start, u64 end, int *page_started, unsigned long *nr_written,
		struct writeback_control *wbc)
{
	int ret;
	int force_cow = need_force_cow(inode, start, end);

	if (BTRFS_I(inode)->flags & BTRFS_INODE_NODATACOW && !force_cow) {
		ret = run_delalloc_nocow(inode, locked_page, start, end,
					 page_started, 1, nr_written);
	} else if (BTRFS_I(inode)->flags & BTRFS_INODE_PREALLOC && !force_cow) {
		ret = run_delalloc_nocow(inode, locked_page, start, end,
					 page_started, 0, nr_written);
	} else if (!inode_can_compress(inode) ||
		   !inode_need_compress(inode, start, end)) {
		ret = cow_file_range(inode, locked_page, start, end,
				      page_started, nr_written, 1);
	} else {
		set_bit(BTRFS_INODE_HAS_ASYNC_EXTENT,
			&BTRFS_I(inode)->runtime_flags);
		ret = cow_file_range_async(inode, wbc, locked_page, start, end,
					   page_started, nr_written);
	}
	if (ret)
		btrfs_cleanup_ordered_extents(inode, locked_page, start,
					      end - start + 1);
	return ret;
}

void btrfs_split_delalloc_extent(struct inode *inode,
				 struct extent_state *orig, u64 split)
{
	u64 size;

	/* not delalloc, ignore it */
	if (!(orig->state & EXTENT_DELALLOC))
		return;

	size = orig->end - orig->start + 1;
	if (size > BTRFS_MAX_EXTENT_SIZE) {
		u32 num_extents;
		u64 new_size;

		/*
		 * See the explanation in btrfs_merge_delalloc_extent, the same
		 * applies here, just in reverse.
		 */
		new_size = orig->end - split + 1;
		num_extents = count_max_extents(new_size);
		new_size = split - orig->start;
		num_extents += count_max_extents(new_size);
		if (count_max_extents(size) >= num_extents)
			return;
	}

	spin_lock(&BTRFS_I(inode)->lock);
	btrfs_mod_outstanding_extents(BTRFS_I(inode), 1);
	spin_unlock(&BTRFS_I(inode)->lock);
}

/*
 * Handle merged delayed allocation extents so we can keep track of new extents
 * that are just merged onto old extents, such as when we are doing sequential
 * writes, so we can properly account for the metadata space we'll need.
 */
void btrfs_merge_delalloc_extent(struct inode *inode, struct extent_state *new,
				 struct extent_state *other)
{
	u64 new_size, old_size;
	u32 num_extents;

	/* not delalloc, ignore it */
	if (!(other->state & EXTENT_DELALLOC))
		return;

	if (new->start > other->start)
		new_size = new->end - other->start + 1;
	else
		new_size = other->end - new->start + 1;

	/* we're not bigger than the max, unreserve the space and go */
	if (new_size <= BTRFS_MAX_EXTENT_SIZE) {
		spin_lock(&BTRFS_I(inode)->lock);
		btrfs_mod_outstanding_extents(BTRFS_I(inode), -1);
		spin_unlock(&BTRFS_I(inode)->lock);
		return;
	}

	/*
	 * We have to add up either side to figure out how many extents were
	 * accounted for before we merged into one big extent.  If the number of
	 * extents we accounted for is <= the amount we need for the new range
	 * then we can return, otherwise drop.  Think of it like this
	 *
	 * [ 4k][MAX_SIZE]
	 *
	 * So we've grown the extent by a MAX_SIZE extent, this would mean we
	 * need 2 outstanding extents, on one side we have 1 and the other side
	 * we have 1 so they are == and we can return.  But in this case
	 *
	 * [MAX_SIZE+4k][MAX_SIZE+4k]
	 *
	 * Each range on their own accounts for 2 extents, but merged together
	 * they are only 3 extents worth of accounting, so we need to drop in
	 * this case.
	 */
	old_size = other->end - other->start + 1;
	num_extents = count_max_extents(old_size);
	old_size = new->end - new->start + 1;
	num_extents += count_max_extents(old_size);
	if (count_max_extents(new_size) >= num_extents)
		return;

	spin_lock(&BTRFS_I(inode)->lock);
	btrfs_mod_outstanding_extents(BTRFS_I(inode), -1);
	spin_unlock(&BTRFS_I(inode)->lock);
}

static void btrfs_add_delalloc_inodes(struct btrfs_root *root,
				      struct inode *inode)
{
	struct btrfs_fs_info *fs_info = btrfs_sb(inode->i_sb);

	spin_lock(&root->delalloc_lock);
	if (list_empty(&BTRFS_I(inode)->delalloc_inodes)) {
		list_add_tail(&BTRFS_I(inode)->delalloc_inodes,
			      &root->delalloc_inodes);
		set_bit(BTRFS_INODE_IN_DELALLOC_LIST,
			&BTRFS_I(inode)->runtime_flags);
		root->nr_delalloc_inodes++;
		if (root->nr_delalloc_inodes == 1) {
			spin_lock(&fs_info->delalloc_root_lock);
			BUG_ON(!list_empty(&root->delalloc_root));
			list_add_tail(&root->delalloc_root,
				      &fs_info->delalloc_roots);
			spin_unlock(&fs_info->delalloc_root_lock);
		}
	}
	spin_unlock(&root->delalloc_lock);
}


void __btrfs_del_delalloc_inode(struct btrfs_root *root,
				struct btrfs_inode *inode)
{
	struct btrfs_fs_info *fs_info = root->fs_info;

	if (!list_empty(&inode->delalloc_inodes)) {
		list_del_init(&inode->delalloc_inodes);
		clear_bit(BTRFS_INODE_IN_DELALLOC_LIST,
			  &inode->runtime_flags);
		root->nr_delalloc_inodes--;
		if (!root->nr_delalloc_inodes) {
			ASSERT(list_empty(&root->delalloc_inodes));
			spin_lock(&fs_info->delalloc_root_lock);
			BUG_ON(list_empty(&root->delalloc_root));
			list_del_init(&root->delalloc_root);
			spin_unlock(&fs_info->delalloc_root_lock);
		}
	}
}

static void btrfs_del_delalloc_inode(struct btrfs_root *root,
				     struct btrfs_inode *inode)
{
	spin_lock(&root->delalloc_lock);
	__btrfs_del_delalloc_inode(root, inode);
	spin_unlock(&root->delalloc_lock);
}

/*
 * Properly track delayed allocation bytes in the inode and to maintain the
 * list of inodes that have pending delalloc work to be done.
 */
void btrfs_set_delalloc_extent(struct inode *inode, struct extent_state *state,
			       unsigned *bits)
{
	struct btrfs_fs_info *fs_info = btrfs_sb(inode->i_sb);

	if ((*bits & EXTENT_DEFRAG) && !(*bits & EXTENT_DELALLOC))
		WARN_ON(1);
	/*
	 * set_bit and clear bit hooks normally require _irqsave/restore
	 * but in this case, we are only testing for the DELALLOC
	 * bit, which is only set or cleared with irqs on
	 */
	if (!(state->state & EXTENT_DELALLOC) && (*bits & EXTENT_DELALLOC)) {
		struct btrfs_root *root = BTRFS_I(inode)->root;
		u64 len = state->end + 1 - state->start;
		u32 num_extents = count_max_extents(len);
		bool do_list = !btrfs_is_free_space_inode(BTRFS_I(inode));

		spin_lock(&BTRFS_I(inode)->lock);
		btrfs_mod_outstanding_extents(BTRFS_I(inode), num_extents);
		spin_unlock(&BTRFS_I(inode)->lock);

		/* For sanity tests */
		if (btrfs_is_testing(fs_info))
			return;

		percpu_counter_add_batch(&fs_info->delalloc_bytes, len,
					 fs_info->delalloc_batch);
		spin_lock(&BTRFS_I(inode)->lock);
		BTRFS_I(inode)->delalloc_bytes += len;
		if (*bits & EXTENT_DEFRAG)
			BTRFS_I(inode)->defrag_bytes += len;
		if (do_list && !test_bit(BTRFS_INODE_IN_DELALLOC_LIST,
					 &BTRFS_I(inode)->runtime_flags))
			btrfs_add_delalloc_inodes(root, inode);
		spin_unlock(&BTRFS_I(inode)->lock);
	}

	if (!(state->state & EXTENT_DELALLOC_NEW) &&
	    (*bits & EXTENT_DELALLOC_NEW)) {
		spin_lock(&BTRFS_I(inode)->lock);
		BTRFS_I(inode)->new_delalloc_bytes += state->end + 1 -
			state->start;
		spin_unlock(&BTRFS_I(inode)->lock);
	}
}

/*
 * Once a range is no longer delalloc this function ensures that proper
 * accounting happens.
 */
void btrfs_clear_delalloc_extent(struct inode *vfs_inode,
				 struct extent_state *state, unsigned *bits)
{
	struct btrfs_inode *inode = BTRFS_I(vfs_inode);
	struct btrfs_fs_info *fs_info = btrfs_sb(vfs_inode->i_sb);
	u64 len = state->end + 1 - state->start;
	u32 num_extents = count_max_extents(len);

	if ((state->state & EXTENT_DEFRAG) && (*bits & EXTENT_DEFRAG)) {
		spin_lock(&inode->lock);
		inode->defrag_bytes -= len;
		spin_unlock(&inode->lock);
	}

	/*
	 * set_bit and clear bit hooks normally require _irqsave/restore
	 * but in this case, we are only testing for the DELALLOC
	 * bit, which is only set or cleared with irqs on
	 */
	if ((state->state & EXTENT_DELALLOC) && (*bits & EXTENT_DELALLOC)) {
		struct btrfs_root *root = inode->root;
		bool do_list = !btrfs_is_free_space_inode(inode);

		spin_lock(&inode->lock);
		btrfs_mod_outstanding_extents(inode, -num_extents);
		spin_unlock(&inode->lock);

		/*
		 * We don't reserve metadata space for space cache inodes so we
		 * don't need to call delalloc_release_metadata if there is an
		 * error.
		 */
		if (*bits & EXTENT_CLEAR_META_RESV &&
		    root != fs_info->tree_root)
			btrfs_delalloc_release_metadata(inode, len, false);

		/* For sanity tests. */
		if (btrfs_is_testing(fs_info))
			return;

		if (root->root_key.objectid != BTRFS_DATA_RELOC_TREE_OBJECTID &&
		    do_list && !(state->state & EXTENT_NORESERVE) &&
		    (*bits & EXTENT_CLEAR_DATA_RESV))
			btrfs_free_reserved_data_space_noquota(
					&inode->vfs_inode,
					state->start, len);

		percpu_counter_add_batch(&fs_info->delalloc_bytes, -len,
					 fs_info->delalloc_batch);
		spin_lock(&inode->lock);
		inode->delalloc_bytes -= len;
		if (do_list && inode->delalloc_bytes == 0 &&
		    test_bit(BTRFS_INODE_IN_DELALLOC_LIST,
					&inode->runtime_flags))
			btrfs_del_delalloc_inode(root, inode);
		spin_unlock(&inode->lock);
	}

	if ((state->state & EXTENT_DELALLOC_NEW) &&
	    (*bits & EXTENT_DELALLOC_NEW)) {
		spin_lock(&inode->lock);
		ASSERT(inode->new_delalloc_bytes >= len);
		inode->new_delalloc_bytes -= len;
		spin_unlock(&inode->lock);
	}
}

/*
 * btrfs_bio_fits_in_stripe - Checks whether the size of the given bio will fit
 * in a chunk's stripe. This function ensures that bios do not span a
 * stripe/chunk
 *
 * @page - The page we are about to add to the bio
 * @size - size we want to add to the bio
 * @bio - bio we want to ensure is smaller than a stripe
 * @bio_flags - flags of the bio
 *
 * return 1 if page cannot be added to the bio
 * return 0 if page can be added to the bio
 * return error otherwise
 */
int btrfs_bio_fits_in_stripe(struct page *page, size_t size, struct bio *bio,
			     unsigned long bio_flags)
{
	struct inode *inode = page->mapping->host;
	struct btrfs_fs_info *fs_info = btrfs_sb(inode->i_sb);
	u64 logical = (u64)bio->bi_iter.bi_sector << 9;
	u64 length = 0;
	u64 map_length;
	int ret;
	struct btrfs_io_geometry geom;

	if (bio_flags & EXTENT_BIO_COMPRESSED)
		return 0;

	length = bio->bi_iter.bi_size;
	map_length = length;
	ret = btrfs_get_io_geometry(fs_info, btrfs_op(bio), logical, map_length,
				    &geom);
	if (ret < 0)
		return ret;

	if (geom.len < length + size)
		return 1;
	return 0;
}

/*
 * in order to insert checksums into the metadata in large chunks,
 * we wait until bio submission time.   All the pages in the bio are
 * checksummed and sums are attached onto the ordered extent record.
 *
 * At IO completion time the cums attached on the ordered extent record
 * are inserted into the btree
 */
static blk_status_t btrfs_submit_bio_start(void *private_data, struct bio *bio,
				    u64 bio_offset)
{
	struct inode *inode = private_data;
	blk_status_t ret = 0;

	ret = btrfs_csum_one_bio(inode, bio, 0, 0);
	BUG_ON(ret); /* -ENOMEM */
	return 0;
}

/*
 * extent_io.c submission hook. This does the right thing for csum calculation
 * on write, or reading the csums from the tree before a read.
 *
 * Rules about async/sync submit,
 * a) read:				sync submit
 *
 * b) write without checksum:		sync submit
 *
 * c) write with checksum:
 *    c-1) if bio is issued by fsync:	sync submit
 *         (sync_writers != 0)
 *
 *    c-2) if root is reloc root:	sync submit
 *         (only in case of buffered IO)
 *
 *    c-3) otherwise:			async submit
 */
static blk_status_t btrfs_submit_bio_hook(struct inode *inode, struct bio *bio,
					  int mirror_num,
					  unsigned long bio_flags)

{
	struct btrfs_fs_info *fs_info = btrfs_sb(inode->i_sb);
	struct btrfs_root *root = BTRFS_I(inode)->root;
	enum btrfs_wq_endio_type metadata = BTRFS_WQ_ENDIO_DATA;
	blk_status_t ret = 0;
	int skip_sum;
	int async = !atomic_read(&BTRFS_I(inode)->sync_writers);

	skip_sum = BTRFS_I(inode)->flags & BTRFS_INODE_NODATASUM;

	if (btrfs_is_free_space_inode(BTRFS_I(inode)))
		metadata = BTRFS_WQ_ENDIO_FREE_SPACE;

	if (bio_op(bio) != REQ_OP_WRITE) {
		ret = btrfs_bio_wq_end_io(fs_info, bio, metadata);
		if (ret)
			goto out;

		if (bio_flags & EXTENT_BIO_COMPRESSED) {
			ret = btrfs_submit_compressed_read(inode, bio,
							   mirror_num,
							   bio_flags);
			goto out;
		} else if (!skip_sum) {
			ret = btrfs_lookup_bio_sums(inode, bio, (u64)-1, NULL);
			if (ret)
				goto out;
		}
		goto mapit;
	} else if (async && !skip_sum) {
		/* csum items have already been cloned */
		if (root->root_key.objectid == BTRFS_DATA_RELOC_TREE_OBJECTID)
			goto mapit;
		/* we're doing a write, do the async checksumming */
		ret = btrfs_wq_submit_bio(fs_info, bio, mirror_num, bio_flags,
					  0, inode, btrfs_submit_bio_start);
		goto out;
	} else if (!skip_sum) {
		ret = btrfs_csum_one_bio(inode, bio, 0, 0);
		if (ret)
			goto out;
	}

mapit:
	ret = btrfs_map_bio(fs_info, bio, mirror_num);

out:
	if (ret) {
		bio->bi_status = ret;
		bio_endio(bio);
	}
	return ret;
}

/*
 * given a list of ordered sums record them in the inode.  This happens
 * at IO completion time based on sums calculated at bio submission time.
 */
static noinline int add_pending_csums(struct btrfs_trans_handle *trans,
			     struct inode *inode, struct list_head *list)
{
	struct btrfs_ordered_sum *sum;
	int ret;

	list_for_each_entry(sum, list, list) {
		trans->adding_csums = true;
		ret = btrfs_csum_file_blocks(trans,
		       BTRFS_I(inode)->root->fs_info->csum_root, sum);
		trans->adding_csums = false;
		if (ret)
			return ret;
	}
	return 0;
}

int btrfs_set_extent_delalloc(struct inode *inode, u64 start, u64 end,
			      unsigned int extra_bits,
			      struct extent_state **cached_state)
{
	WARN_ON(PAGE_ALIGNED(end));
	return set_extent_delalloc(&BTRFS_I(inode)->io_tree, start, end,
				   extra_bits, cached_state);
}

/* see btrfs_writepage_start_hook for details on why this is required */
struct btrfs_writepage_fixup {
	struct page *page;
	struct inode *inode;
	struct btrfs_work work;
};

static void btrfs_writepage_fixup_worker(struct btrfs_work *work)
{
	struct btrfs_writepage_fixup *fixup;
	struct btrfs_ordered_extent *ordered;
	struct extent_state *cached_state = NULL;
	struct extent_changeset *data_reserved = NULL;
	struct page *page;
	struct inode *inode;
	u64 page_start;
	u64 page_end;
	int ret = 0;
	bool free_delalloc_space = true;

	fixup = container_of(work, struct btrfs_writepage_fixup, work);
	page = fixup->page;
	inode = fixup->inode;
	page_start = page_offset(page);
	page_end = page_offset(page) + PAGE_SIZE - 1;

	/*
	 * This is similar to page_mkwrite, we need to reserve the space before
	 * we take the page lock.
	 */
	ret = btrfs_delalloc_reserve_space(inode, &data_reserved, page_start,
					   PAGE_SIZE);
again:
	lock_page(page);

	/*
	 * Before we queued this fixup, we took a reference on the page.
	 * page->mapping may go NULL, but it shouldn't be moved to a different
	 * address space.
	 */
	if (!page->mapping || !PageDirty(page) || !PageChecked(page)) {
		/*
		 * Unfortunately this is a little tricky, either
		 *
		 * 1) We got here and our page had already been dealt with and
		 *    we reserved our space, thus ret == 0, so we need to just
		 *    drop our space reservation and bail.  This can happen the
		 *    first time we come into the fixup worker, or could happen
		 *    while waiting for the ordered extent.
		 * 2) Our page was already dealt with, but we happened to get an
		 *    ENOSPC above from the btrfs_delalloc_reserve_space.  In
		 *    this case we obviously don't have anything to release, but
		 *    because the page was already dealt with we don't want to
		 *    mark the page with an error, so make sure we're resetting
		 *    ret to 0.  This is why we have this check _before_ the ret
		 *    check, because we do not want to have a surprise ENOSPC
		 *    when the page was already properly dealt with.
		 */
		if (!ret) {
			btrfs_delalloc_release_extents(BTRFS_I(inode),
						       PAGE_SIZE);
			btrfs_delalloc_release_space(inode, data_reserved,
						     page_start, PAGE_SIZE,
						     true);
		}
		ret = 0;
		goto out_page;
	}

	/*
	 * We can't mess with the page state unless it is locked, so now that
	 * it is locked bail if we failed to make our space reservation.
	 */
	if (ret)
		goto out_page;

	lock_extent_bits(&BTRFS_I(inode)->io_tree, page_start, page_end,
			 &cached_state);

	/* already ordered? We're done */
	if (PagePrivate2(page))
		goto out_reserved;

	ordered = btrfs_lookup_ordered_range(BTRFS_I(inode), page_start,
					PAGE_SIZE);
	if (ordered) {
		unlock_extent_cached(&BTRFS_I(inode)->io_tree, page_start,
				     page_end, &cached_state);
		unlock_page(page);
		btrfs_start_ordered_extent(inode, ordered, 1);
		btrfs_put_ordered_extent(ordered);
		goto again;
	}

	ret = btrfs_set_extent_delalloc(inode, page_start, page_end, 0,
					&cached_state);
	if (ret)
		goto out_reserved;

	/*
	 * Everything went as planned, we're now the owner of a dirty page with
	 * delayed allocation bits set and space reserved for our COW
	 * destination.
	 *
	 * The page was dirty when we started, nothing should have cleaned it.
	 */
	BUG_ON(!PageDirty(page));
	free_delalloc_space = false;
out_reserved:
	btrfs_delalloc_release_extents(BTRFS_I(inode), PAGE_SIZE);
	if (free_delalloc_space)
		btrfs_delalloc_release_space(inode, data_reserved, page_start,
					     PAGE_SIZE, true);
	unlock_extent_cached(&BTRFS_I(inode)->io_tree, page_start, page_end,
			     &cached_state);
out_page:
	if (ret) {
		/*
		 * We hit ENOSPC or other errors.  Update the mapping and page
		 * to reflect the errors and clean the page.
		 */
		mapping_set_error(page->mapping, ret);
		end_extent_writepage(page, ret, page_start, page_end);
		clear_page_dirty_for_io(page);
		SetPageError(page);
	}
	ClearPageChecked(page);
	unlock_page(page);
	put_page(page);
	kfree(fixup);
	extent_changeset_free(data_reserved);
	/*
	 * As a precaution, do a delayed iput in case it would be the last iput
	 * that could need flushing space. Recursing back to fixup worker would
	 * deadlock.
	 */
	btrfs_add_delayed_iput(inode);
}

/*
 * There are a few paths in the higher layers of the kernel that directly
 * set the page dirty bit without asking the filesystem if it is a
 * good idea.  This causes problems because we want to make sure COW
 * properly happens and the data=ordered rules are followed.
 *
 * In our case any range that doesn't have the ORDERED bit set
 * hasn't been properly setup for IO.  We kick off an async process
 * to fix it up.  The async helper will wait for ordered extents, set
 * the delalloc bit and make it safe to write the page.
 */
int btrfs_writepage_cow_fixup(struct page *page, u64 start, u64 end)
{
	struct inode *inode = page->mapping->host;
	struct btrfs_fs_info *fs_info = btrfs_sb(inode->i_sb);
	struct btrfs_writepage_fixup *fixup;

	/* this page is properly in the ordered list */
	if (TestClearPagePrivate2(page))
		return 0;

	/*
	 * PageChecked is set below when we create a fixup worker for this page,
	 * don't try to create another one if we're already PageChecked()
	 *
	 * The extent_io writepage code will redirty the page if we send back
	 * EAGAIN.
	 */
	if (PageChecked(page))
		return -EAGAIN;

	fixup = kzalloc(sizeof(*fixup), GFP_NOFS);
	if (!fixup)
		return -EAGAIN;

	/*
	 * We are already holding a reference to this inode from
	 * write_cache_pages.  We need to hold it because the space reservation
	 * takes place outside of the page lock, and we can't trust
	 * page->mapping outside of the page lock.
	 */
	ihold(inode);
	SetPageChecked(page);
	get_page(page);
	btrfs_init_work(&fixup->work, btrfs_writepage_fixup_worker, NULL, NULL);
	fixup->page = page;
	fixup->inode = inode;
	btrfs_queue_work(fs_info->fixup_workers, &fixup->work);

	return -EAGAIN;
}

static int insert_reserved_file_extent(struct btrfs_trans_handle *trans,
				       struct inode *inode, u64 file_pos,
				       u64 disk_bytenr, u64 disk_num_bytes,
				       u64 num_bytes, u64 ram_bytes,
				       u8 compression, u8 encryption,
				       u16 other_encoding, int extent_type)
{
	struct btrfs_root *root = BTRFS_I(inode)->root;
	struct btrfs_file_extent_item *fi;
	struct btrfs_path *path;
	struct extent_buffer *leaf;
	struct btrfs_key ins;
	u64 qg_released;
	int extent_inserted = 0;
	int ret;

	path = btrfs_alloc_path();
	if (!path)
		return -ENOMEM;

	/*
	 * we may be replacing one extent in the tree with another.
	 * The new extent is pinned in the extent map, and we don't want
	 * to drop it from the cache until it is completely in the btree.
	 *
	 * So, tell btrfs_drop_extents to leave this extent in the cache.
	 * the caller is expected to unpin it and allow it to be merged
	 * with the others.
	 */
	ret = __btrfs_drop_extents(trans, root, inode, path, file_pos,
				   file_pos + num_bytes, NULL, 0,
				   1, sizeof(*fi), &extent_inserted);
	if (ret)
		goto out;

	if (!extent_inserted) {
		ins.objectid = btrfs_ino(BTRFS_I(inode));
		ins.offset = file_pos;
		ins.type = BTRFS_EXTENT_DATA_KEY;

		path->leave_spinning = 1;
		ret = btrfs_insert_empty_item(trans, root, path, &ins,
					      sizeof(*fi));
		if (ret)
			goto out;
	}
	leaf = path->nodes[0];
	fi = btrfs_item_ptr(leaf, path->slots[0],
			    struct btrfs_file_extent_item);
	btrfs_set_file_extent_generation(leaf, fi, trans->transid);
	btrfs_set_file_extent_type(leaf, fi, extent_type);
	btrfs_set_file_extent_disk_bytenr(leaf, fi, disk_bytenr);
	btrfs_set_file_extent_disk_num_bytes(leaf, fi, disk_num_bytes);
	btrfs_set_file_extent_offset(leaf, fi, 0);
	btrfs_set_file_extent_num_bytes(leaf, fi, num_bytes);
	btrfs_set_file_extent_ram_bytes(leaf, fi, ram_bytes);
	btrfs_set_file_extent_compression(leaf, fi, compression);
	btrfs_set_file_extent_encryption(leaf, fi, encryption);
	btrfs_set_file_extent_other_encoding(leaf, fi, other_encoding);

	btrfs_mark_buffer_dirty(leaf);
	btrfs_release_path(path);

	inode_add_bytes(inode, num_bytes);

	ins.objectid = disk_bytenr;
	ins.offset = disk_num_bytes;
	ins.type = BTRFS_EXTENT_ITEM_KEY;

	ret = btrfs_inode_set_file_extent_range(BTRFS_I(inode), file_pos,
						ram_bytes);
	if (ret)
		goto out;

	/*
	 * Release the reserved range from inode dirty range map, as it is
	 * already moved into delayed_ref_head
	 */
	ret = btrfs_qgroup_release_data(inode, file_pos, ram_bytes);
	if (ret < 0)
		goto out;
	qg_released = ret;
	ret = btrfs_alloc_reserved_file_extent(trans, root,
					       btrfs_ino(BTRFS_I(inode)),
					       file_pos, qg_released, &ins);
out:
	btrfs_free_path(path);

	return ret;
}

static void btrfs_release_delalloc_bytes(struct btrfs_fs_info *fs_info,
					 u64 start, u64 len)
{
	struct btrfs_block_group *cache;

	cache = btrfs_lookup_block_group(fs_info, start);
	ASSERT(cache);

	spin_lock(&cache->lock);
	cache->delalloc_bytes -= len;
	spin_unlock(&cache->lock);

	btrfs_put_block_group(cache);
}

/* as ordered data IO finishes, this gets called so we can finish
 * an ordered extent if the range of bytes in the file it covers are
 * fully written.
 */
static int btrfs_finish_ordered_io(struct btrfs_ordered_extent *ordered_extent)
{
	struct inode *inode = ordered_extent->inode;
	struct btrfs_fs_info *fs_info = btrfs_sb(inode->i_sb);
	struct btrfs_root *root = BTRFS_I(inode)->root;
	struct btrfs_trans_handle *trans = NULL;
	struct extent_io_tree *io_tree = &BTRFS_I(inode)->io_tree;
	struct extent_state *cached_state = NULL;
	u64 start, end;
	int compress_type = 0;
	int ret = 0;
	u64 logical_len = ordered_extent->num_bytes;
	bool freespace_inode;
	bool truncated = false;
	bool range_locked = false;
	bool clear_new_delalloc_bytes = false;
	bool clear_reserved_extent = true;
	unsigned int clear_bits;

	start = ordered_extent->file_offset;
	end = start + ordered_extent->num_bytes - 1;

	if (!test_bit(BTRFS_ORDERED_NOCOW, &ordered_extent->flags) &&
	    !test_bit(BTRFS_ORDERED_PREALLOC, &ordered_extent->flags) &&
	    !test_bit(BTRFS_ORDERED_DIRECT, &ordered_extent->flags))
		clear_new_delalloc_bytes = true;

	freespace_inode = btrfs_is_free_space_inode(BTRFS_I(inode));

	if (test_bit(BTRFS_ORDERED_IOERR, &ordered_extent->flags)) {
		ret = -EIO;
		goto out;
	}

	btrfs_free_io_failure_record(BTRFS_I(inode), start, end);

	if (test_bit(BTRFS_ORDERED_TRUNCATED, &ordered_extent->flags)) {
		truncated = true;
		logical_len = ordered_extent->truncated_len;
		/* Truncated the entire extent, don't bother adding */
		if (!logical_len)
			goto out;
	}

	if (test_bit(BTRFS_ORDERED_NOCOW, &ordered_extent->flags)) {
		BUG_ON(!list_empty(&ordered_extent->list)); /* Logic error */

		/*
		 * For mwrite(mmap + memset to write) case, we still reserve
		 * space for NOCOW range.
		 * As NOCOW won't cause a new delayed ref, just free the space
		 */
		btrfs_qgroup_free_data(inode, NULL, start,
				       ordered_extent->num_bytes);
		btrfs_inode_safe_disk_i_size_write(inode, 0);
		if (freespace_inode)
			trans = btrfs_join_transaction_spacecache(root);
		else
			trans = btrfs_join_transaction(root);
		if (IS_ERR(trans)) {
			ret = PTR_ERR(trans);
			trans = NULL;
			goto out;
		}
		trans->block_rsv = &BTRFS_I(inode)->block_rsv;
		ret = btrfs_update_inode_fallback(trans, root, inode);
		if (ret) /* -ENOMEM or corruption */
			btrfs_abort_transaction(trans, ret);
		goto out;
	}

	range_locked = true;
	lock_extent_bits(io_tree, start, end, &cached_state);

	if (freespace_inode)
		trans = btrfs_join_transaction_spacecache(root);
	else
		trans = btrfs_join_transaction(root);
	if (IS_ERR(trans)) {
		ret = PTR_ERR(trans);
		trans = NULL;
		goto out;
	}

	trans->block_rsv = &BTRFS_I(inode)->block_rsv;

	if (test_bit(BTRFS_ORDERED_COMPRESSED, &ordered_extent->flags))
		compress_type = ordered_extent->compress_type;
	if (test_bit(BTRFS_ORDERED_PREALLOC, &ordered_extent->flags)) {
		BUG_ON(compress_type);
		btrfs_qgroup_free_data(inode, NULL, start,
				       ordered_extent->num_bytes);
		ret = btrfs_mark_extent_written(trans, BTRFS_I(inode),
						ordered_extent->file_offset,
						ordered_extent->file_offset +
						logical_len);
	} else {
		BUG_ON(root == fs_info->tree_root);
		ret = insert_reserved_file_extent(trans, inode, start,
						ordered_extent->disk_bytenr,
						ordered_extent->disk_num_bytes,
						logical_len, logical_len,
						compress_type, 0, 0,
						BTRFS_FILE_EXTENT_REG);
		if (!ret) {
			clear_reserved_extent = false;
			btrfs_release_delalloc_bytes(fs_info,
						ordered_extent->disk_bytenr,
						ordered_extent->disk_num_bytes);
		}
	}
	unpin_extent_cache(&BTRFS_I(inode)->extent_tree,
			   ordered_extent->file_offset,
			   ordered_extent->num_bytes, trans->transid);
	if (ret < 0) {
		btrfs_abort_transaction(trans, ret);
		goto out;
	}

	ret = add_pending_csums(trans, inode, &ordered_extent->list);
	if (ret) {
		btrfs_abort_transaction(trans, ret);
		goto out;
	}

	btrfs_inode_safe_disk_i_size_write(inode, 0);
	ret = btrfs_update_inode_fallback(trans, root, inode);
	if (ret) { /* -ENOMEM or corruption */
		btrfs_abort_transaction(trans, ret);
		goto out;
	}
	ret = 0;
out:
	clear_bits = EXTENT_DEFRAG;
	if (range_locked)
		clear_bits |= EXTENT_LOCKED;
	if (clear_new_delalloc_bytes)
		clear_bits |= EXTENT_DELALLOC_NEW;
	clear_extent_bit(&BTRFS_I(inode)->io_tree, start, end, clear_bits,
			 (clear_bits & EXTENT_LOCKED) ? 1 : 0, 0,
			 &cached_state);

	if (trans)
		btrfs_end_transaction(trans);

	if (ret || truncated) {
		u64 unwritten_start = start;

		if (truncated)
			unwritten_start += logical_len;
		clear_extent_uptodate(io_tree, unwritten_start, end, NULL);

		/* Drop the cache for the part of the extent we didn't write. */
		btrfs_drop_extent_cache(BTRFS_I(inode), unwritten_start, end, 0);

		/*
		 * If the ordered extent had an IOERR or something else went
		 * wrong we need to return the space for this ordered extent
		 * back to the allocator.  We only free the extent in the
		 * truncated case if we didn't write out the extent at all.
		 *
		 * If we made it past insert_reserved_file_extent before we
		 * errored out then we don't need to do this as the accounting
		 * has already been done.
		 */
		if ((ret || !logical_len) &&
		    clear_reserved_extent &&
		    !test_bit(BTRFS_ORDERED_NOCOW, &ordered_extent->flags) &&
		    !test_bit(BTRFS_ORDERED_PREALLOC, &ordered_extent->flags)) {
			/*
			 * Discard the range before returning it back to the
			 * free space pool
			 */
			if (ret && btrfs_test_opt(fs_info, DISCARD_SYNC))
				btrfs_discard_extent(fs_info,
						ordered_extent->disk_bytenr,
						ordered_extent->disk_num_bytes,
						NULL);
			btrfs_free_reserved_extent(fs_info,
					ordered_extent->disk_bytenr,
					ordered_extent->disk_num_bytes, 1);
		}
	}

	/*
	 * This needs to be done to make sure anybody waiting knows we are done
	 * updating everything for this ordered extent.
	 */
	btrfs_remove_ordered_extent(inode, ordered_extent);

	/* once for us */
	btrfs_put_ordered_extent(ordered_extent);
	/* once for the tree */
	btrfs_put_ordered_extent(ordered_extent);

	return ret;
}

static void finish_ordered_fn(struct btrfs_work *work)
{
	struct btrfs_ordered_extent *ordered_extent;
	ordered_extent = container_of(work, struct btrfs_ordered_extent, work);
	btrfs_finish_ordered_io(ordered_extent);
}

void btrfs_writepage_endio_finish_ordered(struct page *page, u64 start,
					  u64 end, int uptodate)
{
	struct inode *inode = page->mapping->host;
	struct btrfs_fs_info *fs_info = btrfs_sb(inode->i_sb);
	struct btrfs_ordered_extent *ordered_extent = NULL;
	struct btrfs_workqueue *wq;

	trace_btrfs_writepage_end_io_hook(page, start, end, uptodate);

	ClearPagePrivate2(page);
	if (!btrfs_dec_test_ordered_pending(inode, &ordered_extent, start,
					    end - start + 1, uptodate))
		return;

	if (btrfs_is_free_space_inode(BTRFS_I(inode)))
		wq = fs_info->endio_freespace_worker;
	else
		wq = fs_info->endio_write_workers;

	btrfs_init_work(&ordered_extent->work, finish_ordered_fn, NULL, NULL);
	btrfs_queue_work(wq, &ordered_extent->work);
}

static int check_data_csum(struct inode *inode, struct btrfs_io_bio *io_bio,
			   int icsum, struct page *page, int pgoff, u64 start,
			   size_t len)
{
	struct btrfs_fs_info *fs_info = btrfs_sb(inode->i_sb);
	SHASH_DESC_ON_STACK(shash, fs_info->csum_shash);
	char *kaddr;
	u16 csum_size = btrfs_super_csum_size(fs_info->super_copy);
	u8 *csum_expected;
	u8 csum[BTRFS_CSUM_SIZE];

	csum_expected = ((u8 *)io_bio->csum) + icsum * csum_size;

	kaddr = kmap_atomic(page);
	shash->tfm = fs_info->csum_shash;

	crypto_shash_digest(shash, kaddr + pgoff, len, csum);

	if (memcmp(csum, csum_expected, csum_size))
		goto zeroit;

	kunmap_atomic(kaddr);
	return 0;
zeroit:
	btrfs_print_data_csum_error(BTRFS_I(inode), start, csum, csum_expected,
				    io_bio->mirror_num);
	memset(kaddr + pgoff, 1, len);
	flush_dcache_page(page);
	kunmap_atomic(kaddr);
	return -EIO;
}

/*
 * when reads are done, we need to check csums to verify the data is correct
 * if there's a match, we allow the bio to finish.  If not, the code in
 * extent_io.c will try to find good copies for us.
 */
static int btrfs_readpage_end_io_hook(struct btrfs_io_bio *io_bio,
				      u64 phy_offset, struct page *page,
				      u64 start, u64 end, int mirror)
{
	size_t offset = start - page_offset(page);
	struct inode *inode = page->mapping->host;
	struct extent_io_tree *io_tree = &BTRFS_I(inode)->io_tree;
	struct btrfs_root *root = BTRFS_I(inode)->root;

	if (PageChecked(page)) {
		ClearPageChecked(page);
		return 0;
	}

	if (BTRFS_I(inode)->flags & BTRFS_INODE_NODATASUM)
		return 0;

	if (root->root_key.objectid == BTRFS_DATA_RELOC_TREE_OBJECTID &&
	    test_range_bit(io_tree, start, end, EXTENT_NODATASUM, 1, NULL)) {
		clear_extent_bits(io_tree, start, end, EXTENT_NODATASUM);
		return 0;
	}

	phy_offset >>= inode->i_sb->s_blocksize_bits;
	return check_data_csum(inode, io_bio, phy_offset, page, offset, start,
			       (size_t)(end - start + 1));
}

/*
 * btrfs_add_delayed_iput - perform a delayed iput on @inode
 *
 * @inode: The inode we want to perform iput on
 *
 * This function uses the generic vfs_inode::i_count to track whether we should
 * just decrement it (in case it's > 1) or if this is the last iput then link
 * the inode to the delayed iput machinery. Delayed iputs are processed at
 * transaction commit time/superblock commit/cleaner kthread.
 */
void btrfs_add_delayed_iput(struct inode *inode)
{
	struct btrfs_fs_info *fs_info = btrfs_sb(inode->i_sb);
	struct btrfs_inode *binode = BTRFS_I(inode);

	if (atomic_add_unless(&inode->i_count, -1, 1))
		return;

	atomic_inc(&fs_info->nr_delayed_iputs);
	spin_lock(&fs_info->delayed_iput_lock);
	ASSERT(list_empty(&binode->delayed_iput));
	list_add_tail(&binode->delayed_iput, &fs_info->delayed_iputs);
	spin_unlock(&fs_info->delayed_iput_lock);
	if (!test_bit(BTRFS_FS_CLEANER_RUNNING, &fs_info->flags))
		wake_up_process(fs_info->cleaner_kthread);
}

static void run_delayed_iput_locked(struct btrfs_fs_info *fs_info,
				    struct btrfs_inode *inode)
{
	list_del_init(&inode->delayed_iput);
	spin_unlock(&fs_info->delayed_iput_lock);
	iput(&inode->vfs_inode);
	if (atomic_dec_and_test(&fs_info->nr_delayed_iputs))
		wake_up(&fs_info->delayed_iputs_wait);
	spin_lock(&fs_info->delayed_iput_lock);
}

static void btrfs_run_delayed_iput(struct btrfs_fs_info *fs_info,
				   struct btrfs_inode *inode)
{
	if (!list_empty(&inode->delayed_iput)) {
		spin_lock(&fs_info->delayed_iput_lock);
		if (!list_empty(&inode->delayed_iput))
			run_delayed_iput_locked(fs_info, inode);
		spin_unlock(&fs_info->delayed_iput_lock);
	}
}

void btrfs_run_delayed_iputs(struct btrfs_fs_info *fs_info)
{

	spin_lock(&fs_info->delayed_iput_lock);
	while (!list_empty(&fs_info->delayed_iputs)) {
		struct btrfs_inode *inode;

		inode = list_first_entry(&fs_info->delayed_iputs,
				struct btrfs_inode, delayed_iput);
		run_delayed_iput_locked(fs_info, inode);
	}
	spin_unlock(&fs_info->delayed_iput_lock);
}

/**
 * btrfs_wait_on_delayed_iputs - wait on the delayed iputs to be done running
 * @fs_info - the fs_info for this fs
 * @return - EINTR if we were killed, 0 if nothing's pending
 *
 * This will wait on any delayed iputs that are currently running with KILLABLE
 * set.  Once they are all done running we will return, unless we are killed in
 * which case we return EINTR. This helps in user operations like fallocate etc
 * that might get blocked on the iputs.
 */
int btrfs_wait_on_delayed_iputs(struct btrfs_fs_info *fs_info)
{
	int ret = wait_event_killable(fs_info->delayed_iputs_wait,
			atomic_read(&fs_info->nr_delayed_iputs) == 0);
	if (ret)
		return -EINTR;
	return 0;
}

/*
 * This creates an orphan entry for the given inode in case something goes wrong
 * in the middle of an unlink.
 */
int btrfs_orphan_add(struct btrfs_trans_handle *trans,
		     struct btrfs_inode *inode)
{
	int ret;

	ret = btrfs_insert_orphan_item(trans, inode->root, btrfs_ino(inode));
	if (ret && ret != -EEXIST) {
		btrfs_abort_transaction(trans, ret);
		return ret;
	}

	return 0;
}

/*
 * We have done the delete so we can go ahead and remove the orphan item for
 * this particular inode.
 */
static int btrfs_orphan_del(struct btrfs_trans_handle *trans,
			    struct btrfs_inode *inode)
{
	return btrfs_del_orphan_item(trans, inode->root, btrfs_ino(inode));
}

/*
 * this cleans up any orphans that may be left on the list from the last use
 * of this root.
 */
int btrfs_orphan_cleanup(struct btrfs_root *root)
{
	struct btrfs_fs_info *fs_info = root->fs_info;
	struct btrfs_path *path;
	struct extent_buffer *leaf;
	struct btrfs_key key, found_key;
	struct btrfs_trans_handle *trans;
	struct inode *inode;
	u64 last_objectid = 0;
	int ret = 0, nr_unlink = 0;

	if (cmpxchg(&root->orphan_cleanup_state, 0, ORPHAN_CLEANUP_STARTED))
		return 0;

	path = btrfs_alloc_path();
	if (!path) {
		ret = -ENOMEM;
		goto out;
	}
	path->reada = READA_BACK;

	key.objectid = BTRFS_ORPHAN_OBJECTID;
	key.type = BTRFS_ORPHAN_ITEM_KEY;
	key.offset = (u64)-1;

	while (1) {
		ret = btrfs_search_slot(NULL, root, &key, path, 0, 0);
		if (ret < 0)
			goto out;

		/*
		 * if ret == 0 means we found what we were searching for, which
		 * is weird, but possible, so only screw with path if we didn't
		 * find the key and see if we have stuff that matches
		 */
		if (ret > 0) {
			ret = 0;
			if (path->slots[0] == 0)
				break;
			path->slots[0]--;
		}

		/* pull out the item */
		leaf = path->nodes[0];
		btrfs_item_key_to_cpu(leaf, &found_key, path->slots[0]);

		/* make sure the item matches what we want */
		if (found_key.objectid != BTRFS_ORPHAN_OBJECTID)
			break;
		if (found_key.type != BTRFS_ORPHAN_ITEM_KEY)
			break;

		/* release the path since we're done with it */
		btrfs_release_path(path);

		/*
		 * this is where we are basically btrfs_lookup, without the
		 * crossing root thing.  we store the inode number in the
		 * offset of the orphan item.
		 */

		if (found_key.offset == last_objectid) {
			btrfs_err(fs_info,
				  "Error removing orphan entry, stopping orphan cleanup");
			ret = -EINVAL;
			goto out;
		}

		last_objectid = found_key.offset;

		found_key.objectid = found_key.offset;
		found_key.type = BTRFS_INODE_ITEM_KEY;
		found_key.offset = 0;
		inode = btrfs_iget(fs_info->sb, last_objectid, root);
		ret = PTR_ERR_OR_ZERO(inode);
		if (ret && ret != -ENOENT)
			goto out;

		if (ret == -ENOENT && root == fs_info->tree_root) {
			struct btrfs_root *dead_root;
			struct btrfs_fs_info *fs_info = root->fs_info;
			int is_dead_root = 0;

			/*
			 * this is an orphan in the tree root. Currently these
			 * could come from 2 sources:
			 *  a) a snapshot deletion in progress
			 *  b) a free space cache inode
			 * We need to distinguish those two, as the snapshot
			 * orphan must not get deleted.
			 * find_dead_roots already ran before us, so if this
			 * is a snapshot deletion, we should find the root
			 * in the fs_roots radix tree.
			 */

			spin_lock(&fs_info->fs_roots_radix_lock);
			dead_root = radix_tree_lookup(&fs_info->fs_roots_radix,
							 (unsigned long)found_key.objectid);
			if (dead_root && btrfs_root_refs(&dead_root->root_item) == 0)
				is_dead_root = 1;
			spin_unlock(&fs_info->fs_roots_radix_lock);

			if (is_dead_root) {
				/* prevent this orphan from being found again */
				key.offset = found_key.objectid - 1;
				continue;
			}

		}

		/*
		 * If we have an inode with links, there are a couple of
		 * possibilities. Old kernels (before v3.12) used to create an
		 * orphan item for truncate indicating that there were possibly
		 * extent items past i_size that needed to be deleted. In v3.12,
		 * truncate was changed to update i_size in sync with the extent
		 * items, but the (useless) orphan item was still created. Since
		 * v4.18, we don't create the orphan item for truncate at all.
		 *
		 * So, this item could mean that we need to do a truncate, but
		 * only if this filesystem was last used on a pre-v3.12 kernel
		 * and was not cleanly unmounted. The odds of that are quite
		 * slim, and it's a pain to do the truncate now, so just delete
		 * the orphan item.
		 *
		 * It's also possible that this orphan item was supposed to be
		 * deleted but wasn't. The inode number may have been reused,
		 * but either way, we can delete the orphan item.
		 */
		if (ret == -ENOENT || inode->i_nlink) {
			if (!ret)
				iput(inode);
			trans = btrfs_start_transaction(root, 1);
			if (IS_ERR(trans)) {
				ret = PTR_ERR(trans);
				goto out;
			}
			btrfs_debug(fs_info, "auto deleting %Lu",
				    found_key.objectid);
			ret = btrfs_del_orphan_item(trans, root,
						    found_key.objectid);
			btrfs_end_transaction(trans);
			if (ret)
				goto out;
			continue;
		}

		nr_unlink++;

		/* this will do delete_inode and everything for us */
		iput(inode);
	}
	/* release the path since we're done with it */
	btrfs_release_path(path);

	root->orphan_cleanup_state = ORPHAN_CLEANUP_DONE;

	if (test_bit(BTRFS_ROOT_ORPHAN_ITEM_INSERTED, &root->state)) {
		trans = btrfs_join_transaction(root);
		if (!IS_ERR(trans))
			btrfs_end_transaction(trans);
	}

	if (nr_unlink)
		btrfs_debug(fs_info, "unlinked %d orphans", nr_unlink);

out:
	if (ret)
		btrfs_err(fs_info, "could not do orphan cleanup %d", ret);
	btrfs_free_path(path);
	return ret;
}

/*
 * very simple check to peek ahead in the leaf looking for xattrs.  If we
 * don't find any xattrs, we know there can't be any acls.
 *
 * slot is the slot the inode is in, objectid is the objectid of the inode
 */
static noinline int acls_after_inode_item(struct extent_buffer *leaf,
					  int slot, u64 objectid,
					  int *first_xattr_slot)
{
	u32 nritems = btrfs_header_nritems(leaf);
	struct btrfs_key found_key;
	static u64 xattr_access = 0;
	static u64 xattr_default = 0;
	int scanned = 0;

	if (!xattr_access) {
		xattr_access = btrfs_name_hash(XATTR_NAME_POSIX_ACL_ACCESS,
					strlen(XATTR_NAME_POSIX_ACL_ACCESS));
		xattr_default = btrfs_name_hash(XATTR_NAME_POSIX_ACL_DEFAULT,
					strlen(XATTR_NAME_POSIX_ACL_DEFAULT));
	}

	slot++;
	*first_xattr_slot = -1;
	while (slot < nritems) {
		btrfs_item_key_to_cpu(leaf, &found_key, slot);

		/* we found a different objectid, there must not be acls */
		if (found_key.objectid != objectid)
			return 0;

		/* we found an xattr, assume we've got an acl */
		if (found_key.type == BTRFS_XATTR_ITEM_KEY) {
			if (*first_xattr_slot == -1)
				*first_xattr_slot = slot;
			if (found_key.offset == xattr_access ||
			    found_key.offset == xattr_default)
				return 1;
		}

		/*
		 * we found a key greater than an xattr key, there can't
		 * be any acls later on
		 */
		if (found_key.type > BTRFS_XATTR_ITEM_KEY)
			return 0;

		slot++;
		scanned++;

		/*
		 * it goes inode, inode backrefs, xattrs, extents,
		 * so if there are a ton of hard links to an inode there can
		 * be a lot of backrefs.  Don't waste time searching too hard,
		 * this is just an optimization
		 */
		if (scanned >= 8)
			break;
	}
	/* we hit the end of the leaf before we found an xattr or
	 * something larger than an xattr.  We have to assume the inode
	 * has acls
	 */
	if (*first_xattr_slot == -1)
		*first_xattr_slot = slot;
	return 1;
}

/*
 * read an inode from the btree into the in-memory inode
 */
static int btrfs_read_locked_inode(struct inode *inode,
				   struct btrfs_path *in_path)
{
	struct btrfs_fs_info *fs_info = btrfs_sb(inode->i_sb);
	struct btrfs_path *path = in_path;
	struct extent_buffer *leaf;
	struct btrfs_inode_item *inode_item;
	struct btrfs_root *root = BTRFS_I(inode)->root;
	struct btrfs_key location;
	unsigned long ptr;
	int maybe_acls;
	u32 rdev;
	int ret;
	bool filled = false;
	int first_xattr_slot;

	ret = btrfs_fill_inode(inode, &rdev);
	if (!ret)
		filled = true;

	if (!path) {
		path = btrfs_alloc_path();
		if (!path)
			return -ENOMEM;
	}

	memcpy(&location, &BTRFS_I(inode)->location, sizeof(location));

	ret = btrfs_lookup_inode(NULL, root, path, &location, 0);
	if (ret) {
		if (path != in_path)
			btrfs_free_path(path);
		return ret;
	}

	leaf = path->nodes[0];

	if (filled)
		goto cache_index;

	inode_item = btrfs_item_ptr(leaf, path->slots[0],
				    struct btrfs_inode_item);
	inode->i_mode = btrfs_inode_mode(leaf, inode_item);
	set_nlink(inode, btrfs_inode_nlink(leaf, inode_item));
	i_uid_write(inode, btrfs_inode_uid(leaf, inode_item));
	i_gid_write(inode, btrfs_inode_gid(leaf, inode_item));
	btrfs_i_size_write(BTRFS_I(inode), btrfs_inode_size(leaf, inode_item));
	btrfs_inode_set_file_extent_range(BTRFS_I(inode), 0,
			round_up(i_size_read(inode), fs_info->sectorsize));

	inode->i_atime.tv_sec = btrfs_timespec_sec(leaf, &inode_item->atime);
	inode->i_atime.tv_nsec = btrfs_timespec_nsec(leaf, &inode_item->atime);

	inode->i_mtime.tv_sec = btrfs_timespec_sec(leaf, &inode_item->mtime);
	inode->i_mtime.tv_nsec = btrfs_timespec_nsec(leaf, &inode_item->mtime);

	inode->i_ctime.tv_sec = btrfs_timespec_sec(leaf, &inode_item->ctime);
	inode->i_ctime.tv_nsec = btrfs_timespec_nsec(leaf, &inode_item->ctime);

	BTRFS_I(inode)->i_otime.tv_sec =
		btrfs_timespec_sec(leaf, &inode_item->otime);
	BTRFS_I(inode)->i_otime.tv_nsec =
		btrfs_timespec_nsec(leaf, &inode_item->otime);

	inode_set_bytes(inode, btrfs_inode_nbytes(leaf, inode_item));
	BTRFS_I(inode)->generation = btrfs_inode_generation(leaf, inode_item);
	BTRFS_I(inode)->last_trans = btrfs_inode_transid(leaf, inode_item);

	inode_set_iversion_queried(inode,
				   btrfs_inode_sequence(leaf, inode_item));
	inode->i_generation = BTRFS_I(inode)->generation;
	inode->i_rdev = 0;
	rdev = btrfs_inode_rdev(leaf, inode_item);

	BTRFS_I(inode)->index_cnt = (u64)-1;
	BTRFS_I(inode)->flags = btrfs_inode_flags(leaf, inode_item);

cache_index:
	/*
	 * If we were modified in the current generation and evicted from memory
	 * and then re-read we need to do a full sync since we don't have any
	 * idea about which extents were modified before we were evicted from
	 * cache.
	 *
	 * This is required for both inode re-read from disk and delayed inode
	 * in delayed_nodes_tree.
	 */
	if (BTRFS_I(inode)->last_trans == fs_info->generation)
		set_bit(BTRFS_INODE_NEEDS_FULL_SYNC,
			&BTRFS_I(inode)->runtime_flags);

	/*
	 * We don't persist the id of the transaction where an unlink operation
	 * against the inode was last made. So here we assume the inode might
	 * have been evicted, and therefore the exact value of last_unlink_trans
	 * lost, and set it to last_trans to avoid metadata inconsistencies
	 * between the inode and its parent if the inode is fsync'ed and the log
	 * replayed. For example, in the scenario:
	 *
	 * touch mydir/foo
	 * ln mydir/foo mydir/bar
	 * sync
	 * unlink mydir/bar
	 * echo 2 > /proc/sys/vm/drop_caches   # evicts inode
	 * xfs_io -c fsync mydir/foo
	 * <power failure>
	 * mount fs, triggers fsync log replay
	 *
	 * We must make sure that when we fsync our inode foo we also log its
	 * parent inode, otherwise after log replay the parent still has the
	 * dentry with the "bar" name but our inode foo has a link count of 1
	 * and doesn't have an inode ref with the name "bar" anymore.
	 *
	 * Setting last_unlink_trans to last_trans is a pessimistic approach,
	 * but it guarantees correctness at the expense of occasional full
	 * transaction commits on fsync if our inode is a directory, or if our
	 * inode is not a directory, logging its parent unnecessarily.
	 */
	BTRFS_I(inode)->last_unlink_trans = BTRFS_I(inode)->last_trans;

	path->slots[0]++;
	if (inode->i_nlink != 1 ||
	    path->slots[0] >= btrfs_header_nritems(leaf))
		goto cache_acl;

	btrfs_item_key_to_cpu(leaf, &location, path->slots[0]);
	if (location.objectid != btrfs_ino(BTRFS_I(inode)))
		goto cache_acl;

	ptr = btrfs_item_ptr_offset(leaf, path->slots[0]);
	if (location.type == BTRFS_INODE_REF_KEY) {
		struct btrfs_inode_ref *ref;

		ref = (struct btrfs_inode_ref *)ptr;
		BTRFS_I(inode)->dir_index = btrfs_inode_ref_index(leaf, ref);
	} else if (location.type == BTRFS_INODE_EXTREF_KEY) {
		struct btrfs_inode_extref *extref;

		extref = (struct btrfs_inode_extref *)ptr;
		BTRFS_I(inode)->dir_index = btrfs_inode_extref_index(leaf,
								     extref);
	}
cache_acl:
	/*
	 * try to precache a NULL acl entry for files that don't have
	 * any xattrs or acls
	 */
	maybe_acls = acls_after_inode_item(leaf, path->slots[0],
			btrfs_ino(BTRFS_I(inode)), &first_xattr_slot);
	if (first_xattr_slot != -1) {
		path->slots[0] = first_xattr_slot;
		ret = btrfs_load_inode_props(inode, path);
		if (ret)
			btrfs_err(fs_info,
				  "error loading props for ino %llu (root %llu): %d",
				  btrfs_ino(BTRFS_I(inode)),
				  root->root_key.objectid, ret);
	}
	if (path != in_path)
		btrfs_free_path(path);

	if (!maybe_acls)
		cache_no_acl(inode);

	switch (inode->i_mode & S_IFMT) {
	case S_IFREG:
		inode->i_mapping->a_ops = &btrfs_aops;
		BTRFS_I(inode)->io_tree.ops = &btrfs_extent_io_ops;
		inode->i_fop = &btrfs_file_operations;
		inode->i_op = &btrfs_file_inode_operations;
		break;
	case S_IFDIR:
		inode->i_fop = &btrfs_dir_file_operations;
		inode->i_op = &btrfs_dir_inode_operations;
		break;
	case S_IFLNK:
		inode->i_op = &btrfs_symlink_inode_operations;
		inode_nohighmem(inode);
		inode->i_mapping->a_ops = &btrfs_aops;
		break;
	default:
		inode->i_op = &btrfs_special_inode_operations;
		init_special_inode(inode, inode->i_mode, rdev);
		break;
	}

	btrfs_sync_inode_flags_to_i_flags(inode);
	return 0;
}

/*
 * given a leaf and an inode, copy the inode fields into the leaf
 */
static void fill_inode_item(struct btrfs_trans_handle *trans,
			    struct extent_buffer *leaf,
			    struct btrfs_inode_item *item,
			    struct inode *inode)
{
	struct btrfs_map_token token;

	btrfs_init_map_token(&token, leaf);

	btrfs_set_token_inode_uid(&token, item, i_uid_read(inode));
	btrfs_set_token_inode_gid(&token, item, i_gid_read(inode));
	btrfs_set_token_inode_size(&token, item, BTRFS_I(inode)->disk_i_size);
	btrfs_set_token_inode_mode(&token, item, inode->i_mode);
	btrfs_set_token_inode_nlink(&token, item, inode->i_nlink);

	btrfs_set_token_timespec_sec(&token, &item->atime,
				     inode->i_atime.tv_sec);
	btrfs_set_token_timespec_nsec(&token, &item->atime,
				      inode->i_atime.tv_nsec);

	btrfs_set_token_timespec_sec(&token, &item->mtime,
				     inode->i_mtime.tv_sec);
	btrfs_set_token_timespec_nsec(&token, &item->mtime,
				      inode->i_mtime.tv_nsec);

	btrfs_set_token_timespec_sec(&token, &item->ctime,
				     inode->i_ctime.tv_sec);
	btrfs_set_token_timespec_nsec(&token, &item->ctime,
				      inode->i_ctime.tv_nsec);

	btrfs_set_token_timespec_sec(&token, &item->otime,
				     BTRFS_I(inode)->i_otime.tv_sec);
	btrfs_set_token_timespec_nsec(&token, &item->otime,
				      BTRFS_I(inode)->i_otime.tv_nsec);

	btrfs_set_token_inode_nbytes(&token, item, inode_get_bytes(inode));
	btrfs_set_token_inode_generation(&token, item,
					 BTRFS_I(inode)->generation);
	btrfs_set_token_inode_sequence(&token, item, inode_peek_iversion(inode));
	btrfs_set_token_inode_transid(&token, item, trans->transid);
	btrfs_set_token_inode_rdev(&token, item, inode->i_rdev);
	btrfs_set_token_inode_flags(&token, item, BTRFS_I(inode)->flags);
	btrfs_set_token_inode_block_group(&token, item, 0);
}

/*
 * copy everything in the in-memory inode into the btree.
 */
static noinline int btrfs_update_inode_item(struct btrfs_trans_handle *trans,
				struct btrfs_root *root, struct inode *inode)
{
	struct btrfs_inode_item *inode_item;
	struct btrfs_path *path;
	struct extent_buffer *leaf;
	int ret;

	path = btrfs_alloc_path();
	if (!path)
		return -ENOMEM;

	path->leave_spinning = 1;
	ret = btrfs_lookup_inode(trans, root, path, &BTRFS_I(inode)->location,
				 1);
	if (ret) {
		if (ret > 0)
			ret = -ENOENT;
		goto failed;
	}

	leaf = path->nodes[0];
	inode_item = btrfs_item_ptr(leaf, path->slots[0],
				    struct btrfs_inode_item);

	fill_inode_item(trans, leaf, inode_item, inode);
	btrfs_mark_buffer_dirty(leaf);
	btrfs_set_inode_last_trans(trans, inode);
	ret = 0;
failed:
	btrfs_free_path(path);
	return ret;
}

/*
 * copy everything in the in-memory inode into the btree.
 */
noinline int btrfs_update_inode(struct btrfs_trans_handle *trans,
				struct btrfs_root *root, struct inode *inode)
{
	struct btrfs_fs_info *fs_info = root->fs_info;
	int ret;

	/*
	 * If the inode is a free space inode, we can deadlock during commit
	 * if we put it into the delayed code.
	 *
	 * The data relocation inode should also be directly updated
	 * without delay
	 */
	if (!btrfs_is_free_space_inode(BTRFS_I(inode))
	    && root->root_key.objectid != BTRFS_DATA_RELOC_TREE_OBJECTID
	    && !test_bit(BTRFS_FS_LOG_RECOVERING, &fs_info->flags)) {
		btrfs_update_root_times(trans, root);

		ret = btrfs_delayed_update_inode(trans, root, inode);
		if (!ret)
			btrfs_set_inode_last_trans(trans, inode);
		return ret;
	}

	return btrfs_update_inode_item(trans, root, inode);
}

noinline int btrfs_update_inode_fallback(struct btrfs_trans_handle *trans,
					 struct btrfs_root *root,
					 struct inode *inode)
{
	int ret;

	ret = btrfs_update_inode(trans, root, inode);
	if (ret == -ENOSPC)
		return btrfs_update_inode_item(trans, root, inode);
	return ret;
}

/*
 * unlink helper that gets used here in inode.c and in the tree logging
 * recovery code.  It remove a link in a directory with a given name, and
 * also drops the back refs in the inode to the directory
 */
static int __btrfs_unlink_inode(struct btrfs_trans_handle *trans,
				struct btrfs_root *root,
				struct btrfs_inode *dir,
				struct btrfs_inode *inode,
				const char *name, int name_len)
{
	struct btrfs_fs_info *fs_info = root->fs_info;
	struct btrfs_path *path;
	int ret = 0;
	struct btrfs_dir_item *di;
	u64 index;
	u64 ino = btrfs_ino(inode);
	u64 dir_ino = btrfs_ino(dir);

	path = btrfs_alloc_path();
	if (!path) {
		ret = -ENOMEM;
		goto out;
	}

	path->leave_spinning = 1;
	di = btrfs_lookup_dir_item(trans, root, path, dir_ino,
				    name, name_len, -1);
	if (IS_ERR_OR_NULL(di)) {
		ret = di ? PTR_ERR(di) : -ENOENT;
		goto err;
	}
	ret = btrfs_delete_one_dir_name(trans, root, path, di);
	if (ret)
		goto err;
	btrfs_release_path(path);

	/*
	 * If we don't have dir index, we have to get it by looking up
	 * the inode ref, since we get the inode ref, remove it directly,
	 * it is unnecessary to do delayed deletion.
	 *
	 * But if we have dir index, needn't search inode ref to get it.
	 * Since the inode ref is close to the inode item, it is better
	 * that we delay to delete it, and just do this deletion when
	 * we update the inode item.
	 */
	if (inode->dir_index) {
		ret = btrfs_delayed_delete_inode_ref(inode);
		if (!ret) {
			index = inode->dir_index;
			goto skip_backref;
		}
	}

	ret = btrfs_del_inode_ref(trans, root, name, name_len, ino,
				  dir_ino, &index);
	if (ret) {
		btrfs_info(fs_info,
			"failed to delete reference to %.*s, inode %llu parent %llu",
			name_len, name, ino, dir_ino);
		btrfs_abort_transaction(trans, ret);
		goto err;
	}
skip_backref:
	ret = btrfs_delete_delayed_dir_index(trans, dir, index);
	if (ret) {
		btrfs_abort_transaction(trans, ret);
		goto err;
	}

	ret = btrfs_del_inode_ref_in_log(trans, root, name, name_len, inode,
			dir_ino);
	if (ret != 0 && ret != -ENOENT) {
		btrfs_abort_transaction(trans, ret);
		goto err;
	}

	ret = btrfs_del_dir_entries_in_log(trans, root, name, name_len, dir,
			index);
	if (ret == -ENOENT)
		ret = 0;
	else if (ret)
		btrfs_abort_transaction(trans, ret);

	/*
	 * If we have a pending delayed iput we could end up with the final iput
	 * being run in btrfs-cleaner context.  If we have enough of these built
	 * up we can end up burning a lot of time in btrfs-cleaner without any
	 * way to throttle the unlinks.  Since we're currently holding a ref on
	 * the inode we can run the delayed iput here without any issues as the
	 * final iput won't be done until after we drop the ref we're currently
	 * holding.
	 */
	btrfs_run_delayed_iput(fs_info, inode);
err:
	btrfs_free_path(path);
	if (ret)
		goto out;

	btrfs_i_size_write(dir, dir->vfs_inode.i_size - name_len * 2);
	inode_inc_iversion(&inode->vfs_inode);
	inode_inc_iversion(&dir->vfs_inode);
	inode->vfs_inode.i_ctime = dir->vfs_inode.i_mtime =
		dir->vfs_inode.i_ctime = current_time(&inode->vfs_inode);
	ret = btrfs_update_inode(trans, root, &dir->vfs_inode);
out:
	return ret;
}

int btrfs_unlink_inode(struct btrfs_trans_handle *trans,
		       struct btrfs_root *root,
		       struct btrfs_inode *dir, struct btrfs_inode *inode,
		       const char *name, int name_len)
{
	int ret;
	ret = __btrfs_unlink_inode(trans, root, dir, inode, name, name_len);
	if (!ret) {
		drop_nlink(&inode->vfs_inode);
		ret = btrfs_update_inode(trans, root, &inode->vfs_inode);
	}
	return ret;
}

/*
 * helper to start transaction for unlink and rmdir.
 *
 * unlink and rmdir are special in btrfs, they do not always free space, so
 * if we cannot make our reservations the normal way try and see if there is
 * plenty of slack room in the global reserve to migrate, otherwise we cannot
 * allow the unlink to occur.
 */
static struct btrfs_trans_handle *__unlink_start_trans(struct inode *dir)
{
	struct btrfs_root *root = BTRFS_I(dir)->root;

	/*
	 * 1 for the possible orphan item
	 * 1 for the dir item
	 * 1 for the dir index
	 * 1 for the inode ref
	 * 1 for the inode
	 */
	return btrfs_start_transaction_fallback_global_rsv(root, 5);
}

static int btrfs_unlink(struct inode *dir, struct dentry *dentry)
{
	struct btrfs_root *root = BTRFS_I(dir)->root;
	struct btrfs_trans_handle *trans;
	struct inode *inode = d_inode(dentry);
	int ret;

	trans = __unlink_start_trans(dir);
	if (IS_ERR(trans))
		return PTR_ERR(trans);

	btrfs_record_unlink_dir(trans, BTRFS_I(dir), BTRFS_I(d_inode(dentry)),
			0);

	ret = btrfs_unlink_inode(trans, root, BTRFS_I(dir),
			BTRFS_I(d_inode(dentry)), dentry->d_name.name,
			dentry->d_name.len);
	if (ret)
		goto out;

	if (inode->i_nlink == 0) {
		ret = btrfs_orphan_add(trans, BTRFS_I(inode));
		if (ret)
			goto out;
	}

out:
	btrfs_end_transaction(trans);
	btrfs_btree_balance_dirty(root->fs_info);
	return ret;
}

static int btrfs_unlink_subvol(struct btrfs_trans_handle *trans,
			       struct inode *dir, struct dentry *dentry)
{
	struct btrfs_root *root = BTRFS_I(dir)->root;
	struct btrfs_inode *inode = BTRFS_I(d_inode(dentry));
	struct btrfs_path *path;
	struct extent_buffer *leaf;
	struct btrfs_dir_item *di;
	struct btrfs_key key;
	const char *name = dentry->d_name.name;
	int name_len = dentry->d_name.len;
	u64 index;
	int ret;
	u64 objectid;
	u64 dir_ino = btrfs_ino(BTRFS_I(dir));

	if (btrfs_ino(inode) == BTRFS_FIRST_FREE_OBJECTID) {
		objectid = inode->root->root_key.objectid;
	} else if (btrfs_ino(inode) == BTRFS_EMPTY_SUBVOL_DIR_OBJECTID) {
		objectid = inode->location.objectid;
	} else {
		WARN_ON(1);
		return -EINVAL;
	}

	path = btrfs_alloc_path();
	if (!path)
		return -ENOMEM;

	di = btrfs_lookup_dir_item(trans, root, path, dir_ino,
				   name, name_len, -1);
	if (IS_ERR_OR_NULL(di)) {
		ret = di ? PTR_ERR(di) : -ENOENT;
		goto out;
	}

	leaf = path->nodes[0];
	btrfs_dir_item_key_to_cpu(leaf, di, &key);
	WARN_ON(key.type != BTRFS_ROOT_ITEM_KEY || key.objectid != objectid);
	ret = btrfs_delete_one_dir_name(trans, root, path, di);
	if (ret) {
		btrfs_abort_transaction(trans, ret);
		goto out;
	}
	btrfs_release_path(path);

	/*
	 * This is a placeholder inode for a subvolume we didn't have a
	 * reference to at the time of the snapshot creation.  In the meantime
	 * we could have renamed the real subvol link into our snapshot, so
	 * depending on btrfs_del_root_ref to return -ENOENT here is incorret.
	 * Instead simply lookup the dir_index_item for this entry so we can
	 * remove it.  Otherwise we know we have a ref to the root and we can
	 * call btrfs_del_root_ref, and it _shouldn't_ fail.
	 */
	if (btrfs_ino(inode) == BTRFS_EMPTY_SUBVOL_DIR_OBJECTID) {
		di = btrfs_search_dir_index_item(root, path, dir_ino,
						 name, name_len);
		if (IS_ERR_OR_NULL(di)) {
			if (!di)
				ret = -ENOENT;
			else
				ret = PTR_ERR(di);
			btrfs_abort_transaction(trans, ret);
			goto out;
		}

		leaf = path->nodes[0];
		btrfs_item_key_to_cpu(leaf, &key, path->slots[0]);
		index = key.offset;
		btrfs_release_path(path);
	} else {
		ret = btrfs_del_root_ref(trans, objectid,
					 root->root_key.objectid, dir_ino,
					 &index, name, name_len);
		if (ret) {
			btrfs_abort_transaction(trans, ret);
			goto out;
		}
	}

	ret = btrfs_delete_delayed_dir_index(trans, BTRFS_I(dir), index);
	if (ret) {
		btrfs_abort_transaction(trans, ret);
		goto out;
	}

	btrfs_i_size_write(BTRFS_I(dir), dir->i_size - name_len * 2);
	inode_inc_iversion(dir);
	dir->i_mtime = dir->i_ctime = current_time(dir);
	ret = btrfs_update_inode_fallback(trans, root, dir);
	if (ret)
		btrfs_abort_transaction(trans, ret);
out:
	btrfs_free_path(path);
	return ret;
}

/*
 * Helper to check if the subvolume references other subvolumes or if it's
 * default.
 */
static noinline int may_destroy_subvol(struct btrfs_root *root)
{
	struct btrfs_fs_info *fs_info = root->fs_info;
	struct btrfs_path *path;
	struct btrfs_dir_item *di;
	struct btrfs_key key;
	u64 dir_id;
	int ret;

	path = btrfs_alloc_path();
	if (!path)
		return -ENOMEM;

	/* Make sure this root isn't set as the default subvol */
	dir_id = btrfs_super_root_dir(fs_info->super_copy);
	di = btrfs_lookup_dir_item(NULL, fs_info->tree_root, path,
				   dir_id, "default", 7, 0);
	if (di && !IS_ERR(di)) {
		btrfs_dir_item_key_to_cpu(path->nodes[0], di, &key);
		if (key.objectid == root->root_key.objectid) {
			ret = -EPERM;
			btrfs_err(fs_info,
				  "deleting default subvolume %llu is not allowed",
				  key.objectid);
			goto out;
		}
		btrfs_release_path(path);
	}

	key.objectid = root->root_key.objectid;
	key.type = BTRFS_ROOT_REF_KEY;
	key.offset = (u64)-1;

	ret = btrfs_search_slot(NULL, fs_info->tree_root, &key, path, 0, 0);
	if (ret < 0)
		goto out;
	BUG_ON(ret == 0);

	ret = 0;
	if (path->slots[0] > 0) {
		path->slots[0]--;
		btrfs_item_key_to_cpu(path->nodes[0], &key, path->slots[0]);
		if (key.objectid == root->root_key.objectid &&
		    key.type == BTRFS_ROOT_REF_KEY)
			ret = -ENOTEMPTY;
	}
out:
	btrfs_free_path(path);
	return ret;
}

/* Delete all dentries for inodes belonging to the root */
static void btrfs_prune_dentries(struct btrfs_root *root)
{
	struct btrfs_fs_info *fs_info = root->fs_info;
	struct rb_node *node;
	struct rb_node *prev;
	struct btrfs_inode *entry;
	struct inode *inode;
	u64 objectid = 0;

	if (!test_bit(BTRFS_FS_STATE_ERROR, &fs_info->fs_state))
		WARN_ON(btrfs_root_refs(&root->root_item) != 0);

	spin_lock(&root->inode_lock);
again:
	node = root->inode_tree.rb_node;
	prev = NULL;
	while (node) {
		prev = node;
		entry = rb_entry(node, struct btrfs_inode, rb_node);

		if (objectid < btrfs_ino(entry))
			node = node->rb_left;
		else if (objectid > btrfs_ino(entry))
			node = node->rb_right;
		else
			break;
	}
	if (!node) {
		while (prev) {
			entry = rb_entry(prev, struct btrfs_inode, rb_node);
			if (objectid <= btrfs_ino(entry)) {
				node = prev;
				break;
			}
			prev = rb_next(prev);
		}
	}
	while (node) {
		entry = rb_entry(node, struct btrfs_inode, rb_node);
		objectid = btrfs_ino(entry) + 1;
		inode = igrab(&entry->vfs_inode);
		if (inode) {
			spin_unlock(&root->inode_lock);
			if (atomic_read(&inode->i_count) > 1)
				d_prune_aliases(inode);
			/*
			 * btrfs_drop_inode will have it removed from the inode
			 * cache when its usage count hits zero.
			 */
			iput(inode);
			cond_resched();
			spin_lock(&root->inode_lock);
			goto again;
		}

		if (cond_resched_lock(&root->inode_lock))
			goto again;

		node = rb_next(node);
	}
	spin_unlock(&root->inode_lock);
}

int btrfs_delete_subvolume(struct inode *dir, struct dentry *dentry)
{
	struct btrfs_fs_info *fs_info = btrfs_sb(dentry->d_sb);
	struct btrfs_root *root = BTRFS_I(dir)->root;
	struct inode *inode = d_inode(dentry);
	struct btrfs_root *dest = BTRFS_I(inode)->root;
	struct btrfs_trans_handle *trans;
	struct btrfs_block_rsv block_rsv;
	u64 root_flags;
	int ret;
	int err;

	/*
	 * Don't allow to delete a subvolume with send in progress. This is
	 * inside the inode lock so the error handling that has to drop the bit
	 * again is not run concurrently.
	 */
	spin_lock(&dest->root_item_lock);
	if (dest->send_in_progress) {
		spin_unlock(&dest->root_item_lock);
		btrfs_warn(fs_info,
			   "attempt to delete subvolume %llu during send",
			   dest->root_key.objectid);
		return -EPERM;
	}
	root_flags = btrfs_root_flags(&dest->root_item);
	btrfs_set_root_flags(&dest->root_item,
			     root_flags | BTRFS_ROOT_SUBVOL_DEAD);
	spin_unlock(&dest->root_item_lock);

	down_write(&fs_info->subvol_sem);

	err = may_destroy_subvol(dest);
	if (err)
		goto out_up_write;

	btrfs_init_block_rsv(&block_rsv, BTRFS_BLOCK_RSV_TEMP);
	/*
	 * One for dir inode,
	 * two for dir entries,
	 * two for root ref/backref.
	 */
	err = btrfs_subvolume_reserve_metadata(root, &block_rsv, 5, true);
	if (err)
		goto out_up_write;

	trans = btrfs_start_transaction(root, 0);
	if (IS_ERR(trans)) {
		err = PTR_ERR(trans);
		goto out_release;
	}
	trans->block_rsv = &block_rsv;
	trans->bytes_reserved = block_rsv.size;

	btrfs_record_snapshot_destroy(trans, BTRFS_I(dir));

	ret = btrfs_unlink_subvol(trans, dir, dentry);
	if (ret) {
		err = ret;
		btrfs_abort_transaction(trans, ret);
		goto out_end_trans;
	}

	btrfs_record_root_in_trans(trans, dest);

	memset(&dest->root_item.drop_progress, 0,
		sizeof(dest->root_item.drop_progress));
	dest->root_item.drop_level = 0;
	btrfs_set_root_refs(&dest->root_item, 0);

	if (!test_and_set_bit(BTRFS_ROOT_ORPHAN_ITEM_INSERTED, &dest->state)) {
		ret = btrfs_insert_orphan_item(trans,
					fs_info->tree_root,
					dest->root_key.objectid);
		if (ret) {
			btrfs_abort_transaction(trans, ret);
			err = ret;
			goto out_end_trans;
		}
	}

	ret = btrfs_uuid_tree_remove(trans, dest->root_item.uuid,
				  BTRFS_UUID_KEY_SUBVOL,
				  dest->root_key.objectid);
	if (ret && ret != -ENOENT) {
		btrfs_abort_transaction(trans, ret);
		err = ret;
		goto out_end_trans;
	}
	if (!btrfs_is_empty_uuid(dest->root_item.received_uuid)) {
		ret = btrfs_uuid_tree_remove(trans,
					  dest->root_item.received_uuid,
					  BTRFS_UUID_KEY_RECEIVED_SUBVOL,
					  dest->root_key.objectid);
		if (ret && ret != -ENOENT) {
			btrfs_abort_transaction(trans, ret);
			err = ret;
			goto out_end_trans;
		}
	}

out_end_trans:
	trans->block_rsv = NULL;
	trans->bytes_reserved = 0;
	ret = btrfs_end_transaction(trans);
	if (ret && !err)
		err = ret;
	inode->i_flags |= S_DEAD;
out_release:
	btrfs_subvolume_release_metadata(fs_info, &block_rsv);
out_up_write:
	up_write(&fs_info->subvol_sem);
	if (err) {
		spin_lock(&dest->root_item_lock);
		root_flags = btrfs_root_flags(&dest->root_item);
		btrfs_set_root_flags(&dest->root_item,
				root_flags & ~BTRFS_ROOT_SUBVOL_DEAD);
		spin_unlock(&dest->root_item_lock);
	} else {
		d_invalidate(dentry);
		btrfs_prune_dentries(dest);
		ASSERT(dest->send_in_progress == 0);

		/* the last ref */
		if (dest->ino_cache_inode) {
			iput(dest->ino_cache_inode);
			dest->ino_cache_inode = NULL;
		}
	}

	return err;
}

static int btrfs_rmdir(struct inode *dir, struct dentry *dentry)
{
	struct inode *inode = d_inode(dentry);
	int err = 0;
	struct btrfs_root *root = BTRFS_I(dir)->root;
	struct btrfs_trans_handle *trans;
	u64 last_unlink_trans;

	if (inode->i_size > BTRFS_EMPTY_DIR_SIZE)
		return -ENOTEMPTY;
	if (btrfs_ino(BTRFS_I(inode)) == BTRFS_FIRST_FREE_OBJECTID)
		return btrfs_delete_subvolume(dir, dentry);

	trans = __unlink_start_trans(dir);
	if (IS_ERR(trans))
		return PTR_ERR(trans);

	if (unlikely(btrfs_ino(BTRFS_I(inode)) == BTRFS_EMPTY_SUBVOL_DIR_OBJECTID)) {
		err = btrfs_unlink_subvol(trans, dir, dentry);
		goto out;
	}

	err = btrfs_orphan_add(trans, BTRFS_I(inode));
	if (err)
		goto out;

	last_unlink_trans = BTRFS_I(inode)->last_unlink_trans;

	/* now the directory is empty */
	err = btrfs_unlink_inode(trans, root, BTRFS_I(dir),
			BTRFS_I(d_inode(dentry)), dentry->d_name.name,
			dentry->d_name.len);
	if (!err) {
		btrfs_i_size_write(BTRFS_I(inode), 0);
		/*
		 * Propagate the last_unlink_trans value of the deleted dir to
		 * its parent directory. This is to prevent an unrecoverable
		 * log tree in the case we do something like this:
		 * 1) create dir foo
		 * 2) create snapshot under dir foo
		 * 3) delete the snapshot
		 * 4) rmdir foo
		 * 5) mkdir foo
		 * 6) fsync foo or some file inside foo
		 */
		if (last_unlink_trans >= trans->transid)
			BTRFS_I(dir)->last_unlink_trans = last_unlink_trans;
	}
out:
	btrfs_end_transaction(trans);
	btrfs_btree_balance_dirty(root->fs_info);

	return err;
}

/*
 * Return this if we need to call truncate_block for the last bit of the
 * truncate.
 */
#define NEED_TRUNCATE_BLOCK 1

/*
 * this can truncate away extent items, csum items and directory items.
 * It starts at a high offset and removes keys until it can't find
 * any higher than new_size
 *
 * csum items that cross the new i_size are truncated to the new size
 * as well.
 *
 * min_type is the minimum key type to truncate down to.  If set to 0, this
 * will kill all the items on this inode, including the INODE_ITEM_KEY.
 */
int btrfs_truncate_inode_items(struct btrfs_trans_handle *trans,
			       struct btrfs_root *root,
			       struct inode *inode,
			       u64 new_size, u32 min_type)
{
	struct btrfs_fs_info *fs_info = root->fs_info;
	struct btrfs_path *path;
	struct extent_buffer *leaf;
	struct btrfs_file_extent_item *fi;
	struct btrfs_key key;
	struct btrfs_key found_key;
	u64 extent_start = 0;
	u64 extent_num_bytes = 0;
	u64 extent_offset = 0;
	u64 item_end = 0;
	u64 last_size = new_size;
	u32 found_type = (u8)-1;
	int found_extent;
	int del_item;
	int pending_del_nr = 0;
	int pending_del_slot = 0;
	int extent_type = -1;
	int ret;
	u64 ino = btrfs_ino(BTRFS_I(inode));
	u64 bytes_deleted = 0;
	bool be_nice = false;
	bool should_throttle = false;
	const u64 lock_start = ALIGN_DOWN(new_size, fs_info->sectorsize);
	struct extent_state *cached_state = NULL;

	BUG_ON(new_size > 0 && min_type != BTRFS_EXTENT_DATA_KEY);

	/*
	 * For non-free space inodes and non-shareable roots, we want to back
	 * off from time to time.  This means all inodes in subvolume roots,
	 * reloc roots, and data reloc roots.
	 */
	if (!btrfs_is_free_space_inode(BTRFS_I(inode)) &&
	    test_bit(BTRFS_ROOT_SHAREABLE, &root->state))
		be_nice = true;

	path = btrfs_alloc_path();
	if (!path)
		return -ENOMEM;
	path->reada = READA_BACK;

	if (root->root_key.objectid != BTRFS_TREE_LOG_OBJECTID) {
		lock_extent_bits(&BTRFS_I(inode)->io_tree, lock_start, (u64)-1,
				 &cached_state);

		/*
		 * We want to drop from the next block forward in case this
		 * new size is not block aligned since we will be keeping the
		 * last block of the extent just the way it is.
		 */
		btrfs_drop_extent_cache(BTRFS_I(inode), ALIGN(new_size,
					fs_info->sectorsize),
					(u64)-1, 0);
	}

	/*
	 * This function is also used to drop the items in the log tree before
	 * we relog the inode, so if root != BTRFS_I(inode)->root, it means
	 * it is used to drop the logged items. So we shouldn't kill the delayed
	 * items.
	 */
	if (min_type == 0 && root == BTRFS_I(inode)->root)
		btrfs_kill_delayed_inode_items(BTRFS_I(inode));

	key.objectid = ino;
	key.offset = (u64)-1;
	key.type = (u8)-1;

search_again:
	/*
	 * with a 16K leaf size and 128MB extents, you can actually queue
	 * up a huge file in a single leaf.  Most of the time that
	 * bytes_deleted is > 0, it will be huge by the time we get here
	 */
	if (be_nice && bytes_deleted > SZ_32M &&
	    btrfs_should_end_transaction(trans)) {
		ret = -EAGAIN;
		goto out;
	}

	ret = btrfs_search_slot(trans, root, &key, path, -1, 1);
	if (ret < 0)
		goto out;

	if (ret > 0) {
		ret = 0;
		/* there are no items in the tree for us to truncate, we're
		 * done
		 */
		if (path->slots[0] == 0)
			goto out;
		path->slots[0]--;
	}

	while (1) {
		u64 clear_start = 0, clear_len = 0;

		fi = NULL;
		leaf = path->nodes[0];
		btrfs_item_key_to_cpu(leaf, &found_key, path->slots[0]);
		found_type = found_key.type;

		if (found_key.objectid != ino)
			break;

		if (found_type < min_type)
			break;

		item_end = found_key.offset;
		if (found_type == BTRFS_EXTENT_DATA_KEY) {
			fi = btrfs_item_ptr(leaf, path->slots[0],
					    struct btrfs_file_extent_item);
			extent_type = btrfs_file_extent_type(leaf, fi);
			if (extent_type != BTRFS_FILE_EXTENT_INLINE) {
				item_end +=
				    btrfs_file_extent_num_bytes(leaf, fi);

				trace_btrfs_truncate_show_fi_regular(
					BTRFS_I(inode), leaf, fi,
					found_key.offset);
			} else if (extent_type == BTRFS_FILE_EXTENT_INLINE) {
				item_end += btrfs_file_extent_ram_bytes(leaf,
									fi);

				trace_btrfs_truncate_show_fi_inline(
					BTRFS_I(inode), leaf, fi, path->slots[0],
					found_key.offset);
			}
			item_end--;
		}
		if (found_type > min_type) {
			del_item = 1;
		} else {
			if (item_end < new_size)
				break;
			if (found_key.offset >= new_size)
				del_item = 1;
			else
				del_item = 0;
		}
		found_extent = 0;
		/* FIXME, shrink the extent if the ref count is only 1 */
		if (found_type != BTRFS_EXTENT_DATA_KEY)
			goto delete;

		if (extent_type != BTRFS_FILE_EXTENT_INLINE) {
			u64 num_dec;

			clear_start = found_key.offset;
			extent_start = btrfs_file_extent_disk_bytenr(leaf, fi);
			if (!del_item) {
				u64 orig_num_bytes =
					btrfs_file_extent_num_bytes(leaf, fi);
				extent_num_bytes = ALIGN(new_size -
						found_key.offset,
						fs_info->sectorsize);
				clear_start = ALIGN(new_size, fs_info->sectorsize);
				btrfs_set_file_extent_num_bytes(leaf, fi,
							 extent_num_bytes);
				num_dec = (orig_num_bytes -
					   extent_num_bytes);
				if (test_bit(BTRFS_ROOT_SHAREABLE,
					     &root->state) &&
				    extent_start != 0)
					inode_sub_bytes(inode, num_dec);
				btrfs_mark_buffer_dirty(leaf);
			} else {
				extent_num_bytes =
					btrfs_file_extent_disk_num_bytes(leaf,
									 fi);
				extent_offset = found_key.offset -
					btrfs_file_extent_offset(leaf, fi);

				/* FIXME blocksize != 4096 */
				num_dec = btrfs_file_extent_num_bytes(leaf, fi);
				if (extent_start != 0) {
					found_extent = 1;
					if (test_bit(BTRFS_ROOT_SHAREABLE,
						     &root->state))
						inode_sub_bytes(inode, num_dec);
				}
			}
			clear_len = num_dec;
		} else if (extent_type == BTRFS_FILE_EXTENT_INLINE) {
			/*
			 * we can't truncate inline items that have had
			 * special encodings
			 */
			if (!del_item &&
			    btrfs_file_extent_encryption(leaf, fi) == 0 &&
			    btrfs_file_extent_other_encoding(leaf, fi) == 0 &&
			    btrfs_file_extent_compression(leaf, fi) == 0) {
				u32 size = (u32)(new_size - found_key.offset);

				btrfs_set_file_extent_ram_bytes(leaf, fi, size);
				size = btrfs_file_extent_calc_inline_size(size);
				btrfs_truncate_item(path, size, 1);
			} else if (!del_item) {
				/*
				 * We have to bail so the last_size is set to
				 * just before this extent.
				 */
				ret = NEED_TRUNCATE_BLOCK;
				break;
			} else {
				/*
				 * Inline extents are special, we just treat
				 * them as a full sector worth in the file
				 * extent tree just for simplicity sake.
				 */
				clear_len = fs_info->sectorsize;
			}

			if (test_bit(BTRFS_ROOT_SHAREABLE, &root->state))
				inode_sub_bytes(inode, item_end + 1 - new_size);
		}
delete:
		/*
		 * We use btrfs_truncate_inode_items() to clean up log trees for
		 * multiple fsyncs, and in this case we don't want to clear the
		 * file extent range because it's just the log.
		 */
		if (root == BTRFS_I(inode)->root) {
			ret = btrfs_inode_clear_file_extent_range(BTRFS_I(inode),
						  clear_start, clear_len);
			if (ret) {
				btrfs_abort_transaction(trans, ret);
				break;
			}
		}

		if (del_item)
			last_size = found_key.offset;
		else
			last_size = new_size;
		if (del_item) {
			if (!pending_del_nr) {
				/* no pending yet, add ourselves */
				pending_del_slot = path->slots[0];
				pending_del_nr = 1;
			} else if (pending_del_nr &&
				   path->slots[0] + 1 == pending_del_slot) {
				/* hop on the pending chunk */
				pending_del_nr++;
				pending_del_slot = path->slots[0];
			} else {
				BUG();
			}
		} else {
			break;
		}
		should_throttle = false;

		if (found_extent &&
		    root->root_key.objectid != BTRFS_TREE_LOG_OBJECTID) {
			struct btrfs_ref ref = { 0 };

			bytes_deleted += extent_num_bytes;

			btrfs_init_generic_ref(&ref, BTRFS_DROP_DELAYED_REF,
					extent_start, extent_num_bytes, 0);
			ref.real_root = root->root_key.objectid;
			btrfs_init_data_ref(&ref, btrfs_header_owner(leaf),
					ino, extent_offset);
			ret = btrfs_free_extent(trans, &ref);
			if (ret) {
				btrfs_abort_transaction(trans, ret);
				break;
			}
			if (be_nice) {
				if (btrfs_should_throttle_delayed_refs(trans))
					should_throttle = true;
			}
		}

		if (found_type == BTRFS_INODE_ITEM_KEY)
			break;

		if (path->slots[0] == 0 ||
		    path->slots[0] != pending_del_slot ||
		    should_throttle) {
			if (pending_del_nr) {
				ret = btrfs_del_items(trans, root, path,
						pending_del_slot,
						pending_del_nr);
				if (ret) {
					btrfs_abort_transaction(trans, ret);
					break;
				}
				pending_del_nr = 0;
			}
			btrfs_release_path(path);

			/*
			 * We can generate a lot of delayed refs, so we need to
			 * throttle every once and a while and make sure we're
			 * adding enough space to keep up with the work we are
			 * generating.  Since we hold a transaction here we
			 * can't flush, and we don't want to FLUSH_LIMIT because
			 * we could have generated too many delayed refs to
			 * actually allocate, so just bail if we're short and
			 * let the normal reservation dance happen higher up.
			 */
			if (should_throttle) {
				ret = btrfs_delayed_refs_rsv_refill(fs_info,
							BTRFS_RESERVE_NO_FLUSH);
				if (ret) {
					ret = -EAGAIN;
					break;
				}
			}
			goto search_again;
		} else {
			path->slots[0]--;
		}
	}
out:
	if (ret >= 0 && pending_del_nr) {
		int err;

		err = btrfs_del_items(trans, root, path, pending_del_slot,
				      pending_del_nr);
		if (err) {
			btrfs_abort_transaction(trans, err);
			ret = err;
		}
	}
	if (root->root_key.objectid != BTRFS_TREE_LOG_OBJECTID) {
		ASSERT(last_size >= new_size);
		if (!ret && last_size > new_size)
			last_size = new_size;
		btrfs_inode_safe_disk_i_size_write(inode, last_size);
		unlock_extent_cached(&BTRFS_I(inode)->io_tree, lock_start,
				     (u64)-1, &cached_state);
	}

	btrfs_free_path(path);
	return ret;
}

/*
 * btrfs_truncate_block - read, zero a chunk and write a block
 * @inode - inode that we're zeroing
 * @from - the offset to start zeroing
 * @len - the length to zero, 0 to zero the entire range respective to the
 *	offset
 * @front - zero up to the offset instead of from the offset on
 *
 * This will find the block for the "from" offset and cow the block and zero the
 * part we want to zero.  This is used with truncate and hole punching.
 */
int btrfs_truncate_block(struct inode *inode, loff_t from, loff_t len,
			int front)
{
	struct btrfs_fs_info *fs_info = btrfs_sb(inode->i_sb);
	struct address_space *mapping = inode->i_mapping;
	struct extent_io_tree *io_tree = &BTRFS_I(inode)->io_tree;
	struct btrfs_ordered_extent *ordered;
	struct extent_state *cached_state = NULL;
	struct extent_changeset *data_reserved = NULL;
	char *kaddr;
	u32 blocksize = fs_info->sectorsize;
	pgoff_t index = from >> PAGE_SHIFT;
	unsigned offset = from & (blocksize - 1);
	struct page *page;
	gfp_t mask = btrfs_alloc_write_mask(mapping);
	int ret = 0;
	u64 block_start;
	u64 block_end;

	if (IS_ALIGNED(offset, blocksize) &&
	    (!len || IS_ALIGNED(len, blocksize)))
		goto out;

	block_start = round_down(from, blocksize);
	block_end = block_start + blocksize - 1;

	ret = btrfs_delalloc_reserve_space(inode, &data_reserved,
					   block_start, blocksize);
	if (ret)
		goto out;

again:
	page = find_or_create_page(mapping, index, mask);
	if (!page) {
		btrfs_delalloc_release_space(inode, data_reserved,
					     block_start, blocksize, true);
		btrfs_delalloc_release_extents(BTRFS_I(inode), blocksize);
		ret = -ENOMEM;
		goto out;
	}

	if (!PageUptodate(page)) {
		ret = btrfs_readpage(NULL, page);
		lock_page(page);
		if (page->mapping != mapping) {
			unlock_page(page);
			put_page(page);
			goto again;
		}
		if (!PageUptodate(page)) {
			ret = -EIO;
			goto out_unlock;
		}
	}
	wait_on_page_writeback(page);

	lock_extent_bits(io_tree, block_start, block_end, &cached_state);
	set_page_extent_mapped(page);

	ordered = btrfs_lookup_ordered_extent(inode, block_start);
	if (ordered) {
		unlock_extent_cached(io_tree, block_start, block_end,
				     &cached_state);
		unlock_page(page);
		put_page(page);
		btrfs_start_ordered_extent(inode, ordered, 1);
		btrfs_put_ordered_extent(ordered);
		goto again;
	}

	clear_extent_bit(&BTRFS_I(inode)->io_tree, block_start, block_end,
			 EXTENT_DELALLOC | EXTENT_DO_ACCOUNTING | EXTENT_DEFRAG,
			 0, 0, &cached_state);

	ret = btrfs_set_extent_delalloc(inode, block_start, block_end, 0,
					&cached_state);
	if (ret) {
		unlock_extent_cached(io_tree, block_start, block_end,
				     &cached_state);
		goto out_unlock;
	}

	if (offset != blocksize) {
		if (!len)
			len = blocksize - offset;
		kaddr = kmap(page);
		if (front)
			memset(kaddr + (block_start - page_offset(page)),
				0, offset);
		else
			memset(kaddr + (block_start - page_offset(page)) +  offset,
				0, len);
		flush_dcache_page(page);
		kunmap(page);
	}
	ClearPageChecked(page);
	set_page_dirty(page);
	unlock_extent_cached(io_tree, block_start, block_end, &cached_state);

out_unlock:
	if (ret)
		btrfs_delalloc_release_space(inode, data_reserved, block_start,
					     blocksize, true);
	btrfs_delalloc_release_extents(BTRFS_I(inode), blocksize);
	unlock_page(page);
	put_page(page);
out:
	extent_changeset_free(data_reserved);
	return ret;
}

static int maybe_insert_hole(struct btrfs_root *root, struct inode *inode,
			     u64 offset, u64 len)
{
	struct btrfs_fs_info *fs_info = btrfs_sb(inode->i_sb);
	struct btrfs_trans_handle *trans;
	int ret;

	/*
	 * Still need to make sure the inode looks like it's been updated so
	 * that any holes get logged if we fsync.
	 */
	if (btrfs_fs_incompat(fs_info, NO_HOLES)) {
		BTRFS_I(inode)->last_trans = fs_info->generation;
		BTRFS_I(inode)->last_sub_trans = root->log_transid;
		BTRFS_I(inode)->last_log_commit = root->last_log_commit;
		return 0;
	}

	/*
	 * 1 - for the one we're dropping
	 * 1 - for the one we're adding
	 * 1 - for updating the inode.
	 */
	trans = btrfs_start_transaction(root, 3);
	if (IS_ERR(trans))
		return PTR_ERR(trans);

	ret = btrfs_drop_extents(trans, root, inode, offset, offset + len, 1);
	if (ret) {
		btrfs_abort_transaction(trans, ret);
		btrfs_end_transaction(trans);
		return ret;
	}

	ret = btrfs_insert_file_extent(trans, root, btrfs_ino(BTRFS_I(inode)),
			offset, 0, 0, len, 0, len, 0, 0, 0);
	if (ret)
		btrfs_abort_transaction(trans, ret);
	else
		btrfs_update_inode(trans, root, inode);
	btrfs_end_transaction(trans);
	return ret;
}

/*
 * This function puts in dummy file extents for the area we're creating a hole
 * for.  So if we are truncating this file to a larger size we need to insert
 * these file extents so that btrfs_get_extent will return a EXTENT_MAP_HOLE for
 * the range between oldsize and size
 */
int btrfs_cont_expand(struct inode *inode, loff_t oldsize, loff_t size)
{
	struct btrfs_fs_info *fs_info = btrfs_sb(inode->i_sb);
	struct btrfs_root *root = BTRFS_I(inode)->root;
	struct extent_io_tree *io_tree = &BTRFS_I(inode)->io_tree;
	struct extent_map *em = NULL;
	struct extent_state *cached_state = NULL;
	struct extent_map_tree *em_tree = &BTRFS_I(inode)->extent_tree;
	u64 hole_start = ALIGN(oldsize, fs_info->sectorsize);
	u64 block_end = ALIGN(size, fs_info->sectorsize);
	u64 last_byte;
	u64 cur_offset;
	u64 hole_size;
	int err = 0;

	/*
	 * If our size started in the middle of a block we need to zero out the
	 * rest of the block before we expand the i_size, otherwise we could
	 * expose stale data.
	 */
	err = btrfs_truncate_block(inode, oldsize, 0, 0);
	if (err)
		return err;

	if (size <= hole_start)
		return 0;

	btrfs_lock_and_flush_ordered_range(BTRFS_I(inode), hole_start,
					   block_end - 1, &cached_state);
	cur_offset = hole_start;
	while (1) {
		em = btrfs_get_extent(BTRFS_I(inode), NULL, 0, cur_offset,
				      block_end - cur_offset);
		if (IS_ERR(em)) {
			err = PTR_ERR(em);
			em = NULL;
			break;
		}
		last_byte = min(extent_map_end(em), block_end);
		last_byte = ALIGN(last_byte, fs_info->sectorsize);
		hole_size = last_byte - cur_offset;

		if (!test_bit(EXTENT_FLAG_PREALLOC, &em->flags)) {
			struct extent_map *hole_em;

			err = maybe_insert_hole(root, inode, cur_offset,
						hole_size);
			if (err)
				break;

			err = btrfs_inode_set_file_extent_range(BTRFS_I(inode),
							cur_offset, hole_size);
			if (err)
				break;

			btrfs_drop_extent_cache(BTRFS_I(inode), cur_offset,
						cur_offset + hole_size - 1, 0);
			hole_em = alloc_extent_map();
			if (!hole_em) {
				set_bit(BTRFS_INODE_NEEDS_FULL_SYNC,
					&BTRFS_I(inode)->runtime_flags);
				goto next;
			}
			hole_em->start = cur_offset;
			hole_em->len = hole_size;
			hole_em->orig_start = cur_offset;

			hole_em->block_start = EXTENT_MAP_HOLE;
			hole_em->block_len = 0;
			hole_em->orig_block_len = 0;
			hole_em->ram_bytes = hole_size;
			hole_em->compress_type = BTRFS_COMPRESS_NONE;
			hole_em->generation = fs_info->generation;

			while (1) {
				write_lock(&em_tree->lock);
				err = add_extent_mapping(em_tree, hole_em, 1);
				write_unlock(&em_tree->lock);
				if (err != -EEXIST)
					break;
				btrfs_drop_extent_cache(BTRFS_I(inode),
							cur_offset,
							cur_offset +
							hole_size - 1, 0);
			}
			free_extent_map(hole_em);
		} else {
			err = btrfs_inode_set_file_extent_range(BTRFS_I(inode),
							cur_offset, hole_size);
			if (err)
				break;
		}
next:
		free_extent_map(em);
		em = NULL;
		cur_offset = last_byte;
		if (cur_offset >= block_end)
			break;
	}
	free_extent_map(em);
	unlock_extent_cached(io_tree, hole_start, block_end - 1, &cached_state);
	return err;
}

static int btrfs_setsize(struct inode *inode, struct iattr *attr)
{
	struct btrfs_root *root = BTRFS_I(inode)->root;
	struct btrfs_trans_handle *trans;
	loff_t oldsize = i_size_read(inode);
	loff_t newsize = attr->ia_size;
	int mask = attr->ia_valid;
	int ret;

	/*
	 * The regular truncate() case without ATTR_CTIME and ATTR_MTIME is a
	 * special case where we need to update the times despite not having
	 * these flags set.  For all other operations the VFS set these flags
	 * explicitly if it wants a timestamp update.
	 */
	if (newsize != oldsize) {
		inode_inc_iversion(inode);
		if (!(mask & (ATTR_CTIME | ATTR_MTIME)))
			inode->i_ctime = inode->i_mtime =
				current_time(inode);
	}

	if (newsize > oldsize) {
		/*
		 * Don't do an expanding truncate while snapshotting is ongoing.
		 * This is to ensure the snapshot captures a fully consistent
		 * state of this file - if the snapshot captures this expanding
		 * truncation, it must capture all writes that happened before
		 * this truncation.
		 */
		btrfs_drew_write_lock(&root->snapshot_lock);
		ret = btrfs_cont_expand(inode, oldsize, newsize);
		if (ret) {
			btrfs_drew_write_unlock(&root->snapshot_lock);
			return ret;
		}

		trans = btrfs_start_transaction(root, 1);
		if (IS_ERR(trans)) {
			btrfs_drew_write_unlock(&root->snapshot_lock);
			return PTR_ERR(trans);
		}

		i_size_write(inode, newsize);
		btrfs_inode_safe_disk_i_size_write(inode, 0);
		pagecache_isize_extended(inode, oldsize, newsize);
		ret = btrfs_update_inode(trans, root, inode);
		btrfs_drew_write_unlock(&root->snapshot_lock);
		btrfs_end_transaction(trans);
	} else {

		/*
		 * We're truncating a file that used to have good data down to
		 * zero. Make sure it gets into the ordered flush list so that
		 * any new writes get down to disk quickly.
		 */
		if (newsize == 0)
			set_bit(BTRFS_INODE_ORDERED_DATA_CLOSE,
				&BTRFS_I(inode)->runtime_flags);

		truncate_setsize(inode, newsize);

		/* Disable nonlocked read DIO to avoid the endless truncate */
		btrfs_inode_block_unlocked_dio(BTRFS_I(inode));
		inode_dio_wait(inode);
		btrfs_inode_resume_unlocked_dio(BTRFS_I(inode));

		ret = btrfs_truncate(inode, newsize == oldsize);
		if (ret && inode->i_nlink) {
			int err;

			/*
			 * Truncate failed, so fix up the in-memory size. We
			 * adjusted disk_i_size down as we removed extents, so
			 * wait for disk_i_size to be stable and then update the
			 * in-memory size to match.
			 */
			err = btrfs_wait_ordered_range(inode, 0, (u64)-1);
			if (err)
				return err;
			i_size_write(inode, BTRFS_I(inode)->disk_i_size);
		}
	}

	return ret;
}

static int btrfs_setattr(struct dentry *dentry, struct iattr *attr)
{
	struct inode *inode = d_inode(dentry);
	struct btrfs_root *root = BTRFS_I(inode)->root;
	int err;

	if (btrfs_root_readonly(root))
		return -EROFS;

	err = setattr_prepare(dentry, attr);
	if (err)
		return err;

	if (S_ISREG(inode->i_mode) && (attr->ia_valid & ATTR_SIZE)) {
		err = btrfs_setsize(inode, attr);
		if (err)
			return err;
	}

	if (attr->ia_valid) {
		setattr_copy(inode, attr);
		inode_inc_iversion(inode);
		err = btrfs_dirty_inode(inode);

		if (!err && attr->ia_valid & ATTR_MODE)
			err = posix_acl_chmod(inode, inode->i_mode);
	}

	return err;
}

/*
 * While truncating the inode pages during eviction, we get the VFS calling
 * btrfs_invalidatepage() against each page of the inode. This is slow because
 * the calls to btrfs_invalidatepage() result in a huge amount of calls to
 * lock_extent_bits() and clear_extent_bit(), which keep merging and splitting
 * extent_state structures over and over, wasting lots of time.
 *
 * Therefore if the inode is being evicted, let btrfs_invalidatepage() skip all
 * those expensive operations on a per page basis and do only the ordered io
 * finishing, while we release here the extent_map and extent_state structures,
 * without the excessive merging and splitting.
 */
static void evict_inode_truncate_pages(struct inode *inode)
{
	struct extent_io_tree *io_tree = &BTRFS_I(inode)->io_tree;
	struct extent_map_tree *map_tree = &BTRFS_I(inode)->extent_tree;
	struct rb_node *node;

	ASSERT(inode->i_state & I_FREEING);
	truncate_inode_pages_final(&inode->i_data);

	write_lock(&map_tree->lock);
	while (!RB_EMPTY_ROOT(&map_tree->map.rb_root)) {
		struct extent_map *em;

		node = rb_first_cached(&map_tree->map);
		em = rb_entry(node, struct extent_map, rb_node);
		clear_bit(EXTENT_FLAG_PINNED, &em->flags);
		clear_bit(EXTENT_FLAG_LOGGING, &em->flags);
		remove_extent_mapping(map_tree, em);
		free_extent_map(em);
		if (need_resched()) {
			write_unlock(&map_tree->lock);
			cond_resched();
			write_lock(&map_tree->lock);
		}
	}
	write_unlock(&map_tree->lock);

	/*
	 * Keep looping until we have no more ranges in the io tree.
	 * We can have ongoing bios started by readahead that have
	 * their endio callback (extent_io.c:end_bio_extent_readpage)
	 * still in progress (unlocked the pages in the bio but did not yet
	 * unlocked the ranges in the io tree). Therefore this means some
	 * ranges can still be locked and eviction started because before
	 * submitting those bios, which are executed by a separate task (work
	 * queue kthread), inode references (inode->i_count) were not taken
	 * (which would be dropped in the end io callback of each bio).
	 * Therefore here we effectively end up waiting for those bios and
	 * anyone else holding locked ranges without having bumped the inode's
	 * reference count - if we don't do it, when they access the inode's
	 * io_tree to unlock a range it may be too late, leading to an
	 * use-after-free issue.
	 */
	spin_lock(&io_tree->lock);
	while (!RB_EMPTY_ROOT(&io_tree->state)) {
		struct extent_state *state;
		struct extent_state *cached_state = NULL;
		u64 start;
		u64 end;
		unsigned state_flags;

		node = rb_first(&io_tree->state);
		state = rb_entry(node, struct extent_state, rb_node);
		start = state->start;
		end = state->end;
		state_flags = state->state;
		spin_unlock(&io_tree->lock);

		lock_extent_bits(io_tree, start, end, &cached_state);

		/*
		 * If still has DELALLOC flag, the extent didn't reach disk,
		 * and its reserved space won't be freed by delayed_ref.
		 * So we need to free its reserved space here.
		 * (Refer to comment in btrfs_invalidatepage, case 2)
		 *
		 * Note, end is the bytenr of last byte, so we need + 1 here.
		 */
		if (state_flags & EXTENT_DELALLOC)
			btrfs_qgroup_free_data(inode, NULL, start, end - start + 1);

		clear_extent_bit(io_tree, start, end,
				 EXTENT_LOCKED | EXTENT_DELALLOC |
				 EXTENT_DO_ACCOUNTING | EXTENT_DEFRAG, 1, 1,
				 &cached_state);

		cond_resched();
		spin_lock(&io_tree->lock);
	}
	spin_unlock(&io_tree->lock);
}

static struct btrfs_trans_handle *evict_refill_and_join(struct btrfs_root *root,
							struct btrfs_block_rsv *rsv)
{
	struct btrfs_fs_info *fs_info = root->fs_info;
	struct btrfs_block_rsv *global_rsv = &fs_info->global_block_rsv;
	struct btrfs_trans_handle *trans;
	u64 delayed_refs_extra = btrfs_calc_insert_metadata_size(fs_info, 1);
	int ret;

	/*
	 * Eviction should be taking place at some place safe because of our
	 * delayed iputs.  However the normal flushing code will run delayed
	 * iputs, so we cannot use FLUSH_ALL otherwise we'll deadlock.
	 *
	 * We reserve the delayed_refs_extra here again because we can't use
	 * btrfs_start_transaction(root, 0) for the same deadlocky reason as
	 * above.  We reserve our extra bit here because we generate a ton of
	 * delayed refs activity by truncating.
	 *
	 * If we cannot make our reservation we'll attempt to steal from the
	 * global reserve, because we really want to be able to free up space.
	 */
	ret = btrfs_block_rsv_refill(root, rsv, rsv->size + delayed_refs_extra,
				     BTRFS_RESERVE_FLUSH_EVICT);
	if (ret) {
		/*
		 * Try to steal from the global reserve if there is space for
		 * it.
		 */
		if (btrfs_check_space_for_delayed_refs(fs_info) ||
		    btrfs_block_rsv_migrate(global_rsv, rsv, rsv->size, 0)) {
			btrfs_warn(fs_info,
				   "could not allocate space for delete; will truncate on mount");
			return ERR_PTR(-ENOSPC);
		}
		delayed_refs_extra = 0;
	}

	trans = btrfs_join_transaction(root);
	if (IS_ERR(trans))
		return trans;

	if (delayed_refs_extra) {
		trans->block_rsv = &fs_info->trans_block_rsv;
		trans->bytes_reserved = delayed_refs_extra;
		btrfs_block_rsv_migrate(rsv, trans->block_rsv,
					delayed_refs_extra, 1);
	}
	return trans;
}

void btrfs_evict_inode(struct inode *inode)
{
	struct btrfs_fs_info *fs_info = btrfs_sb(inode->i_sb);
	struct btrfs_trans_handle *trans;
	struct btrfs_root *root = BTRFS_I(inode)->root;
	struct btrfs_block_rsv *rsv;
	int ret;

	trace_btrfs_inode_evict(inode);

	if (!root) {
		clear_inode(inode);
		return;
	}

	evict_inode_truncate_pages(inode);

	if (inode->i_nlink &&
	    ((btrfs_root_refs(&root->root_item) != 0 &&
	      root->root_key.objectid != BTRFS_ROOT_TREE_OBJECTID) ||
	     btrfs_is_free_space_inode(BTRFS_I(inode))))
		goto no_delete;

	if (is_bad_inode(inode))
		goto no_delete;

	btrfs_free_io_failure_record(BTRFS_I(inode), 0, (u64)-1);

	if (test_bit(BTRFS_FS_LOG_RECOVERING, &fs_info->flags))
		goto no_delete;

	if (inode->i_nlink > 0) {
		BUG_ON(btrfs_root_refs(&root->root_item) != 0 &&
		       root->root_key.objectid != BTRFS_ROOT_TREE_OBJECTID);
		goto no_delete;
	}

	ret = btrfs_commit_inode_delayed_inode(BTRFS_I(inode));
	if (ret)
		goto no_delete;

	rsv = btrfs_alloc_block_rsv(fs_info, BTRFS_BLOCK_RSV_TEMP);
	if (!rsv)
		goto no_delete;
	rsv->size = btrfs_calc_metadata_size(fs_info, 1);
	rsv->failfast = 1;

	btrfs_i_size_write(BTRFS_I(inode), 0);

	while (1) {
		trans = evict_refill_and_join(root, rsv);
		if (IS_ERR(trans))
			goto free_rsv;

		trans->block_rsv = rsv;

		ret = btrfs_truncate_inode_items(trans, root, inode, 0, 0);
		trans->block_rsv = &fs_info->trans_block_rsv;
		btrfs_end_transaction(trans);
		btrfs_btree_balance_dirty(fs_info);
		if (ret && ret != -ENOSPC && ret != -EAGAIN)
			goto free_rsv;
		else if (!ret)
			break;
	}

	/*
	 * Errors here aren't a big deal, it just means we leave orphan items in
	 * the tree. They will be cleaned up on the next mount. If the inode
	 * number gets reused, cleanup deletes the orphan item without doing
	 * anything, and unlink reuses the existing orphan item.
	 *
	 * If it turns out that we are dropping too many of these, we might want
	 * to add a mechanism for retrying these after a commit.
	 */
	trans = evict_refill_and_join(root, rsv);
	if (!IS_ERR(trans)) {
		trans->block_rsv = rsv;
		btrfs_orphan_del(trans, BTRFS_I(inode));
		trans->block_rsv = &fs_info->trans_block_rsv;
		btrfs_end_transaction(trans);
	}

	if (!(root == fs_info->tree_root ||
	      root->root_key.objectid == BTRFS_TREE_RELOC_OBJECTID))
		btrfs_return_ino(root, btrfs_ino(BTRFS_I(inode)));

free_rsv:
	btrfs_free_block_rsv(fs_info, rsv);
no_delete:
	/*
	 * If we didn't successfully delete, the orphan item will still be in
	 * the tree and we'll retry on the next mount. Again, we might also want
	 * to retry these periodically in the future.
	 */
	btrfs_remove_delayed_node(BTRFS_I(inode));
	clear_inode(inode);
}

/*
 * Return the key found in the dir entry in the location pointer, fill @type
 * with BTRFS_FT_*, and return 0.
 *
 * If no dir entries were found, returns -ENOENT.
 * If found a corrupted location in dir entry, returns -EUCLEAN.
 */
static int btrfs_inode_by_name(struct inode *dir, struct dentry *dentry,
			       struct btrfs_key *location, u8 *type)
{
	const char *name = dentry->d_name.name;
	int namelen = dentry->d_name.len;
	struct btrfs_dir_item *di;
	struct btrfs_path *path;
	struct btrfs_root *root = BTRFS_I(dir)->root;
	int ret = 0;

	path = btrfs_alloc_path();
	if (!path)
		return -ENOMEM;

	di = btrfs_lookup_dir_item(NULL, root, path, btrfs_ino(BTRFS_I(dir)),
			name, namelen, 0);
	if (IS_ERR_OR_NULL(di)) {
		ret = di ? PTR_ERR(di) : -ENOENT;
		goto out;
	}

	btrfs_dir_item_key_to_cpu(path->nodes[0], di, location);
	if (location->type != BTRFS_INODE_ITEM_KEY &&
	    location->type != BTRFS_ROOT_ITEM_KEY) {
		ret = -EUCLEAN;
		btrfs_warn(root->fs_info,
"%s gets something invalid in DIR_ITEM (name %s, directory ino %llu, location(%llu %u %llu))",
			   __func__, name, btrfs_ino(BTRFS_I(dir)),
			   location->objectid, location->type, location->offset);
	}
	if (!ret)
		*type = btrfs_dir_type(path->nodes[0], di);
out:
	btrfs_free_path(path);
	return ret;
}

/*
 * when we hit a tree root in a directory, the btrfs part of the inode
 * needs to be changed to reflect the root directory of the tree root.  This
 * is kind of like crossing a mount point.
 */
static int fixup_tree_root_location(struct btrfs_fs_info *fs_info,
				    struct inode *dir,
				    struct dentry *dentry,
				    struct btrfs_key *location,
				    struct btrfs_root **sub_root)
{
	struct btrfs_path *path;
	struct btrfs_root *new_root;
	struct btrfs_root_ref *ref;
	struct extent_buffer *leaf;
	struct btrfs_key key;
	int ret;
	int err = 0;

	path = btrfs_alloc_path();
	if (!path) {
		err = -ENOMEM;
		goto out;
	}

	err = -ENOENT;
	key.objectid = BTRFS_I(dir)->root->root_key.objectid;
	key.type = BTRFS_ROOT_REF_KEY;
	key.offset = location->objectid;

	ret = btrfs_search_slot(NULL, fs_info->tree_root, &key, path, 0, 0);
	if (ret) {
		if (ret < 0)
			err = ret;
		goto out;
	}

	leaf = path->nodes[0];
	ref = btrfs_item_ptr(leaf, path->slots[0], struct btrfs_root_ref);
	if (btrfs_root_ref_dirid(leaf, ref) != btrfs_ino(BTRFS_I(dir)) ||
	    btrfs_root_ref_name_len(leaf, ref) != dentry->d_name.len)
		goto out;

	ret = memcmp_extent_buffer(leaf, dentry->d_name.name,
				   (unsigned long)(ref + 1),
				   dentry->d_name.len);
	if (ret)
		goto out;

	btrfs_release_path(path);

	new_root = btrfs_get_fs_root(fs_info, location->objectid, true);
	if (IS_ERR(new_root)) {
		err = PTR_ERR(new_root);
		goto out;
	}

	*sub_root = new_root;
	location->objectid = btrfs_root_dirid(&new_root->root_item);
	location->type = BTRFS_INODE_ITEM_KEY;
	location->offset = 0;
	err = 0;
out:
	btrfs_free_path(path);
	return err;
}

static void inode_tree_add(struct inode *inode)
{
	struct btrfs_root *root = BTRFS_I(inode)->root;
	struct btrfs_inode *entry;
	struct rb_node **p;
	struct rb_node *parent;
	struct rb_node *new = &BTRFS_I(inode)->rb_node;
	u64 ino = btrfs_ino(BTRFS_I(inode));

	if (inode_unhashed(inode))
		return;
	parent = NULL;
	spin_lock(&root->inode_lock);
	p = &root->inode_tree.rb_node;
	while (*p) {
		parent = *p;
		entry = rb_entry(parent, struct btrfs_inode, rb_node);

		if (ino < btrfs_ino(entry))
			p = &parent->rb_left;
		else if (ino > btrfs_ino(entry))
			p = &parent->rb_right;
		else {
			WARN_ON(!(entry->vfs_inode.i_state &
				  (I_WILL_FREE | I_FREEING)));
			rb_replace_node(parent, new, &root->inode_tree);
			RB_CLEAR_NODE(parent);
			spin_unlock(&root->inode_lock);
			return;
		}
	}
	rb_link_node(new, parent, p);
	rb_insert_color(new, &root->inode_tree);
	spin_unlock(&root->inode_lock);
}

static void inode_tree_del(struct inode *inode)
{
	struct btrfs_root *root = BTRFS_I(inode)->root;
	int empty = 0;

	spin_lock(&root->inode_lock);
	if (!RB_EMPTY_NODE(&BTRFS_I(inode)->rb_node)) {
		rb_erase(&BTRFS_I(inode)->rb_node, &root->inode_tree);
		RB_CLEAR_NODE(&BTRFS_I(inode)->rb_node);
		empty = RB_EMPTY_ROOT(&root->inode_tree);
	}
	spin_unlock(&root->inode_lock);

	if (empty && btrfs_root_refs(&root->root_item) == 0) {
		spin_lock(&root->inode_lock);
		empty = RB_EMPTY_ROOT(&root->inode_tree);
		spin_unlock(&root->inode_lock);
		if (empty)
			btrfs_add_dead_root(root);
	}
}


static int btrfs_init_locked_inode(struct inode *inode, void *p)
{
	struct btrfs_iget_args *args = p;

	inode->i_ino = args->ino;
	BTRFS_I(inode)->location.objectid = args->ino;
	BTRFS_I(inode)->location.type = BTRFS_INODE_ITEM_KEY;
	BTRFS_I(inode)->location.offset = 0;
	BTRFS_I(inode)->root = btrfs_grab_root(args->root);
	BUG_ON(args->root && !BTRFS_I(inode)->root);
	return 0;
}

static int btrfs_find_actor(struct inode *inode, void *opaque)
{
	struct btrfs_iget_args *args = opaque;

	return args->ino == BTRFS_I(inode)->location.objectid &&
		args->root == BTRFS_I(inode)->root;
}

static struct inode *btrfs_iget_locked(struct super_block *s, u64 ino,
				       struct btrfs_root *root)
{
	struct inode *inode;
	struct btrfs_iget_args args;
	unsigned long hashval = btrfs_inode_hash(ino, root);

	args.ino = ino;
	args.root = root;

	inode = iget5_locked(s, hashval, btrfs_find_actor,
			     btrfs_init_locked_inode,
			     (void *)&args);
	return inode;
}

/*
 * Get an inode object given its inode number and corresponding root.
 * Path can be preallocated to prevent recursing back to iget through
 * allocator. NULL is also valid but may require an additional allocation
 * later.
 */
struct inode *btrfs_iget_path(struct super_block *s, u64 ino,
			      struct btrfs_root *root, struct btrfs_path *path)
{
	struct inode *inode;

	inode = btrfs_iget_locked(s, ino, root);
	if (!inode)
		return ERR_PTR(-ENOMEM);

	if (inode->i_state & I_NEW) {
		int ret;

		ret = btrfs_read_locked_inode(inode, path);
		if (!ret) {
			inode_tree_add(inode);
			unlock_new_inode(inode);
		} else {
			iget_failed(inode);
			/*
			 * ret > 0 can come from btrfs_search_slot called by
			 * btrfs_read_locked_inode, this means the inode item
			 * was not found.
			 */
			if (ret > 0)
				ret = -ENOENT;
			inode = ERR_PTR(ret);
		}
	}

	return inode;
}

struct inode *btrfs_iget(struct super_block *s, u64 ino, struct btrfs_root *root)
{
	return btrfs_iget_path(s, ino, root, NULL);
}

static struct inode *new_simple_dir(struct super_block *s,
				    struct btrfs_key *key,
				    struct btrfs_root *root)
{
	struct inode *inode = new_inode(s);

	if (!inode)
		return ERR_PTR(-ENOMEM);

	BTRFS_I(inode)->root = btrfs_grab_root(root);
	memcpy(&BTRFS_I(inode)->location, key, sizeof(*key));
	set_bit(BTRFS_INODE_DUMMY, &BTRFS_I(inode)->runtime_flags);

	inode->i_ino = BTRFS_EMPTY_SUBVOL_DIR_OBJECTID;
	/*
	 * We only need lookup, the rest is read-only and there's no inode
	 * associated with the dentry
	 */
	inode->i_op = &simple_dir_inode_operations;
	inode->i_opflags &= ~IOP_XATTR;
	inode->i_fop = &simple_dir_operations;
	inode->i_mode = S_IFDIR | S_IRUGO | S_IWUSR | S_IXUGO;
	inode->i_mtime = current_time(inode);
	inode->i_atime = inode->i_mtime;
	inode->i_ctime = inode->i_mtime;
	BTRFS_I(inode)->i_otime = inode->i_mtime;

	return inode;
}

static inline u8 btrfs_inode_type(struct inode *inode)
{
	/*
	 * Compile-time asserts that generic FT_* types still match
	 * BTRFS_FT_* types
	 */
	BUILD_BUG_ON(BTRFS_FT_UNKNOWN != FT_UNKNOWN);
	BUILD_BUG_ON(BTRFS_FT_REG_FILE != FT_REG_FILE);
	BUILD_BUG_ON(BTRFS_FT_DIR != FT_DIR);
	BUILD_BUG_ON(BTRFS_FT_CHRDEV != FT_CHRDEV);
	BUILD_BUG_ON(BTRFS_FT_BLKDEV != FT_BLKDEV);
	BUILD_BUG_ON(BTRFS_FT_FIFO != FT_FIFO);
	BUILD_BUG_ON(BTRFS_FT_SOCK != FT_SOCK);
	BUILD_BUG_ON(BTRFS_FT_SYMLINK != FT_SYMLINK);

	return fs_umode_to_ftype(inode->i_mode);
}

struct inode *btrfs_lookup_dentry(struct inode *dir, struct dentry *dentry)
{
	struct btrfs_fs_info *fs_info = btrfs_sb(dir->i_sb);
	struct inode *inode;
	struct btrfs_root *root = BTRFS_I(dir)->root;
	struct btrfs_root *sub_root = root;
	struct btrfs_key location;
	u8 di_type = 0;
	int ret = 0;

	if (dentry->d_name.len > BTRFS_NAME_LEN)
		return ERR_PTR(-ENAMETOOLONG);

	ret = btrfs_inode_by_name(dir, dentry, &location, &di_type);
	if (ret < 0)
		return ERR_PTR(ret);

	if (location.type == BTRFS_INODE_ITEM_KEY) {
		inode = btrfs_iget(dir->i_sb, location.objectid, root);
		if (IS_ERR(inode))
			return inode;

		/* Do extra check against inode mode with di_type */
		if (btrfs_inode_type(inode) != di_type) {
			btrfs_crit(fs_info,
"inode mode mismatch with dir: inode mode=0%o btrfs type=%u dir type=%u",
				  inode->i_mode, btrfs_inode_type(inode),
				  di_type);
			iput(inode);
			return ERR_PTR(-EUCLEAN);
		}
		return inode;
	}

	ret = fixup_tree_root_location(fs_info, dir, dentry,
				       &location, &sub_root);
	if (ret < 0) {
		if (ret != -ENOENT)
			inode = ERR_PTR(ret);
		else
			inode = new_simple_dir(dir->i_sb, &location, sub_root);
	} else {
		inode = btrfs_iget(dir->i_sb, location.objectid, sub_root);
	}
	if (root != sub_root)
		btrfs_put_root(sub_root);

	if (!IS_ERR(inode) && root != sub_root) {
		down_read(&fs_info->cleanup_work_sem);
		if (!sb_rdonly(inode->i_sb))
			ret = btrfs_orphan_cleanup(sub_root);
		up_read(&fs_info->cleanup_work_sem);
		if (ret) {
			iput(inode);
			inode = ERR_PTR(ret);
		}
	}

	return inode;
}

static int btrfs_dentry_delete(const struct dentry *dentry)
{
	struct btrfs_root *root;
	struct inode *inode = d_inode(dentry);

	if (!inode && !IS_ROOT(dentry))
		inode = d_inode(dentry->d_parent);

	if (inode) {
		root = BTRFS_I(inode)->root;
		if (btrfs_root_refs(&root->root_item) == 0)
			return 1;

		if (btrfs_ino(BTRFS_I(inode)) == BTRFS_EMPTY_SUBVOL_DIR_OBJECTID)
			return 1;
	}
	return 0;
}

static struct dentry *btrfs_lookup(struct inode *dir, struct dentry *dentry,
				   unsigned int flags)
{
	struct inode *inode = btrfs_lookup_dentry(dir, dentry);

	if (inode == ERR_PTR(-ENOENT))
		inode = NULL;
	return d_splice_alias(inode, dentry);
}

/*
 * All this infrastructure exists because dir_emit can fault, and we are holding
 * the tree lock when doing readdir.  For now just allocate a buffer and copy
 * our information into that, and then dir_emit from the buffer.  This is
 * similar to what NFS does, only we don't keep the buffer around in pagecache
 * because I'm afraid I'll mess that up.  Long term we need to make filldir do
 * copy_to_user_inatomic so we don't have to worry about page faulting under the
 * tree lock.
 */
static int btrfs_opendir(struct inode *inode, struct file *file)
{
	struct btrfs_file_private *private;

	private = kzalloc(sizeof(struct btrfs_file_private), GFP_KERNEL);
	if (!private)
		return -ENOMEM;
	private->filldir_buf = kzalloc(PAGE_SIZE, GFP_KERNEL);
	if (!private->filldir_buf) {
		kfree(private);
		return -ENOMEM;
	}
	file->private_data = private;
	return 0;
}

struct dir_entry {
	u64 ino;
	u64 offset;
	unsigned type;
	int name_len;
};

static int btrfs_filldir(void *addr, int entries, struct dir_context *ctx)
{
	while (entries--) {
		struct dir_entry *entry = addr;
		char *name = (char *)(entry + 1);

		ctx->pos = get_unaligned(&entry->offset);
		if (!dir_emit(ctx, name, get_unaligned(&entry->name_len),
					 get_unaligned(&entry->ino),
					 get_unaligned(&entry->type)))
			return 1;
		addr += sizeof(struct dir_entry) +
			get_unaligned(&entry->name_len);
		ctx->pos++;
	}
	return 0;
}

static int btrfs_real_readdir(struct file *file, struct dir_context *ctx)
{
	struct inode *inode = file_inode(file);
	struct btrfs_root *root = BTRFS_I(inode)->root;
	struct btrfs_file_private *private = file->private_data;
	struct btrfs_dir_item *di;
	struct btrfs_key key;
	struct btrfs_key found_key;
	struct btrfs_path *path;
	void *addr;
	struct list_head ins_list;
	struct list_head del_list;
	int ret;
	struct extent_buffer *leaf;
	int slot;
	char *name_ptr;
	int name_len;
	int entries = 0;
	int total_len = 0;
	bool put = false;
	struct btrfs_key location;

	if (!dir_emit_dots(file, ctx))
		return 0;

	path = btrfs_alloc_path();
	if (!path)
		return -ENOMEM;

	addr = private->filldir_buf;
	path->reada = READA_FORWARD;

	INIT_LIST_HEAD(&ins_list);
	INIT_LIST_HEAD(&del_list);
	put = btrfs_readdir_get_delayed_items(inode, &ins_list, &del_list);

again:
	key.type = BTRFS_DIR_INDEX_KEY;
	key.offset = ctx->pos;
	key.objectid = btrfs_ino(BTRFS_I(inode));

	ret = btrfs_search_slot(NULL, root, &key, path, 0, 0);
	if (ret < 0)
		goto err;

	while (1) {
		struct dir_entry *entry;

		leaf = path->nodes[0];
		slot = path->slots[0];
		if (slot >= btrfs_header_nritems(leaf)) {
			ret = btrfs_next_leaf(root, path);
			if (ret < 0)
				goto err;
			else if (ret > 0)
				break;
			continue;
		}

		btrfs_item_key_to_cpu(leaf, &found_key, slot);

		if (found_key.objectid != key.objectid)
			break;
		if (found_key.type != BTRFS_DIR_INDEX_KEY)
			break;
		if (found_key.offset < ctx->pos)
			goto next;
		if (btrfs_should_delete_dir_index(&del_list, found_key.offset))
			goto next;
		di = btrfs_item_ptr(leaf, slot, struct btrfs_dir_item);
		name_len = btrfs_dir_name_len(leaf, di);
		if ((total_len + sizeof(struct dir_entry) + name_len) >=
		    PAGE_SIZE) {
			btrfs_release_path(path);
			ret = btrfs_filldir(private->filldir_buf, entries, ctx);
			if (ret)
				goto nopos;
			addr = private->filldir_buf;
			entries = 0;
			total_len = 0;
			goto again;
		}

		entry = addr;
		put_unaligned(name_len, &entry->name_len);
		name_ptr = (char *)(entry + 1);
		read_extent_buffer(leaf, name_ptr, (unsigned long)(di + 1),
				   name_len);
		put_unaligned(fs_ftype_to_dtype(btrfs_dir_type(leaf, di)),
				&entry->type);
		btrfs_dir_item_key_to_cpu(leaf, di, &location);
		put_unaligned(location.objectid, &entry->ino);
		put_unaligned(found_key.offset, &entry->offset);
		entries++;
		addr += sizeof(struct dir_entry) + name_len;
		total_len += sizeof(struct dir_entry) + name_len;
next:
		path->slots[0]++;
	}
	btrfs_release_path(path);

	ret = btrfs_filldir(private->filldir_buf, entries, ctx);
	if (ret)
		goto nopos;

	ret = btrfs_readdir_delayed_dir_index(ctx, &ins_list);
	if (ret)
		goto nopos;

	/*
	 * Stop new entries from being returned after we return the last
	 * entry.
	 *
	 * New directory entries are assigned a strictly increasing
	 * offset.  This means that new entries created during readdir
	 * are *guaranteed* to be seen in the future by that readdir.
	 * This has broken buggy programs which operate on names as
	 * they're returned by readdir.  Until we re-use freed offsets
	 * we have this hack to stop new entries from being returned
	 * under the assumption that they'll never reach this huge
	 * offset.
	 *
	 * This is being careful not to overflow 32bit loff_t unless the
	 * last entry requires it because doing so has broken 32bit apps
	 * in the past.
	 */
	if (ctx->pos >= INT_MAX)
		ctx->pos = LLONG_MAX;
	else
		ctx->pos = INT_MAX;
nopos:
	ret = 0;
err:
	if (put)
		btrfs_readdir_put_delayed_items(inode, &ins_list, &del_list);
	btrfs_free_path(path);
	return ret;
}

/*
 * This is somewhat expensive, updating the tree every time the
 * inode changes.  But, it is most likely to find the inode in cache.
 * FIXME, needs more benchmarking...there are no reasons other than performance
 * to keep or drop this code.
 */
static int btrfs_dirty_inode(struct inode *inode)
{
	struct btrfs_fs_info *fs_info = btrfs_sb(inode->i_sb);
	struct btrfs_root *root = BTRFS_I(inode)->root;
	struct btrfs_trans_handle *trans;
	int ret;

	if (test_bit(BTRFS_INODE_DUMMY, &BTRFS_I(inode)->runtime_flags))
		return 0;

	trans = btrfs_join_transaction(root);
	if (IS_ERR(trans))
		return PTR_ERR(trans);

	ret = btrfs_update_inode(trans, root, inode);
	if (ret && ret == -ENOSPC) {
		/* whoops, lets try again with the full transaction */
		btrfs_end_transaction(trans);
		trans = btrfs_start_transaction(root, 1);
		if (IS_ERR(trans))
			return PTR_ERR(trans);

		ret = btrfs_update_inode(trans, root, inode);
	}
	btrfs_end_transaction(trans);
	if (BTRFS_I(inode)->delayed_node)
		btrfs_balance_delayed_items(fs_info);

	return ret;
}

/*
 * This is a copy of file_update_time.  We need this so we can return error on
 * ENOSPC for updating the inode in the case of file write and mmap writes.
 */
static int btrfs_update_time(struct inode *inode, struct timespec64 *now,
			     int flags)
{
	struct btrfs_root *root = BTRFS_I(inode)->root;
	bool dirty = flags & ~S_VERSION;

	if (btrfs_root_readonly(root))
		return -EROFS;

	if (flags & S_VERSION)
		dirty |= inode_maybe_inc_iversion(inode, dirty);
	if (flags & S_CTIME)
		inode->i_ctime = *now;
	if (flags & S_MTIME)
		inode->i_mtime = *now;
	if (flags & S_ATIME)
		inode->i_atime = *now;
	return dirty ? btrfs_dirty_inode(inode) : 0;
}

/*
 * find the highest existing sequence number in a directory
 * and then set the in-memory index_cnt variable to reflect
 * free sequence numbers
 */
static int btrfs_set_inode_index_count(struct btrfs_inode *inode)
{
	struct btrfs_root *root = inode->root;
	struct btrfs_key key, found_key;
	struct btrfs_path *path;
	struct extent_buffer *leaf;
	int ret;

	key.objectid = btrfs_ino(inode);
	key.type = BTRFS_DIR_INDEX_KEY;
	key.offset = (u64)-1;

	path = btrfs_alloc_path();
	if (!path)
		return -ENOMEM;

	ret = btrfs_search_slot(NULL, root, &key, path, 0, 0);
	if (ret < 0)
		goto out;
	/* FIXME: we should be able to handle this */
	if (ret == 0)
		goto out;
	ret = 0;

	/*
	 * MAGIC NUMBER EXPLANATION:
	 * since we search a directory based on f_pos we have to start at 2
	 * since '.' and '..' have f_pos of 0 and 1 respectively, so everybody
	 * else has to start at 2
	 */
	if (path->slots[0] == 0) {
		inode->index_cnt = 2;
		goto out;
	}

	path->slots[0]--;

	leaf = path->nodes[0];
	btrfs_item_key_to_cpu(leaf, &found_key, path->slots[0]);

	if (found_key.objectid != btrfs_ino(inode) ||
	    found_key.type != BTRFS_DIR_INDEX_KEY) {
		inode->index_cnt = 2;
		goto out;
	}

	inode->index_cnt = found_key.offset + 1;
out:
	btrfs_free_path(path);
	return ret;
}

/*
 * helper to find a free sequence number in a given directory.  This current
 * code is very simple, later versions will do smarter things in the btree
 */
int btrfs_set_inode_index(struct btrfs_inode *dir, u64 *index)
{
	int ret = 0;

	if (dir->index_cnt == (u64)-1) {
		ret = btrfs_inode_delayed_dir_index_count(dir);
		if (ret) {
			ret = btrfs_set_inode_index_count(dir);
			if (ret)
				return ret;
		}
	}

	*index = dir->index_cnt;
	dir->index_cnt++;

	return ret;
}

static int btrfs_insert_inode_locked(struct inode *inode)
{
	struct btrfs_iget_args args;

	args.ino = BTRFS_I(inode)->location.objectid;
	args.root = BTRFS_I(inode)->root;

	return insert_inode_locked4(inode,
		   btrfs_inode_hash(inode->i_ino, BTRFS_I(inode)->root),
		   btrfs_find_actor, &args);
}

/*
 * Inherit flags from the parent inode.
 *
 * Currently only the compression flags and the cow flags are inherited.
 */
static void btrfs_inherit_iflags(struct inode *inode, struct inode *dir)
{
	unsigned int flags;

	if (!dir)
		return;

	flags = BTRFS_I(dir)->flags;

	if (flags & BTRFS_INODE_NOCOMPRESS) {
		BTRFS_I(inode)->flags &= ~BTRFS_INODE_COMPRESS;
		BTRFS_I(inode)->flags |= BTRFS_INODE_NOCOMPRESS;
	} else if (flags & BTRFS_INODE_COMPRESS) {
		BTRFS_I(inode)->flags &= ~BTRFS_INODE_NOCOMPRESS;
		BTRFS_I(inode)->flags |= BTRFS_INODE_COMPRESS;
	}

	if (flags & BTRFS_INODE_NODATACOW) {
		BTRFS_I(inode)->flags |= BTRFS_INODE_NODATACOW;
		if (S_ISREG(inode->i_mode))
			BTRFS_I(inode)->flags |= BTRFS_INODE_NODATASUM;
	}

	btrfs_sync_inode_flags_to_i_flags(inode);
}

static struct inode *btrfs_new_inode(struct btrfs_trans_handle *trans,
				     struct btrfs_root *root,
				     struct inode *dir,
				     const char *name, int name_len,
				     u64 ref_objectid, u64 objectid,
				     umode_t mode, u64 *index)
{
	struct btrfs_fs_info *fs_info = root->fs_info;
	struct inode *inode;
	struct btrfs_inode_item *inode_item;
	struct btrfs_key *location;
	struct btrfs_path *path;
	struct btrfs_inode_ref *ref;
	struct btrfs_key key[2];
	u32 sizes[2];
	int nitems = name ? 2 : 1;
	unsigned long ptr;
	unsigned int nofs_flag;
	int ret;

	path = btrfs_alloc_path();
	if (!path)
		return ERR_PTR(-ENOMEM);

	nofs_flag = memalloc_nofs_save();
	inode = new_inode(fs_info->sb);
	memalloc_nofs_restore(nofs_flag);
	if (!inode) {
		btrfs_free_path(path);
		return ERR_PTR(-ENOMEM);
	}

	/*
	 * O_TMPFILE, set link count to 0, so that after this point,
	 * we fill in an inode item with the correct link count.
	 */
	if (!name)
		set_nlink(inode, 0);

	/*
	 * we have to initialize this early, so we can reclaim the inode
	 * number if we fail afterwards in this function.
	 */
	inode->i_ino = objectid;

	if (dir && name) {
		trace_btrfs_inode_request(dir);

		ret = btrfs_set_inode_index(BTRFS_I(dir), index);
		if (ret) {
			btrfs_free_path(path);
			iput(inode);
			return ERR_PTR(ret);
		}
	} else if (dir) {
		*index = 0;
	}
	/*
	 * index_cnt is ignored for everything but a dir,
	 * btrfs_set_inode_index_count has an explanation for the magic
	 * number
	 */
	BTRFS_I(inode)->index_cnt = 2;
	BTRFS_I(inode)->dir_index = *index;
	BTRFS_I(inode)->root = btrfs_grab_root(root);
	BTRFS_I(inode)->generation = trans->transid;
	inode->i_generation = BTRFS_I(inode)->generation;

	/*
	 * We could have gotten an inode number from somebody who was fsynced
	 * and then removed in this same transaction, so let's just set full
	 * sync since it will be a full sync anyway and this will blow away the
	 * old info in the log.
	 */
	set_bit(BTRFS_INODE_NEEDS_FULL_SYNC, &BTRFS_I(inode)->runtime_flags);

	key[0].objectid = objectid;
	key[0].type = BTRFS_INODE_ITEM_KEY;
	key[0].offset = 0;

	sizes[0] = sizeof(struct btrfs_inode_item);

	if (name) {
		/*
		 * Start new inodes with an inode_ref. This is slightly more
		 * efficient for small numbers of hard links since they will
		 * be packed into one item. Extended refs will kick in if we
		 * add more hard links than can fit in the ref item.
		 */
		key[1].objectid = objectid;
		key[1].type = BTRFS_INODE_REF_KEY;
		key[1].offset = ref_objectid;

		sizes[1] = name_len + sizeof(*ref);
	}

	location = &BTRFS_I(inode)->location;
	location->objectid = objectid;
	location->offset = 0;
	location->type = BTRFS_INODE_ITEM_KEY;

	ret = btrfs_insert_inode_locked(inode);
	if (ret < 0) {
		iput(inode);
		goto fail;
	}

	path->leave_spinning = 1;
	ret = btrfs_insert_empty_items(trans, root, path, key, sizes, nitems);
	if (ret != 0)
		goto fail_unlock;

	inode_init_owner(inode, dir, mode);
	inode_set_bytes(inode, 0);

	inode->i_mtime = current_time(inode);
	inode->i_atime = inode->i_mtime;
	inode->i_ctime = inode->i_mtime;
	BTRFS_I(inode)->i_otime = inode->i_mtime;

	inode_item = btrfs_item_ptr(path->nodes[0], path->slots[0],
				  struct btrfs_inode_item);
	memzero_extent_buffer(path->nodes[0], (unsigned long)inode_item,
			     sizeof(*inode_item));
	fill_inode_item(trans, path->nodes[0], inode_item, inode);

	if (name) {
		ref = btrfs_item_ptr(path->nodes[0], path->slots[0] + 1,
				     struct btrfs_inode_ref);
		btrfs_set_inode_ref_name_len(path->nodes[0], ref, name_len);
		btrfs_set_inode_ref_index(path->nodes[0], ref, *index);
		ptr = (unsigned long)(ref + 1);
		write_extent_buffer(path->nodes[0], name, ptr, name_len);
	}

	btrfs_mark_buffer_dirty(path->nodes[0]);
	btrfs_free_path(path);

	btrfs_inherit_iflags(inode, dir);

	if (S_ISREG(mode)) {
		if (btrfs_test_opt(fs_info, NODATASUM))
			BTRFS_I(inode)->flags |= BTRFS_INODE_NODATASUM;
		if (btrfs_test_opt(fs_info, NODATACOW))
			BTRFS_I(inode)->flags |= BTRFS_INODE_NODATACOW |
				BTRFS_INODE_NODATASUM;
	}

	inode_tree_add(inode);

	trace_btrfs_inode_new(inode);
	btrfs_set_inode_last_trans(trans, inode);

	btrfs_update_root_times(trans, root);

	ret = btrfs_inode_inherit_props(trans, inode, dir);
	if (ret)
		btrfs_err(fs_info,
			  "error inheriting props for ino %llu (root %llu): %d",
			btrfs_ino(BTRFS_I(inode)), root->root_key.objectid, ret);

	return inode;

fail_unlock:
	discard_new_inode(inode);
fail:
	if (dir && name)
		BTRFS_I(dir)->index_cnt--;
	btrfs_free_path(path);
	return ERR_PTR(ret);
}

/*
 * utility function to add 'inode' into 'parent_inode' with
 * a give name and a given sequence number.
 * if 'add_backref' is true, also insert a backref from the
 * inode to the parent directory.
 */
int btrfs_add_link(struct btrfs_trans_handle *trans,
		   struct btrfs_inode *parent_inode, struct btrfs_inode *inode,
		   const char *name, int name_len, int add_backref, u64 index)
{
	int ret = 0;
	struct btrfs_key key;
	struct btrfs_root *root = parent_inode->root;
	u64 ino = btrfs_ino(inode);
	u64 parent_ino = btrfs_ino(parent_inode);

	if (unlikely(ino == BTRFS_FIRST_FREE_OBJECTID)) {
		memcpy(&key, &inode->root->root_key, sizeof(key));
	} else {
		key.objectid = ino;
		key.type = BTRFS_INODE_ITEM_KEY;
		key.offset = 0;
	}

	if (unlikely(ino == BTRFS_FIRST_FREE_OBJECTID)) {
		ret = btrfs_add_root_ref(trans, key.objectid,
					 root->root_key.objectid, parent_ino,
					 index, name, name_len);
	} else if (add_backref) {
		ret = btrfs_insert_inode_ref(trans, root, name, name_len, ino,
					     parent_ino, index);
	}

	/* Nothing to clean up yet */
	if (ret)
		return ret;

	ret = btrfs_insert_dir_item(trans, name, name_len, parent_inode, &key,
				    btrfs_inode_type(&inode->vfs_inode), index);
	if (ret == -EEXIST || ret == -EOVERFLOW)
		goto fail_dir_item;
	else if (ret) {
		btrfs_abort_transaction(trans, ret);
		return ret;
	}

	btrfs_i_size_write(parent_inode, parent_inode->vfs_inode.i_size +
			   name_len * 2);
	inode_inc_iversion(&parent_inode->vfs_inode);
	/*
	 * If we are replaying a log tree, we do not want to update the mtime
	 * and ctime of the parent directory with the current time, since the
	 * log replay procedure is responsible for setting them to their correct
	 * values (the ones it had when the fsync was done).
	 */
	if (!test_bit(BTRFS_FS_LOG_RECOVERING, &root->fs_info->flags)) {
		struct timespec64 now = current_time(&parent_inode->vfs_inode);

		parent_inode->vfs_inode.i_mtime = now;
		parent_inode->vfs_inode.i_ctime = now;
	}
	ret = btrfs_update_inode(trans, root, &parent_inode->vfs_inode);
	if (ret)
		btrfs_abort_transaction(trans, ret);
	return ret;

fail_dir_item:
	if (unlikely(ino == BTRFS_FIRST_FREE_OBJECTID)) {
		u64 local_index;
		int err;
		err = btrfs_del_root_ref(trans, key.objectid,
					 root->root_key.objectid, parent_ino,
					 &local_index, name, name_len);
		if (err)
			btrfs_abort_transaction(trans, err);
	} else if (add_backref) {
		u64 local_index;
		int err;

		err = btrfs_del_inode_ref(trans, root, name, name_len,
					  ino, parent_ino, &local_index);
		if (err)
			btrfs_abort_transaction(trans, err);
	}

	/* Return the original error code */
	return ret;
}

static int btrfs_add_nondir(struct btrfs_trans_handle *trans,
			    struct btrfs_inode *dir, struct dentry *dentry,
			    struct btrfs_inode *inode, int backref, u64 index)
{
	int err = btrfs_add_link(trans, dir, inode,
				 dentry->d_name.name, dentry->d_name.len,
				 backref, index);
	if (err > 0)
		err = -EEXIST;
	return err;
}

static int btrfs_mknod(struct inode *dir, struct dentry *dentry,
			umode_t mode, dev_t rdev)
{
	struct btrfs_fs_info *fs_info = btrfs_sb(dir->i_sb);
	struct btrfs_trans_handle *trans;
	struct btrfs_root *root = BTRFS_I(dir)->root;
	struct inode *inode = NULL;
	int err;
	u64 objectid;
	u64 index = 0;

	/*
	 * 2 for inode item and ref
	 * 2 for dir items
	 * 1 for xattr if selinux is on
	 */
	trans = btrfs_start_transaction(root, 5);
	if (IS_ERR(trans))
		return PTR_ERR(trans);

	err = btrfs_find_free_ino(root, &objectid);
	if (err)
		goto out_unlock;

	inode = btrfs_new_inode(trans, root, dir, dentry->d_name.name,
			dentry->d_name.len, btrfs_ino(BTRFS_I(dir)), objectid,
			mode, &index);
	if (IS_ERR(inode)) {
		err = PTR_ERR(inode);
		inode = NULL;
		goto out_unlock;
	}

	/*
	* If the active LSM wants to access the inode during
	* d_instantiate it needs these. Smack checks to see
	* if the filesystem supports xattrs by looking at the
	* ops vector.
	*/
	inode->i_op = &btrfs_special_inode_operations;
	init_special_inode(inode, inode->i_mode, rdev);

	err = btrfs_init_inode_security(trans, inode, dir, &dentry->d_name);
	if (err)
		goto out_unlock;

	err = btrfs_add_nondir(trans, BTRFS_I(dir), dentry, BTRFS_I(inode),
			0, index);
	if (err)
		goto out_unlock;

	btrfs_update_inode(trans, root, inode);
	d_instantiate_new(dentry, inode);

out_unlock:
	btrfs_end_transaction(trans);
	btrfs_btree_balance_dirty(fs_info);
	if (err && inode) {
		inode_dec_link_count(inode);
		discard_new_inode(inode);
	}
	return err;
}

static int btrfs_create(struct inode *dir, struct dentry *dentry,
			umode_t mode, bool excl)
{
	struct btrfs_fs_info *fs_info = btrfs_sb(dir->i_sb);
	struct btrfs_trans_handle *trans;
	struct btrfs_root *root = BTRFS_I(dir)->root;
	struct inode *inode = NULL;
	int err;
	u64 objectid;
	u64 index = 0;

	/*
	 * 2 for inode item and ref
	 * 2 for dir items
	 * 1 for xattr if selinux is on
	 */
	trans = btrfs_start_transaction(root, 5);
	if (IS_ERR(trans))
		return PTR_ERR(trans);

	err = btrfs_find_free_ino(root, &objectid);
	if (err)
		goto out_unlock;

	inode = btrfs_new_inode(trans, root, dir, dentry->d_name.name,
			dentry->d_name.len, btrfs_ino(BTRFS_I(dir)), objectid,
			mode, &index);
	if (IS_ERR(inode)) {
		err = PTR_ERR(inode);
		inode = NULL;
		goto out_unlock;
	}
	/*
	* If the active LSM wants to access the inode during
	* d_instantiate it needs these. Smack checks to see
	* if the filesystem supports xattrs by looking at the
	* ops vector.
	*/
	inode->i_fop = &btrfs_file_operations;
	inode->i_op = &btrfs_file_inode_operations;
	inode->i_mapping->a_ops = &btrfs_aops;

	err = btrfs_init_inode_security(trans, inode, dir, &dentry->d_name);
	if (err)
		goto out_unlock;

	err = btrfs_update_inode(trans, root, inode);
	if (err)
		goto out_unlock;

	err = btrfs_add_nondir(trans, BTRFS_I(dir), dentry, BTRFS_I(inode),
			0, index);
	if (err)
		goto out_unlock;

	BTRFS_I(inode)->io_tree.ops = &btrfs_extent_io_ops;
	d_instantiate_new(dentry, inode);

out_unlock:
	btrfs_end_transaction(trans);
	if (err && inode) {
		inode_dec_link_count(inode);
		discard_new_inode(inode);
	}
	btrfs_btree_balance_dirty(fs_info);
	return err;
}

static int btrfs_link(struct dentry *old_dentry, struct inode *dir,
		      struct dentry *dentry)
{
	struct btrfs_trans_handle *trans = NULL;
	struct btrfs_root *root = BTRFS_I(dir)->root;
	struct inode *inode = d_inode(old_dentry);
	struct btrfs_fs_info *fs_info = btrfs_sb(inode->i_sb);
	u64 index;
	int err;
	int drop_inode = 0;

	/* do not allow sys_link's with other subvols of the same device */
	if (root->root_key.objectid != BTRFS_I(inode)->root->root_key.objectid)
		return -EXDEV;

	if (inode->i_nlink >= BTRFS_LINK_MAX)
		return -EMLINK;

	err = btrfs_set_inode_index(BTRFS_I(dir), &index);
	if (err)
		goto fail;

	/*
	 * 2 items for inode and inode ref
	 * 2 items for dir items
	 * 1 item for parent inode
	 * 1 item for orphan item deletion if O_TMPFILE
	 */
	trans = btrfs_start_transaction(root, inode->i_nlink ? 5 : 6);
	if (IS_ERR(trans)) {
		err = PTR_ERR(trans);
		trans = NULL;
		goto fail;
	}

	/* There are several dir indexes for this inode, clear the cache. */
	BTRFS_I(inode)->dir_index = 0ULL;
	inc_nlink(inode);
	inode_inc_iversion(inode);
	inode->i_ctime = current_time(inode);
	ihold(inode);
	set_bit(BTRFS_INODE_COPY_EVERYTHING, &BTRFS_I(inode)->runtime_flags);

	err = btrfs_add_nondir(trans, BTRFS_I(dir), dentry, BTRFS_I(inode),
			1, index);

	if (err) {
		drop_inode = 1;
	} else {
		struct dentry *parent = dentry->d_parent;
		int ret;

		err = btrfs_update_inode(trans, root, inode);
		if (err)
			goto fail;
		if (inode->i_nlink == 1) {
			/*
			 * If new hard link count is 1, it's a file created
			 * with open(2) O_TMPFILE flag.
			 */
			err = btrfs_orphan_del(trans, BTRFS_I(inode));
			if (err)
				goto fail;
		}
		d_instantiate(dentry, inode);
		ret = btrfs_log_new_name(trans, BTRFS_I(inode), NULL, parent,
					 true, NULL);
		if (ret == BTRFS_NEED_TRANS_COMMIT) {
			err = btrfs_commit_transaction(trans);
			trans = NULL;
		}
	}

fail:
	if (trans)
		btrfs_end_transaction(trans);
	if (drop_inode) {
		inode_dec_link_count(inode);
		iput(inode);
	}
	btrfs_btree_balance_dirty(fs_info);
	return err;
}

static int btrfs_mkdir(struct inode *dir, struct dentry *dentry, umode_t mode)
{
	struct btrfs_fs_info *fs_info = btrfs_sb(dir->i_sb);
	struct inode *inode = NULL;
	struct btrfs_trans_handle *trans;
	struct btrfs_root *root = BTRFS_I(dir)->root;
	int err = 0;
	u64 objectid = 0;
	u64 index = 0;

	/*
	 * 2 items for inode and ref
	 * 2 items for dir items
	 * 1 for xattr if selinux is on
	 */
	trans = btrfs_start_transaction(root, 5);
	if (IS_ERR(trans))
		return PTR_ERR(trans);

	err = btrfs_find_free_ino(root, &objectid);
	if (err)
		goto out_fail;

	inode = btrfs_new_inode(trans, root, dir, dentry->d_name.name,
			dentry->d_name.len, btrfs_ino(BTRFS_I(dir)), objectid,
			S_IFDIR | mode, &index);
	if (IS_ERR(inode)) {
		err = PTR_ERR(inode);
		inode = NULL;
		goto out_fail;
	}

	/* these must be set before we unlock the inode */
	inode->i_op = &btrfs_dir_inode_operations;
	inode->i_fop = &btrfs_dir_file_operations;

	err = btrfs_init_inode_security(trans, inode, dir, &dentry->d_name);
	if (err)
		goto out_fail;

	btrfs_i_size_write(BTRFS_I(inode), 0);
	err = btrfs_update_inode(trans, root, inode);
	if (err)
		goto out_fail;

	err = btrfs_add_link(trans, BTRFS_I(dir), BTRFS_I(inode),
			dentry->d_name.name,
			dentry->d_name.len, 0, index);
	if (err)
		goto out_fail;

	d_instantiate_new(dentry, inode);

out_fail:
	btrfs_end_transaction(trans);
	if (err && inode) {
		inode_dec_link_count(inode);
		discard_new_inode(inode);
	}
	btrfs_btree_balance_dirty(fs_info);
	return err;
}

static noinline int uncompress_inline(struct btrfs_path *path,
				      struct page *page,
				      size_t pg_offset, u64 extent_offset,
				      struct btrfs_file_extent_item *item)
{
	int ret;
	struct extent_buffer *leaf = path->nodes[0];
	char *tmp;
	size_t max_size;
	unsigned long inline_size;
	unsigned long ptr;
	int compress_type;

	WARN_ON(pg_offset != 0);
	compress_type = btrfs_file_extent_compression(leaf, item);
	max_size = btrfs_file_extent_ram_bytes(leaf, item);
	inline_size = btrfs_file_extent_inline_item_len(leaf,
					btrfs_item_nr(path->slots[0]));
	tmp = kmalloc(inline_size, GFP_NOFS);
	if (!tmp)
		return -ENOMEM;
	ptr = btrfs_file_extent_inline_start(item);

	read_extent_buffer(leaf, tmp, ptr, inline_size);

	max_size = min_t(unsigned long, PAGE_SIZE, max_size);
	ret = btrfs_decompress(compress_type, tmp, page,
			       extent_offset, inline_size, max_size);

	/*
	 * decompression code contains a memset to fill in any space between the end
	 * of the uncompressed data and the end of max_size in case the decompressed
	 * data ends up shorter than ram_bytes.  That doesn't cover the hole between
	 * the end of an inline extent and the beginning of the next block, so we
	 * cover that region here.
	 */

	if (max_size + pg_offset < PAGE_SIZE) {
		char *map = kmap(page);
		memset(map + pg_offset + max_size, 0, PAGE_SIZE - max_size - pg_offset);
		kunmap(page);
	}
	kfree(tmp);
	return ret;
}

/**
 * btrfs_get_extent - Lookup the first extent overlapping a range in a file.
 * @inode:	file to search in
 * @page:	page to read extent data into if the extent is inline
 * @pg_offset:	offset into @page to copy to
 * @start:	file offset
 * @len:	length of range starting at @start
 *
 * This returns the first &struct extent_map which overlaps with the given
 * range, reading it from the B-tree and caching it if necessary. Note that
 * there may be more extents which overlap the given range after the returned
 * extent_map.
 *
 * If @page is not NULL and the extent is inline, this also reads the extent
 * data directly into the page and marks the extent up to date in the io_tree.
 *
 * Return: ERR_PTR on error, non-NULL extent_map on success.
 */
struct extent_map *btrfs_get_extent(struct btrfs_inode *inode,
				    struct page *page, size_t pg_offset,
				    u64 start, u64 len)
{
	struct btrfs_fs_info *fs_info = inode->root->fs_info;
	int ret;
	int err = 0;
	u64 extent_start = 0;
	u64 extent_end = 0;
	u64 objectid = btrfs_ino(inode);
	int extent_type = -1;
	struct btrfs_path *path = NULL;
	struct btrfs_root *root = inode->root;
	struct btrfs_file_extent_item *item;
	struct extent_buffer *leaf;
	struct btrfs_key found_key;
	struct extent_map *em = NULL;
	struct extent_map_tree *em_tree = &inode->extent_tree;
	struct extent_io_tree *io_tree = &inode->io_tree;

	read_lock(&em_tree->lock);
	em = lookup_extent_mapping(em_tree, start, len);
	read_unlock(&em_tree->lock);

	if (em) {
		if (em->start > start || em->start + em->len <= start)
			free_extent_map(em);
		else if (em->block_start == EXTENT_MAP_INLINE && page)
			free_extent_map(em);
		else
			goto out;
	}
	em = alloc_extent_map();
	if (!em) {
		err = -ENOMEM;
		goto out;
	}
	em->start = EXTENT_MAP_HOLE;
	em->orig_start = EXTENT_MAP_HOLE;
	em->len = (u64)-1;
	em->block_len = (u64)-1;

	path = btrfs_alloc_path();
	if (!path) {
		err = -ENOMEM;
		goto out;
	}

	/* Chances are we'll be called again, so go ahead and do readahead */
	path->reada = READA_FORWARD;

	/*
	 * Unless we're going to uncompress the inline extent, no sleep would
	 * happen.
	 */
	path->leave_spinning = 1;

	ret = btrfs_lookup_file_extent(NULL, root, path, objectid, start, 0);
	if (ret < 0) {
		err = ret;
		goto out;
	} else if (ret > 0) {
		if (path->slots[0] == 0)
			goto not_found;
		path->slots[0]--;
	}

	leaf = path->nodes[0];
	item = btrfs_item_ptr(leaf, path->slots[0],
			      struct btrfs_file_extent_item);
	btrfs_item_key_to_cpu(leaf, &found_key, path->slots[0]);
	if (found_key.objectid != objectid ||
	    found_key.type != BTRFS_EXTENT_DATA_KEY) {
		/*
		 * If we backup past the first extent we want to move forward
		 * and see if there is an extent in front of us, otherwise we'll
		 * say there is a hole for our whole search range which can
		 * cause problems.
		 */
		extent_end = start;
		goto next;
	}

	extent_type = btrfs_file_extent_type(leaf, item);
	extent_start = found_key.offset;
	extent_end = btrfs_file_extent_end(path);
	if (extent_type == BTRFS_FILE_EXTENT_REG ||
	    extent_type == BTRFS_FILE_EXTENT_PREALLOC) {
		/* Only regular file could have regular/prealloc extent */
		if (!S_ISREG(inode->vfs_inode.i_mode)) {
			ret = -EUCLEAN;
			btrfs_crit(fs_info,
		"regular/prealloc extent found for non-regular inode %llu",
				   btrfs_ino(inode));
			goto out;
		}
		trace_btrfs_get_extent_show_fi_regular(inode, leaf, item,
						       extent_start);
	} else if (extent_type == BTRFS_FILE_EXTENT_INLINE) {
		trace_btrfs_get_extent_show_fi_inline(inode, leaf, item,
						      path->slots[0],
						      extent_start);
	}
next:
	if (start >= extent_end) {
		path->slots[0]++;
		if (path->slots[0] >= btrfs_header_nritems(leaf)) {
			ret = btrfs_next_leaf(root, path);
			if (ret < 0) {
				err = ret;
				goto out;
			} else if (ret > 0) {
				goto not_found;
			}
			leaf = path->nodes[0];
		}
		btrfs_item_key_to_cpu(leaf, &found_key, path->slots[0]);
		if (found_key.objectid != objectid ||
		    found_key.type != BTRFS_EXTENT_DATA_KEY)
			goto not_found;
		if (start + len <= found_key.offset)
			goto not_found;
		if (start > found_key.offset)
			goto next;

		/* New extent overlaps with existing one */
		em->start = start;
		em->orig_start = start;
		em->len = found_key.offset - start;
		em->block_start = EXTENT_MAP_HOLE;
		goto insert;
	}

	btrfs_extent_item_to_extent_map(inode, path, item, !page, em);

	if (extent_type == BTRFS_FILE_EXTENT_REG ||
	    extent_type == BTRFS_FILE_EXTENT_PREALLOC) {
		goto insert;
	} else if (extent_type == BTRFS_FILE_EXTENT_INLINE) {
		unsigned long ptr;
		char *map;
		size_t size;
		size_t extent_offset;
		size_t copy_size;

		if (!page)
			goto out;

		size = btrfs_file_extent_ram_bytes(leaf, item);
		extent_offset = page_offset(page) + pg_offset - extent_start;
		copy_size = min_t(u64, PAGE_SIZE - pg_offset,
				  size - extent_offset);
		em->start = extent_start + extent_offset;
		em->len = ALIGN(copy_size, fs_info->sectorsize);
		em->orig_block_len = em->len;
		em->orig_start = em->start;
		ptr = btrfs_file_extent_inline_start(item) + extent_offset;

		btrfs_set_path_blocking(path);
		if (!PageUptodate(page)) {
			if (btrfs_file_extent_compression(leaf, item) !=
			    BTRFS_COMPRESS_NONE) {
				ret = uncompress_inline(path, page, pg_offset,
							extent_offset, item);
				if (ret) {
					err = ret;
					goto out;
				}
			} else {
				map = kmap(page);
				read_extent_buffer(leaf, map + pg_offset, ptr,
						   copy_size);
				if (pg_offset + copy_size < PAGE_SIZE) {
					memset(map + pg_offset + copy_size, 0,
					       PAGE_SIZE - pg_offset -
					       copy_size);
				}
				kunmap(page);
			}
			flush_dcache_page(page);
		}
		set_extent_uptodate(io_tree, em->start,
				    extent_map_end(em) - 1, NULL, GFP_NOFS);
		goto insert;
	}
not_found:
	em->start = start;
	em->orig_start = start;
	em->len = len;
	em->block_start = EXTENT_MAP_HOLE;
insert:
	btrfs_release_path(path);
	if (em->start > start || extent_map_end(em) <= start) {
		btrfs_err(fs_info,
			  "bad extent! em: [%llu %llu] passed [%llu %llu]",
			  em->start, em->len, start, len);
		err = -EIO;
		goto out;
	}

	err = 0;
	write_lock(&em_tree->lock);
	err = btrfs_add_extent_mapping(fs_info, em_tree, &em, start, len);
	write_unlock(&em_tree->lock);
out:
	btrfs_free_path(path);

	trace_btrfs_get_extent(root, inode, em);

	if (err) {
		free_extent_map(em);
		return ERR_PTR(err);
	}
	BUG_ON(!em); /* Error is always set */
	return em;
}

struct extent_map *btrfs_get_extent_fiemap(struct btrfs_inode *inode,
					   u64 start, u64 len)
{
	struct extent_map *em;
	struct extent_map *hole_em = NULL;
	u64 delalloc_start = start;
	u64 end;
	u64 delalloc_len;
	u64 delalloc_end;
	int err = 0;

	em = btrfs_get_extent(inode, NULL, 0, start, len);
	if (IS_ERR(em))
		return em;
	/*
	 * If our em maps to:
	 * - a hole or
	 * - a pre-alloc extent,
	 * there might actually be delalloc bytes behind it.
	 */
	if (em->block_start != EXTENT_MAP_HOLE &&
	    !test_bit(EXTENT_FLAG_PREALLOC, &em->flags))
		return em;
	else
		hole_em = em;

	/* check to see if we've wrapped (len == -1 or similar) */
	end = start + len;
	if (end < start)
		end = (u64)-1;
	else
		end -= 1;

	em = NULL;

	/* ok, we didn't find anything, lets look for delalloc */
	delalloc_len = count_range_bits(&inode->io_tree, &delalloc_start,
				 end, len, EXTENT_DELALLOC, 1);
	delalloc_end = delalloc_start + delalloc_len;
	if (delalloc_end < delalloc_start)
		delalloc_end = (u64)-1;

	/*
	 * We didn't find anything useful, return the original results from
	 * get_extent()
	 */
	if (delalloc_start > end || delalloc_end <= start) {
		em = hole_em;
		hole_em = NULL;
		goto out;
	}

	/*
	 * Adjust the delalloc_start to make sure it doesn't go backwards from
	 * the start they passed in
	 */
	delalloc_start = max(start, delalloc_start);
	delalloc_len = delalloc_end - delalloc_start;

	if (delalloc_len > 0) {
		u64 hole_start;
		u64 hole_len;
		const u64 hole_end = extent_map_end(hole_em);

		em = alloc_extent_map();
		if (!em) {
			err = -ENOMEM;
			goto out;
		}

		ASSERT(hole_em);
		/*
		 * When btrfs_get_extent can't find anything it returns one
		 * huge hole
		 *
		 * Make sure what it found really fits our range, and adjust to
		 * make sure it is based on the start from the caller
		 */
		if (hole_end <= start || hole_em->start > end) {
		       free_extent_map(hole_em);
		       hole_em = NULL;
		} else {
		       hole_start = max(hole_em->start, start);
		       hole_len = hole_end - hole_start;
		}

		if (hole_em && delalloc_start > hole_start) {
			/*
			 * Our hole starts before our delalloc, so we have to
			 * return just the parts of the hole that go until the
			 * delalloc starts
			 */
			em->len = min(hole_len, delalloc_start - hole_start);
			em->start = hole_start;
			em->orig_start = hole_start;
			/*
			 * Don't adjust block start at all, it is fixed at
			 * EXTENT_MAP_HOLE
			 */
			em->block_start = hole_em->block_start;
			em->block_len = hole_len;
			if (test_bit(EXTENT_FLAG_PREALLOC, &hole_em->flags))
				set_bit(EXTENT_FLAG_PREALLOC, &em->flags);
		} else {
			/*
			 * Hole is out of passed range or it starts after
			 * delalloc range
			 */
			em->start = delalloc_start;
			em->len = delalloc_len;
			em->orig_start = delalloc_start;
			em->block_start = EXTENT_MAP_DELALLOC;
			em->block_len = delalloc_len;
		}
	} else {
		return hole_em;
	}
out:

	free_extent_map(hole_em);
	if (err) {
		free_extent_map(em);
		return ERR_PTR(err);
	}
	return em;
}

static struct extent_map *btrfs_create_dio_extent(struct inode *inode,
						  const u64 start,
						  const u64 len,
						  const u64 orig_start,
						  const u64 block_start,
						  const u64 block_len,
						  const u64 orig_block_len,
						  const u64 ram_bytes,
						  const int type)
{
	struct extent_map *em = NULL;
	int ret;

	if (type != BTRFS_ORDERED_NOCOW) {
		em = create_io_em(inode, start, len, orig_start,
				  block_start, block_len, orig_block_len,
				  ram_bytes,
				  BTRFS_COMPRESS_NONE, /* compress_type */
				  type);
		if (IS_ERR(em))
			goto out;
	}
	ret = btrfs_add_ordered_extent_dio(inode, start, block_start,
					   len, block_len, type);
	if (ret) {
		if (em) {
			free_extent_map(em);
			btrfs_drop_extent_cache(BTRFS_I(inode), start,
						start + len - 1, 0);
		}
		em = ERR_PTR(ret);
	}
 out:

	return em;
}

static struct extent_map *btrfs_new_extent_direct(struct inode *inode,
						  u64 start, u64 len)
{
	struct btrfs_fs_info *fs_info = btrfs_sb(inode->i_sb);
	struct btrfs_root *root = BTRFS_I(inode)->root;
	struct extent_map *em;
	struct btrfs_key ins;
	u64 alloc_hint;
	int ret;

	alloc_hint = get_extent_allocation_hint(inode, start, len);
	ret = btrfs_reserve_extent(root, len, len, fs_info->sectorsize,
				   0, alloc_hint, &ins, 1, 1);
	if (ret)
		return ERR_PTR(ret);

	em = btrfs_create_dio_extent(inode, start, ins.offset, start,
				     ins.objectid, ins.offset, ins.offset,
				     ins.offset, BTRFS_ORDERED_REGULAR);
	btrfs_dec_block_group_reservations(fs_info, ins.objectid);
	if (IS_ERR(em))
		btrfs_free_reserved_extent(fs_info, ins.objectid,
					   ins.offset, 1);

	return em;
}

/*
 * returns 1 when the nocow is safe, < 1 on error, 0 if the
 * block must be cow'd
 */
noinline int can_nocow_extent(struct inode *inode, u64 offset, u64 *len,
			      u64 *orig_start, u64 *orig_block_len,
			      u64 *ram_bytes)
{
	struct btrfs_fs_info *fs_info = btrfs_sb(inode->i_sb);
	struct btrfs_path *path;
	int ret;
	struct extent_buffer *leaf;
	struct btrfs_root *root = BTRFS_I(inode)->root;
	struct extent_io_tree *io_tree = &BTRFS_I(inode)->io_tree;
	struct btrfs_file_extent_item *fi;
	struct btrfs_key key;
	u64 disk_bytenr;
	u64 backref_offset;
	u64 extent_end;
	u64 num_bytes;
	int slot;
	int found_type;
	bool nocow = (BTRFS_I(inode)->flags & BTRFS_INODE_NODATACOW);

	path = btrfs_alloc_path();
	if (!path)
		return -ENOMEM;

	ret = btrfs_lookup_file_extent(NULL, root, path,
			btrfs_ino(BTRFS_I(inode)), offset, 0);
	if (ret < 0)
		goto out;

	slot = path->slots[0];
	if (ret == 1) {
		if (slot == 0) {
			/* can't find the item, must cow */
			ret = 0;
			goto out;
		}
		slot--;
	}
	ret = 0;
	leaf = path->nodes[0];
	btrfs_item_key_to_cpu(leaf, &key, slot);
	if (key.objectid != btrfs_ino(BTRFS_I(inode)) ||
	    key.type != BTRFS_EXTENT_DATA_KEY) {
		/* not our file or wrong item type, must cow */
		goto out;
	}

	if (key.offset > offset) {
		/* Wrong offset, must cow */
		goto out;
	}

	fi = btrfs_item_ptr(leaf, slot, struct btrfs_file_extent_item);
	found_type = btrfs_file_extent_type(leaf, fi);
	if (found_type != BTRFS_FILE_EXTENT_REG &&
	    found_type != BTRFS_FILE_EXTENT_PREALLOC) {
		/* not a regular extent, must cow */
		goto out;
	}

	if (!nocow && found_type == BTRFS_FILE_EXTENT_REG)
		goto out;

	extent_end = key.offset + btrfs_file_extent_num_bytes(leaf, fi);
	if (extent_end <= offset)
		goto out;

	disk_bytenr = btrfs_file_extent_disk_bytenr(leaf, fi);
	if (disk_bytenr == 0)
		goto out;

	if (btrfs_file_extent_compression(leaf, fi) ||
	    btrfs_file_extent_encryption(leaf, fi) ||
	    btrfs_file_extent_other_encoding(leaf, fi))
		goto out;

	/*
	 * Do the same check as in btrfs_cross_ref_exist but without the
	 * unnecessary search.
	 */
	if (btrfs_file_extent_generation(leaf, fi) <=
	    btrfs_root_last_snapshot(&root->root_item))
		goto out;

	backref_offset = btrfs_file_extent_offset(leaf, fi);

	if (orig_start) {
		*orig_start = key.offset - backref_offset;
		*orig_block_len = btrfs_file_extent_disk_num_bytes(leaf, fi);
		*ram_bytes = btrfs_file_extent_ram_bytes(leaf, fi);
	}

	if (btrfs_extent_readonly(fs_info, disk_bytenr))
		goto out;

	num_bytes = min(offset + *len, extent_end) - offset;
	if (!nocow && found_type == BTRFS_FILE_EXTENT_PREALLOC) {
		u64 range_end;

		range_end = round_up(offset + num_bytes,
				     root->fs_info->sectorsize) - 1;
		ret = test_range_bit(io_tree, offset, range_end,
				     EXTENT_DELALLOC, 0, NULL);
		if (ret) {
			ret = -EAGAIN;
			goto out;
		}
	}

	btrfs_release_path(path);

	/*
	 * look for other files referencing this extent, if we
	 * find any we must cow
	 */

	ret = btrfs_cross_ref_exist(root, btrfs_ino(BTRFS_I(inode)),
				    key.offset - backref_offset, disk_bytenr);
	if (ret) {
		ret = 0;
		goto out;
	}

	/*
	 * adjust disk_bytenr and num_bytes to cover just the bytes
	 * in this extent we are about to write.  If there
	 * are any csums in that range we have to cow in order
	 * to keep the csums correct
	 */
	disk_bytenr += backref_offset;
	disk_bytenr += offset - key.offset;
	if (csum_exist_in_range(fs_info, disk_bytenr, num_bytes))
		goto out;
	/*
	 * all of the above have passed, it is safe to overwrite this extent
	 * without cow
	 */
	*len = num_bytes;
	ret = 1;
out:
	btrfs_free_path(path);
	return ret;
}

static int lock_extent_direct(struct inode *inode, u64 lockstart, u64 lockend,
			      struct extent_state **cached_state, int writing)
{
	struct btrfs_ordered_extent *ordered;
	int ret = 0;

	while (1) {
		lock_extent_bits(&BTRFS_I(inode)->io_tree, lockstart, lockend,
				 cached_state);
		/*
		 * We're concerned with the entire range that we're going to be
		 * doing DIO to, so we need to make sure there's no ordered
		 * extents in this range.
		 */
		ordered = btrfs_lookup_ordered_range(BTRFS_I(inode), lockstart,
						     lockend - lockstart + 1);

		/*
		 * We need to make sure there are no buffered pages in this
		 * range either, we could have raced between the invalidate in
		 * generic_file_direct_write and locking the extent.  The
		 * invalidate needs to happen so that reads after a write do not
		 * get stale data.
		 */
		if (!ordered &&
		    (!writing || !filemap_range_has_page(inode->i_mapping,
							 lockstart, lockend)))
			break;

		unlock_extent_cached(&BTRFS_I(inode)->io_tree, lockstart, lockend,
				     cached_state);

		if (ordered) {
			/*
			 * If we are doing a DIO read and the ordered extent we
			 * found is for a buffered write, we can not wait for it
			 * to complete and retry, because if we do so we can
			 * deadlock with concurrent buffered writes on page
			 * locks. This happens only if our DIO read covers more
			 * than one extent map, if at this point has already
			 * created an ordered extent for a previous extent map
			 * and locked its range in the inode's io tree, and a
			 * concurrent write against that previous extent map's
			 * range and this range started (we unlock the ranges
			 * in the io tree only when the bios complete and
			 * buffered writes always lock pages before attempting
			 * to lock range in the io tree).
			 */
			if (writing ||
			    test_bit(BTRFS_ORDERED_DIRECT, &ordered->flags))
				btrfs_start_ordered_extent(inode, ordered, 1);
			else
				ret = -ENOTBLK;
			btrfs_put_ordered_extent(ordered);
		} else {
			/*
			 * We could trigger writeback for this range (and wait
			 * for it to complete) and then invalidate the pages for
			 * this range (through invalidate_inode_pages2_range()),
			 * but that can lead us to a deadlock with a concurrent
			 * call to readahead (a buffered read or a defrag call
			 * triggered a readahead) on a page lock due to an
			 * ordered dio extent we created before but did not have
			 * yet a corresponding bio submitted (whence it can not
			 * complete), which makes readahead wait for that
			 * ordered extent to complete while holding a lock on
			 * that page.
			 */
			ret = -ENOTBLK;
		}

		if (ret)
			break;

		cond_resched();
	}

	return ret;
}

/* The callers of this must take lock_extent() */
static struct extent_map *create_io_em(struct inode *inode, u64 start, u64 len,
				       u64 orig_start, u64 block_start,
				       u64 block_len, u64 orig_block_len,
				       u64 ram_bytes, int compress_type,
				       int type)
{
	struct extent_map_tree *em_tree;
	struct extent_map *em;
	int ret;

	ASSERT(type == BTRFS_ORDERED_PREALLOC ||
	       type == BTRFS_ORDERED_COMPRESSED ||
	       type == BTRFS_ORDERED_NOCOW ||
	       type == BTRFS_ORDERED_REGULAR);

	em_tree = &BTRFS_I(inode)->extent_tree;
	em = alloc_extent_map();
	if (!em)
		return ERR_PTR(-ENOMEM);

	em->start = start;
	em->orig_start = orig_start;
	em->len = len;
	em->block_len = block_len;
	em->block_start = block_start;
	em->orig_block_len = orig_block_len;
	em->ram_bytes = ram_bytes;
	em->generation = -1;
	set_bit(EXTENT_FLAG_PINNED, &em->flags);
	if (type == BTRFS_ORDERED_PREALLOC) {
		set_bit(EXTENT_FLAG_FILLING, &em->flags);
	} else if (type == BTRFS_ORDERED_COMPRESSED) {
		set_bit(EXTENT_FLAG_COMPRESSED, &em->flags);
		em->compress_type = compress_type;
	}

	do {
		btrfs_drop_extent_cache(BTRFS_I(inode), em->start,
				em->start + em->len - 1, 0);
		write_lock(&em_tree->lock);
		ret = add_extent_mapping(em_tree, em, 1);
		write_unlock(&em_tree->lock);
		/*
		 * The caller has taken lock_extent(), who could race with us
		 * to add em?
		 */
	} while (ret == -EEXIST);

	if (ret) {
		free_extent_map(em);
		return ERR_PTR(ret);
	}

	/* em got 2 refs now, callers needs to do free_extent_map once. */
	return em;
}


static int btrfs_get_blocks_direct_read(struct extent_map *em,
					struct buffer_head *bh_result,
					struct inode *inode,
					u64 start, u64 len)
{
	struct btrfs_fs_info *fs_info = btrfs_sb(inode->i_sb);

	if (em->block_start == EXTENT_MAP_HOLE ||
			test_bit(EXTENT_FLAG_PREALLOC, &em->flags))
		return -ENOENT;

	len = min(len, em->len - (start - em->start));

	bh_result->b_blocknr = (em->block_start + (start - em->start)) >>
		inode->i_blkbits;
	bh_result->b_size = len;
	bh_result->b_bdev = fs_info->fs_devices->latest_bdev;
	set_buffer_mapped(bh_result);

	return 0;
}

static int btrfs_get_blocks_direct_write(struct extent_map **map,
					 struct buffer_head *bh_result,
					 struct inode *inode,
					 struct btrfs_dio_data *dio_data,
					 u64 start, u64 len)
{
	struct btrfs_fs_info *fs_info = btrfs_sb(inode->i_sb);
	struct extent_map *em = *map;
	int ret = 0;

	/*
	 * We don't allocate a new extent in the following cases
	 *
	 * 1) The inode is marked as NODATACOW. In this case we'll just use the
	 * existing extent.
	 * 2) The extent is marked as PREALLOC. We're good to go here and can
	 * just use the extent.
	 *
	 */
	if (test_bit(EXTENT_FLAG_PREALLOC, &em->flags) ||
	    ((BTRFS_I(inode)->flags & BTRFS_INODE_NODATACOW) &&
	     em->block_start != EXTENT_MAP_HOLE)) {
		int type;
		u64 block_start, orig_start, orig_block_len, ram_bytes;

		if (test_bit(EXTENT_FLAG_PREALLOC, &em->flags))
			type = BTRFS_ORDERED_PREALLOC;
		else
			type = BTRFS_ORDERED_NOCOW;
		len = min(len, em->len - (start - em->start));
		block_start = em->block_start + (start - em->start);

		if (can_nocow_extent(inode, start, &len, &orig_start,
				     &orig_block_len, &ram_bytes) == 1 &&
		    btrfs_inc_nocow_writers(fs_info, block_start)) {
			struct extent_map *em2;

			em2 = btrfs_create_dio_extent(inode, start, len,
						      orig_start, block_start,
						      len, orig_block_len,
						      ram_bytes, type);
			btrfs_dec_nocow_writers(fs_info, block_start);
			if (type == BTRFS_ORDERED_PREALLOC) {
				free_extent_map(em);
				*map = em = em2;
			}

			if (em2 && IS_ERR(em2)) {
				ret = PTR_ERR(em2);
				goto out;
			}
			/*
			 * For inode marked NODATACOW or extent marked PREALLOC,
			 * use the existing or preallocated extent, so does not
			 * need to adjust btrfs_space_info's bytes_may_use.
			 */
			btrfs_free_reserved_data_space_noquota(inode, start,
							       len);
			goto skip_cow;
		}
	}

	/* this will cow the extent */
	len = bh_result->b_size;
	free_extent_map(em);
	*map = em = btrfs_new_extent_direct(inode, start, len);
	if (IS_ERR(em)) {
		ret = PTR_ERR(em);
		goto out;
	}

	len = min(len, em->len - (start - em->start));

skip_cow:
	bh_result->b_blocknr = (em->block_start + (start - em->start)) >>
		inode->i_blkbits;
	bh_result->b_size = len;
	bh_result->b_bdev = fs_info->fs_devices->latest_bdev;
	set_buffer_mapped(bh_result);

	if (!test_bit(EXTENT_FLAG_PREALLOC, &em->flags))
		set_buffer_new(bh_result);

	/*
	 * Need to update the i_size under the extent lock so buffered
	 * readers will get the updated i_size when we unlock.
	 */
	if (!dio_data->overwrite && start + len > i_size_read(inode))
		i_size_write(inode, start + len);

	WARN_ON(dio_data->reserve < len);
	dio_data->reserve -= len;
	dio_data->unsubmitted_oe_range_end = start + len;
	current->journal_info = dio_data;
out:
	return ret;
}

static int btrfs_get_blocks_direct(struct inode *inode, sector_t iblock,
				   struct buffer_head *bh_result, int create)
{
	struct btrfs_fs_info *fs_info = btrfs_sb(inode->i_sb);
	struct extent_map *em;
	struct extent_state *cached_state = NULL;
	struct btrfs_dio_data *dio_data = NULL;
	u64 start = iblock << inode->i_blkbits;
	u64 lockstart, lockend;
	u64 len = bh_result->b_size;
	int ret = 0;

	if (!create)
		len = min_t(u64, len, fs_info->sectorsize);

	lockstart = start;
	lockend = start + len - 1;

	if (current->journal_info) {
		/*
		 * Need to pull our outstanding extents and set journal_info to NULL so
		 * that anything that needs to check if there's a transaction doesn't get
		 * confused.
		 */
		dio_data = current->journal_info;
		current->journal_info = NULL;
	}

	/*
	 * If this errors out it's because we couldn't invalidate pagecache for
	 * this range and we need to fallback to buffered.
	 */
	if (lock_extent_direct(inode, lockstart, lockend, &cached_state,
			       create)) {
		ret = -ENOTBLK;
		goto err;
	}

	em = btrfs_get_extent(BTRFS_I(inode), NULL, 0, start, len);
	if (IS_ERR(em)) {
		ret = PTR_ERR(em);
		goto unlock_err;
	}

	/*
	 * Ok for INLINE and COMPRESSED extents we need to fallback on buffered
	 * io.  INLINE is special, and we could probably kludge it in here, but
	 * it's still buffered so for safety lets just fall back to the generic
	 * buffered path.
	 *
	 * For COMPRESSED we _have_ to read the entire extent in so we can
	 * decompress it, so there will be buffering required no matter what we
	 * do, so go ahead and fallback to buffered.
	 *
	 * We return -ENOTBLK because that's what makes DIO go ahead and go back
	 * to buffered IO.  Don't blame me, this is the price we pay for using
	 * the generic code.
	 */
	if (test_bit(EXTENT_FLAG_COMPRESSED, &em->flags) ||
	    em->block_start == EXTENT_MAP_INLINE) {
		free_extent_map(em);
		ret = -ENOTBLK;
		goto unlock_err;
	}

	if (create) {
		ret = btrfs_get_blocks_direct_write(&em, bh_result, inode,
						    dio_data, start, len);
		if (ret < 0)
			goto unlock_err;

		unlock_extent_cached(&BTRFS_I(inode)->io_tree, lockstart,
				     lockend, &cached_state);
	} else {
		ret = btrfs_get_blocks_direct_read(em, bh_result, inode,
						   start, len);
		/* Can be negative only if we read from a hole */
		if (ret < 0) {
			ret = 0;
			free_extent_map(em);
			goto unlock_err;
		}
		/*
		 * We need to unlock only the end area that we aren't using.
		 * The rest is going to be unlocked by the endio routine.
		 */
		lockstart = start + bh_result->b_size;
		if (lockstart < lockend) {
			unlock_extent_cached(&BTRFS_I(inode)->io_tree,
					     lockstart, lockend, &cached_state);
		} else {
			free_extent_state(cached_state);
		}
	}

	free_extent_map(em);

	return 0;

unlock_err:
	unlock_extent_cached(&BTRFS_I(inode)->io_tree, lockstart, lockend,
			     &cached_state);
err:
	if (dio_data)
		current->journal_info = dio_data;
	return ret;
}

static void btrfs_dio_private_put(struct btrfs_dio_private *dip)
{
	/*
	 * This implies a barrier so that stores to dio_bio->bi_status before
	 * this and loads of dio_bio->bi_status after this are fully ordered.
	 */
	if (!refcount_dec_and_test(&dip->refs))
		return;

	if (bio_op(dip->dio_bio) == REQ_OP_WRITE) {
		__endio_write_update_ordered(dip->inode, dip->logical_offset,
					     dip->bytes,
					     !dip->dio_bio->bi_status);
	} else {
		unlock_extent(&BTRFS_I(dip->inode)->io_tree,
			      dip->logical_offset,
			      dip->logical_offset + dip->bytes - 1);
	}

	dio_end_io(dip->dio_bio);
	kfree(dip);
}

static blk_status_t submit_dio_repair_bio(struct inode *inode, struct bio *bio,
					  int mirror_num,
					  unsigned long bio_flags)
{
	struct btrfs_dio_private *dip = bio->bi_private;
	struct btrfs_fs_info *fs_info = btrfs_sb(inode->i_sb);
	blk_status_t ret;

	BUG_ON(bio_op(bio) == REQ_OP_WRITE);

	ret = btrfs_bio_wq_end_io(fs_info, bio, BTRFS_WQ_ENDIO_DATA);
	if (ret)
		return ret;

	refcount_inc(&dip->refs);
	ret = btrfs_map_bio(fs_info, bio, mirror_num);
	if (ret)
		refcount_dec(&dip->refs);
	return ret;
}

static blk_status_t btrfs_check_read_dio_bio(struct inode *inode,
					     struct btrfs_io_bio *io_bio,
					     const bool uptodate)
{
	struct btrfs_fs_info *fs_info = BTRFS_I(inode)->root->fs_info;
	const u32 sectorsize = fs_info->sectorsize;
	struct extent_io_tree *failure_tree = &BTRFS_I(inode)->io_failure_tree;
	struct extent_io_tree *io_tree = &BTRFS_I(inode)->io_tree;
	const bool csum = !(BTRFS_I(inode)->flags & BTRFS_INODE_NODATASUM);
	struct bio_vec bvec;
	struct bvec_iter iter;
	u64 start = io_bio->logical;
	int icsum = 0;
	blk_status_t err = BLK_STS_OK;

	__bio_for_each_segment(bvec, &io_bio->bio, iter, io_bio->iter) {
		unsigned int i, nr_sectors, pgoff;

		nr_sectors = BTRFS_BYTES_TO_BLKS(fs_info, bvec.bv_len);
		pgoff = bvec.bv_offset;
		for (i = 0; i < nr_sectors; i++) {
			ASSERT(pgoff < PAGE_SIZE);
			if (uptodate &&
			    (!csum || !check_data_csum(inode, io_bio, icsum,
						       bvec.bv_page, pgoff,
						       start, sectorsize))) {
				clean_io_failure(fs_info, failure_tree, io_tree,
						 start, bvec.bv_page,
						 btrfs_ino(BTRFS_I(inode)),
						 pgoff);
			} else {
				blk_status_t status;

				status = btrfs_submit_read_repair(inode,
							&io_bio->bio,
							start - io_bio->logical,
							bvec.bv_page, pgoff,
							start,
							start + sectorsize - 1,
							io_bio->mirror_num,
							submit_dio_repair_bio);
				if (status)
					err = status;
			}
			start += sectorsize;
			icsum++;
			pgoff += sectorsize;
		}
	}
	return err;
}

static void __endio_write_update_ordered(struct inode *inode,
					 const u64 offset, const u64 bytes,
					 const bool uptodate)
{
	struct btrfs_fs_info *fs_info = btrfs_sb(inode->i_sb);
	struct btrfs_ordered_extent *ordered = NULL;
	struct btrfs_workqueue *wq;
	u64 ordered_offset = offset;
	u64 ordered_bytes = bytes;
	u64 last_offset;

	if (btrfs_is_free_space_inode(BTRFS_I(inode)))
		wq = fs_info->endio_freespace_worker;
	else
		wq = fs_info->endio_write_workers;

	while (ordered_offset < offset + bytes) {
		last_offset = ordered_offset;
		if (btrfs_dec_test_first_ordered_pending(inode, &ordered,
							   &ordered_offset,
							   ordered_bytes,
							   uptodate)) {
			btrfs_init_work(&ordered->work, finish_ordered_fn, NULL,
					NULL);
			btrfs_queue_work(wq, &ordered->work);
		}
		/*
		 * If btrfs_dec_test_ordered_pending does not find any ordered
		 * extent in the range, we can exit.
		 */
		if (ordered_offset == last_offset)
			return;
		/*
		 * Our bio might span multiple ordered extents. In this case
		 * we keep going until we have accounted the whole dio.
		 */
		if (ordered_offset < offset + bytes) {
			ordered_bytes = offset + bytes - ordered_offset;
			ordered = NULL;
		}
	}
}

static blk_status_t btrfs_submit_bio_start_direct_io(void *private_data,
				    struct bio *bio, u64 offset)
{
	struct inode *inode = private_data;
	blk_status_t ret;
	ret = btrfs_csum_one_bio(inode, bio, offset, 1);
	BUG_ON(ret); /* -ENOMEM */
	return 0;
}

static void btrfs_end_dio_bio(struct bio *bio)
{
	struct btrfs_dio_private *dip = bio->bi_private;
	blk_status_t err = bio->bi_status;

	if (err)
		btrfs_warn(BTRFS_I(dip->inode)->root->fs_info,
			   "direct IO failed ino %llu rw %d,%u sector %#Lx len %u err no %d",
			   btrfs_ino(BTRFS_I(dip->inode)), bio_op(bio),
			   bio->bi_opf,
			   (unsigned long long)bio->bi_iter.bi_sector,
			   bio->bi_iter.bi_size, err);

	if (bio_op(bio) == REQ_OP_READ) {
		err = btrfs_check_read_dio_bio(dip->inode, btrfs_io_bio(bio),
					       !err);
	}

	if (err)
		dip->dio_bio->bi_status = err;

	bio_put(bio);
	btrfs_dio_private_put(dip);
}

static inline blk_status_t btrfs_submit_dio_bio(struct bio *bio,
		struct inode *inode, u64 file_offset, int async_submit)
{
	struct btrfs_fs_info *fs_info = btrfs_sb(inode->i_sb);
	struct btrfs_dio_private *dip = bio->bi_private;
	bool write = bio_op(bio) == REQ_OP_WRITE;
	blk_status_t ret;

	/* Check btrfs_submit_bio_hook() for rules about async submit. */
	if (async_submit)
		async_submit = !atomic_read(&BTRFS_I(inode)->sync_writers);

	if (!write) {
		ret = btrfs_bio_wq_end_io(fs_info, bio, BTRFS_WQ_ENDIO_DATA);
		if (ret)
			goto err;
	}

	if (BTRFS_I(inode)->flags & BTRFS_INODE_NODATASUM)
		goto map;

	if (write && async_submit) {
		ret = btrfs_wq_submit_bio(fs_info, bio, 0, 0,
					  file_offset, inode,
					  btrfs_submit_bio_start_direct_io);
		goto err;
	} else if (write) {
		/*
		 * If we aren't doing async submit, calculate the csum of the
		 * bio now.
		 */
		ret = btrfs_csum_one_bio(inode, bio, file_offset, 1);
		if (ret)
			goto err;
	} else {
		u64 csum_offset;

		csum_offset = file_offset - dip->logical_offset;
		csum_offset >>= inode->i_sb->s_blocksize_bits;
		csum_offset *= btrfs_super_csum_size(fs_info->super_copy);
		btrfs_io_bio(bio)->csum = dip->csums + csum_offset;
	}
map:
	ret = btrfs_map_bio(fs_info, bio, 0);
err:
	return ret;
}

/*
 * If this succeeds, the btrfs_dio_private is responsible for cleaning up locked
 * or ordered extents whether or not we submit any bios.
 */
static struct btrfs_dio_private *btrfs_create_dio_private(struct bio *dio_bio,
							  struct inode *inode,
							  loff_t file_offset)
{
	const bool write = (bio_op(dio_bio) == REQ_OP_WRITE);
	const bool csum = !(BTRFS_I(inode)->flags & BTRFS_INODE_NODATASUM);
	size_t dip_size;
	struct btrfs_dio_private *dip;

	dip_size = sizeof(*dip);
	if (!write && csum) {
		struct btrfs_fs_info *fs_info = btrfs_sb(inode->i_sb);
		const u16 csum_size = btrfs_super_csum_size(fs_info->super_copy);
		size_t nblocks;

		nblocks = dio_bio->bi_iter.bi_size >> inode->i_sb->s_blocksize_bits;
		dip_size += csum_size * nblocks;
	}

	dip = kzalloc(dip_size, GFP_NOFS);
	if (!dip)
		return NULL;

	dip->inode = inode;
	dip->logical_offset = file_offset;
	dip->bytes = dio_bio->bi_iter.bi_size;
	dip->disk_bytenr = (u64)dio_bio->bi_iter.bi_sector << 9;
	dip->dio_bio = dio_bio;
	refcount_set(&dip->refs, 1);

	if (write) {
		struct btrfs_dio_data *dio_data = current->journal_info;

		/*
		 * Setting range start and end to the same value means that
		 * no cleanup will happen in btrfs_direct_IO
		 */
		dio_data->unsubmitted_oe_range_end = dip->logical_offset +
			dip->bytes;
		dio_data->unsubmitted_oe_range_start =
			dio_data->unsubmitted_oe_range_end;
	}
	return dip;
}

static void btrfs_submit_direct(struct bio *dio_bio, struct inode *inode,
				loff_t file_offset)
{
	const bool write = (bio_op(dio_bio) == REQ_OP_WRITE);
	const bool csum = !(BTRFS_I(inode)->flags & BTRFS_INODE_NODATASUM);
	struct btrfs_fs_info *fs_info = btrfs_sb(inode->i_sb);
	const bool raid56 = (btrfs_data_alloc_profile(fs_info) &
			     BTRFS_BLOCK_GROUP_RAID56_MASK);
	struct btrfs_dio_private *dip;
	struct bio *bio;
	u64 start_sector;
	int async_submit = 0;
	u64 submit_len;
	int clone_offset = 0;
	int clone_len;
	int ret;
	blk_status_t status;
	struct btrfs_io_geometry geom;

	dip = btrfs_create_dio_private(dio_bio, inode, file_offset);
	if (!dip) {
		if (!write) {
			unlock_extent(&BTRFS_I(inode)->io_tree, file_offset,
				file_offset + dio_bio->bi_iter.bi_size - 1);
		}
		dio_bio->bi_status = BLK_STS_RESOURCE;
		dio_end_io(dio_bio);
		return;
	}

	if (!write && csum) {
		/*
		 * Load the csums up front to reduce csum tree searches and
		 * contention when submitting bios.
		 */
		status = btrfs_lookup_bio_sums(inode, dio_bio, file_offset,
					       dip->csums);
		if (status != BLK_STS_OK)
			goto out_err;
	}

	start_sector = dio_bio->bi_iter.bi_sector;
	submit_len = dio_bio->bi_iter.bi_size;

	do {
		ret = btrfs_get_io_geometry(fs_info, btrfs_op(dio_bio),
					    start_sector << 9, submit_len,
					    &geom);
		if (ret) {
			status = errno_to_blk_status(ret);
			goto out_err;
		}
		ASSERT(geom.len <= INT_MAX);

		clone_len = min_t(int, submit_len, geom.len);

		/*
		 * This will never fail as it's passing GPF_NOFS and
		 * the allocation is backed by btrfs_bioset.
		 */
		bio = btrfs_bio_clone_partial(dio_bio, clone_offset, clone_len);
		bio->bi_private = dip;
		bio->bi_end_io = btrfs_end_dio_bio;
		btrfs_io_bio(bio)->logical = file_offset;

		ASSERT(submit_len >= clone_len);
		submit_len -= clone_len;

		/*
		 * Increase the count before we submit the bio so we know
		 * the end IO handler won't happen before we increase the
		 * count. Otherwise, the dip might get freed before we're
		 * done setting it up.
		 *
		 * We transfer the initial reference to the last bio, so we
		 * don't need to increment the reference count for the last one.
		 */
		if (submit_len > 0) {
			refcount_inc(&dip->refs);
			/*
			 * If we are submitting more than one bio, submit them
			 * all asynchronously. The exception is RAID 5 or 6, as
			 * asynchronous checksums make it difficult to collect
			 * full stripe writes.
			 */
			if (!raid56)
				async_submit = 1;
		}

		status = btrfs_submit_dio_bio(bio, inode, file_offset,
						async_submit);
		if (status) {
			bio_put(bio);
			if (submit_len > 0)
				refcount_dec(&dip->refs);
			goto out_err;
		}

		clone_offset += clone_len;
		start_sector += clone_len >> 9;
		file_offset += clone_len;
	} while (submit_len > 0);
	return;

out_err:
	dip->dio_bio->bi_status = status;
	btrfs_dio_private_put(dip);
}

static ssize_t check_direct_IO(struct btrfs_fs_info *fs_info,
			       const struct iov_iter *iter, loff_t offset)
{
	int seg;
	int i;
	unsigned int blocksize_mask = fs_info->sectorsize - 1;
	ssize_t retval = -EINVAL;

	if (offset & blocksize_mask)
		goto out;

	if (iov_iter_alignment(iter) & blocksize_mask)
		goto out;

	/* If this is a write we don't need to check anymore */
	if (iov_iter_rw(iter) != READ || !iter_is_iovec(iter))
		return 0;
	/*
	 * Check to make sure we don't have duplicate iov_base's in this
	 * iovec, if so return EINVAL, otherwise we'll get csum errors
	 * when reading back.
	 */
	for (seg = 0; seg < iter->nr_segs; seg++) {
		for (i = seg + 1; i < iter->nr_segs; i++) {
			if (iter->iov[seg].iov_base == iter->iov[i].iov_base)
				goto out;
		}
	}
	retval = 0;
out:
	return retval;
}

static ssize_t btrfs_direct_IO(struct kiocb *iocb, struct iov_iter *iter)
{
	struct file *file = iocb->ki_filp;
	struct inode *inode = file->f_mapping->host;
	struct btrfs_fs_info *fs_info = btrfs_sb(inode->i_sb);
	struct btrfs_dio_data dio_data = { 0 };
	struct extent_changeset *data_reserved = NULL;
	loff_t offset = iocb->ki_pos;
	size_t count = 0;
	int flags = 0;
	bool wakeup = true;
	bool relock = false;
	ssize_t ret;

	if (check_direct_IO(fs_info, iter, offset))
		return 0;

	inode_dio_begin(inode);

	/*
	 * The generic stuff only does filemap_write_and_wait_range, which
	 * isn't enough if we've written compressed pages to this area, so
	 * we need to flush the dirty pages again to make absolutely sure
	 * that any outstanding dirty pages are on disk.
	 */
	count = iov_iter_count(iter);
	if (test_bit(BTRFS_INODE_HAS_ASYNC_EXTENT,
		     &BTRFS_I(inode)->runtime_flags))
		filemap_fdatawrite_range(inode->i_mapping, offset,
					 offset + count - 1);

	if (iov_iter_rw(iter) == WRITE) {
		/*
		 * If the write DIO is beyond the EOF, we need update
		 * the isize, but it is protected by i_mutex. So we can
		 * not unlock the i_mutex at this case.
		 */
		if (offset + count <= inode->i_size) {
			dio_data.overwrite = 1;
			inode_unlock(inode);
			relock = true;
		} else if (iocb->ki_flags & IOCB_NOWAIT) {
			ret = -EAGAIN;
			goto out;
		}
		ret = btrfs_delalloc_reserve_space(inode, &data_reserved,
						   offset, count);
		if (ret)
			goto out;

		/*
		 * We need to know how many extents we reserved so that we can
		 * do the accounting properly if we go over the number we
		 * originally calculated.  Abuse current->journal_info for this.
		 */
		dio_data.reserve = round_up(count,
					    fs_info->sectorsize);
		dio_data.unsubmitted_oe_range_start = (u64)offset;
		dio_data.unsubmitted_oe_range_end = (u64)offset;
		current->journal_info = &dio_data;
		down_read(&BTRFS_I(inode)->dio_sem);
	} else if (test_bit(BTRFS_INODE_READDIO_NEED_LOCK,
				     &BTRFS_I(inode)->runtime_flags)) {
		inode_dio_end(inode);
		flags = DIO_LOCKING | DIO_SKIP_HOLES;
		wakeup = false;
	}

	ret = __blockdev_direct_IO(iocb, inode,
				   fs_info->fs_devices->latest_bdev,
				   iter, btrfs_get_blocks_direct, NULL,
				   btrfs_submit_direct, flags);
	if (iov_iter_rw(iter) == WRITE) {
		up_read(&BTRFS_I(inode)->dio_sem);
		current->journal_info = NULL;
		if (ret < 0 && ret != -EIOCBQUEUED) {
			if (dio_data.reserve)
				btrfs_delalloc_release_space(inode, data_reserved,
					offset, dio_data.reserve, true);
			/*
			 * On error we might have left some ordered extents
			 * without submitting corresponding bios for them, so
			 * cleanup them up to avoid other tasks getting them
			 * and waiting for them to complete forever.
			 */
			if (dio_data.unsubmitted_oe_range_start <
			    dio_data.unsubmitted_oe_range_end)
				__endio_write_update_ordered(inode,
					dio_data.unsubmitted_oe_range_start,
					dio_data.unsubmitted_oe_range_end -
					dio_data.unsubmitted_oe_range_start,
					false);
		} else if (ret >= 0 && (size_t)ret < count)
			btrfs_delalloc_release_space(inode, data_reserved,
					offset, count - (size_t)ret, true);
		btrfs_delalloc_release_extents(BTRFS_I(inode), count);
	}
out:
	if (wakeup)
		inode_dio_end(inode);
	if (relock)
		inode_lock(inode);

	extent_changeset_free(data_reserved);
	return ret;
}

static int btrfs_fiemap(struct inode *inode, struct fiemap_extent_info *fieinfo,
		__u64 start, __u64 len)
{
	int	ret;

	ret = fiemap_prep(inode, fieinfo, start, &len, 0);
	if (ret)
		return ret;

	return extent_fiemap(inode, fieinfo, start, len);
}

int btrfs_readpage(struct file *file, struct page *page)
{
	return extent_read_full_page(page, btrfs_get_extent, 0);
}

static int btrfs_writepage(struct page *page, struct writeback_control *wbc)
{
	struct inode *inode = page->mapping->host;
	int ret;

	if (current->flags & PF_MEMALLOC) {
		redirty_page_for_writepage(wbc, page);
		unlock_page(page);
		return 0;
	}

	/*
	 * If we are under memory pressure we will call this directly from the
	 * VM, we need to make sure we have the inode referenced for the ordered
	 * extent.  If not just return like we didn't do anything.
	 */
	if (!igrab(inode)) {
		redirty_page_for_writepage(wbc, page);
		return AOP_WRITEPAGE_ACTIVATE;
	}
	ret = extent_write_full_page(page, wbc);
	btrfs_add_delayed_iput(inode);
	return ret;
}

static int btrfs_writepages(struct address_space *mapping,
			    struct writeback_control *wbc)
{
	return extent_writepages(mapping, wbc);
}

static void btrfs_readahead(struct readahead_control *rac)
{
	extent_readahead(rac);
}

static int __btrfs_releasepage(struct page *page, gfp_t gfp_flags)
{
	int ret = try_release_extent_mapping(page, gfp_flags);
	if (ret == 1)
		detach_page_private(page);
	return ret;
}

static int btrfs_releasepage(struct page *page, gfp_t gfp_flags)
{
	if (PageWriteback(page) || PageDirty(page))
		return 0;
	return __btrfs_releasepage(page, gfp_flags);
}

#ifdef CONFIG_MIGRATION
static int btrfs_migratepage(struct address_space *mapping,
			     struct page *newpage, struct page *page,
			     enum migrate_mode mode)
{
	int ret;

	ret = migrate_page_move_mapping(mapping, newpage, page, 0);
	if (ret != MIGRATEPAGE_SUCCESS)
		return ret;

	if (page_has_private(page))
		attach_page_private(newpage, detach_page_private(page));

	if (PagePrivate2(page)) {
		ClearPagePrivate2(page);
		SetPagePrivate2(newpage);
	}

	if (mode != MIGRATE_SYNC_NO_COPY)
		migrate_page_copy(newpage, page);
	else
		migrate_page_states(newpage, page);
	return MIGRATEPAGE_SUCCESS;
}
#endif

static void btrfs_invalidatepage(struct page *page, unsigned int offset,
				 unsigned int length)
{
	struct inode *inode = page->mapping->host;
	struct extent_io_tree *tree;
	struct btrfs_ordered_extent *ordered;
	struct extent_state *cached_state = NULL;
	u64 page_start = page_offset(page);
	u64 page_end = page_start + PAGE_SIZE - 1;
	u64 start;
	u64 end;
	int inode_evicting = inode->i_state & I_FREEING;

	/*
	 * we have the page locked, so new writeback can't start,
	 * and the dirty bit won't be cleared while we are here.
	 *
	 * Wait for IO on this page so that we can safely clear
	 * the PagePrivate2 bit and do ordered accounting
	 */
	wait_on_page_writeback(page);

	tree = &BTRFS_I(inode)->io_tree;
	if (offset) {
		btrfs_releasepage(page, GFP_NOFS);
		return;
	}

	if (!inode_evicting)
		lock_extent_bits(tree, page_start, page_end, &cached_state);
again:
	start = page_start;
	ordered = btrfs_lookup_ordered_range(BTRFS_I(inode), start,
					page_end - start + 1);
	if (ordered) {
		end = min(page_end,
			  ordered->file_offset + ordered->num_bytes - 1);
		/*
		 * IO on this page will never be started, so we need
		 * to account for any ordered extents now
		 */
		if (!inode_evicting)
			clear_extent_bit(tree, start, end,
					 EXTENT_DELALLOC | EXTENT_DELALLOC_NEW |
					 EXTENT_LOCKED | EXTENT_DO_ACCOUNTING |
					 EXTENT_DEFRAG, 1, 0, &cached_state);
		/*
		 * whoever cleared the private bit is responsible
		 * for the finish_ordered_io
		 */
		if (TestClearPagePrivate2(page)) {
			struct btrfs_ordered_inode_tree *tree;
			u64 new_len;

			tree = &BTRFS_I(inode)->ordered_tree;

			spin_lock_irq(&tree->lock);
			set_bit(BTRFS_ORDERED_TRUNCATED, &ordered->flags);
			new_len = start - ordered->file_offset;
			if (new_len < ordered->truncated_len)
				ordered->truncated_len = new_len;
			spin_unlock_irq(&tree->lock);

			if (btrfs_dec_test_ordered_pending(inode, &ordered,
							   start,
							   end - start + 1, 1))
				btrfs_finish_ordered_io(ordered);
		}
		btrfs_put_ordered_extent(ordered);
		if (!inode_evicting) {
			cached_state = NULL;
			lock_extent_bits(tree, start, end,
					 &cached_state);
		}

		start = end + 1;
		if (start < page_end)
			goto again;
	}

	/*
	 * Qgroup reserved space handler
	 * Page here will be either
	 * 1) Already written to disk
	 *    In this case, its reserved space is released from data rsv map
	 *    and will be freed by delayed_ref handler finally.
	 *    So even we call qgroup_free_data(), it won't decrease reserved
	 *    space.
	 * 2) Not written to disk
	 *    This means the reserved space should be freed here. However,
	 *    if a truncate invalidates the page (by clearing PageDirty)
	 *    and the page is accounted for while allocating extent
	 *    in btrfs_check_data_free_space() we let delayed_ref to
	 *    free the entire extent.
	 */
	if (PageDirty(page))
		btrfs_qgroup_free_data(inode, NULL, page_start, PAGE_SIZE);
	if (!inode_evicting) {
		clear_extent_bit(tree, page_start, page_end, EXTENT_LOCKED |
				 EXTENT_DELALLOC | EXTENT_DELALLOC_NEW |
				 EXTENT_DO_ACCOUNTING | EXTENT_DEFRAG, 1, 1,
				 &cached_state);

		__btrfs_releasepage(page, GFP_NOFS);
	}

	ClearPageChecked(page);
	detach_page_private(page);
}

/*
 * btrfs_page_mkwrite() is not allowed to change the file size as it gets
 * called from a page fault handler when a page is first dirtied. Hence we must
 * be careful to check for EOF conditions here. We set the page up correctly
 * for a written page which means we get ENOSPC checking when writing into
 * holes and correct delalloc and unwritten extent mapping on filesystems that
 * support these features.
 *
 * We are not allowed to take the i_mutex here so we have to play games to
 * protect against truncate races as the page could now be beyond EOF.  Because
 * truncate_setsize() writes the inode size before removing pages, once we have
 * the page lock we can determine safely if the page is beyond EOF. If it is not
 * beyond EOF, then the page is guaranteed safe against truncation until we
 * unlock the page.
 */
vm_fault_t btrfs_page_mkwrite(struct vm_fault *vmf)
{
	struct page *page = vmf->page;
	struct inode *inode = file_inode(vmf->vma->vm_file);
	struct btrfs_fs_info *fs_info = btrfs_sb(inode->i_sb);
	struct extent_io_tree *io_tree = &BTRFS_I(inode)->io_tree;
	struct btrfs_ordered_extent *ordered;
	struct extent_state *cached_state = NULL;
	struct extent_changeset *data_reserved = NULL;
	char *kaddr;
	unsigned long zero_start;
	loff_t size;
	vm_fault_t ret;
	int ret2;
	int reserved = 0;
	u64 reserved_space;
	u64 page_start;
	u64 page_end;
	u64 end;

	reserved_space = PAGE_SIZE;

	sb_start_pagefault(inode->i_sb);
	page_start = page_offset(page);
	page_end = page_start + PAGE_SIZE - 1;
	end = page_end;

	/*
	 * Reserving delalloc space after obtaining the page lock can lead to
	 * deadlock. For example, if a dirty page is locked by this function
	 * and the call to btrfs_delalloc_reserve_space() ends up triggering
	 * dirty page write out, then the btrfs_writepage() function could
	 * end up waiting indefinitely to get a lock on the page currently
	 * being processed by btrfs_page_mkwrite() function.
	 */
	ret2 = btrfs_delalloc_reserve_space(inode, &data_reserved, page_start,
					   reserved_space);
	if (!ret2) {
		ret2 = file_update_time(vmf->vma->vm_file);
		reserved = 1;
	}
	if (ret2) {
		ret = vmf_error(ret2);
		if (reserved)
			goto out;
		goto out_noreserve;
	}

	ret = VM_FAULT_NOPAGE; /* make the VM retry the fault */
again:
	lock_page(page);
	size = i_size_read(inode);

	if ((page->mapping != inode->i_mapping) ||
	    (page_start >= size)) {
		/* page got truncated out from underneath us */
		goto out_unlock;
	}
	wait_on_page_writeback(page);

	lock_extent_bits(io_tree, page_start, page_end, &cached_state);
	set_page_extent_mapped(page);

	/*
	 * we can't set the delalloc bits if there are pending ordered
	 * extents.  Drop our locks and wait for them to finish
	 */
	ordered = btrfs_lookup_ordered_range(BTRFS_I(inode), page_start,
			PAGE_SIZE);
	if (ordered) {
		unlock_extent_cached(io_tree, page_start, page_end,
				     &cached_state);
		unlock_page(page);
		btrfs_start_ordered_extent(inode, ordered, 1);
		btrfs_put_ordered_extent(ordered);
		goto again;
	}

	if (page->index == ((size - 1) >> PAGE_SHIFT)) {
		reserved_space = round_up(size - page_start,
					  fs_info->sectorsize);
		if (reserved_space < PAGE_SIZE) {
			end = page_start + reserved_space - 1;
			btrfs_delalloc_release_space(inode, data_reserved,
					page_start, PAGE_SIZE - reserved_space,
					true);
		}
	}

	/*
	 * page_mkwrite gets called when the page is firstly dirtied after it's
	 * faulted in, but write(2) could also dirty a page and set delalloc
	 * bits, thus in this case for space account reason, we still need to
	 * clear any delalloc bits within this page range since we have to
	 * reserve data&meta space before lock_page() (see above comments).
	 */
	clear_extent_bit(&BTRFS_I(inode)->io_tree, page_start, end,
			  EXTENT_DELALLOC | EXTENT_DO_ACCOUNTING |
			  EXTENT_DEFRAG, 0, 0, &cached_state);

	ret2 = btrfs_set_extent_delalloc(inode, page_start, end, 0,
					&cached_state);
	if (ret2) {
		unlock_extent_cached(io_tree, page_start, page_end,
				     &cached_state);
		ret = VM_FAULT_SIGBUS;
		goto out_unlock;
	}

	/* page is wholly or partially inside EOF */
	if (page_start + PAGE_SIZE > size)
		zero_start = offset_in_page(size);
	else
		zero_start = PAGE_SIZE;

	if (zero_start != PAGE_SIZE) {
		kaddr = kmap(page);
		memset(kaddr + zero_start, 0, PAGE_SIZE - zero_start);
		flush_dcache_page(page);
		kunmap(page);
	}
	ClearPageChecked(page);
	set_page_dirty(page);
	SetPageUptodate(page);

	BTRFS_I(inode)->last_trans = fs_info->generation;
	BTRFS_I(inode)->last_sub_trans = BTRFS_I(inode)->root->log_transid;
	BTRFS_I(inode)->last_log_commit = BTRFS_I(inode)->root->last_log_commit;

	unlock_extent_cached(io_tree, page_start, page_end, &cached_state);

	btrfs_delalloc_release_extents(BTRFS_I(inode), PAGE_SIZE);
	sb_end_pagefault(inode->i_sb);
	extent_changeset_free(data_reserved);
	return VM_FAULT_LOCKED;

out_unlock:
	unlock_page(page);
out:
	btrfs_delalloc_release_extents(BTRFS_I(inode), PAGE_SIZE);
	btrfs_delalloc_release_space(inode, data_reserved, page_start,
				     reserved_space, (ret != 0));
out_noreserve:
	sb_end_pagefault(inode->i_sb);
	extent_changeset_free(data_reserved);
	return ret;
}

static int btrfs_truncate(struct inode *inode, bool skip_writeback)
{
	struct btrfs_fs_info *fs_info = btrfs_sb(inode->i_sb);
	struct btrfs_root *root = BTRFS_I(inode)->root;
	struct btrfs_block_rsv *rsv;
	int ret;
	struct btrfs_trans_handle *trans;
	u64 mask = fs_info->sectorsize - 1;
	u64 min_size = btrfs_calc_metadata_size(fs_info, 1);

	if (!skip_writeback) {
		ret = btrfs_wait_ordered_range(inode, inode->i_size & (~mask),
					       (u64)-1);
		if (ret)
			return ret;
	}

	/*
	 * Yes ladies and gentlemen, this is indeed ugly.  We have a couple of
	 * things going on here:
	 *
	 * 1) We need to reserve space to update our inode.
	 *
	 * 2) We need to have something to cache all the space that is going to
	 * be free'd up by the truncate operation, but also have some slack
	 * space reserved in case it uses space during the truncate (thank you
	 * very much snapshotting).
	 *
	 * And we need these to be separate.  The fact is we can use a lot of
	 * space doing the truncate, and we have no earthly idea how much space
	 * we will use, so we need the truncate reservation to be separate so it
	 * doesn't end up using space reserved for updating the inode.  We also
	 * need to be able to stop the transaction and start a new one, which
	 * means we need to be able to update the inode several times, and we
	 * have no idea of knowing how many times that will be, so we can't just
	 * reserve 1 item for the entirety of the operation, so that has to be
	 * done separately as well.
	 *
	 * So that leaves us with
	 *
	 * 1) rsv - for the truncate reservation, which we will steal from the
	 * transaction reservation.
	 * 2) fs_info->trans_block_rsv - this will have 1 items worth left for
	 * updating the inode.
	 */
	rsv = btrfs_alloc_block_rsv(fs_info, BTRFS_BLOCK_RSV_TEMP);
	if (!rsv)
		return -ENOMEM;
	rsv->size = min_size;
	rsv->failfast = 1;

	/*
	 * 1 for the truncate slack space
	 * 1 for updating the inode.
	 */
	trans = btrfs_start_transaction(root, 2);
	if (IS_ERR(trans)) {
		ret = PTR_ERR(trans);
		goto out;
	}

	/* Migrate the slack space for the truncate to our reserve */
	ret = btrfs_block_rsv_migrate(&fs_info->trans_block_rsv, rsv,
				      min_size, false);
	BUG_ON(ret);

	/*
	 * So if we truncate and then write and fsync we normally would just
	 * write the extents that changed, which is a problem if we need to
	 * first truncate that entire inode.  So set this flag so we write out
	 * all of the extents in the inode to the sync log so we're completely
	 * safe.
	 */
	set_bit(BTRFS_INODE_NEEDS_FULL_SYNC, &BTRFS_I(inode)->runtime_flags);
	trans->block_rsv = rsv;

	while (1) {
		ret = btrfs_truncate_inode_items(trans, root, inode,
						 inode->i_size,
						 BTRFS_EXTENT_DATA_KEY);
		trans->block_rsv = &fs_info->trans_block_rsv;
		if (ret != -ENOSPC && ret != -EAGAIN)
			break;

		ret = btrfs_update_inode(trans, root, inode);
		if (ret)
			break;

		btrfs_end_transaction(trans);
		btrfs_btree_balance_dirty(fs_info);

		trans = btrfs_start_transaction(root, 2);
		if (IS_ERR(trans)) {
			ret = PTR_ERR(trans);
			trans = NULL;
			break;
		}

		btrfs_block_rsv_release(fs_info, rsv, -1, NULL);
		ret = btrfs_block_rsv_migrate(&fs_info->trans_block_rsv,
					      rsv, min_size, false);
		BUG_ON(ret);	/* shouldn't happen */
		trans->block_rsv = rsv;
	}

	/*
	 * We can't call btrfs_truncate_block inside a trans handle as we could
	 * deadlock with freeze, if we got NEED_TRUNCATE_BLOCK then we know
	 * we've truncated everything except the last little bit, and can do
	 * btrfs_truncate_block and then update the disk_i_size.
	 */
	if (ret == NEED_TRUNCATE_BLOCK) {
		btrfs_end_transaction(trans);
		btrfs_btree_balance_dirty(fs_info);

		ret = btrfs_truncate_block(inode, inode->i_size, 0, 0);
		if (ret)
			goto out;
		trans = btrfs_start_transaction(root, 1);
		if (IS_ERR(trans)) {
			ret = PTR_ERR(trans);
			goto out;
		}
		btrfs_inode_safe_disk_i_size_write(inode, 0);
	}

	if (trans) {
		int ret2;

		trans->block_rsv = &fs_info->trans_block_rsv;
		ret2 = btrfs_update_inode(trans, root, inode);
		if (ret2 && !ret)
			ret = ret2;

		ret2 = btrfs_end_transaction(trans);
		if (ret2 && !ret)
			ret = ret2;
		btrfs_btree_balance_dirty(fs_info);
	}
out:
	btrfs_free_block_rsv(fs_info, rsv);

	return ret;
}

/*
 * create a new subvolume directory/inode (helper for the ioctl).
 */
int btrfs_create_subvol_root(struct btrfs_trans_handle *trans,
			     struct btrfs_root *new_root,
			     struct btrfs_root *parent_root,
			     u64 new_dirid)
{
	struct inode *inode;
	int err;
	u64 index = 0;

	inode = btrfs_new_inode(trans, new_root, NULL, "..", 2,
				new_dirid, new_dirid,
				S_IFDIR | (~current_umask() & S_IRWXUGO),
				&index);
	if (IS_ERR(inode))
		return PTR_ERR(inode);
	inode->i_op = &btrfs_dir_inode_operations;
	inode->i_fop = &btrfs_dir_file_operations;

	set_nlink(inode, 1);
	btrfs_i_size_write(BTRFS_I(inode), 0);
	unlock_new_inode(inode);

	err = btrfs_subvol_inherit_props(trans, new_root, parent_root);
	if (err)
		btrfs_err(new_root->fs_info,
			  "error inheriting subvolume %llu properties: %d",
			  new_root->root_key.objectid, err);

	err = btrfs_update_inode(trans, new_root, inode);

	iput(inode);
	return err;
}

struct inode *btrfs_alloc_inode(struct super_block *sb)
{
	struct btrfs_fs_info *fs_info = btrfs_sb(sb);
	struct btrfs_inode *ei;
	struct inode *inode;

	ei = kmem_cache_alloc(btrfs_inode_cachep, GFP_KERNEL);
	if (!ei)
		return NULL;

	ei->root = NULL;
	ei->generation = 0;
	ei->last_trans = 0;
	ei->last_sub_trans = 0;
	ei->logged_trans = 0;
	ei->delalloc_bytes = 0;
	ei->new_delalloc_bytes = 0;
	ei->defrag_bytes = 0;
	ei->disk_i_size = 0;
	ei->flags = 0;
	ei->csum_bytes = 0;
	ei->index_cnt = (u64)-1;
	ei->dir_index = 0;
	ei->last_unlink_trans = 0;
	ei->last_log_commit = 0;

	spin_lock_init(&ei->lock);
	ei->outstanding_extents = 0;
	if (sb->s_magic != BTRFS_TEST_MAGIC)
		btrfs_init_metadata_block_rsv(fs_info, &ei->block_rsv,
					      BTRFS_BLOCK_RSV_DELALLOC);
	ei->runtime_flags = 0;
	ei->prop_compress = BTRFS_COMPRESS_NONE;
	ei->defrag_compress = BTRFS_COMPRESS_NONE;

	ei->delayed_node = NULL;

	ei->i_otime.tv_sec = 0;
	ei->i_otime.tv_nsec = 0;

	inode = &ei->vfs_inode;
	extent_map_tree_init(&ei->extent_tree);
	extent_io_tree_init(fs_info, &ei->io_tree, IO_TREE_INODE_IO, inode);
	extent_io_tree_init(fs_info, &ei->io_failure_tree,
			    IO_TREE_INODE_IO_FAILURE, inode);
	extent_io_tree_init(fs_info, &ei->file_extent_tree,
			    IO_TREE_INODE_FILE_EXTENT, inode);
	ei->io_tree.track_uptodate = true;
	ei->io_failure_tree.track_uptodate = true;
	atomic_set(&ei->sync_writers, 0);
	mutex_init(&ei->log_mutex);
	btrfs_ordered_inode_tree_init(&ei->ordered_tree);
	INIT_LIST_HEAD(&ei->delalloc_inodes);
	INIT_LIST_HEAD(&ei->delayed_iput);
	RB_CLEAR_NODE(&ei->rb_node);
	init_rwsem(&ei->dio_sem);

	return inode;
}

#ifdef CONFIG_BTRFS_FS_RUN_SANITY_TESTS
void btrfs_test_destroy_inode(struct inode *inode)
{
	btrfs_drop_extent_cache(BTRFS_I(inode), 0, (u64)-1, 0);
	kmem_cache_free(btrfs_inode_cachep, BTRFS_I(inode));
}
#endif

void btrfs_free_inode(struct inode *inode)
{
	kmem_cache_free(btrfs_inode_cachep, BTRFS_I(inode));
}

void btrfs_destroy_inode(struct inode *inode)
{
	struct btrfs_fs_info *fs_info = btrfs_sb(inode->i_sb);
	struct btrfs_ordered_extent *ordered;
	struct btrfs_root *root = BTRFS_I(inode)->root;

	WARN_ON(!hlist_empty(&inode->i_dentry));
	WARN_ON(inode->i_data.nrpages);
	WARN_ON(BTRFS_I(inode)->block_rsv.reserved);
	WARN_ON(BTRFS_I(inode)->block_rsv.size);
	WARN_ON(BTRFS_I(inode)->outstanding_extents);
	WARN_ON(BTRFS_I(inode)->delalloc_bytes);
	WARN_ON(BTRFS_I(inode)->new_delalloc_bytes);
	WARN_ON(BTRFS_I(inode)->csum_bytes);
	WARN_ON(BTRFS_I(inode)->defrag_bytes);

	/*
	 * This can happen where we create an inode, but somebody else also
	 * created the same inode and we need to destroy the one we already
	 * created.
	 */
	if (!root)
		return;

	while (1) {
		ordered = btrfs_lookup_first_ordered_extent(inode, (u64)-1);
		if (!ordered)
			break;
		else {
			btrfs_err(fs_info,
				  "found ordered extent %llu %llu on inode cleanup",
				  ordered->file_offset, ordered->num_bytes);
			btrfs_remove_ordered_extent(inode, ordered);
			btrfs_put_ordered_extent(ordered);
			btrfs_put_ordered_extent(ordered);
		}
	}
	btrfs_qgroup_check_reserved_leak(inode);
	inode_tree_del(inode);
	btrfs_drop_extent_cache(BTRFS_I(inode), 0, (u64)-1, 0);
	btrfs_inode_clear_file_extent_range(BTRFS_I(inode), 0, (u64)-1);
	btrfs_put_root(BTRFS_I(inode)->root);
}

int btrfs_drop_inode(struct inode *inode)
{
	struct btrfs_root *root = BTRFS_I(inode)->root;

	if (root == NULL)
		return 1;

	/* the snap/subvol tree is on deleting */
	if (btrfs_root_refs(&root->root_item) == 0)
		return 1;
	else
		return generic_drop_inode(inode);
}

static void init_once(void *foo)
{
	struct btrfs_inode *ei = (struct btrfs_inode *) foo;

	inode_init_once(&ei->vfs_inode);
}

void __cold btrfs_destroy_cachep(void)
{
	/*
	 * Make sure all delayed rcu free inodes are flushed before we
	 * destroy cache.
	 */
	rcu_barrier();
	kmem_cache_destroy(btrfs_inode_cachep);
	kmem_cache_destroy(btrfs_trans_handle_cachep);
	kmem_cache_destroy(btrfs_path_cachep);
	kmem_cache_destroy(btrfs_free_space_cachep);
	kmem_cache_destroy(btrfs_free_space_bitmap_cachep);
}

int __init btrfs_init_cachep(void)
{
	btrfs_inode_cachep = kmem_cache_create("btrfs_inode",
			sizeof(struct btrfs_inode), 0,
			SLAB_RECLAIM_ACCOUNT | SLAB_MEM_SPREAD | SLAB_ACCOUNT,
			init_once);
	if (!btrfs_inode_cachep)
		goto fail;

	btrfs_trans_handle_cachep = kmem_cache_create("btrfs_trans_handle",
			sizeof(struct btrfs_trans_handle), 0,
			SLAB_TEMPORARY | SLAB_MEM_SPREAD, NULL);
	if (!btrfs_trans_handle_cachep)
		goto fail;

	btrfs_path_cachep = kmem_cache_create("btrfs_path",
			sizeof(struct btrfs_path), 0,
			SLAB_MEM_SPREAD, NULL);
	if (!btrfs_path_cachep)
		goto fail;

	btrfs_free_space_cachep = kmem_cache_create("btrfs_free_space",
			sizeof(struct btrfs_free_space), 0,
			SLAB_MEM_SPREAD, NULL);
	if (!btrfs_free_space_cachep)
		goto fail;

	btrfs_free_space_bitmap_cachep = kmem_cache_create("btrfs_free_space_bitmap",
							PAGE_SIZE, PAGE_SIZE,
							SLAB_RED_ZONE, NULL);
	if (!btrfs_free_space_bitmap_cachep)
		goto fail;

	return 0;
fail:
	btrfs_destroy_cachep();
	return -ENOMEM;
}

static int btrfs_getattr(const struct path *path, struct kstat *stat,
			 u32 request_mask, unsigned int flags)
{
	u64 delalloc_bytes;
	struct inode *inode = d_inode(path->dentry);
	u32 blocksize = inode->i_sb->s_blocksize;
	u32 bi_flags = BTRFS_I(inode)->flags;

	stat->result_mask |= STATX_BTIME;
	stat->btime.tv_sec = BTRFS_I(inode)->i_otime.tv_sec;
	stat->btime.tv_nsec = BTRFS_I(inode)->i_otime.tv_nsec;
	if (bi_flags & BTRFS_INODE_APPEND)
		stat->attributes |= STATX_ATTR_APPEND;
	if (bi_flags & BTRFS_INODE_COMPRESS)
		stat->attributes |= STATX_ATTR_COMPRESSED;
	if (bi_flags & BTRFS_INODE_IMMUTABLE)
		stat->attributes |= STATX_ATTR_IMMUTABLE;
	if (bi_flags & BTRFS_INODE_NODUMP)
		stat->attributes |= STATX_ATTR_NODUMP;

	stat->attributes_mask |= (STATX_ATTR_APPEND |
				  STATX_ATTR_COMPRESSED |
				  STATX_ATTR_IMMUTABLE |
				  STATX_ATTR_NODUMP);

	generic_fillattr(inode, stat);
	stat->dev = BTRFS_I(inode)->root->anon_dev;

	spin_lock(&BTRFS_I(inode)->lock);
	delalloc_bytes = BTRFS_I(inode)->new_delalloc_bytes;
	spin_unlock(&BTRFS_I(inode)->lock);
	stat->blocks = (ALIGN(inode_get_bytes(inode), blocksize) +
			ALIGN(delalloc_bytes, blocksize)) >> 9;
	return 0;
}

static int btrfs_rename_exchange(struct inode *old_dir,
			      struct dentry *old_dentry,
			      struct inode *new_dir,
			      struct dentry *new_dentry)
{
	struct btrfs_fs_info *fs_info = btrfs_sb(old_dir->i_sb);
	struct btrfs_trans_handle *trans;
	struct btrfs_root *root = BTRFS_I(old_dir)->root;
	struct btrfs_root *dest = BTRFS_I(new_dir)->root;
	struct inode *new_inode = new_dentry->d_inode;
	struct inode *old_inode = old_dentry->d_inode;
	struct timespec64 ctime = current_time(old_inode);
	struct dentry *parent;
	u64 old_ino = btrfs_ino(BTRFS_I(old_inode));
	u64 new_ino = btrfs_ino(BTRFS_I(new_inode));
	u64 old_idx = 0;
	u64 new_idx = 0;
	int ret;
	bool root_log_pinned = false;
	bool dest_log_pinned = false;
	struct btrfs_log_ctx ctx_root;
	struct btrfs_log_ctx ctx_dest;
	bool sync_log_root = false;
	bool sync_log_dest = false;
	bool commit_transaction = false;

	/* we only allow rename subvolume link between subvolumes */
	if (old_ino != BTRFS_FIRST_FREE_OBJECTID && root != dest)
		return -EXDEV;

	btrfs_init_log_ctx(&ctx_root, old_inode);
	btrfs_init_log_ctx(&ctx_dest, new_inode);

	/* close the race window with snapshot create/destroy ioctl */
	if (old_ino == BTRFS_FIRST_FREE_OBJECTID ||
	    new_ino == BTRFS_FIRST_FREE_OBJECTID)
		down_read(&fs_info->subvol_sem);

	/*
	 * We want to reserve the absolute worst case amount of items.  So if
	 * both inodes are subvols and we need to unlink them then that would
	 * require 4 item modifications, but if they are both normal inodes it
	 * would require 5 item modifications, so we'll assume their normal
	 * inodes.  So 5 * 2 is 10, plus 2 for the new links, so 12 total items
	 * should cover the worst case number of items we'll modify.
	 */
	trans = btrfs_start_transaction(root, 12);
	if (IS_ERR(trans)) {
		ret = PTR_ERR(trans);
		goto out_notrans;
	}

	if (dest != root)
		btrfs_record_root_in_trans(trans, dest);

	/*
	 * We need to find a free sequence number both in the source and
	 * in the destination directory for the exchange.
	 */
	ret = btrfs_set_inode_index(BTRFS_I(new_dir), &old_idx);
	if (ret)
		goto out_fail;
	ret = btrfs_set_inode_index(BTRFS_I(old_dir), &new_idx);
	if (ret)
		goto out_fail;

	BTRFS_I(old_inode)->dir_index = 0ULL;
	BTRFS_I(new_inode)->dir_index = 0ULL;

	/* Reference for the source. */
	if (old_ino == BTRFS_FIRST_FREE_OBJECTID) {
		/* force full log commit if subvolume involved. */
		btrfs_set_log_full_commit(trans);
	} else {
		btrfs_pin_log_trans(root);
		root_log_pinned = true;
		ret = btrfs_insert_inode_ref(trans, dest,
					     new_dentry->d_name.name,
					     new_dentry->d_name.len,
					     old_ino,
					     btrfs_ino(BTRFS_I(new_dir)),
					     old_idx);
		if (ret)
			goto out_fail;
	}

	/* And now for the dest. */
	if (new_ino == BTRFS_FIRST_FREE_OBJECTID) {
		/* force full log commit if subvolume involved. */
		btrfs_set_log_full_commit(trans);
	} else {
		btrfs_pin_log_trans(dest);
		dest_log_pinned = true;
		ret = btrfs_insert_inode_ref(trans, root,
					     old_dentry->d_name.name,
					     old_dentry->d_name.len,
					     new_ino,
					     btrfs_ino(BTRFS_I(old_dir)),
					     new_idx);
		if (ret)
			goto out_fail;
	}

	/* Update inode version and ctime/mtime. */
	inode_inc_iversion(old_dir);
	inode_inc_iversion(new_dir);
	inode_inc_iversion(old_inode);
	inode_inc_iversion(new_inode);
	old_dir->i_ctime = old_dir->i_mtime = ctime;
	new_dir->i_ctime = new_dir->i_mtime = ctime;
	old_inode->i_ctime = ctime;
	new_inode->i_ctime = ctime;

	if (old_dentry->d_parent != new_dentry->d_parent) {
		btrfs_record_unlink_dir(trans, BTRFS_I(old_dir),
				BTRFS_I(old_inode), 1);
		btrfs_record_unlink_dir(trans, BTRFS_I(new_dir),
				BTRFS_I(new_inode), 1);
	}

	/* src is a subvolume */
	if (old_ino == BTRFS_FIRST_FREE_OBJECTID) {
		ret = btrfs_unlink_subvol(trans, old_dir, old_dentry);
	} else { /* src is an inode */
		ret = __btrfs_unlink_inode(trans, root, BTRFS_I(old_dir),
					   BTRFS_I(old_dentry->d_inode),
					   old_dentry->d_name.name,
					   old_dentry->d_name.len);
		if (!ret)
			ret = btrfs_update_inode(trans, root, old_inode);
	}
	if (ret) {
		btrfs_abort_transaction(trans, ret);
		goto out_fail;
	}

	/* dest is a subvolume */
	if (new_ino == BTRFS_FIRST_FREE_OBJECTID) {
		ret = btrfs_unlink_subvol(trans, new_dir, new_dentry);
	} else { /* dest is an inode */
		ret = __btrfs_unlink_inode(trans, dest, BTRFS_I(new_dir),
					   BTRFS_I(new_dentry->d_inode),
					   new_dentry->d_name.name,
					   new_dentry->d_name.len);
		if (!ret)
			ret = btrfs_update_inode(trans, dest, new_inode);
	}
	if (ret) {
		btrfs_abort_transaction(trans, ret);
		goto out_fail;
	}

	ret = btrfs_add_link(trans, BTRFS_I(new_dir), BTRFS_I(old_inode),
			     new_dentry->d_name.name,
			     new_dentry->d_name.len, 0, old_idx);
	if (ret) {
		btrfs_abort_transaction(trans, ret);
		goto out_fail;
	}

	ret = btrfs_add_link(trans, BTRFS_I(old_dir), BTRFS_I(new_inode),
			     old_dentry->d_name.name,
			     old_dentry->d_name.len, 0, new_idx);
	if (ret) {
		btrfs_abort_transaction(trans, ret);
		goto out_fail;
	}

	if (old_inode->i_nlink == 1)
		BTRFS_I(old_inode)->dir_index = old_idx;
	if (new_inode->i_nlink == 1)
		BTRFS_I(new_inode)->dir_index = new_idx;

	if (root_log_pinned) {
		parent = new_dentry->d_parent;
		ret = btrfs_log_new_name(trans, BTRFS_I(old_inode),
					 BTRFS_I(old_dir), parent,
					 false, &ctx_root);
		if (ret == BTRFS_NEED_LOG_SYNC)
			sync_log_root = true;
		else if (ret == BTRFS_NEED_TRANS_COMMIT)
			commit_transaction = true;
		ret = 0;
		btrfs_end_log_trans(root);
		root_log_pinned = false;
	}
	if (dest_log_pinned) {
		if (!commit_transaction) {
			parent = old_dentry->d_parent;
			ret = btrfs_log_new_name(trans, BTRFS_I(new_inode),
						 BTRFS_I(new_dir), parent,
						 false, &ctx_dest);
			if (ret == BTRFS_NEED_LOG_SYNC)
				sync_log_dest = true;
			else if (ret == BTRFS_NEED_TRANS_COMMIT)
				commit_transaction = true;
			ret = 0;
		}
		btrfs_end_log_trans(dest);
		dest_log_pinned = false;
	}
out_fail:
	/*
	 * If we have pinned a log and an error happened, we unpin tasks
	 * trying to sync the log and force them to fallback to a transaction
	 * commit if the log currently contains any of the inodes involved in
	 * this rename operation (to ensure we do not persist a log with an
	 * inconsistent state for any of these inodes or leading to any
	 * inconsistencies when replayed). If the transaction was aborted, the
	 * abortion reason is propagated to userspace when attempting to commit
	 * the transaction. If the log does not contain any of these inodes, we
	 * allow the tasks to sync it.
	 */
	if (ret && (root_log_pinned || dest_log_pinned)) {
		if (btrfs_inode_in_log(BTRFS_I(old_dir), fs_info->generation) ||
		    btrfs_inode_in_log(BTRFS_I(new_dir), fs_info->generation) ||
		    btrfs_inode_in_log(BTRFS_I(old_inode), fs_info->generation) ||
		    (new_inode &&
		     btrfs_inode_in_log(BTRFS_I(new_inode), fs_info->generation)))
			btrfs_set_log_full_commit(trans);

		if (root_log_pinned) {
			btrfs_end_log_trans(root);
			root_log_pinned = false;
		}
		if (dest_log_pinned) {
			btrfs_end_log_trans(dest);
			dest_log_pinned = false;
		}
	}
	if (!ret && sync_log_root && !commit_transaction) {
		ret = btrfs_sync_log(trans, BTRFS_I(old_inode)->root,
				     &ctx_root);
		if (ret)
			commit_transaction = true;
	}
	if (!ret && sync_log_dest && !commit_transaction) {
		ret = btrfs_sync_log(trans, BTRFS_I(new_inode)->root,
				     &ctx_dest);
		if (ret)
			commit_transaction = true;
	}
	if (commit_transaction) {
		/*
		 * We may have set commit_transaction when logging the new name
		 * in the destination root, in which case we left the source
		 * root context in the list of log contextes. So make sure we
		 * remove it to avoid invalid memory accesses, since the context
		 * was allocated in our stack frame.
		 */
		if (sync_log_root) {
			mutex_lock(&root->log_mutex);
			list_del_init(&ctx_root.list);
			mutex_unlock(&root->log_mutex);
		}
		ret = btrfs_commit_transaction(trans);
	} else {
		int ret2;

		ret2 = btrfs_end_transaction(trans);
		ret = ret ? ret : ret2;
	}
out_notrans:
	if (new_ino == BTRFS_FIRST_FREE_OBJECTID ||
	    old_ino == BTRFS_FIRST_FREE_OBJECTID)
		up_read(&fs_info->subvol_sem);

	ASSERT(list_empty(&ctx_root.list));
	ASSERT(list_empty(&ctx_dest.list));

	return ret;
}

static int btrfs_whiteout_for_rename(struct btrfs_trans_handle *trans,
				     struct btrfs_root *root,
				     struct inode *dir,
				     struct dentry *dentry)
{
	int ret;
	struct inode *inode;
	u64 objectid;
	u64 index;

	ret = btrfs_find_free_ino(root, &objectid);
	if (ret)
		return ret;

	inode = btrfs_new_inode(trans, root, dir,
				dentry->d_name.name,
				dentry->d_name.len,
				btrfs_ino(BTRFS_I(dir)),
				objectid,
				S_IFCHR | WHITEOUT_MODE,
				&index);

	if (IS_ERR(inode)) {
		ret = PTR_ERR(inode);
		return ret;
	}

	inode->i_op = &btrfs_special_inode_operations;
	init_special_inode(inode, inode->i_mode,
		WHITEOUT_DEV);

	ret = btrfs_init_inode_security(trans, inode, dir,
				&dentry->d_name);
	if (ret)
		goto out;

	ret = btrfs_add_nondir(trans, BTRFS_I(dir), dentry,
				BTRFS_I(inode), 0, index);
	if (ret)
		goto out;

	ret = btrfs_update_inode(trans, root, inode);
out:
	unlock_new_inode(inode);
	if (ret)
		inode_dec_link_count(inode);
	iput(inode);

	return ret;
}

static int btrfs_rename(struct inode *old_dir, struct dentry *old_dentry,
			   struct inode *new_dir, struct dentry *new_dentry,
			   unsigned int flags)
{
	struct btrfs_fs_info *fs_info = btrfs_sb(old_dir->i_sb);
	struct btrfs_trans_handle *trans;
	unsigned int trans_num_items;
	struct btrfs_root *root = BTRFS_I(old_dir)->root;
	struct btrfs_root *dest = BTRFS_I(new_dir)->root;
	struct inode *new_inode = d_inode(new_dentry);
	struct inode *old_inode = d_inode(old_dentry);
	u64 index = 0;
	int ret;
	u64 old_ino = btrfs_ino(BTRFS_I(old_inode));
	bool log_pinned = false;
	struct btrfs_log_ctx ctx;
	bool sync_log = false;
	bool commit_transaction = false;

	if (btrfs_ino(BTRFS_I(new_dir)) == BTRFS_EMPTY_SUBVOL_DIR_OBJECTID)
		return -EPERM;

	/* we only allow rename subvolume link between subvolumes */
	if (old_ino != BTRFS_FIRST_FREE_OBJECTID && root != dest)
		return -EXDEV;

	if (old_ino == BTRFS_EMPTY_SUBVOL_DIR_OBJECTID ||
	    (new_inode && btrfs_ino(BTRFS_I(new_inode)) == BTRFS_FIRST_FREE_OBJECTID))
		return -ENOTEMPTY;

	if (S_ISDIR(old_inode->i_mode) && new_inode &&
	    new_inode->i_size > BTRFS_EMPTY_DIR_SIZE)
		return -ENOTEMPTY;


	/* check for collisions, even if the  name isn't there */
	ret = btrfs_check_dir_item_collision(dest, new_dir->i_ino,
			     new_dentry->d_name.name,
			     new_dentry->d_name.len);

	if (ret) {
		if (ret == -EEXIST) {
			/* we shouldn't get
			 * eexist without a new_inode */
			if (WARN_ON(!new_inode)) {
				return ret;
			}
		} else {
			/* maybe -EOVERFLOW */
			return ret;
		}
	}
	ret = 0;

	/*
	 * we're using rename to replace one file with another.  Start IO on it
	 * now so  we don't add too much work to the end of the transaction
	 */
	if (new_inode && S_ISREG(old_inode->i_mode) && new_inode->i_size)
		filemap_flush(old_inode->i_mapping);

	/* close the racy window with snapshot create/destroy ioctl */
	if (old_ino == BTRFS_FIRST_FREE_OBJECTID)
		down_read(&fs_info->subvol_sem);
	/*
	 * We want to reserve the absolute worst case amount of items.  So if
	 * both inodes are subvols and we need to unlink them then that would
	 * require 4 item modifications, but if they are both normal inodes it
	 * would require 5 item modifications, so we'll assume they are normal
	 * inodes.  So 5 * 2 is 10, plus 1 for the new link, so 11 total items
	 * should cover the worst case number of items we'll modify.
	 * If our rename has the whiteout flag, we need more 5 units for the
	 * new inode (1 inode item, 1 inode ref, 2 dir items and 1 xattr item
	 * when selinux is enabled).
	 */
	trans_num_items = 11;
	if (flags & RENAME_WHITEOUT)
		trans_num_items += 5;
	trans = btrfs_start_transaction(root, trans_num_items);
	if (IS_ERR(trans)) {
		ret = PTR_ERR(trans);
		goto out_notrans;
	}

	if (dest != root)
		btrfs_record_root_in_trans(trans, dest);

	ret = btrfs_set_inode_index(BTRFS_I(new_dir), &index);
	if (ret)
		goto out_fail;

	BTRFS_I(old_inode)->dir_index = 0ULL;
	if (unlikely(old_ino == BTRFS_FIRST_FREE_OBJECTID)) {
		/* force full log commit if subvolume involved. */
		btrfs_set_log_full_commit(trans);
	} else {
		btrfs_pin_log_trans(root);
		log_pinned = true;
		ret = btrfs_insert_inode_ref(trans, dest,
					     new_dentry->d_name.name,
					     new_dentry->d_name.len,
					     old_ino,
					     btrfs_ino(BTRFS_I(new_dir)), index);
		if (ret)
			goto out_fail;
	}

	inode_inc_iversion(old_dir);
	inode_inc_iversion(new_dir);
	inode_inc_iversion(old_inode);
	old_dir->i_ctime = old_dir->i_mtime =
	new_dir->i_ctime = new_dir->i_mtime =
	old_inode->i_ctime = current_time(old_dir);

	if (old_dentry->d_parent != new_dentry->d_parent)
		btrfs_record_unlink_dir(trans, BTRFS_I(old_dir),
				BTRFS_I(old_inode), 1);

	if (unlikely(old_ino == BTRFS_FIRST_FREE_OBJECTID)) {
		ret = btrfs_unlink_subvol(trans, old_dir, old_dentry);
	} else {
		ret = __btrfs_unlink_inode(trans, root, BTRFS_I(old_dir),
					BTRFS_I(d_inode(old_dentry)),
					old_dentry->d_name.name,
					old_dentry->d_name.len);
		if (!ret)
			ret = btrfs_update_inode(trans, root, old_inode);
	}
	if (ret) {
		btrfs_abort_transaction(trans, ret);
		goto out_fail;
	}

	if (new_inode) {
		inode_inc_iversion(new_inode);
		new_inode->i_ctime = current_time(new_inode);
		if (unlikely(btrfs_ino(BTRFS_I(new_inode)) ==
			     BTRFS_EMPTY_SUBVOL_DIR_OBJECTID)) {
			ret = btrfs_unlink_subvol(trans, new_dir, new_dentry);
			BUG_ON(new_inode->i_nlink == 0);
		} else {
			ret = btrfs_unlink_inode(trans, dest, BTRFS_I(new_dir),
						 BTRFS_I(d_inode(new_dentry)),
						 new_dentry->d_name.name,
						 new_dentry->d_name.len);
		}
		if (!ret && new_inode->i_nlink == 0)
			ret = btrfs_orphan_add(trans,
					BTRFS_I(d_inode(new_dentry)));
		if (ret) {
			btrfs_abort_transaction(trans, ret);
			goto out_fail;
		}
	}

	ret = btrfs_add_link(trans, BTRFS_I(new_dir), BTRFS_I(old_inode),
			     new_dentry->d_name.name,
			     new_dentry->d_name.len, 0, index);
	if (ret) {
		btrfs_abort_transaction(trans, ret);
		goto out_fail;
	}

	if (old_inode->i_nlink == 1)
		BTRFS_I(old_inode)->dir_index = index;

	if (log_pinned) {
		struct dentry *parent = new_dentry->d_parent;

		btrfs_init_log_ctx(&ctx, old_inode);
		ret = btrfs_log_new_name(trans, BTRFS_I(old_inode),
					 BTRFS_I(old_dir), parent,
					 false, &ctx);
		if (ret == BTRFS_NEED_LOG_SYNC)
			sync_log = true;
		else if (ret == BTRFS_NEED_TRANS_COMMIT)
			commit_transaction = true;
		ret = 0;
		btrfs_end_log_trans(root);
		log_pinned = false;
	}

	if (flags & RENAME_WHITEOUT) {
		ret = btrfs_whiteout_for_rename(trans, root, old_dir,
						old_dentry);

		if (ret) {
			btrfs_abort_transaction(trans, ret);
			goto out_fail;
		}
	}
out_fail:
	/*
	 * If we have pinned the log and an error happened, we unpin tasks
	 * trying to sync the log and force them to fallback to a transaction
	 * commit if the log currently contains any of the inodes involved in
	 * this rename operation (to ensure we do not persist a log with an
	 * inconsistent state for any of these inodes or leading to any
	 * inconsistencies when replayed). If the transaction was aborted, the
	 * abortion reason is propagated to userspace when attempting to commit
	 * the transaction. If the log does not contain any of these inodes, we
	 * allow the tasks to sync it.
	 */
	if (ret && log_pinned) {
		if (btrfs_inode_in_log(BTRFS_I(old_dir), fs_info->generation) ||
		    btrfs_inode_in_log(BTRFS_I(new_dir), fs_info->generation) ||
		    btrfs_inode_in_log(BTRFS_I(old_inode), fs_info->generation) ||
		    (new_inode &&
		     btrfs_inode_in_log(BTRFS_I(new_inode), fs_info->generation)))
			btrfs_set_log_full_commit(trans);

		btrfs_end_log_trans(root);
		log_pinned = false;
	}
	if (!ret && sync_log) {
		ret = btrfs_sync_log(trans, BTRFS_I(old_inode)->root, &ctx);
		if (ret)
			commit_transaction = true;
	} else if (sync_log) {
		mutex_lock(&root->log_mutex);
		list_del(&ctx.list);
		mutex_unlock(&root->log_mutex);
	}
	if (commit_transaction) {
		ret = btrfs_commit_transaction(trans);
	} else {
		int ret2;

		ret2 = btrfs_end_transaction(trans);
		ret = ret ? ret : ret2;
	}
out_notrans:
	if (old_ino == BTRFS_FIRST_FREE_OBJECTID)
		up_read(&fs_info->subvol_sem);

	return ret;
}

static int btrfs_rename2(struct inode *old_dir, struct dentry *old_dentry,
			 struct inode *new_dir, struct dentry *new_dentry,
			 unsigned int flags)
{
	if (flags & ~(RENAME_NOREPLACE | RENAME_EXCHANGE | RENAME_WHITEOUT))
		return -EINVAL;

	if (flags & RENAME_EXCHANGE)
		return btrfs_rename_exchange(old_dir, old_dentry, new_dir,
					  new_dentry);

	return btrfs_rename(old_dir, old_dentry, new_dir, new_dentry, flags);
}

struct btrfs_delalloc_work {
	struct inode *inode;
	struct completion completion;
	struct list_head list;
	struct btrfs_work work;
};

static void btrfs_run_delalloc_work(struct btrfs_work *work)
{
	struct btrfs_delalloc_work *delalloc_work;
	struct inode *inode;

	delalloc_work = container_of(work, struct btrfs_delalloc_work,
				     work);
	inode = delalloc_work->inode;
	filemap_flush(inode->i_mapping);
	if (test_bit(BTRFS_INODE_HAS_ASYNC_EXTENT,
				&BTRFS_I(inode)->runtime_flags))
		filemap_flush(inode->i_mapping);

	iput(inode);
	complete(&delalloc_work->completion);
}

static struct btrfs_delalloc_work *btrfs_alloc_delalloc_work(struct inode *inode)
{
	struct btrfs_delalloc_work *work;

	work = kmalloc(sizeof(*work), GFP_NOFS);
	if (!work)
		return NULL;

	init_completion(&work->completion);
	INIT_LIST_HEAD(&work->list);
	work->inode = inode;
	btrfs_init_work(&work->work, btrfs_run_delalloc_work, NULL, NULL);

	return work;
}

/*
 * some fairly slow code that needs optimization. This walks the list
 * of all the inodes with pending delalloc and forces them to disk.
 */
static int start_delalloc_inodes(struct btrfs_root *root, int nr, bool snapshot)
{
	struct btrfs_inode *binode;
	struct inode *inode;
	struct btrfs_delalloc_work *work, *next;
	struct list_head works;
	struct list_head splice;
	int ret = 0;

	INIT_LIST_HEAD(&works);
	INIT_LIST_HEAD(&splice);

	mutex_lock(&root->delalloc_mutex);
	spin_lock(&root->delalloc_lock);
	list_splice_init(&root->delalloc_inodes, &splice);
	while (!list_empty(&splice)) {
		binode = list_entry(splice.next, struct btrfs_inode,
				    delalloc_inodes);

		list_move_tail(&binode->delalloc_inodes,
			       &root->delalloc_inodes);
		inode = igrab(&binode->vfs_inode);
		if (!inode) {
			cond_resched_lock(&root->delalloc_lock);
			continue;
		}
		spin_unlock(&root->delalloc_lock);

		if (snapshot)
			set_bit(BTRFS_INODE_SNAPSHOT_FLUSH,
				&binode->runtime_flags);
		work = btrfs_alloc_delalloc_work(inode);
		if (!work) {
			iput(inode);
			ret = -ENOMEM;
			goto out;
		}
		list_add_tail(&work->list, &works);
		btrfs_queue_work(root->fs_info->flush_workers,
				 &work->work);
		ret++;
		if (nr != -1 && ret >= nr)
			goto out;
		cond_resched();
		spin_lock(&root->delalloc_lock);
	}
	spin_unlock(&root->delalloc_lock);

out:
	list_for_each_entry_safe(work, next, &works, list) {
		list_del_init(&work->list);
		wait_for_completion(&work->completion);
		kfree(work);
	}

	if (!list_empty(&splice)) {
		spin_lock(&root->delalloc_lock);
		list_splice_tail(&splice, &root->delalloc_inodes);
		spin_unlock(&root->delalloc_lock);
	}
	mutex_unlock(&root->delalloc_mutex);
	return ret;
}

int btrfs_start_delalloc_snapshot(struct btrfs_root *root)
{
	struct btrfs_fs_info *fs_info = root->fs_info;
	int ret;

	if (test_bit(BTRFS_FS_STATE_ERROR, &fs_info->fs_state))
		return -EROFS;

	ret = start_delalloc_inodes(root, -1, true);
	if (ret > 0)
		ret = 0;
	return ret;
}

int btrfs_start_delalloc_roots(struct btrfs_fs_info *fs_info, int nr)
{
	struct btrfs_root *root;
	struct list_head splice;
	int ret;

	if (test_bit(BTRFS_FS_STATE_ERROR, &fs_info->fs_state))
		return -EROFS;

	INIT_LIST_HEAD(&splice);

	mutex_lock(&fs_info->delalloc_root_mutex);
	spin_lock(&fs_info->delalloc_root_lock);
	list_splice_init(&fs_info->delalloc_roots, &splice);
	while (!list_empty(&splice) && nr) {
		root = list_first_entry(&splice, struct btrfs_root,
					delalloc_root);
		root = btrfs_grab_root(root);
		BUG_ON(!root);
		list_move_tail(&root->delalloc_root,
			       &fs_info->delalloc_roots);
		spin_unlock(&fs_info->delalloc_root_lock);

		ret = start_delalloc_inodes(root, nr, false);
		btrfs_put_root(root);
		if (ret < 0)
			goto out;

		if (nr != -1) {
			nr -= ret;
			WARN_ON(nr < 0);
		}
		spin_lock(&fs_info->delalloc_root_lock);
	}
	spin_unlock(&fs_info->delalloc_root_lock);

	ret = 0;
out:
	if (!list_empty(&splice)) {
		spin_lock(&fs_info->delalloc_root_lock);
		list_splice_tail(&splice, &fs_info->delalloc_roots);
		spin_unlock(&fs_info->delalloc_root_lock);
	}
	mutex_unlock(&fs_info->delalloc_root_mutex);
	return ret;
}

static int btrfs_symlink(struct inode *dir, struct dentry *dentry,
			 const char *symname)
{
	struct btrfs_fs_info *fs_info = btrfs_sb(dir->i_sb);
	struct btrfs_trans_handle *trans;
	struct btrfs_root *root = BTRFS_I(dir)->root;
	struct btrfs_path *path;
	struct btrfs_key key;
	struct inode *inode = NULL;
	int err;
	u64 objectid;
	u64 index = 0;
	int name_len;
	int datasize;
	unsigned long ptr;
	struct btrfs_file_extent_item *ei;
	struct extent_buffer *leaf;

	name_len = strlen(symname);
	if (name_len > BTRFS_MAX_INLINE_DATA_SIZE(fs_info))
		return -ENAMETOOLONG;

	/*
	 * 2 items for inode item and ref
	 * 2 items for dir items
	 * 1 item for updating parent inode item
	 * 1 item for the inline extent item
	 * 1 item for xattr if selinux is on
	 */
	trans = btrfs_start_transaction(root, 7);
	if (IS_ERR(trans))
		return PTR_ERR(trans);

	err = btrfs_find_free_ino(root, &objectid);
	if (err)
		goto out_unlock;

	inode = btrfs_new_inode(trans, root, dir, dentry->d_name.name,
				dentry->d_name.len, btrfs_ino(BTRFS_I(dir)),
				objectid, S_IFLNK|S_IRWXUGO, &index);
	if (IS_ERR(inode)) {
		err = PTR_ERR(inode);
		inode = NULL;
		goto out_unlock;
	}

	/*
	* If the active LSM wants to access the inode during
	* d_instantiate it needs these. Smack checks to see
	* if the filesystem supports xattrs by looking at the
	* ops vector.
	*/
	inode->i_fop = &btrfs_file_operations;
	inode->i_op = &btrfs_file_inode_operations;
	inode->i_mapping->a_ops = &btrfs_aops;
	BTRFS_I(inode)->io_tree.ops = &btrfs_extent_io_ops;

	err = btrfs_init_inode_security(trans, inode, dir, &dentry->d_name);
	if (err)
		goto out_unlock;

	path = btrfs_alloc_path();
	if (!path) {
		err = -ENOMEM;
		goto out_unlock;
	}
	key.objectid = btrfs_ino(BTRFS_I(inode));
	key.offset = 0;
	key.type = BTRFS_EXTENT_DATA_KEY;
	datasize = btrfs_file_extent_calc_inline_size(name_len);
	err = btrfs_insert_empty_item(trans, root, path, &key,
				      datasize);
	if (err) {
		btrfs_free_path(path);
		goto out_unlock;
	}
	leaf = path->nodes[0];
	ei = btrfs_item_ptr(leaf, path->slots[0],
			    struct btrfs_file_extent_item);
	btrfs_set_file_extent_generation(leaf, ei, trans->transid);
	btrfs_set_file_extent_type(leaf, ei,
				   BTRFS_FILE_EXTENT_INLINE);
	btrfs_set_file_extent_encryption(leaf, ei, 0);
	btrfs_set_file_extent_compression(leaf, ei, 0);
	btrfs_set_file_extent_other_encoding(leaf, ei, 0);
	btrfs_set_file_extent_ram_bytes(leaf, ei, name_len);

	ptr = btrfs_file_extent_inline_start(ei);
	write_extent_buffer(leaf, symname, ptr, name_len);
	btrfs_mark_buffer_dirty(leaf);
	btrfs_free_path(path);

	inode->i_op = &btrfs_symlink_inode_operations;
	inode_nohighmem(inode);
	inode_set_bytes(inode, name_len);
	btrfs_i_size_write(BTRFS_I(inode), name_len);
	err = btrfs_update_inode(trans, root, inode);
	/*
	 * Last step, add directory indexes for our symlink inode. This is the
	 * last step to avoid extra cleanup of these indexes if an error happens
	 * elsewhere above.
	 */
	if (!err)
		err = btrfs_add_nondir(trans, BTRFS_I(dir), dentry,
				BTRFS_I(inode), 0, index);
	if (err)
		goto out_unlock;

	d_instantiate_new(dentry, inode);

out_unlock:
	btrfs_end_transaction(trans);
	if (err && inode) {
		inode_dec_link_count(inode);
		discard_new_inode(inode);
	}
	btrfs_btree_balance_dirty(fs_info);
	return err;
}

static int __btrfs_prealloc_file_range(struct inode *inode, int mode,
				       u64 start, u64 num_bytes, u64 min_size,
				       loff_t actual_len, u64 *alloc_hint,
				       struct btrfs_trans_handle *trans)
{
	struct btrfs_fs_info *fs_info = btrfs_sb(inode->i_sb);
	struct extent_map_tree *em_tree = &BTRFS_I(inode)->extent_tree;
	struct extent_map *em;
	struct btrfs_root *root = BTRFS_I(inode)->root;
	struct btrfs_key ins;
	u64 cur_offset = start;
	u64 clear_offset = start;
	u64 i_size;
	u64 cur_bytes;
	u64 last_alloc = (u64)-1;
	int ret = 0;
	bool own_trans = true;
	u64 end = start + num_bytes - 1;

	if (trans)
		own_trans = false;
	while (num_bytes > 0) {
		if (own_trans) {
			trans = btrfs_start_transaction(root, 3);
			if (IS_ERR(trans)) {
				ret = PTR_ERR(trans);
				break;
			}
		}

		cur_bytes = min_t(u64, num_bytes, SZ_256M);
		cur_bytes = max(cur_bytes, min_size);
		/*
		 * If we are severely fragmented we could end up with really
		 * small allocations, so if the allocator is returning small
		 * chunks lets make its job easier by only searching for those
		 * sized chunks.
		 */
		cur_bytes = min(cur_bytes, last_alloc);
		ret = btrfs_reserve_extent(root, cur_bytes, cur_bytes,
				min_size, 0, *alloc_hint, &ins, 1, 0);
		if (ret) {
			if (own_trans)
				btrfs_end_transaction(trans);
			break;
		}

		/*
		 * We've reserved this space, and thus converted it from
		 * ->bytes_may_use to ->bytes_reserved.  Any error that happens
		 * from here on out we will only need to clear our reservation
		 * for the remaining unreserved area, so advance our
		 * clear_offset by our extent size.
		 */
		clear_offset += ins.offset;
		btrfs_dec_block_group_reservations(fs_info, ins.objectid);

		last_alloc = ins.offset;
		ret = insert_reserved_file_extent(trans, inode,
						  cur_offset, ins.objectid,
						  ins.offset, ins.offset,
						  ins.offset, 0, 0, 0,
						  BTRFS_FILE_EXTENT_PREALLOC);
		if (ret) {
			btrfs_free_reserved_extent(fs_info, ins.objectid,
						   ins.offset, 0);
			btrfs_abort_transaction(trans, ret);
			if (own_trans)
				btrfs_end_transaction(trans);
			break;
		}

		btrfs_drop_extent_cache(BTRFS_I(inode), cur_offset,
					cur_offset + ins.offset -1, 0);

		em = alloc_extent_map();
		if (!em) {
			set_bit(BTRFS_INODE_NEEDS_FULL_SYNC,
				&BTRFS_I(inode)->runtime_flags);
			goto next;
		}

		em->start = cur_offset;
		em->orig_start = cur_offset;
		em->len = ins.offset;
		em->block_start = ins.objectid;
		em->block_len = ins.offset;
		em->orig_block_len = ins.offset;
		em->ram_bytes = ins.offset;
		set_bit(EXTENT_FLAG_PREALLOC, &em->flags);
		em->generation = trans->transid;

		while (1) {
			write_lock(&em_tree->lock);
			ret = add_extent_mapping(em_tree, em, 1);
			write_unlock(&em_tree->lock);
			if (ret != -EEXIST)
				break;
			btrfs_drop_extent_cache(BTRFS_I(inode), cur_offset,
						cur_offset + ins.offset - 1,
						0);
		}
		free_extent_map(em);
next:
		num_bytes -= ins.offset;
		cur_offset += ins.offset;
		*alloc_hint = ins.objectid + ins.offset;

		inode_inc_iversion(inode);
		inode->i_ctime = current_time(inode);
		BTRFS_I(inode)->flags |= BTRFS_INODE_PREALLOC;
		if (!(mode & FALLOC_FL_KEEP_SIZE) &&
		    (actual_len > inode->i_size) &&
		    (cur_offset > inode->i_size)) {
			if (cur_offset > actual_len)
				i_size = actual_len;
			else
				i_size = cur_offset;
			i_size_write(inode, i_size);
			btrfs_inode_safe_disk_i_size_write(inode, 0);
		}

		ret = btrfs_update_inode(trans, root, inode);

		if (ret) {
			btrfs_abort_transaction(trans, ret);
			if (own_trans)
				btrfs_end_transaction(trans);
			break;
		}

		if (own_trans)
			btrfs_end_transaction(trans);
	}
	if (clear_offset < end)
		btrfs_free_reserved_data_space(inode, NULL, clear_offset,
			end - clear_offset + 1);
	return ret;
}

int btrfs_prealloc_file_range(struct inode *inode, int mode,
			      u64 start, u64 num_bytes, u64 min_size,
			      loff_t actual_len, u64 *alloc_hint)
{
	return __btrfs_prealloc_file_range(inode, mode, start, num_bytes,
					   min_size, actual_len, alloc_hint,
					   NULL);
}

int btrfs_prealloc_file_range_trans(struct inode *inode,
				    struct btrfs_trans_handle *trans, int mode,
				    u64 start, u64 num_bytes, u64 min_size,
				    loff_t actual_len, u64 *alloc_hint)
{
	return __btrfs_prealloc_file_range(inode, mode, start, num_bytes,
					   min_size, actual_len, alloc_hint, trans);
}

static int btrfs_set_page_dirty(struct page *page)
{
	return __set_page_dirty_nobuffers(page);
}

static int btrfs_permission(struct inode *inode, int mask)
{
	struct btrfs_root *root = BTRFS_I(inode)->root;
	umode_t mode = inode->i_mode;

	if (mask & MAY_WRITE &&
	    (S_ISREG(mode) || S_ISDIR(mode) || S_ISLNK(mode))) {
		if (btrfs_root_readonly(root))
			return -EROFS;
		if (BTRFS_I(inode)->flags & BTRFS_INODE_READONLY)
			return -EACCES;
	}
	return generic_permission(inode, mask);
}

static int btrfs_tmpfile(struct inode *dir, struct dentry *dentry, umode_t mode)
{
	struct btrfs_fs_info *fs_info = btrfs_sb(dir->i_sb);
	struct btrfs_trans_handle *trans;
	struct btrfs_root *root = BTRFS_I(dir)->root;
	struct inode *inode = NULL;
	u64 objectid;
	u64 index;
	int ret = 0;

	/*
	 * 5 units required for adding orphan entry
	 */
	trans = btrfs_start_transaction(root, 5);
	if (IS_ERR(trans))
		return PTR_ERR(trans);

	ret = btrfs_find_free_ino(root, &objectid);
	if (ret)
		goto out;

	inode = btrfs_new_inode(trans, root, dir, NULL, 0,
			btrfs_ino(BTRFS_I(dir)), objectid, mode, &index);
	if (IS_ERR(inode)) {
		ret = PTR_ERR(inode);
		inode = NULL;
		goto out;
	}

	inode->i_fop = &btrfs_file_operations;
	inode->i_op = &btrfs_file_inode_operations;

	inode->i_mapping->a_ops = &btrfs_aops;
	BTRFS_I(inode)->io_tree.ops = &btrfs_extent_io_ops;

	ret = btrfs_init_inode_security(trans, inode, dir, NULL);
	if (ret)
		goto out;

	ret = btrfs_update_inode(trans, root, inode);
	if (ret)
		goto out;
	ret = btrfs_orphan_add(trans, BTRFS_I(inode));
	if (ret)
		goto out;

	/*
	 * We set number of links to 0 in btrfs_new_inode(), and here we set
	 * it to 1 because d_tmpfile() will issue a warning if the count is 0,
	 * through:
	 *
	 *    d_tmpfile() -> inode_dec_link_count() -> drop_nlink()
	 */
	set_nlink(inode, 1);
	d_tmpfile(dentry, inode);
	unlock_new_inode(inode);
	mark_inode_dirty(inode);
out:
	btrfs_end_transaction(trans);
	if (ret && inode)
		discard_new_inode(inode);
	btrfs_btree_balance_dirty(fs_info);
	return ret;
}

void btrfs_set_range_writeback(struct extent_io_tree *tree, u64 start, u64 end)
{
	struct inode *inode = tree->private_data;
	unsigned long index = start >> PAGE_SHIFT;
	unsigned long end_index = end >> PAGE_SHIFT;
	struct page *page;

	while (index <= end_index) {
		page = find_get_page(inode->i_mapping, index);
		ASSERT(page); /* Pages should be in the extent_io_tree */
		set_page_writeback(page);
		put_page(page);
		index++;
	}
}

#ifdef CONFIG_SWAP
/*
 * Add an entry indicating a block group or device which is pinned by a
 * swapfile. Returns 0 on success, 1 if there is already an entry for it, or a
 * negative errno on failure.
 */
static int btrfs_add_swapfile_pin(struct inode *inode, void *ptr,
				  bool is_block_group)
{
	struct btrfs_fs_info *fs_info = BTRFS_I(inode)->root->fs_info;
	struct btrfs_swapfile_pin *sp, *entry;
	struct rb_node **p;
	struct rb_node *parent = NULL;

	sp = kmalloc(sizeof(*sp), GFP_NOFS);
	if (!sp)
		return -ENOMEM;
	sp->ptr = ptr;
	sp->inode = inode;
	sp->is_block_group = is_block_group;

	spin_lock(&fs_info->swapfile_pins_lock);
	p = &fs_info->swapfile_pins.rb_node;
	while (*p) {
		parent = *p;
		entry = rb_entry(parent, struct btrfs_swapfile_pin, node);
		if (sp->ptr < entry->ptr ||
		    (sp->ptr == entry->ptr && sp->inode < entry->inode)) {
			p = &(*p)->rb_left;
		} else if (sp->ptr > entry->ptr ||
			   (sp->ptr == entry->ptr && sp->inode > entry->inode)) {
			p = &(*p)->rb_right;
		} else {
			spin_unlock(&fs_info->swapfile_pins_lock);
			kfree(sp);
			return 1;
		}
	}
	rb_link_node(&sp->node, parent, p);
	rb_insert_color(&sp->node, &fs_info->swapfile_pins);
	spin_unlock(&fs_info->swapfile_pins_lock);
	return 0;
}

/* Free all of the entries pinned by this swapfile. */
static void btrfs_free_swapfile_pins(struct inode *inode)
{
	struct btrfs_fs_info *fs_info = BTRFS_I(inode)->root->fs_info;
	struct btrfs_swapfile_pin *sp;
	struct rb_node *node, *next;

	spin_lock(&fs_info->swapfile_pins_lock);
	node = rb_first(&fs_info->swapfile_pins);
	while (node) {
		next = rb_next(node);
		sp = rb_entry(node, struct btrfs_swapfile_pin, node);
		if (sp->inode == inode) {
			rb_erase(&sp->node, &fs_info->swapfile_pins);
			if (sp->is_block_group)
				btrfs_put_block_group(sp->ptr);
			kfree(sp);
		}
		node = next;
	}
	spin_unlock(&fs_info->swapfile_pins_lock);
}

struct btrfs_swap_info {
	u64 start;
	u64 block_start;
	u64 block_len;
	u64 lowest_ppage;
	u64 highest_ppage;
	unsigned long nr_pages;
	int nr_extents;
};

static int btrfs_add_swap_extent(struct swap_info_struct *sis,
				 struct btrfs_swap_info *bsi)
{
	unsigned long nr_pages;
	u64 first_ppage, first_ppage_reported, next_ppage;
	int ret;

	first_ppage = ALIGN(bsi->block_start, PAGE_SIZE) >> PAGE_SHIFT;
	next_ppage = ALIGN_DOWN(bsi->block_start + bsi->block_len,
				PAGE_SIZE) >> PAGE_SHIFT;

	if (first_ppage >= next_ppage)
		return 0;
	nr_pages = next_ppage - first_ppage;

	first_ppage_reported = first_ppage;
	if (bsi->start == 0)
		first_ppage_reported++;
	if (bsi->lowest_ppage > first_ppage_reported)
		bsi->lowest_ppage = first_ppage_reported;
	if (bsi->highest_ppage < (next_ppage - 1))
		bsi->highest_ppage = next_ppage - 1;

	ret = add_swap_extent(sis, bsi->nr_pages, nr_pages, first_ppage);
	if (ret < 0)
		return ret;
	bsi->nr_extents += ret;
	bsi->nr_pages += nr_pages;
	return 0;
}

static void btrfs_swap_deactivate(struct file *file)
{
	struct inode *inode = file_inode(file);

	btrfs_free_swapfile_pins(inode);
	atomic_dec(&BTRFS_I(inode)->root->nr_swapfiles);
}

static int btrfs_swap_activate(struct swap_info_struct *sis, struct file *file,
			       sector_t *span)
{
	struct inode *inode = file_inode(file);
	struct btrfs_fs_info *fs_info = BTRFS_I(inode)->root->fs_info;
	struct extent_io_tree *io_tree = &BTRFS_I(inode)->io_tree;
	struct extent_state *cached_state = NULL;
	struct extent_map *em = NULL;
	struct btrfs_device *device = NULL;
	struct btrfs_swap_info bsi = {
		.lowest_ppage = (sector_t)-1ULL,
	};
	int ret = 0;
	u64 isize;
	u64 start;

	/*
	 * If the swap file was just created, make sure delalloc is done. If the
	 * file changes again after this, the user is doing something stupid and
	 * we don't really care.
	 */
	ret = btrfs_wait_ordered_range(inode, 0, (u64)-1);
	if (ret)
		return ret;

	/*
	 * The inode is locked, so these flags won't change after we check them.
	 */
	if (BTRFS_I(inode)->flags & BTRFS_INODE_COMPRESS) {
		btrfs_warn(fs_info, "swapfile must not be compressed");
		return -EINVAL;
	}
	if (!(BTRFS_I(inode)->flags & BTRFS_INODE_NODATACOW)) {
		btrfs_warn(fs_info, "swapfile must not be copy-on-write");
		return -EINVAL;
	}
	if (!(BTRFS_I(inode)->flags & BTRFS_INODE_NODATASUM)) {
		btrfs_warn(fs_info, "swapfile must not be checksummed");
		return -EINVAL;
	}

	/*
	 * Balance or device remove/replace/resize can move stuff around from
	 * under us. The EXCL_OP flag makes sure they aren't running/won't run
	 * concurrently while we are mapping the swap extents, and
	 * fs_info->swapfile_pins prevents them from running while the swap file
	 * is active and moving the extents. Note that this also prevents a
	 * concurrent device add which isn't actually necessary, but it's not
	 * really worth the trouble to allow it.
	 */
	if (test_and_set_bit(BTRFS_FS_EXCL_OP, &fs_info->flags)) {
		btrfs_warn(fs_info,
	   "cannot activate swapfile while exclusive operation is running");
		return -EBUSY;
	}
	/*
	 * Snapshots can create extents which require COW even if NODATACOW is
	 * set. We use this counter to prevent snapshots. We must increment it
	 * before walking the extents because we don't want a concurrent
	 * snapshot to run after we've already checked the extents.
	 */
	atomic_inc(&BTRFS_I(inode)->root->nr_swapfiles);

	isize = ALIGN_DOWN(inode->i_size, fs_info->sectorsize);

	lock_extent_bits(io_tree, 0, isize - 1, &cached_state);
	start = 0;
	while (start < isize) {
		u64 logical_block_start, physical_block_start;
		struct btrfs_block_group *bg;
		u64 len = isize - start;

		em = btrfs_get_extent(BTRFS_I(inode), NULL, 0, start, len);
		if (IS_ERR(em)) {
			ret = PTR_ERR(em);
			goto out;
		}

		if (em->block_start == EXTENT_MAP_HOLE) {
			btrfs_warn(fs_info, "swapfile must not have holes");
			ret = -EINVAL;
			goto out;
		}
		if (em->block_start == EXTENT_MAP_INLINE) {
			/*
			 * It's unlikely we'll ever actually find ourselves
			 * here, as a file small enough to fit inline won't be
			 * big enough to store more than the swap header, but in
			 * case something changes in the future, let's catch it
			 * here rather than later.
			 */
			btrfs_warn(fs_info, "swapfile must not be inline");
			ret = -EINVAL;
			goto out;
		}
		if (test_bit(EXTENT_FLAG_COMPRESSED, &em->flags)) {
			btrfs_warn(fs_info, "swapfile must not be compressed");
			ret = -EINVAL;
			goto out;
		}

		logical_block_start = em->block_start + (start - em->start);
		len = min(len, em->len - (start - em->start));
		free_extent_map(em);
		em = NULL;

		ret = can_nocow_extent(inode, start, &len, NULL, NULL, NULL);
		if (ret < 0) {
			goto out;
		} else if (ret) {
			ret = 0;
		} else {
			btrfs_warn(fs_info,
				   "swapfile must not be copy-on-write");
			ret = -EINVAL;
			goto out;
		}

		em = btrfs_get_chunk_map(fs_info, logical_block_start, len);
		if (IS_ERR(em)) {
			ret = PTR_ERR(em);
			goto out;
		}

		if (em->map_lookup->type & BTRFS_BLOCK_GROUP_PROFILE_MASK) {
			btrfs_warn(fs_info,
				   "swapfile must have single data profile");
			ret = -EINVAL;
			goto out;
		}

		if (device == NULL) {
			device = em->map_lookup->stripes[0].dev;
			ret = btrfs_add_swapfile_pin(inode, device, false);
			if (ret == 1)
				ret = 0;
			else if (ret)
				goto out;
		} else if (device != em->map_lookup->stripes[0].dev) {
			btrfs_warn(fs_info, "swapfile must be on one device");
			ret = -EINVAL;
			goto out;
		}

		physical_block_start = (em->map_lookup->stripes[0].physical +
					(logical_block_start - em->start));
		len = min(len, em->len - (logical_block_start - em->start));
		free_extent_map(em);
		em = NULL;

		bg = btrfs_lookup_block_group(fs_info, logical_block_start);
		if (!bg) {
			btrfs_warn(fs_info,
			   "could not find block group containing swapfile");
			ret = -EINVAL;
			goto out;
		}

		ret = btrfs_add_swapfile_pin(inode, bg, true);
		if (ret) {
			btrfs_put_block_group(bg);
			if (ret == 1)
				ret = 0;
			else
				goto out;
		}

		if (bsi.block_len &&
		    bsi.block_start + bsi.block_len == physical_block_start) {
			bsi.block_len += len;
		} else {
			if (bsi.block_len) {
				ret = btrfs_add_swap_extent(sis, &bsi);
				if (ret)
					goto out;
			}
			bsi.start = start;
			bsi.block_start = physical_block_start;
			bsi.block_len = len;
		}

		start += len;
	}

	if (bsi.block_len)
		ret = btrfs_add_swap_extent(sis, &bsi);

out:
	if (!IS_ERR_OR_NULL(em))
		free_extent_map(em);

	unlock_extent_cached(io_tree, 0, isize - 1, &cached_state);

	if (ret)
		btrfs_swap_deactivate(file);

	clear_bit(BTRFS_FS_EXCL_OP, &fs_info->flags);

	if (ret)
		return ret;

	if (device)
		sis->bdev = device->bdev;
	*span = bsi.highest_ppage - bsi.lowest_ppage + 1;
	sis->max = bsi.nr_pages;
	sis->pages = bsi.nr_pages - 1;
	sis->highest_bit = bsi.nr_pages - 1;
	return bsi.nr_extents;
}
#else
static void btrfs_swap_deactivate(struct file *file)
{
}

static int btrfs_swap_activate(struct swap_info_struct *sis, struct file *file,
			       sector_t *span)
{
	return -EOPNOTSUPP;
}
#endif

static const struct inode_operations btrfs_dir_inode_operations = {
	.getattr	= btrfs_getattr,
	.lookup		= btrfs_lookup,
	.create		= btrfs_create,
	.unlink		= btrfs_unlink,
	.link		= btrfs_link,
	.mkdir		= btrfs_mkdir,
	.rmdir		= btrfs_rmdir,
	.rename		= btrfs_rename2,
	.symlink	= btrfs_symlink,
	.setattr	= btrfs_setattr,
	.mknod		= btrfs_mknod,
	.listxattr	= btrfs_listxattr,
	.permission	= btrfs_permission,
	.get_acl	= btrfs_get_acl,
	.set_acl	= btrfs_set_acl,
	.update_time	= btrfs_update_time,
	.tmpfile        = btrfs_tmpfile,
};

static const struct file_operations btrfs_dir_file_operations = {
	.llseek		= generic_file_llseek,
	.read		= generic_read_dir,
	.iterate_shared	= btrfs_real_readdir,
	.open		= btrfs_opendir,
	.unlocked_ioctl	= btrfs_ioctl,
#ifdef CONFIG_COMPAT
	.compat_ioctl	= btrfs_compat_ioctl,
#endif
	.release        = btrfs_release_file,
	.fsync		= btrfs_sync_file,
};

static const struct extent_io_ops btrfs_extent_io_ops = {
	/* mandatory callbacks */
	.submit_bio_hook = btrfs_submit_bio_hook,
	.readpage_end_io_hook = btrfs_readpage_end_io_hook,
};

/*
 * btrfs doesn't support the bmap operation because swapfiles
 * use bmap to make a mapping of extents in the file.  They assume
 * these extents won't change over the life of the file and they
 * use the bmap result to do IO directly to the drive.
 *
 * the btrfs bmap call would return logical addresses that aren't
 * suitable for IO and they also will change frequently as COW
 * operations happen.  So, swapfile + btrfs == corruption.
 *
 * For now we're avoiding this by dropping bmap.
 */
static const struct address_space_operations btrfs_aops = {
	.readpage	= btrfs_readpage,
	.writepage	= btrfs_writepage,
	.writepages	= btrfs_writepages,
<<<<<<< HEAD
	.readahead	= btrfs_readahead,
	.direct_IO	= noop_direct_IO,
=======
	.readpages	= btrfs_readpages,
	.direct_IO	= btrfs_direct_IO,
>>>>>>> 55e20bd1
	.invalidatepage = btrfs_invalidatepage,
	.releasepage	= btrfs_releasepage,
#ifdef CONFIG_MIGRATION
	.migratepage	= btrfs_migratepage,
#endif
	.set_page_dirty	= btrfs_set_page_dirty,
	.error_remove_page = generic_error_remove_page,
	.swap_activate	= btrfs_swap_activate,
	.swap_deactivate = btrfs_swap_deactivate,
};

static const struct inode_operations btrfs_file_inode_operations = {
	.getattr	= btrfs_getattr,
	.setattr	= btrfs_setattr,
	.listxattr      = btrfs_listxattr,
	.permission	= btrfs_permission,
	.fiemap		= btrfs_fiemap,
	.get_acl	= btrfs_get_acl,
	.set_acl	= btrfs_set_acl,
	.update_time	= btrfs_update_time,
};
static const struct inode_operations btrfs_special_inode_operations = {
	.getattr	= btrfs_getattr,
	.setattr	= btrfs_setattr,
	.permission	= btrfs_permission,
	.listxattr	= btrfs_listxattr,
	.get_acl	= btrfs_get_acl,
	.set_acl	= btrfs_set_acl,
	.update_time	= btrfs_update_time,
};
static const struct inode_operations btrfs_symlink_inode_operations = {
	.get_link	= page_get_link,
	.getattr	= btrfs_getattr,
	.setattr	= btrfs_setattr,
	.permission	= btrfs_permission,
	.listxattr	= btrfs_listxattr,
	.update_time	= btrfs_update_time,
};

const struct dentry_operations btrfs_dentry_operations = {
	.d_delete	= btrfs_dentry_delete,
};<|MERGE_RESOLUTION|>--- conflicted
+++ resolved
@@ -10224,13 +10224,8 @@
 	.readpage	= btrfs_readpage,
 	.writepage	= btrfs_writepage,
 	.writepages	= btrfs_writepages,
-<<<<<<< HEAD
 	.readahead	= btrfs_readahead,
-	.direct_IO	= noop_direct_IO,
-=======
-	.readpages	= btrfs_readpages,
 	.direct_IO	= btrfs_direct_IO,
->>>>>>> 55e20bd1
 	.invalidatepage = btrfs_invalidatepage,
 	.releasepage	= btrfs_releasepage,
 #ifdef CONFIG_MIGRATION
