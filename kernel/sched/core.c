--- conflicted
+++ resolved
@@ -2211,13 +2211,9 @@
 static struct rq *move_queued_task(struct rq *rq, struct rq_flags *rf,
 				   struct task_struct *p, int new_cpu)
 {
-<<<<<<< HEAD
 	int detached = 0;
 
-	lockdep_assert_held(&rq->lock);
-=======
 	lockdep_assert_rq_held(rq);
->>>>>>> 54a728dc
 
 	/*
 	 * The vendor hook may drop the lock temporarily, so
