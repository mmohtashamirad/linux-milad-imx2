// SPDX-License-Identifier: GPL-2.0-only
/*
 *  kernel/sched/core.c
 *
 *  Core kernel scheduler code and related syscalls
 *
 *  Copyright (C) 1991-2002  Linus Torvalds
 */
#define CREATE_TRACE_POINTS
#include <trace/events/sched.h>
#undef CREATE_TRACE_POINTS

#include "sched.h"

#include <linux/nospec.h>

#include <linux/kcov.h>
#include <linux/scs.h>

#include <asm/switch_to.h>
#include <asm/tlb.h>

#include "../workqueue_internal.h"
#include "../../fs/io-wq.h"
#include "../smpboot.h"

#include "pelt.h"
#include "smp.h"

#include <trace/hooks/sched.h>
#include <trace/hooks/dtask.h>

/*
 * Export tracepoints that act as a bare tracehook (ie: have no trace event
 * associated with them) to allow external modules to probe them.
 */
EXPORT_TRACEPOINT_SYMBOL_GPL(pelt_cfs_tp);
EXPORT_TRACEPOINT_SYMBOL_GPL(pelt_rt_tp);
EXPORT_TRACEPOINT_SYMBOL_GPL(pelt_dl_tp);
EXPORT_TRACEPOINT_SYMBOL_GPL(pelt_irq_tp);
EXPORT_TRACEPOINT_SYMBOL_GPL(pelt_se_tp);
EXPORT_TRACEPOINT_SYMBOL_GPL(sched_cpu_capacity_tp);
EXPORT_TRACEPOINT_SYMBOL_GPL(sched_overutilized_tp);
EXPORT_TRACEPOINT_SYMBOL_GPL(sched_util_est_cfs_tp);
EXPORT_TRACEPOINT_SYMBOL_GPL(sched_util_est_se_tp);
EXPORT_TRACEPOINT_SYMBOL_GPL(sched_update_nr_running_tp);
EXPORT_TRACEPOINT_SYMBOL_GPL(sched_switch);
EXPORT_TRACEPOINT_SYMBOL_GPL(sched_waking);
#ifdef CONFIG_SCHEDSTATS
EXPORT_TRACEPOINT_SYMBOL_GPL(sched_stat_sleep);
EXPORT_TRACEPOINT_SYMBOL_GPL(sched_stat_wait);
EXPORT_TRACEPOINT_SYMBOL_GPL(sched_stat_iowait);
EXPORT_TRACEPOINT_SYMBOL_GPL(sched_stat_blocked);
#endif

DEFINE_PER_CPU_SHARED_ALIGNED(struct rq, runqueues);
EXPORT_SYMBOL_GPL(runqueues);

#ifdef CONFIG_SCHED_DEBUG
/*
 * Debugging: various feature bits
 *
 * If SCHED_DEBUG is disabled, each compilation unit has its own copy of
 * sysctl_sched_features, defined in sched.h, to allow constants propagation
 * at compile time and compiler optimization based on features default.
 */
#define SCHED_FEAT(name, enabled)	\
	(1UL << __SCHED_FEAT_##name) * enabled |
const_debug unsigned int sysctl_sched_features =
#include "features.h"
	0;
EXPORT_SYMBOL_GPL(sysctl_sched_features);
#undef SCHED_FEAT
#endif

/*
 * Number of tasks to iterate in a single balance run.
 * Limited because this is done with IRQs disabled.
 */
const_debug unsigned int sysctl_sched_nr_migrate = 32;

/*
 * period over which we measure -rt task CPU usage in us.
 * default: 1s
 */
unsigned int sysctl_sched_rt_period = 1000000;

__read_mostly int scheduler_running;

/*
 * part of the period that we allow rt tasks to run in us.
 * default: 0.95s
 */
int sysctl_sched_rt_runtime = 950000;


/*
 * Serialization rules:
 *
 * Lock order:
 *
 *   p->pi_lock
 *     rq->lock
 *       hrtimer_cpu_base->lock (hrtimer_start() for bandwidth controls)
 *
 *  rq1->lock
 *    rq2->lock  where: rq1 < rq2
 *
 * Regular state:
 *
 * Normal scheduling state is serialized by rq->lock. __schedule() takes the
 * local CPU's rq->lock, it optionally removes the task from the runqueue and
 * always looks at the local rq data structures to find the most elegible task
 * to run next.
 *
 * Task enqueue is also under rq->lock, possibly taken from another CPU.
 * Wakeups from another LLC domain might use an IPI to transfer the enqueue to
 * the local CPU to avoid bouncing the runqueue state around [ see
 * ttwu_queue_wakelist() ]
 *
 * Task wakeup, specifically wakeups that involve migration, are horribly
 * complicated to avoid having to take two rq->locks.
 *
 * Special state:
 *
 * System-calls and anything external will use task_rq_lock() which acquires
 * both p->pi_lock and rq->lock. As a consequence the state they change is
 * stable while holding either lock:
 *
 *  - sched_setaffinity()/
 *    set_cpus_allowed_ptr():	p->cpus_ptr, p->nr_cpus_allowed
 *  - set_user_nice():		p->se.load, p->*prio
 *  - __sched_setscheduler():	p->sched_class, p->policy, p->*prio,
 *				p->se.load, p->rt_priority,
 *				p->dl.dl_{runtime, deadline, period, flags, bw, density}
 *  - sched_setnuma():		p->numa_preferred_nid
 *  - sched_move_task()/
 *    cpu_cgroup_fork():	p->sched_task_group
 *  - uclamp_update_active()	p->uclamp*
 *
 * p->state <- TASK_*:
 *
 *   is changed locklessly using set_current_state(), __set_current_state() or
 *   set_special_state(), see their respective comments, or by
 *   try_to_wake_up(). This latter uses p->pi_lock to serialize against
 *   concurrent self.
 *
 * p->on_rq <- { 0, 1 = TASK_ON_RQ_QUEUED, 2 = TASK_ON_RQ_MIGRATING }:
 *
 *   is set by activate_task() and cleared by deactivate_task(), under
 *   rq->lock. Non-zero indicates the task is runnable, the special
 *   ON_RQ_MIGRATING state is used for migration without holding both
 *   rq->locks. It indicates task_cpu() is not stable, see task_rq_lock().
 *
 * p->on_cpu <- { 0, 1 }:
 *
 *   is set by prepare_task() and cleared by finish_task() such that it will be
 *   set before p is scheduled-in and cleared after p is scheduled-out, both
 *   under rq->lock. Non-zero indicates the task is running on its CPU.
 *
 *   [ The astute reader will observe that it is possible for two tasks on one
 *     CPU to have ->on_cpu = 1 at the same time. ]
 *
 * task_cpu(p): is changed by set_task_cpu(), the rules are:
 *
 *  - Don't call set_task_cpu() on a blocked task:
 *
 *    We don't care what CPU we're not running on, this simplifies hotplug,
 *    the CPU assignment of blocked tasks isn't required to be valid.
 *
 *  - for try_to_wake_up(), called under p->pi_lock:
 *
 *    This allows try_to_wake_up() to only take one rq->lock, see its comment.
 *
 *  - for migration called under rq->lock:
 *    [ see task_on_rq_migrating() in task_rq_lock() ]
 *
 *    o move_queued_task()
 *    o detach_task()
 *
 *  - for migration called under double_rq_lock():
 *
 *    o __migrate_swap_task()
 *    o push_rt_task() / pull_rt_task()
 *    o push_dl_task() / pull_dl_task()
 *    o dl_task_offline_migration()
 *
 */

/*
 * __task_rq_lock - lock the rq @p resides on.
 */
struct rq *__task_rq_lock(struct task_struct *p, struct rq_flags *rf)
	__acquires(rq->lock)
{
	struct rq *rq;

	lockdep_assert_held(&p->pi_lock);

	for (;;) {
		rq = task_rq(p);
		raw_spin_lock(&rq->lock);
		if (likely(rq == task_rq(p) && !task_on_rq_migrating(p))) {
			rq_pin_lock(rq, rf);
			return rq;
		}
		raw_spin_unlock(&rq->lock);

		while (unlikely(task_on_rq_migrating(p)))
			cpu_relax();
	}
}
EXPORT_SYMBOL_GPL(__task_rq_lock);

/*
 * task_rq_lock - lock p->pi_lock and lock the rq @p resides on.
 */
struct rq *task_rq_lock(struct task_struct *p, struct rq_flags *rf)
	__acquires(p->pi_lock)
	__acquires(rq->lock)
{
	struct rq *rq;

	for (;;) {
		raw_spin_lock_irqsave(&p->pi_lock, rf->flags);
		rq = task_rq(p);
		raw_spin_lock(&rq->lock);
		/*
		 *	move_queued_task()		task_rq_lock()
		 *
		 *	ACQUIRE (rq->lock)
		 *	[S] ->on_rq = MIGRATING		[L] rq = task_rq()
		 *	WMB (__set_task_cpu())		ACQUIRE (rq->lock);
		 *	[S] ->cpu = new_cpu		[L] task_rq()
		 *					[L] ->on_rq
		 *	RELEASE (rq->lock)
		 *
		 * If we observe the old CPU in task_rq_lock(), the acquire of
		 * the old rq->lock will fully serialize against the stores.
		 *
		 * If we observe the new CPU in task_rq_lock(), the address
		 * dependency headed by '[L] rq = task_rq()' and the acquire
		 * will pair with the WMB to ensure we then also see migrating.
		 */
		if (likely(rq == task_rq(p) && !task_on_rq_migrating(p))) {
			rq_pin_lock(rq, rf);
			return rq;
		}
		raw_spin_unlock(&rq->lock);
		raw_spin_unlock_irqrestore(&p->pi_lock, rf->flags);

		while (unlikely(task_on_rq_migrating(p)))
			cpu_relax();
	}
}
EXPORT_SYMBOL_GPL(task_rq_lock);

/*
 * RQ-clock updating methods:
 */

static void update_rq_clock_task(struct rq *rq, s64 delta)
{
/*
 * In theory, the compile should just see 0 here, and optimize out the call
 * to sched_rt_avg_update. But I don't trust it...
 */
	s64 __maybe_unused steal = 0, irq_delta = 0;

#ifdef CONFIG_IRQ_TIME_ACCOUNTING
	irq_delta = irq_time_read(cpu_of(rq)) - rq->prev_irq_time;

	/*
	 * Since irq_time is only updated on {soft,}irq_exit, we might run into
	 * this case when a previous update_rq_clock() happened inside a
	 * {soft,}irq region.
	 *
	 * When this happens, we stop ->clock_task and only update the
	 * prev_irq_time stamp to account for the part that fit, so that a next
	 * update will consume the rest. This ensures ->clock_task is
	 * monotonic.
	 *
	 * It does however cause some slight miss-attribution of {soft,}irq
	 * time, a more accurate solution would be to update the irq_time using
	 * the current rq->clock timestamp, except that would require using
	 * atomic ops.
	 */
	if (irq_delta > delta)
		irq_delta = delta;

	rq->prev_irq_time += irq_delta;
	delta -= irq_delta;
#endif
#ifdef CONFIG_PARAVIRT_TIME_ACCOUNTING
	if (static_key_false((&paravirt_steal_rq_enabled))) {
		steal = paravirt_steal_clock(cpu_of(rq));
		steal -= rq->prev_steal_time_rq;

		if (unlikely(steal > delta))
			steal = delta;

		rq->prev_steal_time_rq += steal;
		delta -= steal;
	}
#endif

	rq->clock_task += delta;

#ifdef CONFIG_HAVE_SCHED_AVG_IRQ
	if ((irq_delta + steal) && sched_feat(NONTASK_CAPACITY))
		update_irq_load_avg(rq, irq_delta + steal);
#endif
	update_rq_clock_pelt(rq, delta);
}

void update_rq_clock(struct rq *rq)
{
	s64 delta;

	lockdep_assert_held(&rq->lock);

	if (rq->clock_update_flags & RQCF_ACT_SKIP)
		return;

#ifdef CONFIG_SCHED_DEBUG
	if (sched_feat(WARN_DOUBLE_CLOCK))
		SCHED_WARN_ON(rq->clock_update_flags & RQCF_UPDATED);
	rq->clock_update_flags |= RQCF_UPDATED;
#endif

	delta = sched_clock_cpu(cpu_of(rq)) - rq->clock;
	if (delta < 0)
		return;
	rq->clock += delta;
	update_rq_clock_task(rq, delta);
}
EXPORT_SYMBOL_GPL(update_rq_clock);

static inline void
rq_csd_init(struct rq *rq, struct __call_single_data *csd, smp_call_func_t func)
{
	csd->flags = 0;
	csd->func = func;
	csd->info = rq;
}

#ifdef CONFIG_SCHED_HRTICK
/*
 * Use HR-timers to deliver accurate preemption points.
 */

static void hrtick_clear(struct rq *rq)
{
	if (hrtimer_active(&rq->hrtick_timer))
		hrtimer_cancel(&rq->hrtick_timer);
}

/*
 * High-resolution timer tick.
 * Runs from hardirq context with interrupts disabled.
 */
static enum hrtimer_restart hrtick(struct hrtimer *timer)
{
	struct rq *rq = container_of(timer, struct rq, hrtick_timer);
	struct rq_flags rf;

	WARN_ON_ONCE(cpu_of(rq) != smp_processor_id());

	rq_lock(rq, &rf);
	update_rq_clock(rq);
	rq->curr->sched_class->task_tick(rq, rq->curr, 1);
	rq_unlock(rq, &rf);

	return HRTIMER_NORESTART;
}

#ifdef CONFIG_SMP

static void __hrtick_restart(struct rq *rq)
{
	struct hrtimer *timer = &rq->hrtick_timer;
	ktime_t time = rq->hrtick_time;

	hrtimer_start(timer, time, HRTIMER_MODE_ABS_PINNED_HARD);
}

/*
 * called from hardirq (IPI) context
 */
static void __hrtick_start(void *arg)
{
	struct rq *rq = arg;
	struct rq_flags rf;

	rq_lock(rq, &rf);
	__hrtick_restart(rq);
	rq_unlock(rq, &rf);
}

/*
 * Called to set the hrtick timer state.
 *
 * called with rq->lock held and irqs disabled
 */
void hrtick_start(struct rq *rq, u64 delay)
{
	struct hrtimer *timer = &rq->hrtick_timer;
	s64 delta;

	/*
	 * Don't schedule slices shorter than 10000ns, that just
	 * doesn't make sense and can cause timer DoS.
	 */
	delta = max_t(s64, delay, 10000LL);
	rq->hrtick_time = ktime_add_ns(timer->base->get_time(), delta);

	if (rq == this_rq())
		__hrtick_restart(rq);
	else
		smp_call_function_single_async(cpu_of(rq), &rq->hrtick_csd);
}

#else
/*
 * Called to set the hrtick timer state.
 *
 * called with rq->lock held and irqs disabled
 */
void hrtick_start(struct rq *rq, u64 delay)
{
	/*
	 * Don't schedule slices shorter than 10000ns, that just
	 * doesn't make sense. Rely on vruntime for fairness.
	 */
	delay = max_t(u64, delay, 10000LL);
	hrtimer_start(&rq->hrtick_timer, ns_to_ktime(delay),
		      HRTIMER_MODE_REL_PINNED_HARD);
}

#endif /* CONFIG_SMP */

static void hrtick_rq_init(struct rq *rq)
{
#ifdef CONFIG_SMP
	rq_csd_init(rq, &rq->hrtick_csd, __hrtick_start);
#endif
	hrtimer_init(&rq->hrtick_timer, CLOCK_MONOTONIC, HRTIMER_MODE_REL_HARD);
	rq->hrtick_timer.function = hrtick;
}
#else	/* CONFIG_SCHED_HRTICK */
static inline void hrtick_clear(struct rq *rq)
{
}

static inline void hrtick_rq_init(struct rq *rq)
{
}
#endif	/* CONFIG_SCHED_HRTICK */

/*
 * cmpxchg based fetch_or, macro so it works for different integer types
 */
#define fetch_or(ptr, mask)						\
	({								\
		typeof(ptr) _ptr = (ptr);				\
		typeof(mask) _mask = (mask);				\
		typeof(*_ptr) _old, _val = *_ptr;			\
									\
		for (;;) {						\
			_old = cmpxchg(_ptr, _val, _val | _mask);	\
			if (_old == _val)				\
				break;					\
			_val = _old;					\
		}							\
	_old;								\
})

#if defined(CONFIG_SMP) && defined(TIF_POLLING_NRFLAG)
/*
 * Atomically set TIF_NEED_RESCHED and test for TIF_POLLING_NRFLAG,
 * this avoids any races wrt polling state changes and thereby avoids
 * spurious IPIs.
 */
static bool set_nr_and_not_polling(struct task_struct *p)
{
	struct thread_info *ti = task_thread_info(p);
	return !(fetch_or(&ti->flags, _TIF_NEED_RESCHED) & _TIF_POLLING_NRFLAG);
}

/*
 * Atomically set TIF_NEED_RESCHED if TIF_POLLING_NRFLAG is set.
 *
 * If this returns true, then the idle task promises to call
 * sched_ttwu_pending() and reschedule soon.
 */
static bool set_nr_if_polling(struct task_struct *p)
{
	struct thread_info *ti = task_thread_info(p);
	typeof(ti->flags) old, val = READ_ONCE(ti->flags);

	for (;;) {
		if (!(val & _TIF_POLLING_NRFLAG))
			return false;
		if (val & _TIF_NEED_RESCHED)
			return true;
		old = cmpxchg(&ti->flags, val, val | _TIF_NEED_RESCHED);
		if (old == val)
			break;
		val = old;
	}
	return true;
}

#else
static bool set_nr_and_not_polling(struct task_struct *p)
{
	set_tsk_need_resched(p);
	return true;
}

#ifdef CONFIG_SMP
static bool set_nr_if_polling(struct task_struct *p)
{
	return false;
}
#endif
#endif

static bool __wake_q_add(struct wake_q_head *head, struct task_struct *task)
{
	struct wake_q_node *node = &task->wake_q;

	/*
	 * Atomically grab the task, if ->wake_q is !nil already it means
	 * its already queued (either by us or someone else) and will get the
	 * wakeup due to that.
	 *
	 * In order to ensure that a pending wakeup will observe our pending
	 * state, even in the failed case, an explicit smp_mb() must be used.
	 */
	smp_mb__before_atomic();
	if (unlikely(cmpxchg_relaxed(&node->next, NULL, WAKE_Q_TAIL)))
		return false;

	/*
	 * The head is context local, there can be no concurrency.
	 */
	*head->lastp = node;
	head->lastp = &node->next;
	head->count++;
	return true;
}

/**
 * wake_q_add() - queue a wakeup for 'later' waking.
 * @head: the wake_q_head to add @task to
 * @task: the task to queue for 'later' wakeup
 *
 * Queue a task for later wakeup, most likely by the wake_up_q() call in the
 * same context, _HOWEVER_ this is not guaranteed, the wakeup can come
 * instantly.
 *
 * This function must be used as-if it were wake_up_process(); IOW the task
 * must be ready to be woken at this location.
 */
void wake_q_add(struct wake_q_head *head, struct task_struct *task)
{
	if (__wake_q_add(head, task))
		get_task_struct(task);
}

/**
 * wake_q_add_safe() - safely queue a wakeup for 'later' waking.
 * @head: the wake_q_head to add @task to
 * @task: the task to queue for 'later' wakeup
 *
 * Queue a task for later wakeup, most likely by the wake_up_q() call in the
 * same context, _HOWEVER_ this is not guaranteed, the wakeup can come
 * instantly.
 *
 * This function must be used as-if it were wake_up_process(); IOW the task
 * must be ready to be woken at this location.
 *
 * This function is essentially a task-safe equivalent to wake_q_add(). Callers
 * that already hold reference to @task can call the 'safe' version and trust
 * wake_q to do the right thing depending whether or not the @task is already
 * queued for wakeup.
 */
void wake_q_add_safe(struct wake_q_head *head, struct task_struct *task)
{
	if (!__wake_q_add(head, task))
		put_task_struct(task);
}

void wake_up_q(struct wake_q_head *head)
{
	struct wake_q_node *node = head->first;

	while (node != WAKE_Q_TAIL) {
		struct task_struct *task;

		task = container_of(node, struct task_struct, wake_q);
		BUG_ON(!task);
		/* Task can safely be re-inserted now: */
		node = node->next;
		task->wake_q.next = NULL;
		task->wake_q_count = head->count;

		/*
		 * wake_up_process() executes a full barrier, which pairs with
		 * the queueing in wake_q_add() so as not to miss wakeups.
		 */
		wake_up_process(task);
		task->wake_q_count = 0;
		put_task_struct(task);
	}
}

/*
 * resched_curr - mark rq's current task 'to be rescheduled now'.
 *
 * On UP this means the setting of the need_resched flag, on SMP it
 * might also involve a cross-CPU call to trigger the scheduler on
 * the target CPU.
 */
void resched_curr(struct rq *rq)
{
	struct task_struct *curr = rq->curr;
	int cpu;

	lockdep_assert_held(&rq->lock);

	if (test_tsk_need_resched(curr))
		return;

	cpu = cpu_of(rq);

	if (cpu == smp_processor_id()) {
		set_tsk_need_resched(curr);
		set_preempt_need_resched();
		return;
	}

	if (set_nr_and_not_polling(curr))
		smp_send_reschedule(cpu);
	else
		trace_sched_wake_idle_without_ipi(cpu);
}
EXPORT_SYMBOL_GPL(resched_curr);

void resched_cpu(int cpu)
{
	struct rq *rq = cpu_rq(cpu);
	unsigned long flags;

	raw_spin_lock_irqsave(&rq->lock, flags);
	if (cpu_online(cpu) || cpu == smp_processor_id())
		resched_curr(rq);
	raw_spin_unlock_irqrestore(&rq->lock, flags);
}

#ifdef CONFIG_SMP
#ifdef CONFIG_NO_HZ_COMMON
/*
 * In the semi idle case, use the nearest busy CPU for migrating timers
 * from an idle CPU.  This is good for power-savings.
 *
 * We don't do similar optimization for completely idle system, as
 * selecting an idle CPU will add more delays to the timers than intended
 * (as that CPU's timer base may not be uptodate wrt jiffies etc).
 */
int get_nohz_timer_target(void)
{
	int i, cpu = smp_processor_id(), default_cpu = -1;
	struct sched_domain *sd;

	if (housekeeping_cpu(cpu, HK_FLAG_TIMER) && cpu_active(cpu)) {
		if (!idle_cpu(cpu))
			return cpu;
		default_cpu = cpu;
	}

	rcu_read_lock();
	for_each_domain(cpu, sd) {
		for_each_cpu_and(i, sched_domain_span(sd),
			housekeeping_cpumask(HK_FLAG_TIMER)) {
			if (cpu == i)
				continue;

			if (!idle_cpu(i)) {
				cpu = i;
				goto unlock;
			}
		}
	}

	if (default_cpu == -1) {
		for_each_cpu_and(i, cpu_active_mask,
				 housekeeping_cpumask(HK_FLAG_TIMER)) {
			if (cpu == i)
				continue;

			if (!idle_cpu(i)) {
				cpu = i;
				goto unlock;
			}
		}

		/* no active, not-idle, housekpeeing CPU found. */
		default_cpu = cpumask_any(cpu_active_mask);

		if (unlikely(default_cpu >= nr_cpu_ids))
			goto unlock;
	}

	cpu = default_cpu;
unlock:
	rcu_read_unlock();
	return cpu;
}

/*
 * When add_timer_on() enqueues a timer into the timer wheel of an
 * idle CPU then this timer might expire before the next timer event
 * which is scheduled to wake up that CPU. In case of a completely
 * idle system the next event might even be infinite time into the
 * future. wake_up_idle_cpu() ensures that the CPU is woken up and
 * leaves the inner idle loop so the newly added timer is taken into
 * account when the CPU goes back to idle and evaluates the timer
 * wheel for the next timer event.
 */
static void wake_up_idle_cpu(int cpu)
{
	struct rq *rq = cpu_rq(cpu);

	if (cpu == smp_processor_id())
		return;

	if (set_nr_and_not_polling(rq->idle))
		smp_send_reschedule(cpu);
	else
		trace_sched_wake_idle_without_ipi(cpu);
}

static bool wake_up_full_nohz_cpu(int cpu)
{
	/*
	 * We just need the target to call irq_exit() and re-evaluate
	 * the next tick. The nohz full kick at least implies that.
	 * If needed we can still optimize that later with an
	 * empty IRQ.
	 */
	if (cpu_is_offline(cpu))
		return true;  /* Don't try to wake offline CPUs. */
	if (tick_nohz_full_cpu(cpu)) {
		if (cpu != smp_processor_id() ||
		    tick_nohz_tick_stopped())
			tick_nohz_full_kick_cpu(cpu);
		return true;
	}

	return false;
}

/*
 * Wake up the specified CPU.  If the CPU is going offline, it is the
 * caller's responsibility to deal with the lost wakeup, for example,
 * by hooking into the CPU_DEAD notifier like timers and hrtimers do.
 */
void wake_up_nohz_cpu(int cpu)
{
	if (!wake_up_full_nohz_cpu(cpu))
		wake_up_idle_cpu(cpu);
}

static void nohz_csd_func(void *info)
{
	struct rq *rq = info;
	int cpu = cpu_of(rq);
	unsigned int flags;

	/*
	 * Release the rq::nohz_csd.
	 */
	flags = atomic_fetch_andnot(NOHZ_KICK_MASK, nohz_flags(cpu));
	WARN_ON(!(flags & NOHZ_KICK_MASK));

	rq->idle_balance = idle_cpu(cpu);
	if (rq->idle_balance && !need_resched()) {
		rq->nohz_idle_balance = flags;
		raise_softirq_irqoff(SCHED_SOFTIRQ);
	}
}

#endif /* CONFIG_NO_HZ_COMMON */

#ifdef CONFIG_NO_HZ_FULL
bool sched_can_stop_tick(struct rq *rq)
{
	int fifo_nr_running;

	/* Deadline tasks, even if single, need the tick */
	if (rq->dl.dl_nr_running)
		return false;

	/*
	 * If there are more than one RR tasks, we need the tick to effect the
	 * actual RR behaviour.
	 */
	if (rq->rt.rr_nr_running) {
		if (rq->rt.rr_nr_running == 1)
			return true;
		else
			return false;
	}

	/*
	 * If there's no RR tasks, but FIFO tasks, we can skip the tick, no
	 * forced preemption between FIFO tasks.
	 */
	fifo_nr_running = rq->rt.rt_nr_running - rq->rt.rr_nr_running;
	if (fifo_nr_running)
		return true;

	/*
	 * If there are no DL,RR/FIFO tasks, there must only be CFS tasks left;
	 * if there's more than one we need the tick for involuntary
	 * preemption.
	 */
	if (rq->nr_running > 1)
		return false;

	return true;
}
#endif /* CONFIG_NO_HZ_FULL */
#endif /* CONFIG_SMP */

#if defined(CONFIG_RT_GROUP_SCHED) || (defined(CONFIG_FAIR_GROUP_SCHED) && \
			(defined(CONFIG_SMP) || defined(CONFIG_CFS_BANDWIDTH)))
/*
 * Iterate task_group tree rooted at *from, calling @down when first entering a
 * node and @up when leaving it for the final time.
 *
 * Caller must hold rcu_lock or sufficient equivalent.
 */
int walk_tg_tree_from(struct task_group *from,
			     tg_visitor down, tg_visitor up, void *data)
{
	struct task_group *parent, *child;
	int ret;

	parent = from;

down:
	ret = (*down)(parent, data);
	if (ret)
		goto out;
	list_for_each_entry_rcu(child, &parent->children, siblings) {
		parent = child;
		goto down;

up:
		continue;
	}
	ret = (*up)(parent, data);
	if (ret || parent == from)
		goto out;

	child = parent;
	parent = parent->parent;
	if (parent)
		goto up;
out:
	return ret;
}

int tg_nop(struct task_group *tg, void *data)
{
	return 0;
}
#endif

static void set_load_weight(struct task_struct *p, bool update_load)
{
	int prio = p->static_prio - MAX_RT_PRIO;
	struct load_weight *load = &p->se.load;

	/*
	 * SCHED_IDLE tasks get minimal weight:
	 */
	if (task_has_idle_policy(p)) {
		load->weight = scale_load(WEIGHT_IDLEPRIO);
		load->inv_weight = WMULT_IDLEPRIO;
		return;
	}

	/*
	 * SCHED_OTHER tasks have to update their load when changing their
	 * weight
	 */
	if (update_load && p->sched_class == &fair_sched_class) {
		reweight_task(p, prio);
	} else {
		load->weight = scale_load(sched_prio_to_weight[prio]);
		load->inv_weight = sched_prio_to_wmult[prio];
	}
}

#ifdef CONFIG_UCLAMP_TASK
/*
 * Serializes updates of utilization clamp values
 *
 * The (slow-path) user-space triggers utilization clamp value updates which
 * can require updates on (fast-path) scheduler's data structures used to
 * support enqueue/dequeue operations.
 * While the per-CPU rq lock protects fast-path update operations, user-space
 * requests are serialized using a mutex to reduce the risk of conflicting
 * updates or API abuses.
 */
static DEFINE_MUTEX(uclamp_mutex);

/* Max allowed minimum utilization */
unsigned int sysctl_sched_uclamp_util_min = SCHED_CAPACITY_SCALE;

/* Max allowed maximum utilization */
unsigned int sysctl_sched_uclamp_util_max = SCHED_CAPACITY_SCALE;

/*
 * By default RT tasks run at the maximum performance point/capacity of the
 * system. Uclamp enforces this by always setting UCLAMP_MIN of RT tasks to
 * SCHED_CAPACITY_SCALE.
 *
 * This knob allows admins to change the default behavior when uclamp is being
 * used. In battery powered devices, particularly, running at the maximum
 * capacity and frequency will increase energy consumption and shorten the
 * battery life.
 *
 * This knob only affects RT tasks that their uclamp_se->user_defined == false.
 *
 * This knob will not override the system default sched_util_clamp_min defined
 * above.
 */
unsigned int sysctl_sched_uclamp_util_min_rt_default = SCHED_CAPACITY_SCALE;

/* All clamps are required to be less or equal than these values */
static struct uclamp_se uclamp_default[UCLAMP_CNT];

/*
 * This static key is used to reduce the uclamp overhead in the fast path. It
 * primarily disables the call to uclamp_rq_{inc, dec}() in
 * enqueue/dequeue_task().
 *
 * This allows users to continue to enable uclamp in their kernel config with
 * minimum uclamp overhead in the fast path.
 *
 * As soon as userspace modifies any of the uclamp knobs, the static key is
 * enabled, since we have an actual users that make use of uclamp
 * functionality.
 *
 * The knobs that would enable this static key are:
 *
 *   * A task modifying its uclamp value with sched_setattr().
 *   * An admin modifying the sysctl_sched_uclamp_{min, max} via procfs.
 *   * An admin modifying the cgroup cpu.uclamp.{min, max}
 */
DEFINE_STATIC_KEY_FALSE(sched_uclamp_used);
EXPORT_SYMBOL_GPL(sched_uclamp_used);

/* Integer rounded range for each bucket */
#define UCLAMP_BUCKET_DELTA DIV_ROUND_CLOSEST(SCHED_CAPACITY_SCALE, UCLAMP_BUCKETS)

#define for_each_clamp_id(clamp_id) \
	for ((clamp_id) = 0; (clamp_id) < UCLAMP_CNT; (clamp_id)++)

static inline unsigned int uclamp_bucket_id(unsigned int clamp_value)
{
	return min_t(unsigned int, clamp_value / UCLAMP_BUCKET_DELTA, UCLAMP_BUCKETS - 1);
}

static inline unsigned int uclamp_none(enum uclamp_id clamp_id)
{
	if (clamp_id == UCLAMP_MIN)
		return 0;
	return SCHED_CAPACITY_SCALE;
}

static inline void uclamp_se_set(struct uclamp_se *uc_se,
				 unsigned int value, bool user_defined)
{
	uc_se->value = value;
	uc_se->bucket_id = uclamp_bucket_id(value);
	uc_se->user_defined = user_defined;
}

static inline unsigned int
uclamp_idle_value(struct rq *rq, enum uclamp_id clamp_id,
		  unsigned int clamp_value)
{
	/*
	 * Avoid blocked utilization pushing up the frequency when we go
	 * idle (which drops the max-clamp) by retaining the last known
	 * max-clamp.
	 */
	if (clamp_id == UCLAMP_MAX) {
		rq->uclamp_flags |= UCLAMP_FLAG_IDLE;
		return clamp_value;
	}

	return uclamp_none(UCLAMP_MIN);
}

static inline void uclamp_idle_reset(struct rq *rq, enum uclamp_id clamp_id,
				     unsigned int clamp_value)
{
	/* Reset max-clamp retention only on idle exit */
	if (!(rq->uclamp_flags & UCLAMP_FLAG_IDLE))
		return;

	WRITE_ONCE(rq->uclamp[clamp_id].value, clamp_value);
}

static inline
unsigned int uclamp_rq_max_value(struct rq *rq, enum uclamp_id clamp_id,
				   unsigned int clamp_value)
{
	struct uclamp_bucket *bucket = rq->uclamp[clamp_id].bucket;
	int bucket_id = UCLAMP_BUCKETS - 1;

	/*
	 * Since both min and max clamps are max aggregated, find the
	 * top most bucket with tasks in.
	 */
	for ( ; bucket_id >= 0; bucket_id--) {
		if (!bucket[bucket_id].tasks)
			continue;
		return bucket[bucket_id].value;
	}

	/* No tasks -- default clamp values */
	return uclamp_idle_value(rq, clamp_id, clamp_value);
}

static void __uclamp_update_util_min_rt_default(struct task_struct *p)
{
	unsigned int default_util_min;
	struct uclamp_se *uc_se;

	lockdep_assert_held(&p->pi_lock);

	uc_se = &p->uclamp_req[UCLAMP_MIN];

	/* Only sync if user didn't override the default */
	if (uc_se->user_defined)
		return;

	default_util_min = sysctl_sched_uclamp_util_min_rt_default;
	uclamp_se_set(uc_se, default_util_min, false);
}

static void uclamp_update_util_min_rt_default(struct task_struct *p)
{
	struct rq_flags rf;
	struct rq *rq;

	if (!rt_task(p))
		return;

	/* Protect updates to p->uclamp_* */
	rq = task_rq_lock(p, &rf);
	__uclamp_update_util_min_rt_default(p);
	task_rq_unlock(rq, p, &rf);
}

static void uclamp_sync_util_min_rt_default(void)
{
	struct task_struct *g, *p;

	/*
	 * copy_process()			sysctl_uclamp
	 *					  uclamp_min_rt = X;
	 *   write_lock(&tasklist_lock)		  read_lock(&tasklist_lock)
	 *   // link thread			  smp_mb__after_spinlock()
	 *   write_unlock(&tasklist_lock)	  read_unlock(&tasklist_lock);
	 *   sched_post_fork()			  for_each_process_thread()
	 *     __uclamp_sync_rt()		    __uclamp_sync_rt()
	 *
	 * Ensures that either sched_post_fork() will observe the new
	 * uclamp_min_rt or for_each_process_thread() will observe the new
	 * task.
	 */
	read_lock(&tasklist_lock);
	smp_mb__after_spinlock();
	read_unlock(&tasklist_lock);

	rcu_read_lock();
	for_each_process_thread(g, p)
		uclamp_update_util_min_rt_default(p);
	rcu_read_unlock();
}

static inline struct uclamp_se
uclamp_tg_restrict(struct task_struct *p, enum uclamp_id clamp_id)
{
	/* Copy by value as we could modify it */
	struct uclamp_se uc_req = p->uclamp_req[clamp_id];
#ifdef CONFIG_UCLAMP_TASK_GROUP
	unsigned int tg_min, tg_max, value;

	/*
	 * Tasks in autogroups or root task group will be
	 * restricted by system defaults.
	 */
	if (task_group_is_autogroup(task_group(p)))
		return uc_req;
	if (task_group(p) == &root_task_group)
		return uc_req;

	tg_min = task_group(p)->uclamp[UCLAMP_MIN].value;
	tg_max = task_group(p)->uclamp[UCLAMP_MAX].value;
	value = uc_req.value;
	value = clamp(value, tg_min, tg_max);
	uclamp_se_set(&uc_req, value, false);
#endif

	return uc_req;
}

/*
 * The effective clamp bucket index of a task depends on, by increasing
 * priority:
 * - the task specific clamp value, when explicitly requested from userspace
 * - the task group effective clamp value, for tasks not either in the root
 *   group or in an autogroup
 * - the system default clamp value, defined by the sysadmin
 */
static inline struct uclamp_se
uclamp_eff_get(struct task_struct *p, enum uclamp_id clamp_id)
{
	struct uclamp_se uc_req = uclamp_tg_restrict(p, clamp_id);
	struct uclamp_se uc_max = uclamp_default[clamp_id];
	struct uclamp_se uc_eff;
	int ret = 0;

	trace_android_rvh_uclamp_eff_get(p, clamp_id, &uc_max, &uc_eff, &ret);
	if (ret)
		return uc_eff;

	/* System default restrictions always apply */
	if (unlikely(uc_req.value > uc_max.value))
		return uc_max;

	return uc_req;
}

unsigned long uclamp_eff_value(struct task_struct *p, enum uclamp_id clamp_id)
{
	struct uclamp_se uc_eff;

	/* Task currently refcounted: use back-annotated (effective) value */
	if (p->uclamp[clamp_id].active)
		return (unsigned long)p->uclamp[clamp_id].value;

	uc_eff = uclamp_eff_get(p, clamp_id);

	return (unsigned long)uc_eff.value;
}
EXPORT_SYMBOL_GPL(uclamp_eff_value);

/*
 * When a task is enqueued on a rq, the clamp bucket currently defined by the
 * task's uclamp::bucket_id is refcounted on that rq. This also immediately
 * updates the rq's clamp value if required.
 *
 * Tasks can have a task-specific value requested from user-space, track
 * within each bucket the maximum value for tasks refcounted in it.
 * This "local max aggregation" allows to track the exact "requested" value
 * for each bucket when all its RUNNABLE tasks require the same clamp.
 */
static inline void uclamp_rq_inc_id(struct rq *rq, struct task_struct *p,
				    enum uclamp_id clamp_id)
{
	struct uclamp_rq *uc_rq = &rq->uclamp[clamp_id];
	struct uclamp_se *uc_se = &p->uclamp[clamp_id];
	struct uclamp_bucket *bucket;

	lockdep_assert_held(&rq->lock);

	/* Update task effective clamp */
	p->uclamp[clamp_id] = uclamp_eff_get(p, clamp_id);

	bucket = &uc_rq->bucket[uc_se->bucket_id];
	bucket->tasks++;
	uc_se->active = true;

	uclamp_idle_reset(rq, clamp_id, uc_se->value);

	/*
	 * Local max aggregation: rq buckets always track the max
	 * "requested" clamp value of its RUNNABLE tasks.
	 */
	if (bucket->tasks == 1 || uc_se->value > bucket->value)
		bucket->value = uc_se->value;

	if (uc_se->value > READ_ONCE(uc_rq->value))
		WRITE_ONCE(uc_rq->value, uc_se->value);
}

/*
 * When a task is dequeued from a rq, the clamp bucket refcounted by the task
 * is released. If this is the last task reference counting the rq's max
 * active clamp value, then the rq's clamp value is updated.
 *
 * Both refcounted tasks and rq's cached clamp values are expected to be
 * always valid. If it's detected they are not, as defensive programming,
 * enforce the expected state and warn.
 */
static inline void uclamp_rq_dec_id(struct rq *rq, struct task_struct *p,
				    enum uclamp_id clamp_id)
{
	struct uclamp_rq *uc_rq = &rq->uclamp[clamp_id];
	struct uclamp_se *uc_se = &p->uclamp[clamp_id];
	struct uclamp_bucket *bucket;
	unsigned int bkt_clamp;
	unsigned int rq_clamp;

	lockdep_assert_held(&rq->lock);

	/*
	 * If sched_uclamp_used was enabled after task @p was enqueued,
	 * we could end up with unbalanced call to uclamp_rq_dec_id().
	 *
	 * In this case the uc_se->active flag should be false since no uclamp
	 * accounting was performed at enqueue time and we can just return
	 * here.
	 *
	 * Need to be careful of the following enqeueue/dequeue ordering
	 * problem too
	 *
	 *	enqueue(taskA)
	 *	// sched_uclamp_used gets enabled
	 *	enqueue(taskB)
	 *	dequeue(taskA)
	 *	// Must not decrement bukcet->tasks here
	 *	dequeue(taskB)
	 *
	 * where we could end up with stale data in uc_se and
	 * bucket[uc_se->bucket_id].
	 *
	 * The following check here eliminates the possibility of such race.
	 */
	if (unlikely(!uc_se->active))
		return;

	bucket = &uc_rq->bucket[uc_se->bucket_id];

	SCHED_WARN_ON(!bucket->tasks);
	if (likely(bucket->tasks))
		bucket->tasks--;

	uc_se->active = false;

	/*
	 * Keep "local max aggregation" simple and accept to (possibly)
	 * overboost some RUNNABLE tasks in the same bucket.
	 * The rq clamp bucket value is reset to its base value whenever
	 * there are no more RUNNABLE tasks refcounting it.
	 */
	if (likely(bucket->tasks))
		return;

	rq_clamp = READ_ONCE(uc_rq->value);
	/*
	 * Defensive programming: this should never happen. If it happens,
	 * e.g. due to future modification, warn and fixup the expected value.
	 */
	SCHED_WARN_ON(bucket->value > rq_clamp);
	if (bucket->value >= rq_clamp) {
		bkt_clamp = uclamp_rq_max_value(rq, clamp_id, uc_se->value);
		WRITE_ONCE(uc_rq->value, bkt_clamp);
	}
}

static inline void uclamp_rq_inc(struct rq *rq, struct task_struct *p)
{
	enum uclamp_id clamp_id;

	/*
	 * Avoid any overhead until uclamp is actually used by the userspace.
	 *
	 * The condition is constructed such that a NOP is generated when
	 * sched_uclamp_used is disabled.
	 */
	if (!static_branch_unlikely(&sched_uclamp_used))
		return;

	if (unlikely(!p->sched_class->uclamp_enabled))
		return;

	for_each_clamp_id(clamp_id)
		uclamp_rq_inc_id(rq, p, clamp_id);

	/* Reset clamp idle holding when there is one RUNNABLE task */
	if (rq->uclamp_flags & UCLAMP_FLAG_IDLE)
		rq->uclamp_flags &= ~UCLAMP_FLAG_IDLE;
}

static inline void uclamp_rq_dec(struct rq *rq, struct task_struct *p)
{
	enum uclamp_id clamp_id;

	/*
	 * Avoid any overhead until uclamp is actually used by the userspace.
	 *
	 * The condition is constructed such that a NOP is generated when
	 * sched_uclamp_used is disabled.
	 */
	if (!static_branch_unlikely(&sched_uclamp_used))
		return;

	if (unlikely(!p->sched_class->uclamp_enabled))
		return;

	for_each_clamp_id(clamp_id)
		uclamp_rq_dec_id(rq, p, clamp_id);
}

static inline void uclamp_rq_reinc_id(struct rq *rq, struct task_struct *p,
				      enum uclamp_id clamp_id)
{
	if (!p->uclamp[clamp_id].active)
		return;

	uclamp_rq_dec_id(rq, p, clamp_id);
	uclamp_rq_inc_id(rq, p, clamp_id);

	/*
	 * Make sure to clear the idle flag if we've transiently reached 0
	 * active tasks on rq.
	 */
	if (clamp_id == UCLAMP_MAX && (rq->uclamp_flags & UCLAMP_FLAG_IDLE))
		rq->uclamp_flags &= ~UCLAMP_FLAG_IDLE;
}

static inline void
uclamp_update_active(struct task_struct *p)
{
	enum uclamp_id clamp_id;
	struct rq_flags rf;
	struct rq *rq;

	/*
	 * Lock the task and the rq where the task is (or was) queued.
	 *
	 * We might lock the (previous) rq of a !RUNNABLE task, but that's the
	 * price to pay to safely serialize util_{min,max} updates with
	 * enqueues, dequeues and migration operations.
	 * This is the same locking schema used by __set_cpus_allowed_ptr().
	 */
	rq = task_rq_lock(p, &rf);

	/*
	 * Setting the clamp bucket is serialized by task_rq_lock().
	 * If the task is not yet RUNNABLE and its task_struct is not
	 * affecting a valid clamp bucket, the next time it's enqueued,
	 * it will already see the updated clamp bucket value.
	 */
	for_each_clamp_id(clamp_id)
		uclamp_rq_reinc_id(rq, p, clamp_id);

	task_rq_unlock(rq, p, &rf);
}

#ifdef CONFIG_UCLAMP_TASK_GROUP
static inline void
uclamp_update_active_tasks(struct cgroup_subsys_state *css)
{
	struct css_task_iter it;
	struct task_struct *p;

	css_task_iter_start(css, 0, &it);
	while ((p = css_task_iter_next(&it)))
		uclamp_update_active(p);
	css_task_iter_end(&it);
}

static void cpu_util_update_eff(struct cgroup_subsys_state *css);
static void uclamp_update_root_tg(void)
{
	struct task_group *tg = &root_task_group;

	uclamp_se_set(&tg->uclamp_req[UCLAMP_MIN],
		      sysctl_sched_uclamp_util_min, false);
	uclamp_se_set(&tg->uclamp_req[UCLAMP_MAX],
		      sysctl_sched_uclamp_util_max, false);

	rcu_read_lock();
	cpu_util_update_eff(&root_task_group.css);
	rcu_read_unlock();
}
#else
static void uclamp_update_root_tg(void) { }
#endif

int sysctl_sched_uclamp_handler(struct ctl_table *table, int write,
				void *buffer, size_t *lenp, loff_t *ppos)
{
	bool update_root_tg = false;
	int old_min, old_max, old_min_rt;
	int result;

	mutex_lock(&uclamp_mutex);
	old_min = sysctl_sched_uclamp_util_min;
	old_max = sysctl_sched_uclamp_util_max;
	old_min_rt = sysctl_sched_uclamp_util_min_rt_default;

	result = proc_dointvec(table, write, buffer, lenp, ppos);
	if (result)
		goto undo;
	if (!write)
		goto done;

	if (sysctl_sched_uclamp_util_min > sysctl_sched_uclamp_util_max ||
	    sysctl_sched_uclamp_util_max > SCHED_CAPACITY_SCALE	||
	    sysctl_sched_uclamp_util_min_rt_default > SCHED_CAPACITY_SCALE) {

		result = -EINVAL;
		goto undo;
	}

	if (old_min != sysctl_sched_uclamp_util_min) {
		uclamp_se_set(&uclamp_default[UCLAMP_MIN],
			      sysctl_sched_uclamp_util_min, false);
		update_root_tg = true;
	}
	if (old_max != sysctl_sched_uclamp_util_max) {
		uclamp_se_set(&uclamp_default[UCLAMP_MAX],
			      sysctl_sched_uclamp_util_max, false);
		update_root_tg = true;
	}

	if (update_root_tg) {
		static_branch_enable(&sched_uclamp_used);
		uclamp_update_root_tg();
	}

	if (old_min_rt != sysctl_sched_uclamp_util_min_rt_default) {
		static_branch_enable(&sched_uclamp_used);
		uclamp_sync_util_min_rt_default();
	}

	/*
	 * We update all RUNNABLE tasks only when task groups are in use.
	 * Otherwise, keep it simple and do just a lazy update at each next
	 * task enqueue time.
	 */

	goto done;

undo:
	sysctl_sched_uclamp_util_min = old_min;
	sysctl_sched_uclamp_util_max = old_max;
	sysctl_sched_uclamp_util_min_rt_default = old_min_rt;
done:
	mutex_unlock(&uclamp_mutex);

	return result;
}

static int uclamp_validate(struct task_struct *p,
			   const struct sched_attr *attr)
{
	int util_min = p->uclamp_req[UCLAMP_MIN].value;
	int util_max = p->uclamp_req[UCLAMP_MAX].value;

	if (attr->sched_flags & SCHED_FLAG_UTIL_CLAMP_MIN) {
		util_min = attr->sched_util_min;

		if (util_min + 1 > SCHED_CAPACITY_SCALE + 1)
			return -EINVAL;
	}

	if (attr->sched_flags & SCHED_FLAG_UTIL_CLAMP_MAX) {
		util_max = attr->sched_util_max;

		if (util_max + 1 > SCHED_CAPACITY_SCALE + 1)
			return -EINVAL;
	}

	if (util_min != -1 && util_max != -1 && util_min > util_max)
		return -EINVAL;

	/*
	 * We have valid uclamp attributes; make sure uclamp is enabled.
	 *
	 * We need to do that here, because enabling static branches is a
	 * blocking operation which obviously cannot be done while holding
	 * scheduler locks.
	 */
	static_branch_enable(&sched_uclamp_used);

	return 0;
}

static bool uclamp_reset(const struct sched_attr *attr,
			 enum uclamp_id clamp_id,
			 struct uclamp_se *uc_se)
{
	/* Reset on sched class change for a non user-defined clamp value. */
	if (likely(!(attr->sched_flags & SCHED_FLAG_UTIL_CLAMP)) &&
	    !uc_se->user_defined)
		return true;

	/* Reset on sched_util_{min,max} == -1. */
	if (clamp_id == UCLAMP_MIN &&
	    attr->sched_flags & SCHED_FLAG_UTIL_CLAMP_MIN &&
	    attr->sched_util_min == -1) {
		return true;
	}

	if (clamp_id == UCLAMP_MAX &&
	    attr->sched_flags & SCHED_FLAG_UTIL_CLAMP_MAX &&
	    attr->sched_util_max == -1) {
		return true;
	}

	return false;
}

static void __setscheduler_uclamp(struct task_struct *p,
				  const struct sched_attr *attr)
{
	enum uclamp_id clamp_id;

	for_each_clamp_id(clamp_id) {
		struct uclamp_se *uc_se = &p->uclamp_req[clamp_id];
		unsigned int value;

		if (!uclamp_reset(attr, clamp_id, uc_se))
			continue;

		/*
		 * RT by default have a 100% boost value that could be modified
		 * at runtime.
		 */
		if (unlikely(rt_task(p) && clamp_id == UCLAMP_MIN))
			value = sysctl_sched_uclamp_util_min_rt_default;
		else
			value = uclamp_none(clamp_id);

		uclamp_se_set(uc_se, value, false);

	}

	if (likely(!(attr->sched_flags & SCHED_FLAG_UTIL_CLAMP)))
		return;

	if (attr->sched_flags & SCHED_FLAG_UTIL_CLAMP_MIN &&
	    attr->sched_util_min != -1) {
		uclamp_se_set(&p->uclamp_req[UCLAMP_MIN],
			      attr->sched_util_min, true);
		trace_android_vh_setscheduler_uclamp(p, UCLAMP_MIN, attr->sched_util_min);
	}

	if (attr->sched_flags & SCHED_FLAG_UTIL_CLAMP_MAX &&
	    attr->sched_util_max != -1) {
		uclamp_se_set(&p->uclamp_req[UCLAMP_MAX],
			      attr->sched_util_max, true);
		trace_android_vh_setscheduler_uclamp(p, UCLAMP_MAX, attr->sched_util_max);
	}
}

static void uclamp_fork(struct task_struct *p)
{
	enum uclamp_id clamp_id;

	/*
	 * We don't need to hold task_rq_lock() when updating p->uclamp_* here
	 * as the task is still at its early fork stages.
	 */
	for_each_clamp_id(clamp_id)
		p->uclamp[clamp_id].active = false;

	if (likely(!p->sched_reset_on_fork))
		return;

	for_each_clamp_id(clamp_id) {
		uclamp_se_set(&p->uclamp_req[clamp_id],
			      uclamp_none(clamp_id), false);
	}
}

static void uclamp_post_fork(struct task_struct *p)
{
	uclamp_update_util_min_rt_default(p);
}

static void __init init_uclamp_rq(struct rq *rq)
{
	enum uclamp_id clamp_id;
	struct uclamp_rq *uc_rq = rq->uclamp;

	for_each_clamp_id(clamp_id) {
		uc_rq[clamp_id] = (struct uclamp_rq) {
			.value = uclamp_none(clamp_id)
		};
	}

	rq->uclamp_flags = 0;
}

static void __init init_uclamp(void)
{
	struct uclamp_se uc_max = {};
	enum uclamp_id clamp_id;
	int cpu;

	for_each_possible_cpu(cpu)
		init_uclamp_rq(cpu_rq(cpu));

	for_each_clamp_id(clamp_id) {
		uclamp_se_set(&init_task.uclamp_req[clamp_id],
			      uclamp_none(clamp_id), false);
	}

	/* System defaults allow max clamp values for both indexes */
	uclamp_se_set(&uc_max, uclamp_none(UCLAMP_MAX), false);
	for_each_clamp_id(clamp_id) {
		uclamp_default[clamp_id] = uc_max;
#ifdef CONFIG_UCLAMP_TASK_GROUP
		root_task_group.uclamp_req[clamp_id] = uc_max;
		root_task_group.uclamp[clamp_id] = uc_max;
#endif
	}
}

#else /* CONFIG_UCLAMP_TASK */
static inline void uclamp_rq_inc(struct rq *rq, struct task_struct *p) { }
static inline void uclamp_rq_dec(struct rq *rq, struct task_struct *p) { }
static inline int uclamp_validate(struct task_struct *p,
				  const struct sched_attr *attr)
{
	return -EOPNOTSUPP;
}
static void __setscheduler_uclamp(struct task_struct *p,
				  const struct sched_attr *attr) { }
static inline void uclamp_fork(struct task_struct *p) { }
static inline void uclamp_post_fork(struct task_struct *p) { }
static inline void init_uclamp(void) { }
#endif /* CONFIG_UCLAMP_TASK */

static inline void enqueue_task(struct rq *rq, struct task_struct *p, int flags)
{
	if (!(flags & ENQUEUE_NOCLOCK))
		update_rq_clock(rq);

	if (!(flags & ENQUEUE_RESTORE)) {
		sched_info_queued(rq, p);
		psi_enqueue(p, flags & ENQUEUE_WAKEUP);
	}

	uclamp_rq_inc(rq, p);
	trace_android_rvh_enqueue_task(rq, p, flags);
	p->sched_class->enqueue_task(rq, p, flags);
	trace_android_rvh_after_enqueue_task(rq, p);
}

static inline void dequeue_task(struct rq *rq, struct task_struct *p, int flags)
{
	if (!(flags & DEQUEUE_NOCLOCK))
		update_rq_clock(rq);

	if (!(flags & DEQUEUE_SAVE)) {
		sched_info_dequeued(rq, p);
		psi_dequeue(p, flags & DEQUEUE_SLEEP);
	}

	uclamp_rq_dec(rq, p);
	trace_android_rvh_dequeue_task(rq, p, flags);
	p->sched_class->dequeue_task(rq, p, flags);
	trace_android_rvh_after_dequeue_task(rq, p);
}

void activate_task(struct rq *rq, struct task_struct *p, int flags)
{
	enqueue_task(rq, p, flags);

	p->on_rq = TASK_ON_RQ_QUEUED;
}
EXPORT_SYMBOL_GPL(activate_task);

void deactivate_task(struct rq *rq, struct task_struct *p, int flags)
{
	p->on_rq = (flags & DEQUEUE_SLEEP) ? 0 : TASK_ON_RQ_MIGRATING;

	dequeue_task(rq, p, flags);
}
EXPORT_SYMBOL_GPL(deactivate_task);

static inline int __normal_prio(int policy, int rt_prio, int nice)
{
	int prio;

	if (dl_policy(policy))
		prio = MAX_DL_PRIO - 1;
	else if (rt_policy(policy))
		prio = MAX_RT_PRIO - 1 - rt_prio;
	else
		prio = NICE_TO_PRIO(nice);

	return prio;
}

/*
 * Calculate the expected normal priority: i.e. priority
 * without taking RT-inheritance into account. Might be
 * boosted by interactivity modifiers. Changes upon fork,
 * setprio syscalls, and whenever the interactivity
 * estimator recalculates.
 */
static inline int normal_prio(struct task_struct *p)
{
	return __normal_prio(p->policy, p->rt_priority, PRIO_TO_NICE(p->static_prio));
}

/*
 * Calculate the current priority, i.e. the priority
 * taken into account by the scheduler. This value might
 * be boosted by RT tasks, or might be boosted by
 * interactivity modifiers. Will be RT if the task got
 * RT-boosted. If not then it returns p->normal_prio.
 */
static int effective_prio(struct task_struct *p)
{
	p->normal_prio = normal_prio(p);
	/*
	 * If we are RT tasks or we were boosted to RT priority,
	 * keep the priority unchanged. Otherwise, update priority
	 * to the normal priority:
	 */
	if (!rt_prio(p->prio))
		return p->normal_prio;
	return p->prio;
}

/**
 * task_curr - is this task currently executing on a CPU?
 * @p: the task in question.
 *
 * Return: 1 if the task is currently executing. 0 otherwise.
 */
inline int task_curr(const struct task_struct *p)
{
	return cpu_curr(task_cpu(p)) == p;
}

/*
 * switched_from, switched_to and prio_changed must _NOT_ drop rq->lock,
 * use the balance_callback list if you want balancing.
 *
 * this means any call to check_class_changed() must be followed by a call to
 * balance_callback().
 */
static inline void check_class_changed(struct rq *rq, struct task_struct *p,
				       const struct sched_class *prev_class,
				       int oldprio)
{
	if (prev_class != p->sched_class) {
		if (prev_class->switched_from)
			prev_class->switched_from(rq, p);

		p->sched_class->switched_to(rq, p);
	} else if (oldprio != p->prio || dl_task(p))
		p->sched_class->prio_changed(rq, p, oldprio);
}

void check_preempt_curr(struct rq *rq, struct task_struct *p, int flags)
{
	if (p->sched_class == rq->curr->sched_class)
		rq->curr->sched_class->check_preempt_curr(rq, p, flags);
	else if (p->sched_class > rq->curr->sched_class)
		resched_curr(rq);

	/*
	 * A queue event has occurred, and we're going to schedule.  In
	 * this case, we can save a useless back to back clock update.
	 */
	if (task_on_rq_queued(rq->curr) && test_tsk_need_resched(rq->curr))
		rq_clock_skip_update(rq);
}
EXPORT_SYMBOL_GPL(check_preempt_curr);

#ifdef CONFIG_SMP

/*
 * Per-CPU kthreads are allowed to run on !active && online CPUs, see
 * __set_cpus_allowed_ptr() and select_fallback_rq().
 */
static inline bool is_cpu_allowed(struct task_struct *p, int cpu)
{
	if (!cpumask_test_cpu(cpu, p->cpus_ptr))
		return false;

	if (is_per_cpu_kthread(p))
		return cpu_online(cpu);

	if (!cpu_active(cpu))
		return false;

	return cpumask_test_cpu(cpu, task_cpu_possible_mask(p));
}

/*
 * This is how migration works:
 *
 * 1) we invoke migration_cpu_stop() on the target CPU using
 *    stop_one_cpu().
 * 2) stopper starts to run (implicitly forcing the migrated thread
 *    off the CPU)
 * 3) it checks whether the migrated task is still in the wrong runqueue.
 * 4) if it's in the wrong runqueue then the migration thread removes
 *    it and puts it into the right queue.
 * 5) stopper completes and stop_one_cpu() returns and the migration
 *    is done.
 */

/*
 * move_queued_task - move a queued task to new rq.
 *
 * Returns (locked) new rq. Old rq's lock is released.
 */
static struct rq *move_queued_task(struct rq *rq, struct rq_flags *rf,
				   struct task_struct *p, int new_cpu)
{
	int detached = 0;

	lockdep_assert_held(&rq->lock);

	/*
	 * The vendor hook may drop the lock temporarily, so
	 * pass the rq flags to unpin lock. We expect the
	 * rq lock to be held after return.
	 */
	trace_android_rvh_migrate_queued_task(rq, rf, p, new_cpu, &detached);
	if (detached)
		goto attach;

	deactivate_task(rq, p, DEQUEUE_NOCLOCK);
	set_task_cpu(p, new_cpu);

attach:
	rq_unlock(rq, rf);
	rq = cpu_rq(new_cpu);

	rq_lock(rq, rf);
	BUG_ON(task_cpu(p) != new_cpu);
	activate_task(rq, p, 0);
	check_preempt_curr(rq, p, 0);

	return rq;
}

struct migration_arg {
	struct task_struct *task;
	int dest_cpu;
};

/*
 * Move (not current) task off this CPU, onto the destination CPU. We're doing
 * this because either it can't run here any more (set_cpus_allowed()
 * away from this CPU, or CPU going down), or because we're
 * attempting to rebalance this task on exec (sched_exec).
 *
 * So we race with normal scheduler movements, but that's OK, as long
 * as the task is no longer on this CPU.
 */
static struct rq *__migrate_task(struct rq *rq, struct rq_flags *rf,
				 struct task_struct *p, int dest_cpu)
{
	/* Affinity changed (again). */
	if (!is_cpu_allowed(p, dest_cpu))
		return rq;

	update_rq_clock(rq);
	rq = move_queued_task(rq, rf, p, dest_cpu);

	return rq;
}

/*
 * migration_cpu_stop - this will be executed by a highprio stopper thread
 * and performs thread migration by bumping thread off CPU then
 * 'pushing' onto another runqueue.
 */
static int migration_cpu_stop(void *data)
{
	struct migration_arg *arg = data;
	struct task_struct *p = arg->task;
	struct rq *rq = this_rq();
	struct rq_flags rf;

	/*
	 * The original target CPU might have gone down and we might
	 * be on another CPU but it doesn't matter.
	 */
	local_irq_disable();
	/*
	 * We need to explicitly wake pending tasks before running
	 * __migrate_task() such that we will not miss enforcing cpus_ptr
	 * during wakeups, see set_cpus_allowed_ptr()'s TASK_WAKING test.
	 */
	flush_smp_call_function_from_idle();

	raw_spin_lock(&p->pi_lock);
	rq_lock(rq, &rf);
	/*
	 * If task_rq(p) != rq, it cannot be migrated here, because we're
	 * holding rq->lock, if p->on_rq == 0 it cannot get enqueued because
	 * we're holding p->pi_lock.
	 */
	if (task_rq(p) == rq) {
		if (task_on_rq_queued(p))
			rq = __migrate_task(rq, &rf, p, arg->dest_cpu);
		else
			p->wake_cpu = arg->dest_cpu;
	}
	rq_unlock(rq, &rf);
	raw_spin_unlock(&p->pi_lock);

	local_irq_enable();
	return 0;
}

/*
 * sched_class::set_cpus_allowed must do the below, but is not required to
 * actually call this function.
 */
void set_cpus_allowed_common(struct task_struct *p, const struct cpumask *new_mask)
{
	cpumask_copy(&p->cpus_mask, new_mask);
	p->nr_cpus_allowed = cpumask_weight(new_mask);
	trace_android_rvh_set_cpus_allowed_comm(p, new_mask);
}

void do_set_cpus_allowed(struct task_struct *p, const struct cpumask *new_mask)
{
	struct rq *rq = task_rq(p);
	bool queued, running;

	lockdep_assert_held(&p->pi_lock);

	queued = task_on_rq_queued(p);
	running = task_current(rq, p);

	if (queued) {
		/*
		 * Because __kthread_bind() calls this on blocked tasks without
		 * holding rq->lock.
		 */
		lockdep_assert_held(&rq->lock);
		dequeue_task(rq, p, DEQUEUE_SAVE | DEQUEUE_NOCLOCK);
	}
	if (running)
		put_prev_task(rq, p);

	p->sched_class->set_cpus_allowed(p, new_mask);

	if (queued)
		enqueue_task(rq, p, ENQUEUE_RESTORE | ENQUEUE_NOCLOCK);
	if (running)
		set_next_task(rq, p);
}

/*
 * Called with both p->pi_lock and rq->lock held; drops both before returning.
 */
static int __set_cpus_allowed_ptr_locked(struct task_struct *p,
					 const struct cpumask *new_mask,
					 bool check,
					 struct rq *rq,
					 struct rq_flags *rf)
{
	const struct cpumask *cpu_valid_mask = cpu_active_mask;
	const struct cpumask *cpu_allowed_mask = task_cpu_possible_mask(p);
	unsigned int dest_cpu;
	int ret = 0;

	update_rq_clock(rq);

	if (p->flags & PF_KTHREAD) {
		/*
		 * Kernel threads are allowed on online && !active CPUs
		 */
		cpu_valid_mask = cpu_online_mask;
	} else if (!cpumask_subset(new_mask, cpu_allowed_mask)) {
		ret = -EINVAL;
		goto out;
	}

	/*
	 * Must re-check here, to close a race against __kthread_bind(),
	 * sched_setaffinity() is not guaranteed to observe the flag.
	 */
	if (check && (p->flags & PF_NO_SETAFFINITY)) {
		ret = -EINVAL;
		goto out;
	}

	if (cpumask_equal(&p->cpus_mask, new_mask))
		goto out;

	/*
	 * Picking a ~random cpu helps in cases where we are changing affinity
	 * for groups of tasks (ie. cpuset), so that load balancing is not
	 * immediately required to distribute the tasks within their new mask.
	 */
	dest_cpu = cpumask_any_and_distribute(cpu_valid_mask, new_mask);
	if (dest_cpu >= nr_cpu_ids) {
		ret = -EINVAL;
		goto out;
	}

	do_set_cpus_allowed(p, new_mask);

	if (p->flags & PF_KTHREAD) {
		/*
		 * For kernel threads that do indeed end up on online &&
		 * !active we want to ensure they are strict per-CPU threads.
		 */
		WARN_ON(cpumask_intersects(new_mask, cpu_online_mask) &&
			!cpumask_intersects(new_mask, cpu_active_mask) &&
			p->nr_cpus_allowed != 1);
	}

	/* Can the task run on the task's current CPU? If so, we're done */
	if (cpumask_test_cpu(task_cpu(p), new_mask))
		goto out;

	if (task_running(rq, p) || p->state == TASK_WAKING) {
		struct migration_arg arg = { p, dest_cpu };
		/* Need help from migration thread: drop lock and wait. */
		task_rq_unlock(rq, p, rf);
		stop_one_cpu(cpu_of(rq), migration_cpu_stop, &arg);
		return 0;
	} else if (task_on_rq_queued(p)) {
		/*
		 * OK, since we're going to drop the lock immediately
		 * afterwards anyway.
		 */
		rq = move_queued_task(rq, rf, p, dest_cpu);
	}
out:
	task_rq_unlock(rq, p, rf);

	return ret;
}

/*
 * Change a given task's CPU affinity. Migrate the thread to a
 * proper CPU and schedule it away if the CPU it's executing on
 * is removed from the allowed bitmask.
 *
 * NOTE: the caller must have a valid reference to the task, the
 * task must not exit() & deallocate itself prematurely. The
 * call is not atomic; no spinlocks may be held.
 */
static int __set_cpus_allowed_ptr(struct task_struct *p,
				  const struct cpumask *new_mask, bool check)
{
	struct rq_flags rf;
	struct rq *rq;

	rq = task_rq_lock(p, &rf);
	return __set_cpus_allowed_ptr_locked(p, new_mask, check, rq, &rf);
}

int set_cpus_allowed_ptr(struct task_struct *p, const struct cpumask *new_mask)
{
	return __set_cpus_allowed_ptr(p, new_mask, false);
}
EXPORT_SYMBOL_GPL(set_cpus_allowed_ptr);

/*
 * Change a given task's CPU affinity to the intersection of its current
 * affinity mask and @subset_mask, writing the resulting mask to @new_mask.
 * If the resulting mask is empty, leave the affinity unchanged and return
 * -EINVAL.
 */
static int restrict_cpus_allowed_ptr(struct task_struct *p,
				     struct cpumask *new_mask,
				     const struct cpumask *subset_mask)
{
	struct rq_flags rf;
	struct rq *rq;

	rq = task_rq_lock(p, &rf);
	if (!cpumask_and(new_mask, &p->cpus_mask, subset_mask)) {
		task_rq_unlock(rq, p, &rf);
		return -EINVAL;
	}

	return __set_cpus_allowed_ptr_locked(p, new_mask, false, rq, &rf);
}

/*
 * Restrict a given task's CPU affinity so that it is a subset of
 * task_cpu_possible_mask(). If the resulting mask is empty, we warn and
 * walk up the cpuset hierarchy until we find a suitable mask.
 */
void force_compatible_cpus_allowed_ptr(struct task_struct *p)
{
	cpumask_var_t new_mask;
	const struct cpumask *override_mask = task_cpu_possible_mask(p);

	alloc_cpumask_var(&new_mask, GFP_KERNEL);

	/*
	 * __migrate_task() can fail silently in the face of concurrent
	 * offlining of the chosen destination CPU, so take the hotplug
	 * lock to ensure that the migration succeeds.
	 */
	trace_android_rvh_force_compatible_pre(NULL);
	cpus_read_lock();
	if (!cpumask_available(new_mask))
		goto out_set_mask;

	if (!restrict_cpus_allowed_ptr(p, new_mask, override_mask))
		goto out_free_mask;

	/*
	 * We failed to find a valid subset of the affinity mask for the
	 * task, so override it based on its cpuset hierarchy.
	 */
	cpuset_cpus_allowed(p, new_mask);
	override_mask = new_mask;

out_set_mask:
	if (printk_ratelimit()) {
		printk_deferred("Overriding affinity for process %d (%s) to CPUs %*pbl\n",
				task_pid_nr(p), p->comm,
				cpumask_pr_args(override_mask));
	}

	WARN_ON(set_cpus_allowed_ptr(p, override_mask));
out_free_mask:
	cpus_read_unlock();
	trace_android_rvh_force_compatible_post(NULL);
	free_cpumask_var(new_mask);
}

void set_task_cpu(struct task_struct *p, unsigned int new_cpu)
{
#ifdef CONFIG_SCHED_DEBUG
	/*
	 * We should never call set_task_cpu() on a blocked task,
	 * ttwu() will sort out the placement.
	 */
	WARN_ON_ONCE(p->state != TASK_RUNNING && p->state != TASK_WAKING &&
			!p->on_rq);

	/*
	 * Migrating fair class task must have p->on_rq = TASK_ON_RQ_MIGRATING,
	 * because schedstat_wait_{start,end} rebase migrating task's wait_start
	 * time relying on p->on_rq.
	 */
	WARN_ON_ONCE(p->state == TASK_RUNNING &&
		     p->sched_class == &fair_sched_class &&
		     (p->on_rq && !task_on_rq_migrating(p)));

#ifdef CONFIG_LOCKDEP
	/*
	 * The caller should hold either p->pi_lock or rq->lock, when changing
	 * a task's CPU. ->pi_lock for waking tasks, rq->lock for runnable tasks.
	 *
	 * sched_move_task() holds both and thus holding either pins the cgroup,
	 * see task_group().
	 *
	 * Furthermore, all task_rq users should acquire both locks, see
	 * task_rq_lock().
	 */
	WARN_ON_ONCE(debug_locks && !(lockdep_is_held(&p->pi_lock) ||
				      lockdep_is_held(&task_rq(p)->lock)));
#endif
	/*
	 * Clearly, migrating tasks to offline CPUs is a fairly daft thing.
	 */
	WARN_ON_ONCE(!cpu_online(new_cpu));
#endif

	trace_sched_migrate_task(p, new_cpu);

	if (task_cpu(p) != new_cpu) {
		if (p->sched_class->migrate_task_rq)
			p->sched_class->migrate_task_rq(p, new_cpu);
		p->se.nr_migrations++;
		rseq_migrate(p);
		perf_event_task_migrate(p);
		trace_android_rvh_set_task_cpu(p, new_cpu);
	}

	__set_task_cpu(p, new_cpu);
}
EXPORT_SYMBOL_GPL(set_task_cpu);

static void __migrate_swap_task(struct task_struct *p, int cpu)
{
	if (task_on_rq_queued(p)) {
		struct rq *src_rq, *dst_rq;
		struct rq_flags srf, drf;

		src_rq = task_rq(p);
		dst_rq = cpu_rq(cpu);

		rq_pin_lock(src_rq, &srf);
		rq_pin_lock(dst_rq, &drf);

		deactivate_task(src_rq, p, 0);
		set_task_cpu(p, cpu);
		activate_task(dst_rq, p, 0);
		check_preempt_curr(dst_rq, p, 0);

		rq_unpin_lock(dst_rq, &drf);
		rq_unpin_lock(src_rq, &srf);

	} else {
		/*
		 * Task isn't running anymore; make it appear like we migrated
		 * it before it went to sleep. This means on wakeup we make the
		 * previous CPU our target instead of where it really is.
		 */
		p->wake_cpu = cpu;
	}
}

struct migration_swap_arg {
	struct task_struct *src_task, *dst_task;
	int src_cpu, dst_cpu;
};

static int migrate_swap_stop(void *data)
{
	struct migration_swap_arg *arg = data;
	struct rq *src_rq, *dst_rq;
	int ret = -EAGAIN;

	if (!cpu_active(arg->src_cpu) || !cpu_active(arg->dst_cpu))
		return -EAGAIN;

	src_rq = cpu_rq(arg->src_cpu);
	dst_rq = cpu_rq(arg->dst_cpu);

	double_raw_lock(&arg->src_task->pi_lock,
			&arg->dst_task->pi_lock);
	double_rq_lock(src_rq, dst_rq);

	if (task_cpu(arg->dst_task) != arg->dst_cpu)
		goto unlock;

	if (task_cpu(arg->src_task) != arg->src_cpu)
		goto unlock;

	if (!cpumask_test_cpu(arg->dst_cpu, arg->src_task->cpus_ptr))
		goto unlock;

	if (!cpumask_test_cpu(arg->src_cpu, arg->dst_task->cpus_ptr))
		goto unlock;

	__migrate_swap_task(arg->src_task, arg->dst_cpu);
	__migrate_swap_task(arg->dst_task, arg->src_cpu);

	ret = 0;

unlock:
	double_rq_unlock(src_rq, dst_rq);
	raw_spin_unlock(&arg->dst_task->pi_lock);
	raw_spin_unlock(&arg->src_task->pi_lock);

	return ret;
}

/*
 * Cross migrate two tasks
 */
int migrate_swap(struct task_struct *cur, struct task_struct *p,
		int target_cpu, int curr_cpu)
{
	struct migration_swap_arg arg;
	int ret = -EINVAL;

	arg = (struct migration_swap_arg){
		.src_task = cur,
		.src_cpu = curr_cpu,
		.dst_task = p,
		.dst_cpu = target_cpu,
	};

	if (arg.src_cpu == arg.dst_cpu)
		goto out;

	/*
	 * These three tests are all lockless; this is OK since all of them
	 * will be re-checked with proper locks held further down the line.
	 */
	if (!cpu_active(arg.src_cpu) || !cpu_active(arg.dst_cpu))
		goto out;

	if (!cpumask_test_cpu(arg.dst_cpu, arg.src_task->cpus_ptr))
		goto out;

	if (!cpumask_test_cpu(arg.src_cpu, arg.dst_task->cpus_ptr))
		goto out;

	trace_sched_swap_numa(cur, arg.src_cpu, p, arg.dst_cpu);
	ret = stop_two_cpus(arg.dst_cpu, arg.src_cpu, migrate_swap_stop, &arg);

out:
	return ret;
}
EXPORT_SYMBOL_GPL(migrate_swap);

/*
 * wait_task_inactive - wait for a thread to unschedule.
 *
 * If @match_state is nonzero, it's the @p->state value just checked and
 * not expected to change.  If it changes, i.e. @p might have woken up,
 * then return zero.  When we succeed in waiting for @p to be off its CPU,
 * we return a positive number (its total switch count).  If a second call
 * a short while later returns the same number, the caller can be sure that
 * @p has remained unscheduled the whole time.
 *
 * The caller must ensure that the task *will* unschedule sometime soon,
 * else this function might spin for a *long* time. This function can't
 * be called with interrupts off, or it may introduce deadlock with
 * smp_call_function() if an IPI is sent by the same process we are
 * waiting to become inactive.
 */
unsigned long wait_task_inactive(struct task_struct *p, long match_state)
{
	int running, queued;
	struct rq_flags rf;
	unsigned long ncsw;
	struct rq *rq;

	for (;;) {
		/*
		 * We do the initial early heuristics without holding
		 * any task-queue locks at all. We'll only try to get
		 * the runqueue lock when things look like they will
		 * work out!
		 */
		rq = task_rq(p);

		/*
		 * If the task is actively running on another CPU
		 * still, just relax and busy-wait without holding
		 * any locks.
		 *
		 * NOTE! Since we don't hold any locks, it's not
		 * even sure that "rq" stays as the right runqueue!
		 * But we don't care, since "task_running()" will
		 * return false if the runqueue has changed and p
		 * is actually now running somewhere else!
		 */
		while (task_running(rq, p)) {
			if (match_state && unlikely(p->state != match_state))
				return 0;
			cpu_relax();
		}

		/*
		 * Ok, time to look more closely! We need the rq
		 * lock now, to be *sure*. If we're wrong, we'll
		 * just go back and repeat.
		 */
		rq = task_rq_lock(p, &rf);
		trace_sched_wait_task(p);
		running = task_running(rq, p);
		queued = task_on_rq_queued(p);
		ncsw = 0;
		if (!match_state || p->state == match_state)
			ncsw = p->nvcsw | LONG_MIN; /* sets MSB */
		task_rq_unlock(rq, p, &rf);

		/*
		 * If it changed from the expected state, bail out now.
		 */
		if (unlikely(!ncsw))
			break;

		/*
		 * Was it really running after all now that we
		 * checked with the proper locks actually held?
		 *
		 * Oops. Go back and try again..
		 */
		if (unlikely(running)) {
			cpu_relax();
			continue;
		}

		/*
		 * It's not enough that it's not actively running,
		 * it must be off the runqueue _entirely_, and not
		 * preempted!
		 *
		 * So if it was still runnable (but just not actively
		 * running right now), it's preempted, and we should
		 * yield - it could be a while.
		 */
		if (unlikely(queued)) {
			ktime_t to = NSEC_PER_SEC / HZ;

			set_current_state(TASK_UNINTERRUPTIBLE);
			schedule_hrtimeout(&to, HRTIMER_MODE_REL);
			continue;
		}

		/*
		 * Ahh, all good. It wasn't running, and it wasn't
		 * runnable, which means that it will never become
		 * running in the future either. We're all done!
		 */
		break;
	}

	return ncsw;
}

/***
 * kick_process - kick a running thread to enter/exit the kernel
 * @p: the to-be-kicked thread
 *
 * Cause a process which is running on another CPU to enter
 * kernel-mode, without any delay. (to get signals handled.)
 *
 * NOTE: this function doesn't have to take the runqueue lock,
 * because all it wants to ensure is that the remote task enters
 * the kernel. If the IPI races and the task has been migrated
 * to another CPU then no harm is done and the purpose has been
 * achieved as well.
 */
void kick_process(struct task_struct *p)
{
	int cpu;

	preempt_disable();
	cpu = task_cpu(p);
	if ((cpu != smp_processor_id()) && task_curr(p))
		smp_send_reschedule(cpu);
	preempt_enable();
}
EXPORT_SYMBOL_GPL(kick_process);

/*
 * ->cpus_ptr is protected by both rq->lock and p->pi_lock
 *
 * A few notes on cpu_active vs cpu_online:
 *
 *  - cpu_active must be a subset of cpu_online
 *
 *  - on CPU-up we allow per-CPU kthreads on the online && !active CPU,
 *    see __set_cpus_allowed_ptr(). At this point the newly online
 *    CPU isn't yet part of the sched domains, and balancing will not
 *    see it.
 *
 *  - on CPU-down we clear cpu_active() to mask the sched domains and
 *    avoid the load balancer to place new tasks on the to be removed
 *    CPU. Existing tasks will remain running there and will be taken
 *    off.
 *
 * This means that fallback selection must not select !active CPUs.
 * And can assume that any active CPU must be online. Conversely
 * select_task_rq() below may allow selection of !active CPUs in order
 * to satisfy the above rules.
 */
static int select_fallback_rq(int cpu, struct task_struct *p)
{
	int nid = cpu_to_node(cpu);
	const struct cpumask *nodemask = NULL;
	enum { cpuset, possible, fail } state = cpuset;
	int dest_cpu = -1;

	trace_android_rvh_select_fallback_rq(cpu, p, &dest_cpu);
	if (dest_cpu >= 0)
		return dest_cpu;

	/*
	 * If the node that the CPU is on has been offlined, cpu_to_node()
	 * will return -1. There is no CPU on the node, and we should
	 * select the CPU on the other node.
	 */
	if (nid != -1) {
		nodemask = cpumask_of_node(nid);

		/* Look for allowed, online CPU in same node. */
		for_each_cpu(dest_cpu, nodemask) {
			if (is_cpu_allowed(p, dest_cpu))
				return dest_cpu;
		}
	}

	for (;;) {
		/* Any allowed, online CPU? */
		for_each_cpu(dest_cpu, p->cpus_ptr) {
			if (!is_cpu_allowed(p, dest_cpu))
				continue;

			goto out;
		}

		/* No more Mr. Nice Guy. */
		switch (state) {
		case cpuset:
			if (IS_ENABLED(CONFIG_CPUSETS)) {
				cpuset_cpus_allowed_fallback(p);
				state = possible;
				break;
			}
			fallthrough;
		case possible:
			do_set_cpus_allowed(p, task_cpu_possible_mask(p));
			state = fail;
			break;
		case fail:
			BUG();
			break;
		}
	}

out:
	if (state != cpuset) {
		/*
		 * Don't tell them about moving exiting tasks or
		 * kernel threads (both mm NULL), since they never
		 * leave kernel.
		 */
		if (p->mm && printk_ratelimit()) {
			printk_deferred("process %d (%s) no longer affine to cpu%d\n",
					task_pid_nr(p), p->comm, cpu);
		}
	}

	return dest_cpu;
}

/*
 * The caller (fork, wakeup) owns p->pi_lock, ->cpus_ptr is stable.
 */
static inline
int select_task_rq(struct task_struct *p, int cpu, int sd_flags, int wake_flags)
{
	lockdep_assert_held(&p->pi_lock);

	if (p->nr_cpus_allowed > 1)
		cpu = p->sched_class->select_task_rq(p, cpu, sd_flags, wake_flags);
	else
		cpu = cpumask_any(p->cpus_ptr);

	/*
	 * In order not to call set_task_cpu() on a blocking task we need
	 * to rely on ttwu() to place the task on a valid ->cpus_ptr
	 * CPU.
	 *
	 * Since this is common to all placement strategies, this lives here.
	 *
	 * [ this allows ->select_task() to simply return task_cpu(p) and
	 *   not worry about this generic constraint ]
	 */
	if (unlikely(!is_cpu_allowed(p, cpu)))
		cpu = select_fallback_rq(task_cpu(p), p);

	return cpu;
}

void sched_set_stop_task(int cpu, struct task_struct *stop)
{
	struct sched_param param = { .sched_priority = MAX_RT_PRIO - 1 };
	struct task_struct *old_stop = cpu_rq(cpu)->stop;

	if (stop) {
		/*
		 * Make it appear like a SCHED_FIFO task, its something
		 * userspace knows about and won't get confused about.
		 *
		 * Also, it will make PI more or less work without too
		 * much confusion -- but then, stop work should not
		 * rely on PI working anyway.
		 */
		sched_setscheduler_nocheck(stop, SCHED_FIFO, &param);

		stop->sched_class = &stop_sched_class;
	}

	cpu_rq(cpu)->stop = stop;

	if (old_stop) {
		/*
		 * Reset it back to a normal scheduling class so that
		 * it can die in pieces.
		 */
		old_stop->sched_class = &rt_sched_class;
	}
}

#else

static inline int __set_cpus_allowed_ptr(struct task_struct *p,
					 const struct cpumask *new_mask, bool check)
{
	return set_cpus_allowed_ptr(p, new_mask);
}

#endif /* CONFIG_SMP */

static void
ttwu_stat(struct task_struct *p, int cpu, int wake_flags)
{
	struct rq *rq;

	if (!schedstat_enabled())
		return;

	rq = this_rq();

#ifdef CONFIG_SMP
	if (cpu == rq->cpu) {
		__schedstat_inc(rq->ttwu_local);
		__schedstat_inc(p->se.statistics.nr_wakeups_local);
	} else {
		struct sched_domain *sd;

		__schedstat_inc(p->se.statistics.nr_wakeups_remote);
		rcu_read_lock();
		for_each_domain(rq->cpu, sd) {
			if (cpumask_test_cpu(cpu, sched_domain_span(sd))) {
				__schedstat_inc(sd->ttwu_wake_remote);
				break;
			}
		}
		rcu_read_unlock();
	}

	if (wake_flags & WF_MIGRATED)
		__schedstat_inc(p->se.statistics.nr_wakeups_migrate);
#endif /* CONFIG_SMP */

	__schedstat_inc(rq->ttwu_count);
	__schedstat_inc(p->se.statistics.nr_wakeups);

	if (wake_flags & WF_SYNC)
		__schedstat_inc(p->se.statistics.nr_wakeups_sync);
}

/*
 * Mark the task runnable and perform wakeup-preemption.
 */
static void ttwu_do_wakeup(struct rq *rq, struct task_struct *p, int wake_flags,
			   struct rq_flags *rf)
{
	check_preempt_curr(rq, p, wake_flags);
	p->state = TASK_RUNNING;
	trace_sched_wakeup(p);

#ifdef CONFIG_SMP
	if (p->sched_class->task_woken) {
		/*
		 * Our task @p is fully woken up and running; so its safe to
		 * drop the rq->lock, hereafter rq is only used for statistics.
		 */
		rq_unpin_lock(rq, rf);
		p->sched_class->task_woken(rq, p);
		rq_repin_lock(rq, rf);
	}

	if (rq->idle_stamp) {
		u64 delta = rq_clock(rq) - rq->idle_stamp;
		u64 max = 2*rq->max_idle_balance_cost;

		update_avg(&rq->avg_idle, delta);

		if (rq->avg_idle > max)
			rq->avg_idle = max;

		rq->idle_stamp = 0;
	}
#endif
}

static void
ttwu_do_activate(struct rq *rq, struct task_struct *p, int wake_flags,
		 struct rq_flags *rf)
{
	int en_flags = ENQUEUE_WAKEUP | ENQUEUE_NOCLOCK;

	if (wake_flags & WF_SYNC)
		en_flags |= ENQUEUE_WAKEUP_SYNC;

	lockdep_assert_held(&rq->lock);

	if (p->sched_contributes_to_load)
		rq->nr_uninterruptible--;

#ifdef CONFIG_SMP
	if (wake_flags & WF_MIGRATED)
		en_flags |= ENQUEUE_MIGRATED;
	else
#endif
	if (p->in_iowait) {
		delayacct_blkio_end(p);
		atomic_dec(&task_rq(p)->nr_iowait);
	}

	activate_task(rq, p, en_flags);
	ttwu_do_wakeup(rq, p, wake_flags, rf);
}

/*
 * Consider @p being inside a wait loop:
 *
 *   for (;;) {
 *      set_current_state(TASK_UNINTERRUPTIBLE);
 *
 *      if (CONDITION)
 *         break;
 *
 *      schedule();
 *   }
 *   __set_current_state(TASK_RUNNING);
 *
 * between set_current_state() and schedule(). In this case @p is still
 * runnable, so all that needs doing is change p->state back to TASK_RUNNING in
 * an atomic manner.
 *
 * By taking task_rq(p)->lock we serialize against schedule(), if @p->on_rq
 * then schedule() must still happen and p->state can be changed to
 * TASK_RUNNING. Otherwise we lost the race, schedule() has happened, and we
 * need to do a full wakeup with enqueue.
 *
 * Returns: %true when the wakeup is done,
 *          %false otherwise.
 */
static int ttwu_runnable(struct task_struct *p, int wake_flags)
{
	struct rq_flags rf;
	struct rq *rq;
	int ret = 0;

	rq = __task_rq_lock(p, &rf);
	if (task_on_rq_queued(p)) {
		/* check_preempt_curr() may use rq clock */
		update_rq_clock(rq);
		ttwu_do_wakeup(rq, p, wake_flags, &rf);
		ret = 1;
	}
	__task_rq_unlock(rq, &rf);

	return ret;
}

#ifdef CONFIG_SMP
void sched_ttwu_pending(void *arg)
{
	struct llist_node *llist = arg;
	struct rq *rq = this_rq();
	struct task_struct *p, *t;
	struct rq_flags rf;

	if (!llist)
		return;

	/*
	 * rq::ttwu_pending racy indication of out-standing wakeups.
	 * Races such that false-negatives are possible, since they
	 * are shorter lived that false-positives would be.
	 */
	WRITE_ONCE(rq->ttwu_pending, 0);

	rq_lock_irqsave(rq, &rf);
	update_rq_clock(rq);

	llist_for_each_entry_safe(p, t, llist, wake_entry.llist) {
		if (WARN_ON_ONCE(p->on_cpu))
			smp_cond_load_acquire(&p->on_cpu, !VAL);

		if (WARN_ON_ONCE(task_cpu(p) != cpu_of(rq)))
			set_task_cpu(p, cpu_of(rq));

		ttwu_do_activate(rq, p, p->sched_remote_wakeup ? WF_MIGRATED : 0, &rf);
	}

	rq_unlock_irqrestore(rq, &rf);
}

void send_call_function_single_ipi(int cpu)
{
	struct rq *rq = cpu_rq(cpu);

	if (!set_nr_if_polling(rq->idle))
		arch_send_call_function_single_ipi(cpu);
	else
		trace_sched_wake_idle_without_ipi(cpu);
}

/*
 * Queue a task on the target CPUs wake_list and wake the CPU via IPI if
 * necessary. The wakee CPU on receipt of the IPI will queue the task
 * via sched_ttwu_wakeup() for activation so the wakee incurs the cost
 * of the wakeup instead of the waker.
 */
static void __ttwu_queue_wakelist(struct task_struct *p, int cpu, int wake_flags)
{
	struct rq *rq = cpu_rq(cpu);

	p->sched_remote_wakeup = !!(wake_flags & WF_MIGRATED);

	WRITE_ONCE(rq->ttwu_pending, 1);
	__smp_call_single_queue(cpu, &p->wake_entry.llist);
}

void wake_up_if_idle(int cpu)
{
	struct rq *rq = cpu_rq(cpu);
	struct rq_flags rf;

	rcu_read_lock();

	if (!is_idle_task(rcu_dereference(rq->curr)))
		goto out;

	if (set_nr_if_polling(rq->idle)) {
		trace_sched_wake_idle_without_ipi(cpu);
	} else {
		rq_lock_irqsave(rq, &rf);
		if (is_idle_task(rq->curr))
			smp_send_reschedule(cpu);
		/* Else CPU is not idle, do nothing here: */
		rq_unlock_irqrestore(rq, &rf);
	}

out:
	rcu_read_unlock();
}
EXPORT_SYMBOL_GPL(wake_up_if_idle);

bool cpus_share_cache(int this_cpu, int that_cpu)
{
	return per_cpu(sd_llc_id, this_cpu) == per_cpu(sd_llc_id, that_cpu);
}

static inline bool ttwu_queue_cond(int cpu, int wake_flags)
{
	/*
	 * If the CPU does not share cache, then queue the task on the
	 * remote rqs wakelist to avoid accessing remote data.
	 */
	if (!cpus_share_cache(smp_processor_id(), cpu))
		return true;

	/*
	 * If the task is descheduling and the only running task on the
	 * CPU then use the wakelist to offload the task activation to
	 * the soon-to-be-idle CPU as the current CPU is likely busy.
	 * nr_running is checked to avoid unnecessary task stacking.
	 */
	if ((wake_flags & WF_ON_CPU) && cpu_rq(cpu)->nr_running <= 1)
		return true;

	return false;
}

static bool ttwu_queue_wakelist(struct task_struct *p, int cpu, int wake_flags)
{
	bool cond = false;

	trace_android_rvh_ttwu_cond(&cond);

	if ((sched_feat(TTWU_QUEUE) && ttwu_queue_cond(cpu, wake_flags)) ||
			cond) {
		if (WARN_ON_ONCE(cpu == smp_processor_id()))
			return false;

		sched_clock_cpu(cpu); /* Sync clocks across CPUs */
		__ttwu_queue_wakelist(p, cpu, wake_flags);
		return true;
	}

	return false;
}

#else /* !CONFIG_SMP */

static inline bool ttwu_queue_wakelist(struct task_struct *p, int cpu, int wake_flags)
{
	return false;
}

#endif /* CONFIG_SMP */

static void ttwu_queue(struct task_struct *p, int cpu, int wake_flags)
{
	struct rq *rq = cpu_rq(cpu);
	struct rq_flags rf;

	if (ttwu_queue_wakelist(p, cpu, wake_flags))
		return;

	rq_lock(rq, &rf);
	update_rq_clock(rq);
	ttwu_do_activate(rq, p, wake_flags, &rf);
	rq_unlock(rq, &rf);
}

/*
 * Notes on Program-Order guarantees on SMP systems.
 *
 *  MIGRATION
 *
 * The basic program-order guarantee on SMP systems is that when a task [t]
 * migrates, all its activity on its old CPU [c0] happens-before any subsequent
 * execution on its new CPU [c1].
 *
 * For migration (of runnable tasks) this is provided by the following means:
 *
 *  A) UNLOCK of the rq(c0)->lock scheduling out task t
 *  B) migration for t is required to synchronize *both* rq(c0)->lock and
 *     rq(c1)->lock (if not at the same time, then in that order).
 *  C) LOCK of the rq(c1)->lock scheduling in task
 *
 * Release/acquire chaining guarantees that B happens after A and C after B.
 * Note: the CPU doing B need not be c0 or c1
 *
 * Example:
 *
 *   CPU0            CPU1            CPU2
 *
 *   LOCK rq(0)->lock
 *   sched-out X
 *   sched-in Y
 *   UNLOCK rq(0)->lock
 *
 *                                   LOCK rq(0)->lock // orders against CPU0
 *                                   dequeue X
 *                                   UNLOCK rq(0)->lock
 *
 *                                   LOCK rq(1)->lock
 *                                   enqueue X
 *                                   UNLOCK rq(1)->lock
 *
 *                   LOCK rq(1)->lock // orders against CPU2
 *                   sched-out Z
 *                   sched-in X
 *                   UNLOCK rq(1)->lock
 *
 *
 *  BLOCKING -- aka. SLEEP + WAKEUP
 *
 * For blocking we (obviously) need to provide the same guarantee as for
 * migration. However the means are completely different as there is no lock
 * chain to provide order. Instead we do:
 *
 *   1) smp_store_release(X->on_cpu, 0)   -- finish_task()
 *   2) smp_cond_load_acquire(!X->on_cpu) -- try_to_wake_up()
 *
 * Example:
 *
 *   CPU0 (schedule)  CPU1 (try_to_wake_up) CPU2 (schedule)
 *
 *   LOCK rq(0)->lock LOCK X->pi_lock
 *   dequeue X
 *   sched-out X
 *   smp_store_release(X->on_cpu, 0);
 *
 *                    smp_cond_load_acquire(&X->on_cpu, !VAL);
 *                    X->state = WAKING
 *                    set_task_cpu(X,2)
 *
 *                    LOCK rq(2)->lock
 *                    enqueue X
 *                    X->state = RUNNING
 *                    UNLOCK rq(2)->lock
 *
 *                                          LOCK rq(2)->lock // orders against CPU1
 *                                          sched-out Z
 *                                          sched-in X
 *                                          UNLOCK rq(2)->lock
 *
 *                    UNLOCK X->pi_lock
 *   UNLOCK rq(0)->lock
 *
 *
 * However, for wakeups there is a second guarantee we must provide, namely we
 * must ensure that CONDITION=1 done by the caller can not be reordered with
 * accesses to the task state; see try_to_wake_up() and set_current_state().
 */

/**
 * try_to_wake_up - wake up a thread
 * @p: the thread to be awakened
 * @state: the mask of task states that can be woken
 * @wake_flags: wake modifier flags (WF_*)
 *
 * Conceptually does:
 *
 *   If (@state & @p->state) @p->state = TASK_RUNNING.
 *
 * If the task was not queued/runnable, also place it back on a runqueue.
 *
 * This function is atomic against schedule() which would dequeue the task.
 *
 * It issues a full memory barrier before accessing @p->state, see the comment
 * with set_current_state().
 *
 * Uses p->pi_lock to serialize against concurrent wake-ups.
 *
 * Relies on p->pi_lock stabilizing:
 *  - p->sched_class
 *  - p->cpus_ptr
 *  - p->sched_task_group
 * in order to do migration, see its use of select_task_rq()/set_task_cpu().
 *
 * Tries really hard to only take one task_rq(p)->lock for performance.
 * Takes rq->lock in:
 *  - ttwu_runnable()    -- old rq, unavoidable, see comment there;
 *  - ttwu_queue()       -- new rq, for enqueue of the task;
 *  - psi_ttwu_dequeue() -- much sadness :-( accounting will kill us.
 *
 * As a consequence we race really badly with just about everything. See the
 * many memory barriers and their comments for details.
 *
 * Return: %true if @p->state changes (an actual wakeup was done),
 *	   %false otherwise.
 */
static int
try_to_wake_up(struct task_struct *p, unsigned int state, int wake_flags)
{
	unsigned long flags;
	int cpu, success = 0;

	preempt_disable();
	if (p == current) {
		/*
		 * We're waking current, this means 'p->on_rq' and 'task_cpu(p)
		 * == smp_processor_id()'. Together this means we can special
		 * case the whole 'p->on_rq && ttwu_runnable()' case below
		 * without taking any locks.
		 *
		 * In particular:
		 *  - we rely on Program-Order guarantees for all the ordering,
		 *  - we're serialized against set_special_state() by virtue of
		 *    it disabling IRQs (this allows not taking ->pi_lock).
		 */
		if (!(p->state & state))
			goto out;

		success = 1;
		trace_sched_waking(p);
		p->state = TASK_RUNNING;
		trace_sched_wakeup(p);
		goto out;
	}

	/*
	 * If we are going to wake up a thread waiting for CONDITION we
	 * need to ensure that CONDITION=1 done by the caller can not be
	 * reordered with p->state check below. This pairs with smp_store_mb()
	 * in set_current_state() that the waiting thread does.
	 */
	raw_spin_lock_irqsave(&p->pi_lock, flags);
	smp_mb__after_spinlock();
	if (!(p->state & state))
		goto unlock;

#ifdef CONFIG_FREEZER
	/*
	 * If we're going to wake up a thread which may be frozen, then
	 * we can only do so if we have an active CPU which is capable of
	 * running it. This may not be the case when resuming from suspend,
	 * as the secondary CPUs may not yet be back online. See __thaw_task()
	 * for the actual wakeup.
	 */
	if (unlikely(frozen_or_skipped(p)) &&
	    !cpumask_intersects(cpu_active_mask, task_cpu_possible_mask(p)))
		goto unlock;
#endif

	trace_sched_waking(p);

	/* We're going to change ->state: */
	success = 1;

	/*
	 * Ensure we load p->on_rq _after_ p->state, otherwise it would
	 * be possible to, falsely, observe p->on_rq == 0 and get stuck
	 * in smp_cond_load_acquire() below.
	 *
	 * sched_ttwu_pending()			try_to_wake_up()
	 *   STORE p->on_rq = 1			  LOAD p->state
	 *   UNLOCK rq->lock
	 *
	 * __schedule() (switch to task 'p')
	 *   LOCK rq->lock			  smp_rmb();
	 *   smp_mb__after_spinlock();
	 *   UNLOCK rq->lock
	 *
	 * [task p]
	 *   STORE p->state = UNINTERRUPTIBLE	  LOAD p->on_rq
	 *
	 * Pairs with the LOCK+smp_mb__after_spinlock() on rq->lock in
	 * __schedule().  See the comment for smp_mb__after_spinlock().
	 *
	 * A similar smb_rmb() lives in try_invoke_on_locked_down_task().
	 */
	smp_rmb();
	if (READ_ONCE(p->on_rq) && ttwu_runnable(p, wake_flags))
		goto unlock;

	if (p->state & TASK_UNINTERRUPTIBLE)
		trace_sched_blocked_reason(p);

#ifdef CONFIG_SMP
	/*
	 * Ensure we load p->on_cpu _after_ p->on_rq, otherwise it would be
	 * possible to, falsely, observe p->on_cpu == 0.
	 *
	 * One must be running (->on_cpu == 1) in order to remove oneself
	 * from the runqueue.
	 *
	 * __schedule() (switch to task 'p')	try_to_wake_up()
	 *   STORE p->on_cpu = 1		  LOAD p->on_rq
	 *   UNLOCK rq->lock
	 *
	 * __schedule() (put 'p' to sleep)
	 *   LOCK rq->lock			  smp_rmb();
	 *   smp_mb__after_spinlock();
	 *   STORE p->on_rq = 0			  LOAD p->on_cpu
	 *
	 * Pairs with the LOCK+smp_mb__after_spinlock() on rq->lock in
	 * __schedule().  See the comment for smp_mb__after_spinlock().
	 *
	 * Form a control-dep-acquire with p->on_rq == 0 above, to ensure
	 * schedule()'s deactivate_task() has 'happened' and p will no longer
	 * care about it's own p->state. See the comment in __schedule().
	 */
	smp_acquire__after_ctrl_dep();

	/*
	 * We're doing the wakeup (@success == 1), they did a dequeue (p->on_rq
	 * == 0), which means we need to do an enqueue, change p->state to
	 * TASK_WAKING such that we can unlock p->pi_lock before doing the
	 * enqueue, such as ttwu_queue_wakelist().
	 */
	p->state = TASK_WAKING;

	/*
	 * If the owning (remote) CPU is still in the middle of schedule() with
	 * this task as prev, considering queueing p on the remote CPUs wake_list
	 * which potentially sends an IPI instead of spinning on p->on_cpu to
	 * let the waker make forward progress. This is safe because IRQs are
	 * disabled and the IPI will deliver after on_cpu is cleared.
	 *
	 * Ensure we load task_cpu(p) after p->on_cpu:
	 *
	 * set_task_cpu(p, cpu);
	 *   STORE p->cpu = @cpu
	 * __schedule() (switch to task 'p')
	 *   LOCK rq->lock
	 *   smp_mb__after_spin_lock()		smp_cond_load_acquire(&p->on_cpu)
	 *   STORE p->on_cpu = 1		LOAD p->cpu
	 *
	 * to ensure we observe the correct CPU on which the task is currently
	 * scheduling.
	 */
	if (smp_load_acquire(&p->on_cpu) &&
	    ttwu_queue_wakelist(p, task_cpu(p), wake_flags | WF_ON_CPU))
		goto unlock;

	/*
	 * If the owning (remote) CPU is still in the middle of schedule() with
	 * this task as prev, wait until its done referencing the task.
	 *
	 * Pairs with the smp_store_release() in finish_task().
	 *
	 * This ensures that tasks getting woken will be fully ordered against
	 * their previous state and preserve Program Order.
	 */
	smp_cond_load_acquire(&p->on_cpu, !VAL);

	trace_android_rvh_try_to_wake_up(p);

	cpu = select_task_rq(p, p->wake_cpu, SD_BALANCE_WAKE, wake_flags);
	if (task_cpu(p) != cpu) {
		if (p->in_iowait) {
			delayacct_blkio_end(p);
			atomic_dec(&task_rq(p)->nr_iowait);
		}

		wake_flags |= WF_MIGRATED;
		psi_ttwu_dequeue(p);
		set_task_cpu(p, cpu);
	}
#else
	cpu = task_cpu(p);
#endif /* CONFIG_SMP */

	ttwu_queue(p, cpu, wake_flags);
unlock:
	raw_spin_unlock_irqrestore(&p->pi_lock, flags);
out:
	if (success) {
		trace_android_rvh_try_to_wake_up_success(p);
		ttwu_stat(p, task_cpu(p), wake_flags);
	}
	preempt_enable();

	return success;
}

/**
 * try_invoke_on_locked_down_task - Invoke a function on task in fixed state
 * @p: Process for which the function is to be invoked, can be @current.
 * @func: Function to invoke.
 * @arg: Argument to function.
 *
 * If the specified task can be quickly locked into a definite state
 * (either sleeping or on a given runqueue), arrange to keep it in that
 * state while invoking @func(@arg).  This function can use ->on_rq and
 * task_curr() to work out what the state is, if required.  Given that
 * @func can be invoked with a runqueue lock held, it had better be quite
 * lightweight.
 *
 * Returns:
 *	@false if the task slipped out from under the locks.
 *	@true if the task was locked onto a runqueue or is sleeping.
 *		However, @func can override this by returning @false.
 */
bool try_invoke_on_locked_down_task(struct task_struct *p, bool (*func)(struct task_struct *t, void *arg), void *arg)
{
	struct rq_flags rf;
	bool ret = false;
	struct rq *rq;

	raw_spin_lock_irqsave(&p->pi_lock, rf.flags);
	if (p->on_rq) {
		rq = __task_rq_lock(p, &rf);
		if (task_rq(p) == rq)
			ret = func(p, arg);
		rq_unlock(rq, &rf);
	} else {
		switch (p->state) {
		case TASK_RUNNING:
		case TASK_WAKING:
			break;
		default:
			smp_rmb(); // See smp_rmb() comment in try_to_wake_up().
			if (!p->on_rq)
				ret = func(p, arg);
		}
	}
	raw_spin_unlock_irqrestore(&p->pi_lock, rf.flags);
	return ret;
}

/**
 * wake_up_process - Wake up a specific process
 * @p: The process to be woken up.
 *
 * Attempt to wake up the nominated process and move it to the set of runnable
 * processes.
 *
 * Return: 1 if the process was woken up, 0 if it was already running.
 *
 * This function executes a full memory barrier before accessing the task state.
 */
int wake_up_process(struct task_struct *p)
{
	return try_to_wake_up(p, TASK_NORMAL, 0);
}
EXPORT_SYMBOL(wake_up_process);

int wake_up_state(struct task_struct *p, unsigned int state)
{
	return try_to_wake_up(p, state, 0);
}

/*
 * Perform scheduler related setup for a newly forked process p.
 * p is forked by current.
 *
 * __sched_fork() is basic setup used by init_idle() too:
 */
static void __sched_fork(unsigned long clone_flags, struct task_struct *p)
{
	p->on_rq			= 0;

	p->se.on_rq			= 0;
	p->se.exec_start		= 0;
	p->se.sum_exec_runtime		= 0;
	p->se.prev_sum_exec_runtime	= 0;
	p->se.nr_migrations		= 0;
	p->se.vruntime			= 0;
	INIT_LIST_HEAD(&p->se.group_node);

#ifdef CONFIG_FAIR_GROUP_SCHED
	p->se.cfs_rq			= NULL;
#endif

	trace_android_rvh_sched_fork_init(p);

#ifdef CONFIG_SCHEDSTATS
	/* Even if schedstat is disabled, there should not be garbage */
	memset(&p->se.statistics, 0, sizeof(p->se.statistics));
#endif

	RB_CLEAR_NODE(&p->dl.rb_node);
	init_dl_task_timer(&p->dl);
	init_dl_inactive_task_timer(&p->dl);
	__dl_clear_params(p);

	INIT_LIST_HEAD(&p->rt.run_list);
	p->rt.timeout		= 0;
	p->rt.time_slice	= sched_rr_timeslice;
	p->rt.on_rq		= 0;
	p->rt.on_list		= 0;

#ifdef CONFIG_PREEMPT_NOTIFIERS
	INIT_HLIST_HEAD(&p->preempt_notifiers);
#endif

#ifdef CONFIG_COMPACTION
	p->capture_control = NULL;
#endif
	init_numa_balancing(clone_flags, p);
#ifdef CONFIG_SMP
	p->wake_entry.u_flags = CSD_TYPE_TTWU;
#endif
}

DEFINE_STATIC_KEY_FALSE(sched_numa_balancing);

#ifdef CONFIG_NUMA_BALANCING

void set_numabalancing_state(bool enabled)
{
	if (enabled)
		static_branch_enable(&sched_numa_balancing);
	else
		static_branch_disable(&sched_numa_balancing);
}

#ifdef CONFIG_PROC_SYSCTL
int sysctl_numa_balancing(struct ctl_table *table, int write,
			  void *buffer, size_t *lenp, loff_t *ppos)
{
	struct ctl_table t;
	int err;
	int state = static_branch_likely(&sched_numa_balancing);

	if (write && !capable(CAP_SYS_ADMIN))
		return -EPERM;

	t = *table;
	t.data = &state;
	err = proc_dointvec_minmax(&t, write, buffer, lenp, ppos);
	if (err < 0)
		return err;
	if (write)
		set_numabalancing_state(state);
	return err;
}
#endif
#endif

#ifdef CONFIG_SCHEDSTATS

DEFINE_STATIC_KEY_FALSE(sched_schedstats);
static bool __initdata __sched_schedstats = false;

static void set_schedstats(bool enabled)
{
	if (enabled)
		static_branch_enable(&sched_schedstats);
	else
		static_branch_disable(&sched_schedstats);
}

void force_schedstat_enabled(void)
{
	if (!schedstat_enabled()) {
		pr_info("kernel profiling enabled schedstats, disable via kernel.sched_schedstats.\n");
		static_branch_enable(&sched_schedstats);
	}
}

static int __init setup_schedstats(char *str)
{
	int ret = 0;
	if (!str)
		goto out;

	/*
	 * This code is called before jump labels have been set up, so we can't
	 * change the static branch directly just yet.  Instead set a temporary
	 * variable so init_schedstats() can do it later.
	 */
	if (!strcmp(str, "enable")) {
		__sched_schedstats = true;
		ret = 1;
	} else if (!strcmp(str, "disable")) {
		__sched_schedstats = false;
		ret = 1;
	}
out:
	if (!ret)
		pr_warn("Unable to parse schedstats=\n");

	return ret;
}
__setup("schedstats=", setup_schedstats);

static void __init init_schedstats(void)
{
	set_schedstats(__sched_schedstats);
}

#ifdef CONFIG_PROC_SYSCTL
int sysctl_schedstats(struct ctl_table *table, int write, void *buffer,
		size_t *lenp, loff_t *ppos)
{
	struct ctl_table t;
	int err;
	int state = static_branch_likely(&sched_schedstats);

	if (write && !capable(CAP_SYS_ADMIN))
		return -EPERM;

	t = *table;
	t.data = &state;
	err = proc_dointvec_minmax(&t, write, buffer, lenp, ppos);
	if (err < 0)
		return err;
	if (write)
		set_schedstats(state);
	return err;
}
#endif /* CONFIG_PROC_SYSCTL */
#else  /* !CONFIG_SCHEDSTATS */
static inline void init_schedstats(void) {}
#endif /* CONFIG_SCHEDSTATS */

/*
 * fork()/clone()-time setup:
 */
int sched_fork(unsigned long clone_flags, struct task_struct *p)
{
	unsigned long flags;

	trace_android_rvh_sched_fork(p);

	__sched_fork(clone_flags, p);
	/*
	 * We mark the process as NEW here. This guarantees that
	 * nobody will actually run it, and a signal or other external
	 * event cannot wake it up and insert it on the runqueue either.
	 */
	p->state = TASK_NEW;

	/*
	 * Make sure we do not leak PI boosting priority to the child.
	 */
	p->prio = current->normal_prio;
	trace_android_rvh_prepare_prio_fork(p);

	uclamp_fork(p);

	/*
	 * Revert to default priority/policy on fork if requested.
	 */
	if (unlikely(p->sched_reset_on_fork)) {
		if (task_has_dl_policy(p) || task_has_rt_policy(p)) {
			p->policy = SCHED_NORMAL;
			p->static_prio = NICE_TO_PRIO(0);
			p->rt_priority = 0;
		} else if (PRIO_TO_NICE(p->static_prio) < 0)
			p->static_prio = NICE_TO_PRIO(0);

		p->prio = p->normal_prio = p->static_prio;
		set_load_weight(p, false);

		/*
		 * We don't need the reset flag anymore after the fork. It has
		 * fulfilled its duty:
		 */
		p->sched_reset_on_fork = 0;
	}

	if (dl_prio(p->prio))
		return -EAGAIN;
	else if (rt_prio(p->prio))
		p->sched_class = &rt_sched_class;
	else
		p->sched_class = &fair_sched_class;

	init_entity_runnable_average(&p->se);
	trace_android_rvh_finish_prio_fork(p);

	/*
	 * The child is not yet in the pid-hash so no cgroup attach races,
	 * and the cgroup is pinned to this child due to cgroup_fork()
	 * is ran before sched_fork().
	 *
	 * Silence PROVE_RCU.
	 */
	raw_spin_lock_irqsave(&p->pi_lock, flags);
	rseq_migrate(p);
	/*
	 * We're setting the CPU for the first time, we don't migrate,
	 * so use __set_task_cpu().
	 */
	__set_task_cpu(p, smp_processor_id());
	if (p->sched_class->task_fork)
		p->sched_class->task_fork(p);
	raw_spin_unlock_irqrestore(&p->pi_lock, flags);

#ifdef CONFIG_SCHED_INFO
	if (likely(sched_info_on()))
		memset(&p->sched_info, 0, sizeof(p->sched_info));
#endif
#if defined(CONFIG_SMP)
	p->on_cpu = 0;
#endif
	init_task_preempt_count(p);
#ifdef CONFIG_SMP
	plist_node_init(&p->pushable_tasks, MAX_PRIO);
	RB_CLEAR_NODE(&p->pushable_dl_tasks);
#endif
	return 0;
}

void sched_post_fork(struct task_struct *p)
{
	uclamp_post_fork(p);
}

unsigned long to_ratio(u64 period, u64 runtime)
{
	if (runtime == RUNTIME_INF)
		return BW_UNIT;

	/*
	 * Doing this here saves a lot of checks in all
	 * the calling paths, and returning zero seems
	 * safe for them anyway.
	 */
	if (period == 0)
		return 0;

	return div64_u64(runtime << BW_SHIFT, period);
}

/*
 * wake_up_new_task - wake up a newly created task for the first time.
 *
 * This function will do some initial scheduler statistics housekeeping
 * that must be done for every newly created context, then puts the task
 * on the runqueue and wakes it.
 */
void wake_up_new_task(struct task_struct *p)
{
	struct rq_flags rf;
	struct rq *rq;

	trace_android_rvh_wake_up_new_task(p);

	raw_spin_lock_irqsave(&p->pi_lock, rf.flags);
	p->state = TASK_RUNNING;
#ifdef CONFIG_SMP
	/*
	 * Fork balancing, do it here and not earlier because:
	 *  - cpus_ptr can change in the fork path
	 *  - any previously selected CPU might disappear through hotplug
	 *
	 * Use __set_task_cpu() to avoid calling sched_class::migrate_task_rq,
	 * as we're not fully set-up yet.
	 */
	p->recent_used_cpu = task_cpu(p);
	rseq_migrate(p);
	__set_task_cpu(p, select_task_rq(p, task_cpu(p), SD_BALANCE_FORK, 0));
#endif
	rq = __task_rq_lock(p, &rf);
	update_rq_clock(rq);
	post_init_entity_util_avg(p);
	trace_android_rvh_new_task_stats(p);

	activate_task(rq, p, ENQUEUE_NOCLOCK);
	trace_sched_wakeup_new(p);
	check_preempt_curr(rq, p, WF_FORK);
#ifdef CONFIG_SMP
	if (p->sched_class->task_woken) {
		/*
		 * Nothing relies on rq->lock after this, so its fine to
		 * drop it.
		 */
		rq_unpin_lock(rq, &rf);
		p->sched_class->task_woken(rq, p);
		rq_repin_lock(rq, &rf);
	}
#endif
	task_rq_unlock(rq, p, &rf);
}

#ifdef CONFIG_PREEMPT_NOTIFIERS

static DEFINE_STATIC_KEY_FALSE(preempt_notifier_key);

void preempt_notifier_inc(void)
{
	static_branch_inc(&preempt_notifier_key);
}
EXPORT_SYMBOL_GPL(preempt_notifier_inc);

void preempt_notifier_dec(void)
{
	static_branch_dec(&preempt_notifier_key);
}
EXPORT_SYMBOL_GPL(preempt_notifier_dec);

/**
 * preempt_notifier_register - tell me when current is being preempted & rescheduled
 * @notifier: notifier struct to register
 */
void preempt_notifier_register(struct preempt_notifier *notifier)
{
	if (!static_branch_unlikely(&preempt_notifier_key))
		WARN(1, "registering preempt_notifier while notifiers disabled\n");

	hlist_add_head(&notifier->link, &current->preempt_notifiers);
}
EXPORT_SYMBOL_GPL(preempt_notifier_register);

/**
 * preempt_notifier_unregister - no longer interested in preemption notifications
 * @notifier: notifier struct to unregister
 *
 * This is *not* safe to call from within a preemption notifier.
 */
void preempt_notifier_unregister(struct preempt_notifier *notifier)
{
	hlist_del(&notifier->link);
}
EXPORT_SYMBOL_GPL(preempt_notifier_unregister);

static void __fire_sched_in_preempt_notifiers(struct task_struct *curr)
{
	struct preempt_notifier *notifier;

	hlist_for_each_entry(notifier, &curr->preempt_notifiers, link)
		notifier->ops->sched_in(notifier, raw_smp_processor_id());
}

static __always_inline void fire_sched_in_preempt_notifiers(struct task_struct *curr)
{
	if (static_branch_unlikely(&preempt_notifier_key))
		__fire_sched_in_preempt_notifiers(curr);
}

static void
__fire_sched_out_preempt_notifiers(struct task_struct *curr,
				   struct task_struct *next)
{
	struct preempt_notifier *notifier;

	hlist_for_each_entry(notifier, &curr->preempt_notifiers, link)
		notifier->ops->sched_out(notifier, next);
}

static __always_inline void
fire_sched_out_preempt_notifiers(struct task_struct *curr,
				 struct task_struct *next)
{
	if (static_branch_unlikely(&preempt_notifier_key))
		__fire_sched_out_preempt_notifiers(curr, next);
}

#else /* !CONFIG_PREEMPT_NOTIFIERS */

static inline void fire_sched_in_preempt_notifiers(struct task_struct *curr)
{
}

static inline void
fire_sched_out_preempt_notifiers(struct task_struct *curr,
				 struct task_struct *next)
{
}

#endif /* CONFIG_PREEMPT_NOTIFIERS */

static inline void prepare_task(struct task_struct *next)
{
#ifdef CONFIG_SMP
	/*
	 * Claim the task as running, we do this before switching to it
	 * such that any running task will have this set.
	 *
	 * See the ttwu() WF_ON_CPU case and its ordering comment.
	 */
	WRITE_ONCE(next->on_cpu, 1);
#endif
}

static inline void finish_task(struct task_struct *prev)
{
#ifdef CONFIG_SMP
	/*
	 * This must be the very last reference to @prev from this CPU. After
	 * p->on_cpu is cleared, the task can be moved to a different CPU. We
	 * must ensure this doesn't happen until the switch is completely
	 * finished.
	 *
	 * In particular, the load of prev->state in finish_task_switch() must
	 * happen before this.
	 *
	 * Pairs with the smp_cond_load_acquire() in try_to_wake_up().
	 */
	smp_store_release(&prev->on_cpu, 0);
#endif
}

static inline void
prepare_lock_switch(struct rq *rq, struct task_struct *next, struct rq_flags *rf)
{
	/*
	 * Since the runqueue lock will be released by the next
	 * task (which is an invalid locking op but in the case
	 * of the scheduler it's an obvious special-case), so we
	 * do an early lockdep release here:
	 */
	rq_unpin_lock(rq, rf);
	spin_release(&rq->lock.dep_map, _THIS_IP_);
#ifdef CONFIG_DEBUG_SPINLOCK
	/* this is a valid case when another task releases the spinlock */
	rq->lock.owner = next;
#endif
}

static inline void finish_lock_switch(struct rq *rq)
{
	/*
	 * If we are tracking spinlock dependencies then we have to
	 * fix up the runqueue lock - which gets 'carried over' from
	 * prev into current:
	 */
	spin_acquire(&rq->lock.dep_map, 0, 0, _THIS_IP_);
	raw_spin_unlock_irq(&rq->lock);
}

/*
 * NOP if the arch has not defined these:
 */

#ifndef prepare_arch_switch
# define prepare_arch_switch(next)	do { } while (0)
#endif

#ifndef finish_arch_post_lock_switch
# define finish_arch_post_lock_switch()	do { } while (0)
#endif

/**
 * prepare_task_switch - prepare to switch tasks
 * @rq: the runqueue preparing to switch
 * @prev: the current task that is being switched out
 * @next: the task we are going to switch to.
 *
 * This is called with the rq lock held and interrupts off. It must
 * be paired with a subsequent finish_task_switch after the context
 * switch.
 *
 * prepare_task_switch sets up locking and calls architecture specific
 * hooks.
 */
static inline void
prepare_task_switch(struct rq *rq, struct task_struct *prev,
		    struct task_struct *next)
{
	kcov_prepare_switch(prev);
	sched_info_switch(rq, prev, next);
	perf_event_task_sched_out(prev, next);
	rseq_preempt(prev);
	fire_sched_out_preempt_notifiers(prev, next);
	prepare_task(next);
	prepare_arch_switch(next);
}

/**
 * finish_task_switch - clean up after a task-switch
 * @prev: the thread we just switched away from.
 *
 * finish_task_switch must be called after the context switch, paired
 * with a prepare_task_switch call before the context switch.
 * finish_task_switch will reconcile locking set up by prepare_task_switch,
 * and do any other architecture-specific cleanup actions.
 *
 * Note that we may have delayed dropping an mm in context_switch(). If
 * so, we finish that here outside of the runqueue lock. (Doing it
 * with the lock held can cause deadlocks; see schedule() for
 * details.)
 *
 * The context switch have flipped the stack from under us and restored the
 * local variables which were saved when this task called schedule() in the
 * past. prev == current is still correct but we need to recalculate this_rq
 * because prev may have moved to another CPU.
 */
static struct rq *finish_task_switch(struct task_struct *prev)
	__releases(rq->lock)
{
	struct rq *rq = this_rq();
	struct mm_struct *mm = rq->prev_mm;
	long prev_state;

	/*
	 * The previous task will have left us with a preempt_count of 2
	 * because it left us after:
	 *
	 *	schedule()
	 *	  preempt_disable();			// 1
	 *	  __schedule()
	 *	    raw_spin_lock_irq(&rq->lock)	// 2
	 *
	 * Also, see FORK_PREEMPT_COUNT.
	 */
	if (WARN_ONCE(preempt_count() != 2*PREEMPT_DISABLE_OFFSET,
		      "corrupted preempt_count: %s/%d/0x%x\n",
		      current->comm, current->pid, preempt_count()))
		preempt_count_set(FORK_PREEMPT_COUNT);

	rq->prev_mm = NULL;

	/*
	 * A task struct has one reference for the use as "current".
	 * If a task dies, then it sets TASK_DEAD in tsk->state and calls
	 * schedule one last time. The schedule call will never return, and
	 * the scheduled task must drop that reference.
	 *
	 * We must observe prev->state before clearing prev->on_cpu (in
	 * finish_task), otherwise a concurrent wakeup can get prev
	 * running on another CPU and we could rave with its RUNNING -> DEAD
	 * transition, resulting in a double drop.
	 */
	prev_state = prev->state;
	vtime_task_switch(prev);
	perf_event_task_sched_in(prev, current);
	finish_task(prev);
	finish_lock_switch(rq);
	finish_arch_post_lock_switch();
	kcov_finish_switch(current);

	fire_sched_in_preempt_notifiers(current);
	/*
	 * When switching through a kernel thread, the loop in
	 * membarrier_{private,global}_expedited() may have observed that
	 * kernel thread and not issued an IPI. It is therefore possible to
	 * schedule between user->kernel->user threads without passing though
	 * switch_mm(). Membarrier requires a barrier after storing to
	 * rq->curr, before returning to userspace, so provide them here:
	 *
	 * - a full memory barrier for {PRIVATE,GLOBAL}_EXPEDITED, implicitly
	 *   provided by mmdrop(),
	 * - a sync_core for SYNC_CORE.
	 */
	if (mm) {
		membarrier_mm_sync_core_before_usermode(mm);
		mmdrop(mm);
	}
	if (unlikely(prev_state == TASK_DEAD)) {
		if (prev->sched_class->task_dead)
			prev->sched_class->task_dead(prev);

		/*
		 * Remove function-return probe instances associated with this
		 * task and put them back on the free list.
		 */
		kprobe_flush_task(prev);
		trace_android_rvh_flush_task(prev);

		/* Task is done with its stack. */
		put_task_stack(prev);

		put_task_struct_rcu_user(prev);
	}

	tick_nohz_task_switch();
	return rq;
}

#ifdef CONFIG_SMP

/* rq->lock is NOT held, but preemption is disabled */
static void __balance_callback(struct rq *rq)
{
	struct callback_head *head, *next;
	void (*func)(struct rq *rq);
	unsigned long flags;

	raw_spin_lock_irqsave(&rq->lock, flags);
	head = rq->balance_callback;
	rq->balance_callback = NULL;
	while (head) {
		func = (void (*)(struct rq *))head->func;
		next = head->next;
		head->next = NULL;
		head = next;

		func(rq);
	}
	raw_spin_unlock_irqrestore(&rq->lock, flags);
}

static inline void balance_callback(struct rq *rq)
{
	if (unlikely(rq->balance_callback))
		__balance_callback(rq);
}

#else

static inline void balance_callback(struct rq *rq)
{
}

#endif

/**
 * schedule_tail - first thing a freshly forked thread must call.
 * @prev: the thread we just switched away from.
 */
asmlinkage __visible void schedule_tail(struct task_struct *prev)
	__releases(rq->lock)
{
	struct rq *rq;

	/*
	 * New tasks start with FORK_PREEMPT_COUNT, see there and
	 * finish_task_switch() for details.
	 *
	 * finish_task_switch() will drop rq->lock() and lower preempt_count
	 * and the preempt_enable() will end up enabling preemption (on
	 * PREEMPT_COUNT kernels).
	 */

	rq = finish_task_switch(prev);
	balance_callback(rq);
	preempt_enable();

	if (current->set_child_tid)
		put_user(task_pid_vnr(current), current->set_child_tid);

	calculate_sigpending();
}

/*
 * context_switch - switch to the new MM and the new thread's register state.
 */
static __always_inline struct rq *
context_switch(struct rq *rq, struct task_struct *prev,
	       struct task_struct *next, struct rq_flags *rf)
{
	prepare_task_switch(rq, prev, next);

	/*
	 * For paravirt, this is coupled with an exit in switch_to to
	 * combine the page table reload and the switch backend into
	 * one hypercall.
	 */
	arch_start_context_switch(prev);

	/*
	 * kernel -> kernel   lazy + transfer active
	 *   user -> kernel   lazy + mmgrab() active
	 *
	 * kernel ->   user   switch + mmdrop() active
	 *   user ->   user   switch
	 */
	if (!next->mm) {                                // to kernel
		enter_lazy_tlb(prev->active_mm, next);

		next->active_mm = prev->active_mm;
		if (prev->mm)                           // from user
			mmgrab(prev->active_mm);
		else
			prev->active_mm = NULL;
	} else {                                        // to user
		membarrier_switch_mm(rq, prev->active_mm, next->mm);
		/*
		 * sys_membarrier() requires an smp_mb() between setting
		 * rq->curr / membarrier_switch_mm() and returning to userspace.
		 *
		 * The below provides this either through switch_mm(), or in
		 * case 'prev->active_mm == next->mm' through
		 * finish_task_switch()'s mmdrop().
		 */
		switch_mm_irqs_off(prev->active_mm, next->mm, next);

		if (!prev->mm) {                        // from kernel
			/* will mmdrop() in finish_task_switch(). */
			rq->prev_mm = prev->active_mm;
			prev->active_mm = NULL;
		}
	}

	rq->clock_update_flags &= ~(RQCF_ACT_SKIP|RQCF_REQ_SKIP);

	prepare_lock_switch(rq, next, rf);

	/* Here we just switch the register state and the stack. */
	switch_to(prev, next, prev);
	barrier();

	return finish_task_switch(prev);
}

/*
 * nr_running and nr_context_switches:
 *
 * externally visible scheduler statistics: current number of runnable
 * threads, total number of context switches performed since bootup.
 */
unsigned long nr_running(void)
{
	unsigned long i, sum = 0;

	for_each_online_cpu(i)
		sum += cpu_rq(i)->nr_running;

	return sum;
}

/*
 * Check if only the current task is running on the CPU.
 *
 * Caution: this function does not check that the caller has disabled
 * preemption, thus the result might have a time-of-check-to-time-of-use
 * race.  The caller is responsible to use it correctly, for example:
 *
 * - from a non-preemptible section (of course)
 *
 * - from a thread that is bound to a single CPU
 *
 * - in a loop with very short iterations (e.g. a polling loop)
 */
bool single_task_running(void)
{
	return raw_rq()->nr_running == 1;
}
EXPORT_SYMBOL(single_task_running);

unsigned long long nr_context_switches(void)
{
	int i;
	unsigned long long sum = 0;

	for_each_possible_cpu(i)
		sum += cpu_rq(i)->nr_switches;

	return sum;
}

/*
 * Consumers of these two interfaces, like for example the cpuidle menu
 * governor, are using nonsensical data. Preferring shallow idle state selection
 * for a CPU that has IO-wait which might not even end up running the task when
 * it does become runnable.
 */

unsigned long nr_iowait_cpu(int cpu)
{
	return atomic_read(&cpu_rq(cpu)->nr_iowait);
}

/*
 * IO-wait accounting, and how its mostly bollocks (on SMP).
 *
 * The idea behind IO-wait account is to account the idle time that we could
 * have spend running if it were not for IO. That is, if we were to improve the
 * storage performance, we'd have a proportional reduction in IO-wait time.
 *
 * This all works nicely on UP, where, when a task blocks on IO, we account
 * idle time as IO-wait, because if the storage were faster, it could've been
 * running and we'd not be idle.
 *
 * This has been extended to SMP, by doing the same for each CPU. This however
 * is broken.
 *
 * Imagine for instance the case where two tasks block on one CPU, only the one
 * CPU will have IO-wait accounted, while the other has regular idle. Even
 * though, if the storage were faster, both could've ran at the same time,
 * utilising both CPUs.
 *
 * This means, that when looking globally, the current IO-wait accounting on
 * SMP is a lower bound, by reason of under accounting.
 *
 * Worse, since the numbers are provided per CPU, they are sometimes
 * interpreted per CPU, and that is nonsensical. A blocked task isn't strictly
 * associated with any one particular CPU, it can wake to another CPU than it
 * blocked on. This means the per CPU IO-wait number is meaningless.
 *
 * Task CPU affinities can make all that even more 'interesting'.
 */

unsigned long nr_iowait(void)
{
	unsigned long i, sum = 0;

	for_each_possible_cpu(i)
		sum += nr_iowait_cpu(i);

	return sum;
}

#ifdef CONFIG_SMP

/*
 * sched_exec - execve() is a valuable balancing opportunity, because at
 * this point the task has the smallest effective memory and cache footprint.
 */
void sched_exec(void)
{
	struct task_struct *p = current;
	unsigned long flags;
	int dest_cpu;
	bool cond = false;

	trace_android_rvh_sched_exec(&cond);
	if (cond)
		return;

	raw_spin_lock_irqsave(&p->pi_lock, flags);
	dest_cpu = p->sched_class->select_task_rq(p, task_cpu(p), SD_BALANCE_EXEC, 0);
	if (dest_cpu == smp_processor_id())
		goto unlock;

	if (likely(cpu_active(dest_cpu))) {
		struct migration_arg arg = { p, dest_cpu };

		raw_spin_unlock_irqrestore(&p->pi_lock, flags);
		stop_one_cpu(task_cpu(p), migration_cpu_stop, &arg);
		return;
	}
unlock:
	raw_spin_unlock_irqrestore(&p->pi_lock, flags);
}

#endif

DEFINE_PER_CPU(struct kernel_stat, kstat);
DEFINE_PER_CPU(struct kernel_cpustat, kernel_cpustat);

EXPORT_PER_CPU_SYMBOL(kstat);
EXPORT_PER_CPU_SYMBOL(kernel_cpustat);

/*
 * The function fair_sched_class.update_curr accesses the struct curr
 * and its field curr->exec_start; when called from task_sched_runtime(),
 * we observe a high rate of cache misses in practice.
 * Prefetching this data results in improved performance.
 */
static inline void prefetch_curr_exec_start(struct task_struct *p)
{
#ifdef CONFIG_FAIR_GROUP_SCHED
	struct sched_entity *curr = (&p->se)->cfs_rq->curr;
#else
	struct sched_entity *curr = (&task_rq(p)->cfs)->curr;
#endif
	prefetch(curr);
	prefetch(&curr->exec_start);
}

/*
 * Return accounted runtime for the task.
 * In case the task is currently running, return the runtime plus current's
 * pending runtime that have not been accounted yet.
 */
unsigned long long task_sched_runtime(struct task_struct *p)
{
	struct rq_flags rf;
	struct rq *rq;
	u64 ns;

#if defined(CONFIG_64BIT) && defined(CONFIG_SMP)
	/*
	 * 64-bit doesn't need locks to atomically read a 64-bit value.
	 * So we have a optimization chance when the task's delta_exec is 0.
	 * Reading ->on_cpu is racy, but this is ok.
	 *
	 * If we race with it leaving CPU, we'll take a lock. So we're correct.
	 * If we race with it entering CPU, unaccounted time is 0. This is
	 * indistinguishable from the read occurring a few cycles earlier.
	 * If we see ->on_cpu without ->on_rq, the task is leaving, and has
	 * been accounted, so we're correct here as well.
	 */
	if (!p->on_cpu || !task_on_rq_queued(p))
		return p->se.sum_exec_runtime;
#endif

	rq = task_rq_lock(p, &rf);
	/*
	 * Must be ->curr _and_ ->on_rq.  If dequeued, we would
	 * project cycles that may never be accounted to this
	 * thread, breaking clock_gettime().
	 */
	if (task_current(rq, p) && task_on_rq_queued(p)) {
		prefetch_curr_exec_start(p);
		update_rq_clock(rq);
		p->sched_class->update_curr(rq);
	}
	ns = p->se.sum_exec_runtime;
	task_rq_unlock(rq, p, &rf);

	return ns;
}
EXPORT_SYMBOL_GPL(task_sched_runtime);

/*
 * This function gets called by the timer code, with HZ frequency.
 * We call it with interrupts disabled.
 */
void scheduler_tick(void)
{
	int cpu = smp_processor_id();
	struct rq *rq = cpu_rq(cpu);
	struct task_struct *curr = rq->curr;
	struct rq_flags rf;
	unsigned long thermal_pressure;

	arch_scale_freq_tick();
	sched_clock_tick();

	rq_lock(rq, &rf);

	trace_android_rvh_tick_entry(rq);
	update_rq_clock(rq);
	thermal_pressure = arch_scale_thermal_pressure(cpu_of(rq));
	update_thermal_load_avg(rq_clock_thermal(rq), rq, thermal_pressure);
	curr->sched_class->task_tick(rq, curr, 0);
	calc_global_load_tick(rq);
	psi_task_tick(rq);

	rq_unlock(rq, &rf);

	perf_event_task_tick();

#ifdef CONFIG_SMP
	rq->idle_balance = idle_cpu(cpu);
	trigger_load_balance(rq);
#endif

	trace_android_vh_scheduler_tick(rq);
}

#ifdef CONFIG_NO_HZ_FULL

struct tick_work {
	int			cpu;
	atomic_t		state;
	struct delayed_work	work;
};
/* Values for ->state, see diagram below. */
#define TICK_SCHED_REMOTE_OFFLINE	0
#define TICK_SCHED_REMOTE_OFFLINING	1
#define TICK_SCHED_REMOTE_RUNNING	2

/*
 * State diagram for ->state:
 *
 *
 *          TICK_SCHED_REMOTE_OFFLINE
 *                    |   ^
 *                    |   |
 *                    |   | sched_tick_remote()
 *                    |   |
 *                    |   |
 *                    +--TICK_SCHED_REMOTE_OFFLINING
 *                    |   ^
 *                    |   |
 * sched_tick_start() |   | sched_tick_stop()
 *                    |   |
 *                    V   |
 *          TICK_SCHED_REMOTE_RUNNING
 *
 *
 * Other transitions get WARN_ON_ONCE(), except that sched_tick_remote()
 * and sched_tick_start() are happy to leave the state in RUNNING.
 */

static struct tick_work __percpu *tick_work_cpu;

static void sched_tick_remote(struct work_struct *work)
{
	struct delayed_work *dwork = to_delayed_work(work);
	struct tick_work *twork = container_of(dwork, struct tick_work, work);
	int cpu = twork->cpu;
	struct rq *rq = cpu_rq(cpu);
	struct task_struct *curr;
	struct rq_flags rf;
	u64 delta;
	int os;

	/*
	 * Handle the tick only if it appears the remote CPU is running in full
	 * dynticks mode. The check is racy by nature, but missing a tick or
	 * having one too much is no big deal because the scheduler tick updates
	 * statistics and checks timeslices in a time-independent way, regardless
	 * of when exactly it is running.
	 */
	if (!tick_nohz_tick_stopped_cpu(cpu))
		goto out_requeue;

	rq_lock_irq(rq, &rf);
	curr = rq->curr;
	if (cpu_is_offline(cpu))
		goto out_unlock;

	update_rq_clock(rq);

	if (!is_idle_task(curr)) {
		/*
		 * Make sure the next tick runs within a reasonable
		 * amount of time.
		 */
		delta = rq_clock_task(rq) - curr->se.exec_start;
		WARN_ON_ONCE(delta > (u64)NSEC_PER_SEC * 3);
	}
	curr->sched_class->task_tick(rq, curr, 0);

	calc_load_nohz_remote(rq);
out_unlock:
	rq_unlock_irq(rq, &rf);
out_requeue:

	/*
	 * Run the remote tick once per second (1Hz). This arbitrary
	 * frequency is large enough to avoid overload but short enough
	 * to keep scheduler internal stats reasonably up to date.  But
	 * first update state to reflect hotplug activity if required.
	 */
	os = atomic_fetch_add_unless(&twork->state, -1, TICK_SCHED_REMOTE_RUNNING);
	WARN_ON_ONCE(os == TICK_SCHED_REMOTE_OFFLINE);
	if (os == TICK_SCHED_REMOTE_RUNNING)
		queue_delayed_work(system_unbound_wq, dwork, HZ);
}

static void sched_tick_start(int cpu)
{
	int os;
	struct tick_work *twork;

	if (housekeeping_cpu(cpu, HK_FLAG_TICK))
		return;

	WARN_ON_ONCE(!tick_work_cpu);

	twork = per_cpu_ptr(tick_work_cpu, cpu);
	os = atomic_xchg(&twork->state, TICK_SCHED_REMOTE_RUNNING);
	WARN_ON_ONCE(os == TICK_SCHED_REMOTE_RUNNING);
	if (os == TICK_SCHED_REMOTE_OFFLINE) {
		twork->cpu = cpu;
		INIT_DELAYED_WORK(&twork->work, sched_tick_remote);
		queue_delayed_work(system_unbound_wq, &twork->work, HZ);
	}
}

#ifdef CONFIG_HOTPLUG_CPU
static void sched_tick_stop(int cpu)
{
	struct tick_work *twork;
	int os;

	if (housekeeping_cpu(cpu, HK_FLAG_TICK))
		return;

	WARN_ON_ONCE(!tick_work_cpu);

	twork = per_cpu_ptr(tick_work_cpu, cpu);
	/* There cannot be competing actions, but don't rely on stop-machine. */
	os = atomic_xchg(&twork->state, TICK_SCHED_REMOTE_OFFLINING);
	WARN_ON_ONCE(os != TICK_SCHED_REMOTE_RUNNING);
	/* Don't cancel, as this would mess up the state machine. */
}
#endif /* CONFIG_HOTPLUG_CPU */

int __init sched_tick_offload_init(void)
{
	tick_work_cpu = alloc_percpu(struct tick_work);
	BUG_ON(!tick_work_cpu);
	return 0;
}

#else /* !CONFIG_NO_HZ_FULL */
static inline void sched_tick_start(int cpu) { }
static inline void sched_tick_stop(int cpu) { }
#endif

#if defined(CONFIG_PREEMPTION) && (defined(CONFIG_DEBUG_PREEMPT) || \
				defined(CONFIG_TRACE_PREEMPT_TOGGLE))
/*
 * If the value passed in is equal to the current preempt count
 * then we just disabled preemption. Start timing the latency.
 */
static inline void preempt_latency_start(int val)
{
	if (preempt_count() == val) {
		unsigned long ip = get_lock_parent_ip();
#ifdef CONFIG_DEBUG_PREEMPT
		current->preempt_disable_ip = ip;
#endif
		trace_preempt_off(CALLER_ADDR0, ip);
	}
}

void preempt_count_add(int val)
{
#ifdef CONFIG_DEBUG_PREEMPT
	/*
	 * Underflow?
	 */
	if (DEBUG_LOCKS_WARN_ON((preempt_count() < 0)))
		return;
#endif
	__preempt_count_add(val);
#ifdef CONFIG_DEBUG_PREEMPT
	/*
	 * Spinlock count overflowing soon?
	 */
	DEBUG_LOCKS_WARN_ON((preempt_count() & PREEMPT_MASK) >=
				PREEMPT_MASK - 10);
#endif
	preempt_latency_start(val);
}
EXPORT_SYMBOL(preempt_count_add);
NOKPROBE_SYMBOL(preempt_count_add);

/*
 * If the value passed in equals to the current preempt count
 * then we just enabled preemption. Stop timing the latency.
 */
static inline void preempt_latency_stop(int val)
{
	if (preempt_count() == val)
		trace_preempt_on(CALLER_ADDR0, get_lock_parent_ip());
}

void preempt_count_sub(int val)
{
#ifdef CONFIG_DEBUG_PREEMPT
	/*
	 * Underflow?
	 */
	if (DEBUG_LOCKS_WARN_ON(val > preempt_count()))
		return;
	/*
	 * Is the spinlock portion underflowing?
	 */
	if (DEBUG_LOCKS_WARN_ON((val < PREEMPT_MASK) &&
			!(preempt_count() & PREEMPT_MASK)))
		return;
#endif

	preempt_latency_stop(val);
	__preempt_count_sub(val);
}
EXPORT_SYMBOL(preempt_count_sub);
NOKPROBE_SYMBOL(preempt_count_sub);

#else
static inline void preempt_latency_start(int val) { }
static inline void preempt_latency_stop(int val) { }
#endif

static inline unsigned long get_preempt_disable_ip(struct task_struct *p)
{
#ifdef CONFIG_DEBUG_PREEMPT
	return p->preempt_disable_ip;
#else
	return 0;
#endif
}

/*
 * Print scheduling while atomic bug:
 */
static noinline void __schedule_bug(struct task_struct *prev)
{
	/* Save this before calling printk(), since that will clobber it */
	unsigned long preempt_disable_ip = get_preempt_disable_ip(current);

	if (oops_in_progress)
		return;

	printk(KERN_ERR "BUG: scheduling while atomic: %s/%d/0x%08x\n",
		prev->comm, prev->pid, preempt_count());

	debug_show_held_locks(prev);
	print_modules();
	if (irqs_disabled())
		print_irqtrace_events(prev);
	if (IS_ENABLED(CONFIG_DEBUG_PREEMPT)
	    && in_atomic_preempt_off()) {
		pr_err("Preemption disabled at:");
		print_ip_sym(KERN_ERR, preempt_disable_ip);
	}
	if (panic_on_warn)
		panic("scheduling while atomic\n");

	trace_android_rvh_schedule_bug(prev);

	dump_stack();
	add_taint(TAINT_WARN, LOCKDEP_STILL_OK);
}

/*
 * Various schedule()-time debugging checks and statistics:
 */
static inline void schedule_debug(struct task_struct *prev, bool preempt)
{
#ifdef CONFIG_SCHED_STACK_END_CHECK
	if (task_stack_end_corrupted(prev))
		panic("corrupted stack end detected inside scheduler\n");

	if (task_scs_end_corrupted(prev))
		panic("corrupted shadow stack detected inside scheduler\n");
#endif

#ifdef CONFIG_DEBUG_ATOMIC_SLEEP
	if (!preempt && prev->state && prev->non_block_count) {
		printk(KERN_ERR "BUG: scheduling in a non-blocking section: %s/%d/%i\n",
			prev->comm, prev->pid, prev->non_block_count);
		dump_stack();
		add_taint(TAINT_WARN, LOCKDEP_STILL_OK);
	}
#endif

	if (unlikely(in_atomic_preempt_off())) {
		__schedule_bug(prev);
		preempt_count_set(PREEMPT_DISABLED);
	}
	rcu_sleep_check();

	profile_hit(SCHED_PROFILING, __builtin_return_address(0));

	schedstat_inc(this_rq()->sched_count);
}

static void put_prev_task_balance(struct rq *rq, struct task_struct *prev,
				  struct rq_flags *rf)
{
#ifdef CONFIG_SMP
	const struct sched_class *class;
	/*
	 * We must do the balancing pass before put_prev_task(), such
	 * that when we release the rq->lock the task is in the same
	 * state as before we took rq->lock.
	 *
	 * We can terminate the balance pass as soon as we know there is
	 * a runnable task of @class priority or higher.
	 */
	for_class_range(class, prev->sched_class, &idle_sched_class) {
		if (class->balance(rq, prev, rf))
			break;
	}
#endif

	put_prev_task(rq, prev);
}

/*
 * Pick up the highest-prio task:
 */
static inline struct task_struct *
pick_next_task(struct rq *rq, struct task_struct *prev, struct rq_flags *rf)
{
	const struct sched_class *class;
	struct task_struct *p;

	/*
	 * Optimization: we know that if all tasks are in the fair class we can
	 * call that function directly, but only if the @prev task wasn't of a
	 * higher scheduling class, because otherwise those loose the
	 * opportunity to pull in more work from other CPUs.
	 */
	if (likely(prev->sched_class <= &fair_sched_class &&
		   rq->nr_running == rq->cfs.h_nr_running)) {

		p = pick_next_task_fair(rq, prev, rf);
		if (unlikely(p == RETRY_TASK))
			goto restart;

		/* Assumes fair_sched_class->next == idle_sched_class */
		if (!p) {
			put_prev_task(rq, prev);
			p = pick_next_task_idle(rq);
		}

		return p;
	}

restart:
	put_prev_task_balance(rq, prev, rf);

	for_each_class(class) {
		p = class->pick_next_task(rq);
		if (p)
			return p;
	}

	/* The idle class should always have a runnable task: */
	BUG();
}

/*
 * __schedule() is the main scheduler function.
 *
 * The main means of driving the scheduler and thus entering this function are:
 *
 *   1. Explicit blocking: mutex, semaphore, waitqueue, etc.
 *
 *   2. TIF_NEED_RESCHED flag is checked on interrupt and userspace return
 *      paths. For example, see arch/x86/entry_64.S.
 *
 *      To drive preemption between tasks, the scheduler sets the flag in timer
 *      interrupt handler scheduler_tick().
 *
 *   3. Wakeups don't really cause entry into schedule(). They add a
 *      task to the run-queue and that's it.
 *
 *      Now, if the new task added to the run-queue preempts the current
 *      task, then the wakeup sets TIF_NEED_RESCHED and schedule() gets
 *      called on the nearest possible occasion:
 *
 *       - If the kernel is preemptible (CONFIG_PREEMPTION=y):
 *
 *         - in syscall or exception context, at the next outmost
 *           preempt_enable(). (this might be as soon as the wake_up()'s
 *           spin_unlock()!)
 *
 *         - in IRQ context, return from interrupt-handler to
 *           preemptible context
 *
 *       - If the kernel is not preemptible (CONFIG_PREEMPTION is not set)
 *         then at the next:
 *
 *          - cond_resched() call
 *          - explicit schedule() call
 *          - return from syscall or exception to user-space
 *          - return from interrupt-handler to user-space
 *
 * WARNING: must be called with preemption disabled!
 */
static void __sched notrace __schedule(bool preempt)
{
	struct task_struct *prev, *next;
	unsigned long *switch_count;
	unsigned long prev_state;
	struct rq_flags rf;
	struct rq *rq;
	int cpu;

	cpu = smp_processor_id();
	rq = cpu_rq(cpu);
	prev = rq->curr;

	schedule_debug(prev, preempt);

	if (sched_feat(HRTICK))
		hrtick_clear(rq);

	local_irq_disable();
	rcu_note_context_switch(preempt);

	/*
	 * Make sure that signal_pending_state()->signal_pending() below
	 * can't be reordered with __set_current_state(TASK_INTERRUPTIBLE)
	 * done by the caller to avoid the race with signal_wake_up():
	 *
	 * __set_current_state(@state)		signal_wake_up()
	 * schedule()				  set_tsk_thread_flag(p, TIF_SIGPENDING)
	 *					  wake_up_state(p, state)
	 *   LOCK rq->lock			    LOCK p->pi_state
	 *   smp_mb__after_spinlock()		    smp_mb__after_spinlock()
	 *     if (signal_pending_state())	    if (p->state & @state)
	 *
	 * Also, the membarrier system call requires a full memory barrier
	 * after coming from user-space, before storing to rq->curr.
	 */
	rq_lock(rq, &rf);
	smp_mb__after_spinlock();

	/* Promote REQ to ACT */
	rq->clock_update_flags <<= 1;
	update_rq_clock(rq);

	switch_count = &prev->nivcsw;

	/*
	 * We must load prev->state once (task_struct::state is volatile), such
	 * that:
	 *
	 *  - we form a control dependency vs deactivate_task() below.
	 *  - ptrace_{,un}freeze_traced() can change ->state underneath us.
	 */
	prev_state = prev->state;
	if (!preempt && prev_state) {
		if (signal_pending_state(prev_state, prev)) {
			prev->state = TASK_RUNNING;
		} else {
			prev->sched_contributes_to_load =
				(prev_state & TASK_UNINTERRUPTIBLE) &&
				!(prev_state & TASK_NOLOAD) &&
				!(prev->flags & PF_FROZEN);

			if (prev->sched_contributes_to_load)
				rq->nr_uninterruptible++;

			/*
			 * __schedule()			ttwu()
			 *   prev_state = prev->state;    if (p->on_rq && ...)
			 *   if (prev_state)		    goto out;
			 *     p->on_rq = 0;		  smp_acquire__after_ctrl_dep();
			 *				  p->state = TASK_WAKING
			 *
			 * Where __schedule() and ttwu() have matching control dependencies.
			 *
			 * After this, schedule() must not care about p->state any more.
			 */
			deactivate_task(rq, prev, DEQUEUE_SLEEP | DEQUEUE_NOCLOCK);

			if (prev->in_iowait) {
				atomic_inc(&rq->nr_iowait);
				delayacct_blkio_start();
			}
		}
		switch_count = &prev->nvcsw;
	}

	next = pick_next_task(rq, prev, &rf);
	clear_tsk_need_resched(prev);
	clear_preempt_need_resched();

	trace_android_rvh_schedule(prev, next, rq);
	if (likely(prev != next)) {
		rq->nr_switches++;
		/*
		 * RCU users of rcu_dereference(rq->curr) may not see
		 * changes to task_struct made by pick_next_task().
		 */
		RCU_INIT_POINTER(rq->curr, next);
		/*
		 * The membarrier system call requires each architecture
		 * to have a full memory barrier after updating
		 * rq->curr, before returning to user-space.
		 *
		 * Here are the schemes providing that barrier on the
		 * various architectures:
		 * - mm ? switch_mm() : mmdrop() for x86, s390, sparc, PowerPC.
		 *   switch_mm() rely on membarrier_arch_switch_mm() on PowerPC.
		 * - finish_lock_switch() for weakly-ordered
		 *   architectures where spin_unlock is a full barrier,
		 * - switch_to() for arm64 (weakly-ordered, spin_unlock
		 *   is a RELEASE barrier),
		 */
		++*switch_count;

		psi_sched_switch(prev, next, !task_on_rq_queued(prev));

		trace_sched_switch(preempt, prev, next);

		/* Also unlocks the rq: */
		rq = context_switch(rq, prev, next, &rf);
	} else {
		rq->clock_update_flags &= ~(RQCF_ACT_SKIP|RQCF_REQ_SKIP);
		rq_unlock_irq(rq, &rf);
	}

	balance_callback(rq);
}

void __noreturn do_task_dead(void)
{
	/* Causes final put_task_struct in finish_task_switch(): */
	set_special_state(TASK_DEAD);

	/* Tell freezer to ignore us: */
	current->flags |= PF_NOFREEZE;

	__schedule(false);
	BUG();

	/* Avoid "noreturn function does return" - but don't continue if BUG() is a NOP: */
	for (;;)
		cpu_relax();
}

static inline void sched_submit_work(struct task_struct *tsk)
{
	unsigned int task_flags;

	if (!tsk->state)
		return;

	task_flags = tsk->flags;
	/*
	 * If a worker went to sleep, notify and ask workqueue whether
	 * it wants to wake up a task to maintain concurrency.
	 * As this function is called inside the schedule() context,
	 * we disable preemption to avoid it calling schedule() again
	 * in the possible wakeup of a kworker and because wq_worker_sleeping()
	 * requires it.
	 */
	if (task_flags & (PF_WQ_WORKER | PF_IO_WORKER)) {
		preempt_disable();
		if (task_flags & PF_WQ_WORKER)
			wq_worker_sleeping(tsk);
		else
			io_wq_worker_sleeping(tsk);
		preempt_enable_no_resched();
	}

	if (tsk_is_pi_blocked(tsk))
		return;

	/*
	 * If we are going to sleep and we have plugged IO queued,
	 * make sure to submit it to avoid deadlocks.
	 */
	if (blk_needs_flush_plug(tsk))
		blk_schedule_flush_plug(tsk);
}

static void sched_update_worker(struct task_struct *tsk)
{
	if (tsk->flags & (PF_WQ_WORKER | PF_IO_WORKER)) {
		if (tsk->flags & PF_WQ_WORKER)
			wq_worker_running(tsk);
		else
			io_wq_worker_running(tsk);
	}
}

asmlinkage __visible void __sched schedule(void)
{
	struct task_struct *tsk = current;

	sched_submit_work(tsk);
	do {
		preempt_disable();
		__schedule(false);
		sched_preempt_enable_no_resched();
	} while (need_resched());
	sched_update_worker(tsk);
}
EXPORT_SYMBOL(schedule);

/*
 * synchronize_rcu_tasks() makes sure that no task is stuck in preempted
 * state (have scheduled out non-voluntarily) by making sure that all
 * tasks have either left the run queue or have gone into user space.
 * As idle tasks do not do either, they must not ever be preempted
 * (schedule out non-voluntarily).
 *
 * schedule_idle() is similar to schedule_preempt_disable() except that it
 * never enables preemption because it does not call sched_submit_work().
 */
void __sched schedule_idle(void)
{
	/*
	 * As this skips calling sched_submit_work(), which the idle task does
	 * regardless because that function is a nop when the task is in a
	 * TASK_RUNNING state, make sure this isn't used someplace that the
	 * current task can be in any other state. Note, idle is always in the
	 * TASK_RUNNING state.
	 */
	WARN_ON_ONCE(current->state);
	do {
		__schedule(false);
	} while (need_resched());
}

#ifdef CONFIG_CONTEXT_TRACKING
asmlinkage __visible void __sched schedule_user(void)
{
	/*
	 * If we come here after a random call to set_need_resched(),
	 * or we have been woken up remotely but the IPI has not yet arrived,
	 * we haven't yet exited the RCU idle mode. Do it here manually until
	 * we find a better solution.
	 *
	 * NB: There are buggy callers of this function.  Ideally we
	 * should warn if prev_state != CONTEXT_USER, but that will trigger
	 * too frequently to make sense yet.
	 */
	enum ctx_state prev_state = exception_enter();
	schedule();
	exception_exit(prev_state);
}
#endif

/**
 * schedule_preempt_disabled - called with preemption disabled
 *
 * Returns with preemption disabled. Note: preempt_count must be 1
 */
void __sched schedule_preempt_disabled(void)
{
	sched_preempt_enable_no_resched();
	schedule();
	preempt_disable();
}

static void __sched notrace preempt_schedule_common(void)
{
	do {
		/*
		 * Because the function tracer can trace preempt_count_sub()
		 * and it also uses preempt_enable/disable_notrace(), if
		 * NEED_RESCHED is set, the preempt_enable_notrace() called
		 * by the function tracer will call this function again and
		 * cause infinite recursion.
		 *
		 * Preemption must be disabled here before the function
		 * tracer can trace. Break up preempt_disable() into two
		 * calls. One to disable preemption without fear of being
		 * traced. The other to still record the preemption latency,
		 * which can also be traced by the function tracer.
		 */
		preempt_disable_notrace();
		preempt_latency_start(1);
		__schedule(true);
		preempt_latency_stop(1);
		preempt_enable_no_resched_notrace();

		/*
		 * Check again in case we missed a preemption opportunity
		 * between schedule and now.
		 */
	} while (need_resched());
}

#ifdef CONFIG_PREEMPTION
/*
 * This is the entry point to schedule() from in-kernel preemption
 * off of preempt_enable.
 */
asmlinkage __visible void __sched notrace preempt_schedule(void)
{
	/*
	 * If there is a non-zero preempt_count or interrupts are disabled,
	 * we do not want to preempt the current task. Just return..
	 */
	if (likely(!preemptible()))
		return;

	preempt_schedule_common();
}
NOKPROBE_SYMBOL(preempt_schedule);
EXPORT_SYMBOL(preempt_schedule);

/**
 * preempt_schedule_notrace - preempt_schedule called by tracing
 *
 * The tracing infrastructure uses preempt_enable_notrace to prevent
 * recursion and tracing preempt enabling caused by the tracing
 * infrastructure itself. But as tracing can happen in areas coming
 * from userspace or just about to enter userspace, a preempt enable
 * can occur before user_exit() is called. This will cause the scheduler
 * to be called when the system is still in usermode.
 *
 * To prevent this, the preempt_enable_notrace will use this function
 * instead of preempt_schedule() to exit user context if needed before
 * calling the scheduler.
 */
asmlinkage __visible void __sched notrace preempt_schedule_notrace(void)
{
	enum ctx_state prev_ctx;

	if (likely(!preemptible()))
		return;

	do {
		/*
		 * Because the function tracer can trace preempt_count_sub()
		 * and it also uses preempt_enable/disable_notrace(), if
		 * NEED_RESCHED is set, the preempt_enable_notrace() called
		 * by the function tracer will call this function again and
		 * cause infinite recursion.
		 *
		 * Preemption must be disabled here before the function
		 * tracer can trace. Break up preempt_disable() into two
		 * calls. One to disable preemption without fear of being
		 * traced. The other to still record the preemption latency,
		 * which can also be traced by the function tracer.
		 */
		preempt_disable_notrace();
		preempt_latency_start(1);
		/*
		 * Needs preempt disabled in case user_exit() is traced
		 * and the tracer calls preempt_enable_notrace() causing
		 * an infinite recursion.
		 */
		prev_ctx = exception_enter();
		__schedule(true);
		exception_exit(prev_ctx);

		preempt_latency_stop(1);
		preempt_enable_no_resched_notrace();
	} while (need_resched());
}
EXPORT_SYMBOL_GPL(preempt_schedule_notrace);

#endif /* CONFIG_PREEMPTION */

/*
 * This is the entry point to schedule() from kernel preemption
 * off of irq context.
 * Note, that this is called and return with irqs disabled. This will
 * protect us against recursive calling from irq.
 */
asmlinkage __visible void __sched preempt_schedule_irq(void)
{
	enum ctx_state prev_state;

	/* Catch callers which need to be fixed */
	BUG_ON(preempt_count() || !irqs_disabled());

	prev_state = exception_enter();

	do {
		preempt_disable();
		local_irq_enable();
		__schedule(true);
		local_irq_disable();
		sched_preempt_enable_no_resched();
	} while (need_resched());

	exception_exit(prev_state);
}

int default_wake_function(wait_queue_entry_t *curr, unsigned mode, int wake_flags,
			  void *key)
{
	WARN_ON_ONCE(IS_ENABLED(CONFIG_SCHED_DEBUG) && wake_flags & ~(WF_SYNC | WF_ANDROID_VENDOR));
	return try_to_wake_up(curr->private, mode, wake_flags);
}
EXPORT_SYMBOL(default_wake_function);

static void __setscheduler_prio(struct task_struct *p, int prio)
{
	if (dl_prio(prio))
		p->sched_class = &dl_sched_class;
	else if (rt_prio(prio))
		p->sched_class = &rt_sched_class;
	else
		p->sched_class = &fair_sched_class;

	p->prio = prio;
}

#ifdef CONFIG_RT_MUTEXES

static inline int __rt_effective_prio(struct task_struct *pi_task, int prio)
{
	if (pi_task)
		prio = min(prio, pi_task->prio);

	return prio;
}

static inline int rt_effective_prio(struct task_struct *p, int prio)
{
	struct task_struct *pi_task = rt_mutex_get_top_task(p);

	return __rt_effective_prio(pi_task, prio);
}

/*
 * rt_mutex_setprio - set the current priority of a task
 * @p: task to boost
 * @pi_task: donor task
 *
 * This function changes the 'effective' priority of a task. It does
 * not touch ->normal_prio like __setscheduler().
 *
 * Used by the rt_mutex code to implement priority inheritance
 * logic. Call site only calls if the priority of the task changed.
 */
void rt_mutex_setprio(struct task_struct *p, struct task_struct *pi_task)
{
	int prio, oldprio, queued, running, queue_flag =
		DEQUEUE_SAVE | DEQUEUE_MOVE | DEQUEUE_NOCLOCK;
	const struct sched_class *prev_class;
	struct rq_flags rf;
	struct rq *rq;

	trace_android_rvh_rtmutex_prepare_setprio(p, pi_task);
	/* XXX used to be waiter->prio, not waiter->task->prio */
	prio = __rt_effective_prio(pi_task, p->normal_prio);

	/*
	 * If nothing changed; bail early.
	 */
	if (p->pi_top_task == pi_task && prio == p->prio && !dl_prio(prio))
		return;

	rq = __task_rq_lock(p, &rf);
	update_rq_clock(rq);
	/*
	 * Set under pi_lock && rq->lock, such that the value can be used under
	 * either lock.
	 *
	 * Note that there is loads of tricky to make this pointer cache work
	 * right. rt_mutex_slowunlock()+rt_mutex_postunlock() work together to
	 * ensure a task is de-boosted (pi_task is set to NULL) before the
	 * task is allowed to run again (and can exit). This ensures the pointer
	 * points to a blocked task -- which guaratees the task is present.
	 */
	p->pi_top_task = pi_task;

	/*
	 * For FIFO/RR we only need to set prio, if that matches we're done.
	 */
	if (prio == p->prio && !dl_prio(prio))
		goto out_unlock;

	/*
	 * Idle task boosting is a nono in general. There is one
	 * exception, when PREEMPT_RT and NOHZ is active:
	 *
	 * The idle task calls get_next_timer_interrupt() and holds
	 * the timer wheel base->lock on the CPU and another CPU wants
	 * to access the timer (probably to cancel it). We can safely
	 * ignore the boosting request, as the idle CPU runs this code
	 * with interrupts disabled and will complete the lock
	 * protected section without being interrupted. So there is no
	 * real need to boost.
	 */
	if (unlikely(p == rq->idle)) {
		WARN_ON(p != rq->curr);
		WARN_ON(p->pi_blocked_on);
		goto out_unlock;
	}

	trace_sched_pi_setprio(p, pi_task);
	oldprio = p->prio;

	if (oldprio == prio)
		queue_flag &= ~DEQUEUE_MOVE;

	prev_class = p->sched_class;
	queued = task_on_rq_queued(p);
	running = task_current(rq, p);
	if (queued)
		dequeue_task(rq, p, queue_flag);
	if (running)
		put_prev_task(rq, p);

	/*
	 * Boosting condition are:
	 * 1. -rt task is running and holds mutex A
	 *      --> -dl task blocks on mutex A
	 *
	 * 2. -dl task is running and holds mutex A
	 *      --> -dl task blocks on mutex A and could preempt the
	 *          running task
	 */
	if (dl_prio(prio)) {
		if (!dl_prio(p->normal_prio) ||
		    (pi_task && dl_prio(pi_task->prio) &&
		     dl_entity_preempt(&pi_task->dl, &p->dl))) {
			p->dl.pi_se = pi_task->dl.pi_se;
			queue_flag |= ENQUEUE_REPLENISH;
		} else {
			p->dl.pi_se = &p->dl;
		}
	} else if (rt_prio(prio)) {
		if (dl_prio(oldprio))
			p->dl.pi_se = &p->dl;
		if (oldprio < prio)
			queue_flag |= ENQUEUE_HEAD;
	} else {
		if (dl_prio(oldprio))
			p->dl.pi_se = &p->dl;
		if (rt_prio(oldprio))
			p->rt.timeout = 0;
	}

	__setscheduler_prio(p, prio);

	if (queued)
		enqueue_task(rq, p, queue_flag);
	if (running)
		set_next_task(rq, p);

	check_class_changed(rq, p, prev_class, oldprio);
out_unlock:
	/* Avoid rq from going away on us: */
	preempt_disable();
	__task_rq_unlock(rq, &rf);

	balance_callback(rq);
	preempt_enable();
}
#else
static inline int rt_effective_prio(struct task_struct *p, int prio)
{
	return prio;
}
#endif

void set_user_nice(struct task_struct *p, long nice)
{
	bool queued, running, allowed = false;
	int old_prio;
	struct rq_flags rf;
	struct rq *rq;

	trace_android_rvh_set_user_nice(p, &nice, &allowed);
	if ((task_nice(p) == nice || nice < MIN_NICE || nice > MAX_NICE) && !allowed)
		return;
	/*
	 * We have to be careful, if called from sys_setpriority(),
	 * the task might be in the middle of scheduling on another CPU.
	 */
	rq = task_rq_lock(p, &rf);
	update_rq_clock(rq);

	/*
	 * The RT priorities are set via sched_setscheduler(), but we still
	 * allow the 'normal' nice value to be set - but as expected
	 * it wont have any effect on scheduling until the task is
	 * SCHED_DEADLINE, SCHED_FIFO or SCHED_RR:
	 */
	if (task_has_dl_policy(p) || task_has_rt_policy(p)) {
		p->static_prio = NICE_TO_PRIO(nice);
		goto out_unlock;
	}
	queued = task_on_rq_queued(p);
	running = task_current(rq, p);
	if (queued)
		dequeue_task(rq, p, DEQUEUE_SAVE | DEQUEUE_NOCLOCK);
	if (running)
		put_prev_task(rq, p);

	p->static_prio = NICE_TO_PRIO(nice);
	set_load_weight(p, true);
	old_prio = p->prio;
	p->prio = effective_prio(p);

	if (queued)
		enqueue_task(rq, p, ENQUEUE_RESTORE | ENQUEUE_NOCLOCK);
	if (running)
		set_next_task(rq, p);

	/*
	 * If the task increased its priority or is running and
	 * lowered its priority, then reschedule its CPU:
	 */
	p->sched_class->prio_changed(rq, p, old_prio);

out_unlock:
	task_rq_unlock(rq, p, &rf);
}
EXPORT_SYMBOL(set_user_nice);

/*
 * can_nice - check if a task can reduce its nice value
 * @p: task
 * @nice: nice value
 */
int can_nice(const struct task_struct *p, const int nice)
{
	/* Convert nice value [19,-20] to rlimit style value [1,40]: */
	int nice_rlim = nice_to_rlimit(nice);

	return (nice_rlim <= task_rlimit(p, RLIMIT_NICE) ||
		capable(CAP_SYS_NICE));
}

#ifdef __ARCH_WANT_SYS_NICE

/*
 * sys_nice - change the priority of the current process.
 * @increment: priority increment
 *
 * sys_setpriority is a more generic, but much slower function that
 * does similar things.
 */
SYSCALL_DEFINE1(nice, int, increment)
{
	long nice, retval;

	/*
	 * Setpriority might change our priority at the same moment.
	 * We don't have to worry. Conceptually one call occurs first
	 * and we have a single winner.
	 */
	increment = clamp(increment, -NICE_WIDTH, NICE_WIDTH);
	nice = task_nice(current) + increment;

	nice = clamp_val(nice, MIN_NICE, MAX_NICE);
	if (increment < 0 && !can_nice(current, nice))
		return -EPERM;

	retval = security_task_setnice(current, nice);
	if (retval)
		return retval;

	set_user_nice(current, nice);
	return 0;
}

#endif

/**
 * task_prio - return the priority value of a given task.
 * @p: the task in question.
 *
 * Return: The priority value as seen by users in /proc.
 * RT tasks are offset by -200. Normal tasks are centered
 * around 0, value goes from -16 to +15.
 */
int task_prio(const struct task_struct *p)
{
	return p->prio - MAX_RT_PRIO;
}

/**
 * idle_cpu - is a given CPU idle currently?
 * @cpu: the processor in question.
 *
 * Return: 1 if the CPU is currently idle. 0 otherwise.
 */
int idle_cpu(int cpu)
{
	struct rq *rq = cpu_rq(cpu);

	if (rq->curr != rq->idle)
		return 0;

	if (rq->nr_running)
		return 0;

#ifdef CONFIG_SMP
	if (rq->ttwu_pending)
		return 0;
#endif

	return 1;
}

/**
 * available_idle_cpu - is a given CPU idle for enqueuing work.
 * @cpu: the CPU in question.
 *
 * Return: 1 if the CPU is currently idle. 0 otherwise.
 */
int available_idle_cpu(int cpu)
{
	if (!idle_cpu(cpu))
		return 0;

	if (vcpu_is_preempted(cpu))
		return 0;

	return 1;
}
EXPORT_SYMBOL_GPL(available_idle_cpu);

/**
 * idle_task - return the idle task for a given CPU.
 * @cpu: the processor in question.
 *
 * Return: The idle task for the CPU @cpu.
 */
struct task_struct *idle_task(int cpu)
{
	return cpu_rq(cpu)->idle;
}

/**
 * find_process_by_pid - find a process with a matching PID value.
 * @pid: the pid in question.
 *
 * The task of @pid, if found. %NULL otherwise.
 */
static struct task_struct *find_process_by_pid(pid_t pid)
{
	return pid ? find_task_by_vpid(pid) : current;
}

/*
 * sched_setparam() passes in -1 for its policy, to let the functions
 * it calls know not to change it.
 */
#define SETPARAM_POLICY	-1

static void __setscheduler_params(struct task_struct *p,
		const struct sched_attr *attr)
{
	int policy = attr->sched_policy;

	if (policy == SETPARAM_POLICY)
		policy = p->policy;

	p->policy = policy;

	if (dl_policy(policy))
		__setparam_dl(p, attr);
	else if (fair_policy(policy))
		p->static_prio = NICE_TO_PRIO(attr->sched_nice);

	/*
	 * __sched_setscheduler() ensures attr->sched_priority == 0 when
	 * !rt_policy. Always setting this ensures that things like
	 * getparam()/getattr() don't report silly values for !rt tasks.
	 */
	p->rt_priority = attr->sched_priority;
	p->normal_prio = normal_prio(p);
	set_load_weight(p, true);
}

/*
 * Check the target process has a UID that matches the current process's:
 */
static bool check_same_owner(struct task_struct *p)
{
	const struct cred *cred = current_cred(), *pcred;
	bool match;

	rcu_read_lock();
	pcred = __task_cred(p);
	match = (uid_eq(cred->euid, pcred->euid) ||
		 uid_eq(cred->euid, pcred->uid));
	rcu_read_unlock();
	return match;
}

static int __sched_setscheduler(struct task_struct *p,
				const struct sched_attr *attr,
				bool user, bool pi)
{
	int oldpolicy = -1, policy = attr->sched_policy;
	int retval, oldprio, newprio, queued, running;
	const struct sched_class *prev_class;
	struct rq_flags rf;
	int reset_on_fork;
	int queue_flags = DEQUEUE_SAVE | DEQUEUE_MOVE | DEQUEUE_NOCLOCK;
	struct rq *rq;

	/* The pi code expects interrupts enabled */
	BUG_ON(pi && in_interrupt());
recheck:
	/* Double check policy once rq lock held: */
	if (policy < 0) {
		reset_on_fork = p->sched_reset_on_fork;
		policy = oldpolicy = p->policy;
	} else {
		reset_on_fork = !!(attr->sched_flags & SCHED_FLAG_RESET_ON_FORK);

		if (!valid_policy(policy))
			return -EINVAL;
	}

	if (attr->sched_flags & ~(SCHED_FLAG_ALL | SCHED_FLAG_SUGOV))
		return -EINVAL;

	/*
	 * Valid priorities for SCHED_FIFO and SCHED_RR are
	 * 1..MAX_USER_RT_PRIO-1, valid priority for SCHED_NORMAL,
	 * SCHED_BATCH and SCHED_IDLE is 0.
	 */
	if ((p->mm && attr->sched_priority > MAX_USER_RT_PRIO-1) ||
	    (!p->mm && attr->sched_priority > MAX_RT_PRIO-1))
		return -EINVAL;
	if ((dl_policy(policy) && !__checkparam_dl(attr)) ||
	    (rt_policy(policy) != (attr->sched_priority != 0)))
		return -EINVAL;

	/*
	 * Allow unprivileged RT tasks to decrease priority:
	 */
	if (user && !capable(CAP_SYS_NICE)) {
		if (fair_policy(policy)) {
			if (attr->sched_nice < task_nice(p) &&
			    !can_nice(p, attr->sched_nice))
				return -EPERM;
		}

		if (rt_policy(policy)) {
			unsigned long rlim_rtprio =
					task_rlimit(p, RLIMIT_RTPRIO);

			/* Can't set/change the rt policy: */
			if (policy != p->policy && !rlim_rtprio)
				return -EPERM;

			/* Can't increase priority: */
			if (attr->sched_priority > p->rt_priority &&
			    attr->sched_priority > rlim_rtprio)
				return -EPERM;
		}

		 /*
		  * Can't set/change SCHED_DEADLINE policy at all for now
		  * (safest behavior); in the future we would like to allow
		  * unprivileged DL tasks to increase their relative deadline
		  * or reduce their runtime (both ways reducing utilization)
		  */
		if (dl_policy(policy))
			return -EPERM;

		/*
		 * Treat SCHED_IDLE as nice 20. Only allow a switch to
		 * SCHED_NORMAL if the RLIMIT_NICE would normally permit it.
		 */
		if (task_has_idle_policy(p) && !idle_policy(policy)) {
			if (!can_nice(p, task_nice(p)))
				return -EPERM;
		}

		/* Can't change other user's priorities: */
		if (!check_same_owner(p))
			return -EPERM;

		/* Normal users shall not reset the sched_reset_on_fork flag: */
		if (p->sched_reset_on_fork && !reset_on_fork)
			return -EPERM;

		/* Can't change util-clamps */
		if (attr->sched_flags & SCHED_FLAG_UTIL_CLAMP)
			return -EPERM;
	}

	if (user) {
		if (attr->sched_flags & SCHED_FLAG_SUGOV)
			return -EINVAL;

		retval = security_task_setscheduler(p);
		if (retval)
			return retval;
	}

	/* Update task specific "requested" clamps */
	if (attr->sched_flags & SCHED_FLAG_UTIL_CLAMP) {
		retval = uclamp_validate(p, attr);
		if (retval)
			return retval;
	}

	/*
	 * Make sure no PI-waiters arrive (or leave) while we are
	 * changing the priority of the task:
	 *
	 * To be able to change p->policy safely, the appropriate
	 * runqueue lock must be held.
	 */
	rq = task_rq_lock(p, &rf);
	update_rq_clock(rq);

	/*
	 * Changing the policy of the stop threads its a very bad idea:
	 */
	if (p == rq->stop) {
		retval = -EINVAL;
		goto unlock;
	}

	/*
	 * If not changing anything there's no need to proceed further,
	 * but store a possible modification of reset_on_fork.
	 */
	if (unlikely(policy == p->policy)) {
		if (fair_policy(policy) && attr->sched_nice != task_nice(p))
			goto change;
		if (rt_policy(policy) && attr->sched_priority != p->rt_priority)
			goto change;
		if (dl_policy(policy) && dl_param_changed(p, attr))
			goto change;
		if (attr->sched_flags & SCHED_FLAG_UTIL_CLAMP)
			goto change;

		p->sched_reset_on_fork = reset_on_fork;
		retval = 0;
		goto unlock;
	}
change:

	if (user) {
#ifdef CONFIG_RT_GROUP_SCHED
		/*
		 * Do not allow realtime tasks into groups that have no runtime
		 * assigned.
		 */
		if (rt_bandwidth_enabled() && rt_policy(policy) &&
				task_group(p)->rt_bandwidth.rt_runtime == 0 &&
				!task_group_is_autogroup(task_group(p))) {
			retval = -EPERM;
			goto unlock;
		}
#endif
#ifdef CONFIG_SMP
		if (dl_bandwidth_enabled() && dl_policy(policy) &&
				!(attr->sched_flags & SCHED_FLAG_SUGOV)) {
			cpumask_t *span = rq->rd->span;

			/*
			 * Don't allow tasks with an affinity mask smaller than
			 * the entire root_domain to become SCHED_DEADLINE. We
			 * will also fail if there's no bandwidth available.
			 */
			if (!cpumask_subset(span, p->cpus_ptr) ||
			    rq->rd->dl_bw.bw == 0) {
				retval = -EPERM;
				goto unlock;
			}
		}
#endif
	}

	/* Re-check policy now with rq lock held: */
	if (unlikely(oldpolicy != -1 && oldpolicy != p->policy)) {
		policy = oldpolicy = -1;
		task_rq_unlock(rq, p, &rf);
		goto recheck;
	}

	/*
	 * If setscheduling to SCHED_DEADLINE (or changing the parameters
	 * of a SCHED_DEADLINE task) we need to check if enough bandwidth
	 * is available.
	 */
	if ((dl_policy(policy) || dl_task(p)) && sched_dl_overflow(p, policy, attr)) {
		retval = -EBUSY;
		goto unlock;
	}

	p->sched_reset_on_fork = reset_on_fork;
	oldprio = p->prio;

	newprio = __normal_prio(policy, attr->sched_priority, attr->sched_nice);
	if (pi) {
		/*
		 * Take priority boosted tasks into account. If the new
		 * effective priority is unchanged, we just store the new
		 * normal parameters and do not touch the scheduler class and
		 * the runqueue. This will be done when the task deboost
		 * itself.
		 */
		newprio = rt_effective_prio(p, newprio);
		if (newprio == oldprio)
			queue_flags &= ~DEQUEUE_MOVE;
	}

	queued = task_on_rq_queued(p);
	running = task_current(rq, p);
	if (queued)
		dequeue_task(rq, p, queue_flags);
	if (running)
		put_prev_task(rq, p);

	prev_class = p->sched_class;

	if (!(attr->sched_flags & SCHED_FLAG_KEEP_PARAMS)) {
		__setscheduler_params(p, attr);
		__setscheduler_prio(p, newprio);
<<<<<<< HEAD
=======
		trace_android_rvh_setscheduler(p);
>>>>>>> 8a30a2ca
	}
	__setscheduler_uclamp(p, attr);

	if (queued) {
		/*
		 * We enqueue to tail when the priority of a task is
		 * increased (user space view).
		 */
		if (oldprio < p->prio)
			queue_flags |= ENQUEUE_HEAD;

		enqueue_task(rq, p, queue_flags);
	}
	if (running)
		set_next_task(rq, p);

	check_class_changed(rq, p, prev_class, oldprio);

	/* Avoid rq from going away on us: */
	preempt_disable();
	task_rq_unlock(rq, p, &rf);

	if (pi)
		rt_mutex_adjust_pi(p);

	/* Run balance callbacks after we've adjusted the PI chain: */
	balance_callback(rq);
	preempt_enable();

	return 0;

unlock:
	task_rq_unlock(rq, p, &rf);
	return retval;
}

static int _sched_setscheduler(struct task_struct *p, int policy,
			       const struct sched_param *param, bool check)
{
	struct sched_attr attr = {
		.sched_policy   = policy,
		.sched_priority = param->sched_priority,
		.sched_nice	= PRIO_TO_NICE(p->static_prio),
	};

	/* Fixup the legacy SCHED_RESET_ON_FORK hack. */
	if ((policy != SETPARAM_POLICY) && (policy & SCHED_RESET_ON_FORK)) {
		attr.sched_flags |= SCHED_FLAG_RESET_ON_FORK;
		policy &= ~SCHED_RESET_ON_FORK;
		attr.sched_policy = policy;
	}

	return __sched_setscheduler(p, &attr, check, true);
}
/**
 * sched_setscheduler - change the scheduling policy and/or RT priority of a thread.
 * @p: the task in question.
 * @policy: new policy.
 * @param: structure containing the new RT priority.
 *
 * Use sched_set_fifo(), read its comment.
 *
 * Return: 0 on success. An error code otherwise.
 *
 * NOTE that the task may be already dead.
 */
int sched_setscheduler(struct task_struct *p, int policy,
		       const struct sched_param *param)
{
	return _sched_setscheduler(p, policy, param, true);
}
EXPORT_SYMBOL_GPL(sched_setscheduler);

int sched_setattr(struct task_struct *p, const struct sched_attr *attr)
{
	return __sched_setscheduler(p, attr, true, true);
}
EXPORT_SYMBOL_GPL(sched_setattr);

int sched_setattr_nocheck(struct task_struct *p, const struct sched_attr *attr)
{
	return __sched_setscheduler(p, attr, false, true);
}
EXPORT_SYMBOL_GPL(sched_setattr_nocheck);

/**
 * sched_setscheduler_nocheck - change the scheduling policy and/or RT priority of a thread from kernelspace.
 * @p: the task in question.
 * @policy: new policy.
 * @param: structure containing the new RT priority.
 *
 * Just like sched_setscheduler, only don't bother checking if the
 * current context has permission.  For example, this is needed in
 * stop_machine(): we create temporary high priority worker threads,
 * but our caller might not have that capability.
 *
 * Return: 0 on success. An error code otherwise.
 */
int sched_setscheduler_nocheck(struct task_struct *p, int policy,
			       const struct sched_param *param)
{
	return _sched_setscheduler(p, policy, param, false);
}
EXPORT_SYMBOL_GPL(sched_setscheduler_nocheck);

/*
 * SCHED_FIFO is a broken scheduler model; that is, it is fundamentally
 * incapable of resource management, which is the one thing an OS really should
 * be doing.
 *
 * This is of course the reason it is limited to privileged users only.
 *
 * Worse still; it is fundamentally impossible to compose static priority
 * workloads. You cannot take two correctly working static prio workloads
 * and smash them together and still expect them to work.
 *
 * For this reason 'all' FIFO tasks the kernel creates are basically at:
 *
 *   MAX_RT_PRIO / 2
 *
 * The administrator _MUST_ configure the system, the kernel simply doesn't
 * know enough information to make a sensible choice.
 */
void sched_set_fifo(struct task_struct *p)
{
	struct sched_param sp = { .sched_priority = MAX_RT_PRIO / 2 };
	WARN_ON_ONCE(sched_setscheduler_nocheck(p, SCHED_FIFO, &sp) != 0);
}
EXPORT_SYMBOL_GPL(sched_set_fifo);

/*
 * For when you don't much care about FIFO, but want to be above SCHED_NORMAL.
 */
void sched_set_fifo_low(struct task_struct *p)
{
	struct sched_param sp = { .sched_priority = 1 };
	WARN_ON_ONCE(sched_setscheduler_nocheck(p, SCHED_FIFO, &sp) != 0);
}
EXPORT_SYMBOL_GPL(sched_set_fifo_low);

void sched_set_normal(struct task_struct *p, int nice)
{
	struct sched_attr attr = {
		.sched_policy = SCHED_NORMAL,
		.sched_nice = nice,
	};
	WARN_ON_ONCE(sched_setattr_nocheck(p, &attr) != 0);
}
EXPORT_SYMBOL_GPL(sched_set_normal);

static int
do_sched_setscheduler(pid_t pid, int policy, struct sched_param __user *param)
{
	struct sched_param lparam;
	struct task_struct *p;
	int retval;

	if (!param || pid < 0)
		return -EINVAL;
	if (copy_from_user(&lparam, param, sizeof(struct sched_param)))
		return -EFAULT;

	rcu_read_lock();
	retval = -ESRCH;
	p = find_process_by_pid(pid);
	if (p != NULL)
		retval = sched_setscheduler(p, policy, &lparam);
	rcu_read_unlock();

	return retval;
}

/*
 * Mimics kernel/events/core.c perf_copy_attr().
 */
static int sched_copy_attr(struct sched_attr __user *uattr, struct sched_attr *attr)
{
	u32 size;
	int ret;

	/* Zero the full structure, so that a short copy will be nice: */
	memset(attr, 0, sizeof(*attr));

	ret = get_user(size, &uattr->size);
	if (ret)
		return ret;

	/* ABI compatibility quirk: */
	if (!size)
		size = SCHED_ATTR_SIZE_VER0;
	if (size < SCHED_ATTR_SIZE_VER0 || size > PAGE_SIZE)
		goto err_size;

	ret = copy_struct_from_user(attr, sizeof(*attr), uattr, size);
	if (ret) {
		if (ret == -E2BIG)
			goto err_size;
		return ret;
	}

	if ((attr->sched_flags & SCHED_FLAG_UTIL_CLAMP) &&
	    size < SCHED_ATTR_SIZE_VER1)
		return -EINVAL;

	/*
	 * XXX: Do we want to be lenient like existing syscalls; or do we want
	 * to be strict and return an error on out-of-bounds values?
	 */
	attr->sched_nice = clamp(attr->sched_nice, MIN_NICE, MAX_NICE);

	return 0;

err_size:
	put_user(sizeof(*attr), &uattr->size);
	return -E2BIG;
}

static void get_params(struct task_struct *p, struct sched_attr *attr)
{
	if (task_has_dl_policy(p))
		__getparam_dl(p, attr);
	else if (task_has_rt_policy(p))
		attr->sched_priority = p->rt_priority;
	else
		attr->sched_nice = task_nice(p);
}

/**
 * sys_sched_setscheduler - set/change the scheduler policy and RT priority
 * @pid: the pid in question.
 * @policy: new policy.
 * @param: structure containing the new RT priority.
 *
 * Return: 0 on success. An error code otherwise.
 */
SYSCALL_DEFINE3(sched_setscheduler, pid_t, pid, int, policy, struct sched_param __user *, param)
{
	if (policy < 0)
		return -EINVAL;

	return do_sched_setscheduler(pid, policy, param);
}

/**
 * sys_sched_setparam - set/change the RT priority of a thread
 * @pid: the pid in question.
 * @param: structure containing the new RT priority.
 *
 * Return: 0 on success. An error code otherwise.
 */
SYSCALL_DEFINE2(sched_setparam, pid_t, pid, struct sched_param __user *, param)
{
	return do_sched_setscheduler(pid, SETPARAM_POLICY, param);
}

/**
 * sys_sched_setattr - same as above, but with extended sched_attr
 * @pid: the pid in question.
 * @uattr: structure containing the extended parameters.
 * @flags: for future extension.
 */
SYSCALL_DEFINE3(sched_setattr, pid_t, pid, struct sched_attr __user *, uattr,
			       unsigned int, flags)
{
	struct sched_attr attr;
	struct task_struct *p;
	int retval;

	if (!uattr || pid < 0 || flags)
		return -EINVAL;

	retval = sched_copy_attr(uattr, &attr);
	if (retval)
		return retval;

	if ((int)attr.sched_policy < 0)
		return -EINVAL;
	if (attr.sched_flags & SCHED_FLAG_KEEP_POLICY)
		attr.sched_policy = SETPARAM_POLICY;

	rcu_read_lock();
	retval = -ESRCH;
	p = find_process_by_pid(pid);
	if (likely(p))
		get_task_struct(p);
	rcu_read_unlock();

	if (likely(p)) {
		if (attr.sched_flags & SCHED_FLAG_KEEP_PARAMS)
			get_params(p, &attr);
		retval = sched_setattr(p, &attr);
		put_task_struct(p);
	}

	return retval;
}

/**
 * sys_sched_getscheduler - get the policy (scheduling class) of a thread
 * @pid: the pid in question.
 *
 * Return: On success, the policy of the thread. Otherwise, a negative error
 * code.
 */
SYSCALL_DEFINE1(sched_getscheduler, pid_t, pid)
{
	struct task_struct *p;
	int retval;

	if (pid < 0)
		return -EINVAL;

	retval = -ESRCH;
	rcu_read_lock();
	p = find_process_by_pid(pid);
	if (p) {
		retval = security_task_getscheduler(p);
		if (!retval)
			retval = p->policy
				| (p->sched_reset_on_fork ? SCHED_RESET_ON_FORK : 0);
	}
	rcu_read_unlock();
	return retval;
}

/**
 * sys_sched_getparam - get the RT priority of a thread
 * @pid: the pid in question.
 * @param: structure containing the RT priority.
 *
 * Return: On success, 0 and the RT priority is in @param. Otherwise, an error
 * code.
 */
SYSCALL_DEFINE2(sched_getparam, pid_t, pid, struct sched_param __user *, param)
{
	struct sched_param lp = { .sched_priority = 0 };
	struct task_struct *p;
	int retval;

	if (!param || pid < 0)
		return -EINVAL;

	rcu_read_lock();
	p = find_process_by_pid(pid);
	retval = -ESRCH;
	if (!p)
		goto out_unlock;

	retval = security_task_getscheduler(p);
	if (retval)
		goto out_unlock;

	if (task_has_rt_policy(p))
		lp.sched_priority = p->rt_priority;
	rcu_read_unlock();

	/*
	 * This one might sleep, we cannot do it with a spinlock held ...
	 */
	retval = copy_to_user(param, &lp, sizeof(*param)) ? -EFAULT : 0;

	return retval;

out_unlock:
	rcu_read_unlock();
	return retval;
}

/*
 * Copy the kernel size attribute structure (which might be larger
 * than what user-space knows about) to user-space.
 *
 * Note that all cases are valid: user-space buffer can be larger or
 * smaller than the kernel-space buffer. The usual case is that both
 * have the same size.
 */
static int
sched_attr_copy_to_user(struct sched_attr __user *uattr,
			struct sched_attr *kattr,
			unsigned int usize)
{
	unsigned int ksize = sizeof(*kattr);

	if (!access_ok(uattr, usize))
		return -EFAULT;

	/*
	 * sched_getattr() ABI forwards and backwards compatibility:
	 *
	 * If usize == ksize then we just copy everything to user-space and all is good.
	 *
	 * If usize < ksize then we only copy as much as user-space has space for,
	 * this keeps ABI compatibility as well. We skip the rest.
	 *
	 * If usize > ksize then user-space is using a newer version of the ABI,
	 * which part the kernel doesn't know about. Just ignore it - tooling can
	 * detect the kernel's knowledge of attributes from the attr->size value
	 * which is set to ksize in this case.
	 */
	kattr->size = min(usize, ksize);

	if (copy_to_user(uattr, kattr, kattr->size))
		return -EFAULT;

	return 0;
}

/**
 * sys_sched_getattr - similar to sched_getparam, but with sched_attr
 * @pid: the pid in question.
 * @uattr: structure containing the extended parameters.
 * @usize: sizeof(attr) for fwd/bwd comp.
 * @flags: for future extension.
 */
SYSCALL_DEFINE4(sched_getattr, pid_t, pid, struct sched_attr __user *, uattr,
		unsigned int, usize, unsigned int, flags)
{
	struct sched_attr kattr = { };
	struct task_struct *p;
	int retval;

	if (!uattr || pid < 0 || usize > PAGE_SIZE ||
	    usize < SCHED_ATTR_SIZE_VER0 || flags)
		return -EINVAL;

	rcu_read_lock();
	p = find_process_by_pid(pid);
	retval = -ESRCH;
	if (!p)
		goto out_unlock;

	retval = security_task_getscheduler(p);
	if (retval)
		goto out_unlock;

	kattr.sched_policy = p->policy;
	if (p->sched_reset_on_fork)
		kattr.sched_flags |= SCHED_FLAG_RESET_ON_FORK;
	get_params(p, &kattr);
	kattr.sched_flags &= SCHED_FLAG_ALL;

#ifdef CONFIG_UCLAMP_TASK
	/*
	 * This could race with another potential updater, but this is fine
	 * because it'll correctly read the old or the new value. We don't need
	 * to guarantee who wins the race as long as it doesn't return garbage.
	 */
	kattr.sched_util_min = p->uclamp_req[UCLAMP_MIN].value;
	kattr.sched_util_max = p->uclamp_req[UCLAMP_MAX].value;
#endif

	rcu_read_unlock();

	return sched_attr_copy_to_user(uattr, &kattr, usize);

out_unlock:
	rcu_read_unlock();
	return retval;
}

long sched_setaffinity(pid_t pid, const struct cpumask *in_mask)
{
	cpumask_var_t cpus_allowed, new_mask;
	struct task_struct *p;
	int retval;
	int skip = 0;

	rcu_read_lock();

	p = find_process_by_pid(pid);
	if (!p) {
		rcu_read_unlock();
		return -ESRCH;
	}

	/* Prevent p going away */
	get_task_struct(p);
	rcu_read_unlock();

	if (p->flags & PF_NO_SETAFFINITY) {
		retval = -EINVAL;
		goto out_put_task;
	}
	if (!alloc_cpumask_var(&cpus_allowed, GFP_KERNEL)) {
		retval = -ENOMEM;
		goto out_put_task;
	}
	if (!alloc_cpumask_var(&new_mask, GFP_KERNEL)) {
		retval = -ENOMEM;
		goto out_free_cpus_allowed;
	}
	retval = -EPERM;
	if (!check_same_owner(p)) {
		rcu_read_lock();
		if (!ns_capable(__task_cred(p)->user_ns, CAP_SYS_NICE)) {
			rcu_read_unlock();
			goto out_free_new_mask;
		}
		rcu_read_unlock();
	}

	trace_android_vh_sched_setaffinity_early(p, in_mask, &skip);
	if (skip)
		goto out_free_new_mask;
	retval = security_task_setscheduler(p);
	if (retval)
		goto out_free_new_mask;


	cpuset_cpus_allowed(p, cpus_allowed);
	cpumask_and(new_mask, in_mask, cpus_allowed);

	/*
	 * Since bandwidth control happens on root_domain basis,
	 * if admission test is enabled, we only admit -deadline
	 * tasks allowed to run on all the CPUs in the task's
	 * root_domain.
	 */
#ifdef CONFIG_SMP
	if (task_has_dl_policy(p) && dl_bandwidth_enabled()) {
		rcu_read_lock();
		if (!cpumask_subset(task_rq(p)->rd->span, new_mask)) {
			retval = -EBUSY;
			rcu_read_unlock();
			goto out_free_new_mask;
		}
		rcu_read_unlock();
	}
#endif
again:
	retval = __set_cpus_allowed_ptr(p, new_mask, true);

	if (!retval) {
		cpuset_cpus_allowed(p, cpus_allowed);
		if (!cpumask_subset(new_mask, cpus_allowed)) {
			/*
			 * We must have raced with a concurrent cpuset
			 * update. Just reset the cpus_allowed to the
			 * cpuset's cpus_allowed
			 */
			cpumask_copy(new_mask, cpus_allowed);
			goto again;
		}
	}

	trace_android_rvh_sched_setaffinity(p, in_mask, &retval);

out_free_new_mask:
	free_cpumask_var(new_mask);
out_free_cpus_allowed:
	free_cpumask_var(cpus_allowed);
out_put_task:
	put_task_struct(p);
	return retval;
}

static int get_user_cpu_mask(unsigned long __user *user_mask_ptr, unsigned len,
			     struct cpumask *new_mask)
{
	if (len < cpumask_size())
		cpumask_clear(new_mask);
	else if (len > cpumask_size())
		len = cpumask_size();

	return copy_from_user(new_mask, user_mask_ptr, len) ? -EFAULT : 0;
}

/**
 * sys_sched_setaffinity - set the CPU affinity of a process
 * @pid: pid of the process
 * @len: length in bytes of the bitmask pointed to by user_mask_ptr
 * @user_mask_ptr: user-space pointer to the new CPU mask
 *
 * Return: 0 on success. An error code otherwise.
 */
SYSCALL_DEFINE3(sched_setaffinity, pid_t, pid, unsigned int, len,
		unsigned long __user *, user_mask_ptr)
{
	cpumask_var_t new_mask;
	int retval;

	if (!alloc_cpumask_var(&new_mask, GFP_KERNEL))
		return -ENOMEM;

	retval = get_user_cpu_mask(user_mask_ptr, len, new_mask);
	if (retval == 0)
		retval = sched_setaffinity(pid, new_mask);
	free_cpumask_var(new_mask);
	return retval;
}

long sched_getaffinity(pid_t pid, struct cpumask *mask)
{
	struct task_struct *p;
	unsigned long flags;
	int retval;

	rcu_read_lock();

	retval = -ESRCH;
	p = find_process_by_pid(pid);
	if (!p)
		goto out_unlock;

	retval = security_task_getscheduler(p);
	if (retval)
		goto out_unlock;

	raw_spin_lock_irqsave(&p->pi_lock, flags);
	cpumask_and(mask, &p->cpus_mask, cpu_active_mask);
	raw_spin_unlock_irqrestore(&p->pi_lock, flags);

out_unlock:
	rcu_read_unlock();

	return retval;
}

/**
 * sys_sched_getaffinity - get the CPU affinity of a process
 * @pid: pid of the process
 * @len: length in bytes of the bitmask pointed to by user_mask_ptr
 * @user_mask_ptr: user-space pointer to hold the current CPU mask
 *
 * Return: size of CPU mask copied to user_mask_ptr on success. An
 * error code otherwise.
 */
SYSCALL_DEFINE3(sched_getaffinity, pid_t, pid, unsigned int, len,
		unsigned long __user *, user_mask_ptr)
{
	int ret;
	cpumask_var_t mask;

	if ((len * BITS_PER_BYTE) < nr_cpu_ids)
		return -EINVAL;
	if (len & (sizeof(unsigned long)-1))
		return -EINVAL;

	if (!alloc_cpumask_var(&mask, GFP_KERNEL))
		return -ENOMEM;

	ret = sched_getaffinity(pid, mask);
	if (ret == 0) {
		unsigned int retlen = min(len, cpumask_size());

		if (copy_to_user(user_mask_ptr, mask, retlen))
			ret = -EFAULT;
		else
			ret = retlen;
	}
	free_cpumask_var(mask);

	return ret;
}

/**
 * sys_sched_yield - yield the current processor to other threads.
 *
 * This function yields the current CPU to other tasks. If there are no
 * other threads running on this CPU then this function will return.
 *
 * Return: 0.
 */
static void do_sched_yield(void)
{
	struct rq_flags rf;
	struct rq *rq;

	rq = this_rq_lock_irq(&rf);

	schedstat_inc(rq->yld_count);
	current->sched_class->yield_task(rq);

	preempt_disable();
	rq_unlock_irq(rq, &rf);
	sched_preempt_enable_no_resched();

	schedule();
}

SYSCALL_DEFINE0(sched_yield)
{
	do_sched_yield();
	return 0;
}

#ifndef CONFIG_PREEMPTION
int __sched _cond_resched(void)
{
	if (should_resched(0)) {
		preempt_schedule_common();
		return 1;
	}
	rcu_all_qs();
	return 0;
}
EXPORT_SYMBOL(_cond_resched);
#endif

/*
 * __cond_resched_lock() - if a reschedule is pending, drop the given lock,
 * call schedule, and on return reacquire the lock.
 *
 * This works OK both with and without CONFIG_PREEMPTION. We do strange low-level
 * operations here to prevent schedule() from being called twice (once via
 * spin_unlock(), once by hand).
 */
int __cond_resched_lock(spinlock_t *lock)
{
	int resched = should_resched(PREEMPT_LOCK_OFFSET);
	int ret = 0;

	lockdep_assert_held(lock);

	if (spin_needbreak(lock) || resched) {
		spin_unlock(lock);
		if (resched)
			preempt_schedule_common();
		else
			cpu_relax();
		ret = 1;
		spin_lock(lock);
	}
	return ret;
}
EXPORT_SYMBOL(__cond_resched_lock);

/**
 * yield - yield the current processor to other threads.
 *
 * Do not ever use this function, there's a 99% chance you're doing it wrong.
 *
 * The scheduler is at all times free to pick the calling task as the most
 * eligible task to run, if removing the yield() call from your code breaks
 * it, its already broken.
 *
 * Typical broken usage is:
 *
 * while (!event)
 *	yield();
 *
 * where one assumes that yield() will let 'the other' process run that will
 * make event true. If the current task is a SCHED_FIFO task that will never
 * happen. Never use yield() as a progress guarantee!!
 *
 * If you want to use yield() to wait for something, use wait_event().
 * If you want to use yield() to be 'nice' for others, use cond_resched().
 * If you still want to use yield(), do not!
 */
void __sched yield(void)
{
	set_current_state(TASK_RUNNING);
	do_sched_yield();
}
EXPORT_SYMBOL(yield);

/**
 * yield_to - yield the current processor to another thread in
 * your thread group, or accelerate that thread toward the
 * processor it's on.
 * @p: target task
 * @preempt: whether task preemption is allowed or not
 *
 * It's the caller's job to ensure that the target task struct
 * can't go away on us before we can do any checks.
 *
 * Return:
 *	true (>0) if we indeed boosted the target task.
 *	false (0) if we failed to boost the target.
 *	-ESRCH if there's no task to yield to.
 */
int __sched yield_to(struct task_struct *p, bool preempt)
{
	struct task_struct *curr = current;
	struct rq *rq, *p_rq;
	unsigned long flags;
	int yielded = 0;

	local_irq_save(flags);
	rq = this_rq();

again:
	p_rq = task_rq(p);
	/*
	 * If we're the only runnable task on the rq and target rq also
	 * has only one task, there's absolutely no point in yielding.
	 */
	if (rq->nr_running == 1 && p_rq->nr_running == 1) {
		yielded = -ESRCH;
		goto out_irq;
	}

	double_rq_lock(rq, p_rq);
	if (task_rq(p) != p_rq) {
		double_rq_unlock(rq, p_rq);
		goto again;
	}

	if (!curr->sched_class->yield_to_task)
		goto out_unlock;

	if (curr->sched_class != p->sched_class)
		goto out_unlock;

	if (task_running(p_rq, p) || p->state)
		goto out_unlock;

	yielded = curr->sched_class->yield_to_task(rq, p);
	if (yielded) {
		schedstat_inc(rq->yld_count);
		/*
		 * Make p's CPU reschedule; pick_next_entity takes care of
		 * fairness.
		 */
		if (preempt && rq != p_rq)
			resched_curr(p_rq);
	}

out_unlock:
	double_rq_unlock(rq, p_rq);
out_irq:
	local_irq_restore(flags);

	if (yielded > 0)
		schedule();

	return yielded;
}
EXPORT_SYMBOL_GPL(yield_to);

int io_schedule_prepare(void)
{
	int old_iowait = current->in_iowait;

	current->in_iowait = 1;
	blk_schedule_flush_plug(current);

	return old_iowait;
}

void io_schedule_finish(int token)
{
	current->in_iowait = token;
}

/*
 * This task is about to go to sleep on IO. Increment rq->nr_iowait so
 * that process accounting knows that this is a task in IO wait state.
 */
long __sched io_schedule_timeout(long timeout)
{
	int token;
	long ret;

	token = io_schedule_prepare();
	ret = schedule_timeout(timeout);
	io_schedule_finish(token);

	return ret;
}
EXPORT_SYMBOL(io_schedule_timeout);

void __sched io_schedule(void)
{
	int token;

	token = io_schedule_prepare();
	schedule();
	io_schedule_finish(token);
}
EXPORT_SYMBOL(io_schedule);

/**
 * sys_sched_get_priority_max - return maximum RT priority.
 * @policy: scheduling class.
 *
 * Return: On success, this syscall returns the maximum
 * rt_priority that can be used by a given scheduling class.
 * On failure, a negative error code is returned.
 */
SYSCALL_DEFINE1(sched_get_priority_max, int, policy)
{
	int ret = -EINVAL;

	switch (policy) {
	case SCHED_FIFO:
	case SCHED_RR:
		ret = MAX_USER_RT_PRIO-1;
		break;
	case SCHED_DEADLINE:
	case SCHED_NORMAL:
	case SCHED_BATCH:
	case SCHED_IDLE:
		ret = 0;
		break;
	}
	return ret;
}

/**
 * sys_sched_get_priority_min - return minimum RT priority.
 * @policy: scheduling class.
 *
 * Return: On success, this syscall returns the minimum
 * rt_priority that can be used by a given scheduling class.
 * On failure, a negative error code is returned.
 */
SYSCALL_DEFINE1(sched_get_priority_min, int, policy)
{
	int ret = -EINVAL;

	switch (policy) {
	case SCHED_FIFO:
	case SCHED_RR:
		ret = 1;
		break;
	case SCHED_DEADLINE:
	case SCHED_NORMAL:
	case SCHED_BATCH:
	case SCHED_IDLE:
		ret = 0;
	}
	return ret;
}

static int sched_rr_get_interval(pid_t pid, struct timespec64 *t)
{
	struct task_struct *p;
	unsigned int time_slice;
	struct rq_flags rf;
	struct rq *rq;
	int retval;

	if (pid < 0)
		return -EINVAL;

	retval = -ESRCH;
	rcu_read_lock();
	p = find_process_by_pid(pid);
	if (!p)
		goto out_unlock;

	retval = security_task_getscheduler(p);
	if (retval)
		goto out_unlock;

	rq = task_rq_lock(p, &rf);
	time_slice = 0;
	if (p->sched_class->get_rr_interval)
		time_slice = p->sched_class->get_rr_interval(rq, p);
	task_rq_unlock(rq, p, &rf);

	rcu_read_unlock();
	jiffies_to_timespec64(time_slice, t);
	return 0;

out_unlock:
	rcu_read_unlock();
	return retval;
}

/**
 * sys_sched_rr_get_interval - return the default timeslice of a process.
 * @pid: pid of the process.
 * @interval: userspace pointer to the timeslice value.
 *
 * this syscall writes the default timeslice value of a given process
 * into the user-space timespec buffer. A value of '0' means infinity.
 *
 * Return: On success, 0 and the timeslice is in @interval. Otherwise,
 * an error code.
 */
SYSCALL_DEFINE2(sched_rr_get_interval, pid_t, pid,
		struct __kernel_timespec __user *, interval)
{
	struct timespec64 t;
	int retval = sched_rr_get_interval(pid, &t);

	if (retval == 0)
		retval = put_timespec64(&t, interval);

	return retval;
}

#ifdef CONFIG_COMPAT_32BIT_TIME
SYSCALL_DEFINE2(sched_rr_get_interval_time32, pid_t, pid,
		struct old_timespec32 __user *, interval)
{
	struct timespec64 t;
	int retval = sched_rr_get_interval(pid, &t);

	if (retval == 0)
		retval = put_old_timespec32(&t, interval);
	return retval;
}
#endif

void sched_show_task(struct task_struct *p)
{
	unsigned long free = 0;
	int ppid;

	if (!try_get_task_stack(p))
		return;

	pr_info("task:%-15.15s state:%c", p->comm, task_state_to_char(p));

	if (p->state == TASK_RUNNING)
		pr_cont("  running task    ");
#ifdef CONFIG_DEBUG_STACK_USAGE
	free = stack_not_used(p);
#endif
	ppid = 0;
	rcu_read_lock();
	if (pid_alive(p))
		ppid = task_pid_nr(rcu_dereference(p->real_parent));
	rcu_read_unlock();
	pr_cont(" stack:%5lu pid:%5d ppid:%6d flags:0x%08lx\n",
		free, task_pid_nr(p), ppid,
		(unsigned long)task_thread_info(p)->flags);

	print_worker_info(KERN_INFO, p);
	trace_android_vh_sched_show_task(p);
	show_stack(p, NULL, KERN_INFO);
	put_task_stack(p);
}
EXPORT_SYMBOL_GPL(sched_show_task);

static inline bool
state_filter_match(unsigned long state_filter, struct task_struct *p)
{
	/* no filter, everything matches */
	if (!state_filter)
		return true;

	/* filter, but doesn't match */
	if (!(p->state & state_filter))
		return false;

	/*
	 * When looking for TASK_UNINTERRUPTIBLE skip TASK_IDLE (allows
	 * TASK_KILLABLE).
	 */
	if (state_filter == TASK_UNINTERRUPTIBLE && p->state == TASK_IDLE)
		return false;

	return true;
}


void show_state_filter(unsigned long state_filter)
{
	struct task_struct *g, *p;

	rcu_read_lock();
	for_each_process_thread(g, p) {
		/*
		 * reset the NMI-timeout, listing all files on a slow
		 * console might take a lot of time:
		 * Also, reset softlockup watchdogs on all CPUs, because
		 * another CPU might be blocked waiting for us to process
		 * an IPI.
		 */
		touch_nmi_watchdog();
		touch_all_softlockup_watchdogs();
		if (state_filter_match(state_filter, p))
			sched_show_task(p);
	}

#ifdef CONFIG_SCHED_DEBUG
	if (!state_filter)
		sysrq_sched_debug_show();
#endif
	rcu_read_unlock();
	/*
	 * Only show locks if all tasks are dumped:
	 */
	if (!state_filter)
		debug_show_all_locks();
}

/**
 * init_idle - set up an idle thread for a given CPU
 * @idle: task in question
 * @cpu: CPU the idle task belongs to
 *
 * NOTE: this function does not set the idle thread's NEED_RESCHED
 * flag, to make booting more robust.
 */
void __init init_idle(struct task_struct *idle, int cpu)
{
	struct rq *rq = cpu_rq(cpu);
	unsigned long flags;

	__sched_fork(0, idle);

	raw_spin_lock_irqsave(&idle->pi_lock, flags);
	raw_spin_lock(&rq->lock);

	idle->state = TASK_RUNNING;
	idle->se.exec_start = sched_clock();
	idle->flags |= PF_IDLE;

	scs_task_reset(idle);
	kasan_unpoison_task_stack(idle);

#ifdef CONFIG_SMP
	/*
	 * Its possible that init_idle() gets called multiple times on a task,
	 * in that case do_set_cpus_allowed() will not do the right thing.
	 *
	 * And since this is boot we can forgo the serialization.
	 */
	set_cpus_allowed_common(idle, cpumask_of(cpu));
#endif
	/*
	 * We're having a chicken and egg problem, even though we are
	 * holding rq->lock, the CPU isn't yet set to this CPU so the
	 * lockdep check in task_group() will fail.
	 *
	 * Similar case to sched_fork(). / Alternatively we could
	 * use task_rq_lock() here and obtain the other rq->lock.
	 *
	 * Silence PROVE_RCU
	 */
	rcu_read_lock();
	__set_task_cpu(idle, cpu);
	rcu_read_unlock();

	rq->idle = idle;
	rcu_assign_pointer(rq->curr, idle);
	idle->on_rq = TASK_ON_RQ_QUEUED;
#ifdef CONFIG_SMP
	idle->on_cpu = 1;
#endif
	raw_spin_unlock(&rq->lock);
	raw_spin_unlock_irqrestore(&idle->pi_lock, flags);

	/* Set the preempt count _outside_ the spinlocks! */
	init_idle_preempt_count(idle, cpu);

	/*
	 * The idle tasks have their own, simple scheduling class:
	 */
	idle->sched_class = &idle_sched_class;
	ftrace_graph_init_idle_task(idle, cpu);
	vtime_init_idle(idle, cpu);
#ifdef CONFIG_SMP
	sprintf(idle->comm, "%s/%d", INIT_TASK_COMM, cpu);
#endif
}

#ifdef CONFIG_SMP

int cpuset_cpumask_can_shrink(const struct cpumask *cur,
			      const struct cpumask *trial)
{
	int ret = 1;

	if (!cpumask_weight(cur))
		return ret;

	ret = dl_cpuset_cpumask_can_shrink(cur, trial);

	return ret;
}

int task_can_attach(struct task_struct *p,
		    const struct cpumask *cs_cpus_allowed)
{
	int ret = 0;

	/*
	 * Kthreads which disallow setaffinity shouldn't be moved
	 * to a new cpuset; we don't want to change their CPU
	 * affinity and isolating such threads by their set of
	 * allowed nodes is unnecessary.  Thus, cpusets are not
	 * applicable for such threads.  This prevents checking for
	 * success of set_cpus_allowed_ptr() on all attached tasks
	 * before cpus_mask may be changed.
	 */
	if (p->flags & PF_NO_SETAFFINITY) {
		ret = -EINVAL;
		goto out;
	}

	if (dl_task(p) && !cpumask_intersects(task_rq(p)->rd->span,
					      cs_cpus_allowed))
		ret = dl_task_can_attach(p, cs_cpus_allowed);

out:
	return ret;
}

bool sched_smp_initialized __read_mostly;

#ifdef CONFIG_NUMA_BALANCING
/* Migrate current task p to target_cpu */
int migrate_task_to(struct task_struct *p, int target_cpu)
{
	struct migration_arg arg = { p, target_cpu };
	int curr_cpu = task_cpu(p);

	if (curr_cpu == target_cpu)
		return 0;

	if (!cpumask_test_cpu(target_cpu, p->cpus_ptr))
		return -EINVAL;

	/* TODO: This is not properly updating schedstats */

	trace_sched_move_numa(p, curr_cpu, target_cpu);
	return stop_one_cpu(curr_cpu, migration_cpu_stop, &arg);
}

/*
 * Requeue a task on a given node and accurately track the number of NUMA
 * tasks on the runqueues
 */
void sched_setnuma(struct task_struct *p, int nid)
{
	bool queued, running;
	struct rq_flags rf;
	struct rq *rq;

	rq = task_rq_lock(p, &rf);
	queued = task_on_rq_queued(p);
	running = task_current(rq, p);

	if (queued)
		dequeue_task(rq, p, DEQUEUE_SAVE);
	if (running)
		put_prev_task(rq, p);

	p->numa_preferred_nid = nid;

	if (queued)
		enqueue_task(rq, p, ENQUEUE_RESTORE | ENQUEUE_NOCLOCK);
	if (running)
		set_next_task(rq, p);
	task_rq_unlock(rq, p, &rf);
}
#endif /* CONFIG_NUMA_BALANCING */

#ifdef CONFIG_HOTPLUG_CPU
/*
 * Ensure that the idle task is using init_mm right before its CPU goes
 * offline.
 */
void idle_task_exit(void)
{
	struct mm_struct *mm = current->active_mm;

	BUG_ON(cpu_online(smp_processor_id()));
	BUG_ON(current != this_rq()->idle);

	if (mm != &init_mm) {
		switch_mm(mm, &init_mm, current);
		finish_arch_post_lock_switch();
	}

	scs_task_reset(current);
	/* finish_cpu(), as ran on the BP, will clean up the active_mm state */
}

/*
 * Since this CPU is going 'away' for a while, fold any nr_active delta
 * we might have. Assumes we're called after migrate_tasks() so that the
 * nr_active count is stable. We need to take the teardown thread which
 * is calling this into account, so we hand in adjust = 1 to the load
 * calculation.
 *
 * Also see the comment "Global load-average calculations".
 */
static void calc_load_migrate(struct rq *rq)
{
	long delta = calc_load_fold_active(rq, 1);
	if (delta)
		atomic_long_add(delta, &calc_load_tasks);
}

static struct task_struct *__pick_migrate_task(struct rq *rq)
{
	const struct sched_class *class;
	struct task_struct *next;

	for_each_class(class) {
		next = class->pick_next_task(rq);
		if (next) {
			next->sched_class->put_prev_task(rq, next);
			return next;
		}
	}

	/* The idle class should always have a runnable task */
	BUG();
}

/*
 * Migrate all tasks from the rq, sleeping tasks will be migrated by
 * try_to_wake_up()->select_task_rq().
 *
 * Called with rq->lock held even though we'er in stop_machine() and
 * there's no concurrency possible, we hold the required locks anyway
 * because of lock validation efforts.
 *
 * force: if false, the function will skip CPU pinned kthreads.
 */
static void migrate_tasks(struct rq *dead_rq, struct rq_flags *rf, bool force)
{
	struct rq *rq = dead_rq;
	struct task_struct *next, *tmp, *stop = rq->stop;
	LIST_HEAD(percpu_kthreads);
	struct rq_flags orf = *rf;
	int dest_cpu;

	/*
	 * Fudge the rq selection such that the below task selection loop
	 * doesn't get stuck on the currently eligible stop task.
	 *
	 * We're currently inside stop_machine() and the rq is either stuck
	 * in the stop_machine_cpu_stop() loop, or we're executing this code,
	 * either way we should never end up calling schedule() until we're
	 * done here.
	 */
	rq->stop = NULL;

	/*
	 * put_prev_task() and pick_next_task() sched
	 * class method both need to have an up-to-date
	 * value of rq->clock[_task]
	 */
	update_rq_clock(rq);

#ifdef CONFIG_SCHED_DEBUG
	/* note the clock update in orf */
	orf.clock_update_flags |= RQCF_UPDATED;
#endif

	for (;;) {
		/*
		 * There's this thread running, bail when that's the only
		 * remaining thread:
		 */
		if (rq->nr_running == 1)
			break;

		next = __pick_migrate_task(rq);

		/*
		 * Argh ... no iterator for tasks, we need to remove the
		 * kthread from the run-queue to continue.
		 */
		if (!force && is_per_cpu_kthread(next)) {
			INIT_LIST_HEAD(&next->percpu_kthread_node);
			list_add(&next->percpu_kthread_node, &percpu_kthreads);

			/* DEQUEUE_SAVE not used due to move_entity in rt */
			deactivate_task(rq, next,
					DEQUEUE_NOCLOCK);
			continue;
		}

		/*
		 * Rules for changing task_struct::cpus_mask are holding
		 * both pi_lock and rq->lock, such that holding either
		 * stabilizes the mask.
		 *
		 * Drop rq->lock is not quite as disastrous as it usually is
		 * because !cpu_active at this point, which means load-balance
		 * will not interfere. Also, stop-machine.
		 */
		rq_unlock(rq, rf);
		raw_spin_lock(&next->pi_lock);
		rq_relock(rq, rf);

		/*
		 * Since we're inside stop-machine, _nothing_ should have
		 * changed the task, WARN if weird stuff happened, because in
		 * that case the above rq->lock drop is a fail too.
		 */
		if (task_rq(next) != rq || !task_on_rq_queued(next)) {
			/*
			 * In the !force case, there is a hole between
			 * rq_unlock() and rq_relock(), where another CPU might
			 * not observe an up to date cpu_active_mask and try to
			 * move tasks around.
			 */
			WARN_ON(force);
			raw_spin_unlock(&next->pi_lock);
			continue;
		}

		/* Find suitable destination for @next, with force if needed. */
		dest_cpu = select_fallback_rq(dead_rq->cpu, next);
		rq = __migrate_task(rq, rf, next, dest_cpu);
		if (rq != dead_rq) {
			rq_unlock(rq, rf);
			rq = dead_rq;
			*rf = orf;
			rq_relock(rq, rf);
		}
		raw_spin_unlock(&next->pi_lock);
	}

	list_for_each_entry_safe(next, tmp, &percpu_kthreads,
				 percpu_kthread_node) {

		/* ENQUEUE_RESTORE not used due to move_entity in rt */
		activate_task(rq, next, ENQUEUE_NOCLOCK);
		list_del(&next->percpu_kthread_node);
	}

	rq->stop = stop;
}

static int drain_rq_cpu_stop(void *data)
{
	struct rq *rq = this_rq();
	struct rq_flags rf;

	rq_lock_irqsave(rq, &rf);
	migrate_tasks(rq, &rf, false);
	rq_unlock_irqrestore(rq, &rf);

	return 0;
}

int sched_cpu_drain_rq(unsigned int cpu)
{
	struct cpu_stop_work *rq_drain = &(cpu_rq(cpu)->drain);
	struct cpu_stop_done *rq_drain_done = &(cpu_rq(cpu)->drain_done);

	if (idle_cpu(cpu)) {
		rq_drain->done = NULL;
		return 0;
	}

	return stop_one_cpu_async(cpu, drain_rq_cpu_stop, NULL, rq_drain,
				  rq_drain_done);
}

void sched_cpu_drain_rq_wait(unsigned int cpu)
{
	struct cpu_stop_work *rq_drain = &(cpu_rq(cpu)->drain);

	if (rq_drain->done)
		cpu_stop_work_wait(rq_drain);
}
#endif /* CONFIG_HOTPLUG_CPU */

void set_rq_online(struct rq *rq)
{
	if (!rq->online) {
		const struct sched_class *class;

		cpumask_set_cpu(rq->cpu, rq->rd->online);
		rq->online = 1;

		for_each_class(class) {
			if (class->rq_online)
				class->rq_online(rq);
		}
	}
}

void set_rq_offline(struct rq *rq)
{
	if (rq->online) {
		const struct sched_class *class;

		for_each_class(class) {
			if (class->rq_offline)
				class->rq_offline(rq);
		}

		cpumask_clear_cpu(rq->cpu, rq->rd->online);
		rq->online = 0;
	}
}

/*
 * used to mark begin/end of suspend/resume:
 */
static int num_cpus_frozen;

/*
 * Update cpusets according to cpu_active mask.  If cpusets are
 * disabled, cpuset_update_active_cpus() becomes a simple wrapper
 * around partition_sched_domains().
 *
 * If we come here as part of a suspend/resume, don't touch cpusets because we
 * want to restore it back to its original state upon resume anyway.
 */
static void cpuset_cpu_active(void)
{
	if (cpuhp_tasks_frozen) {
		/*
		 * num_cpus_frozen tracks how many CPUs are involved in suspend
		 * resume sequence. As long as this is not the last online
		 * operation in the resume sequence, just build a single sched
		 * domain, ignoring cpusets.
		 */
		partition_sched_domains(1, NULL, NULL);
		if (--num_cpus_frozen)
			return;
		/*
		 * This is the last CPU online operation. So fall through and
		 * restore the original sched domains by considering the
		 * cpuset configurations.
		 */
		cpuset_force_rebuild();
	}
	cpuset_update_active_cpus();
}

static int cpuset_cpu_inactive(unsigned int cpu)
{
	if (!cpuhp_tasks_frozen) {
		if (dl_cpu_busy(cpu))
			return -EBUSY;
		cpuset_update_active_cpus();
	} else {
		num_cpus_frozen++;
		partition_sched_domains(1, NULL, NULL);
	}
	return 0;
}

int sched_cpu_activate(unsigned int cpu)
{
	struct rq *rq = cpu_rq(cpu);
	struct rq_flags rf;

#ifdef CONFIG_SCHED_SMT
	/*
	 * When going up, increment the number of cores with SMT present.
	 */
	if (cpumask_weight(cpu_smt_mask(cpu)) == 2)
		static_branch_inc_cpuslocked(&sched_smt_present);
#endif
	set_cpu_active(cpu, true);

	if (sched_smp_initialized) {
		sched_domains_numa_masks_set(cpu);
		cpuset_cpu_active();
	}

	/*
	 * Put the rq online, if not already. This happens:
	 *
	 * 1) In the early boot process, because we build the real domains
	 *    after all CPUs have been brought up.
	 *
	 * 2) At runtime, if cpuset_cpu_active() fails to rebuild the
	 *    domains.
	 */
	rq_lock_irqsave(rq, &rf);
	if (rq->rd) {
		BUG_ON(!cpumask_test_cpu(cpu, rq->rd->span));
		set_rq_online(rq);
	}
	rq_unlock_irqrestore(rq, &rf);

	update_max_interval();

	return 0;
}

int sched_cpus_activate(struct cpumask *cpus)
{
	unsigned int cpu;

	for_each_cpu(cpu, cpus) {
		if (sched_cpu_activate(cpu)) {
			for_each_cpu_and(cpu, cpus, cpu_active_mask)
				sched_cpu_deactivate(cpu);

			return -EBUSY;
		}
	}

	return 0;
}

int _sched_cpu_deactivate(unsigned int cpu)
{
	int ret;

	set_cpu_active(cpu, false);

#ifdef CONFIG_SCHED_SMT
	/*
	 * When going down, decrement the number of cores with SMT present.
	 */
	if (cpumask_weight(cpu_smt_mask(cpu)) == 2)
		static_branch_dec_cpuslocked(&sched_smt_present);
#endif

	if (!sched_smp_initialized)
		return 0;

	ret = cpuset_cpu_inactive(cpu);
	if (ret) {
		set_cpu_active(cpu, true);
		return ret;
	}
	sched_domains_numa_masks_clear(cpu);

	update_max_interval();

	return 0;
}

int sched_cpu_deactivate(unsigned int cpu)
{
	int ret = _sched_cpu_deactivate(cpu);

	if (ret)
		return ret;

	/*
	 * We've cleared cpu_active_mask, wait for all preempt-disabled and RCU
	 * users of this state to go away such that all new such users will
	 * observe it.
	 *
	 * Do sync before park smpboot threads to take care the rcu boost case.
	 */
	synchronize_rcu();

	return 0;
}

int sched_cpus_deactivate_nosync(struct cpumask *cpus)
{
	unsigned int cpu;

	for_each_cpu(cpu, cpus) {
		if (_sched_cpu_deactivate(cpu)) {
			for_each_cpu(cpu, cpus) {
				if (!cpu_active(cpu))
					sched_cpu_activate(cpu);
			}

			return -EBUSY;
		}
	}

	return 0;
}

static void sched_rq_cpu_starting(unsigned int cpu)
{
	struct rq *rq = cpu_rq(cpu);

	rq->calc_load_update = calc_load_update;
}

int sched_cpu_starting(unsigned int cpu)
{
	sched_rq_cpu_starting(cpu);
	sched_tick_start(cpu);
	trace_android_rvh_sched_cpu_starting(cpu);
	return 0;
}

#ifdef CONFIG_HOTPLUG_CPU
int sched_cpu_dying(unsigned int cpu)
{
	struct rq *rq = cpu_rq(cpu);
	struct rq_flags rf;

	/* Handle pending wakeups and then migrate everything off */
	sched_tick_stop(cpu);

	rq_lock_irqsave(rq, &rf);
	if (rq->rd) {
		BUG_ON(!cpumask_test_cpu(cpu, rq->rd->span));
		set_rq_offline(rq);
	}
	migrate_tasks(rq, &rf, true);
	BUG_ON(rq->nr_running != 1);
	rq_unlock_irqrestore(rq, &rf);

	trace_android_rvh_sched_cpu_dying(cpu);

	calc_load_migrate(rq);
	nohz_balance_exit_idle(rq);
	hrtick_clear(rq);
	return 0;
}
#endif

void __init sched_init_smp(void)
{
	sched_init_numa();

	/*
	 * There's no userspace yet to cause hotplug operations; hence all the
	 * CPU masks are stable and all blatant races in the below code cannot
	 * happen.
	 */
	mutex_lock(&sched_domains_mutex);
	sched_init_domains(cpu_active_mask);
	mutex_unlock(&sched_domains_mutex);

	/* Move init over to a non-isolated CPU */
	if (set_cpus_allowed_ptr(current, housekeeping_cpumask(HK_FLAG_DOMAIN)) < 0)
		BUG();

	sched_init_granularity();

	init_sched_rt_class();
	init_sched_dl_class();

	sched_smp_initialized = true;
}

static int __init migration_init(void)
{
	sched_cpu_starting(smp_processor_id());
	return 0;
}
early_initcall(migration_init);

#else
void __init sched_init_smp(void)
{
	sched_init_granularity();
}
#endif /* CONFIG_SMP */

int in_sched_functions(unsigned long addr)
{
	return in_lock_functions(addr) ||
		(addr >= (unsigned long)__sched_text_start
		&& addr < (unsigned long)__sched_text_end);
}

#ifdef CONFIG_CGROUP_SCHED
/*
 * Default task group.
 * Every task in system belongs to this group at bootup.
 */
struct task_group root_task_group;
EXPORT_SYMBOL_GPL(root_task_group);
LIST_HEAD(task_groups);
EXPORT_SYMBOL_GPL(task_groups);

/* Cacheline aligned slab cache for task_group */
static struct kmem_cache *task_group_cache __read_mostly;
#endif

DECLARE_PER_CPU(cpumask_var_t, load_balance_mask);
DECLARE_PER_CPU(cpumask_var_t, select_idle_mask);

void __init sched_init(void)
{
	unsigned long ptr = 0;
	int i;

	/* Make sure the linker didn't screw up */
	BUG_ON(&idle_sched_class + 1 != &fair_sched_class ||
	       &fair_sched_class + 1 != &rt_sched_class ||
	       &rt_sched_class + 1   != &dl_sched_class);
#ifdef CONFIG_SMP
	BUG_ON(&dl_sched_class + 1 != &stop_sched_class);
#endif

	wait_bit_init();

#ifdef CONFIG_FAIR_GROUP_SCHED
	ptr += 2 * nr_cpu_ids * sizeof(void **);
#endif
#ifdef CONFIG_RT_GROUP_SCHED
	ptr += 2 * nr_cpu_ids * sizeof(void **);
#endif
	if (ptr) {
		ptr = (unsigned long)kzalloc(ptr, GFP_NOWAIT);

#ifdef CONFIG_FAIR_GROUP_SCHED
		root_task_group.se = (struct sched_entity **)ptr;
		ptr += nr_cpu_ids * sizeof(void **);

		root_task_group.cfs_rq = (struct cfs_rq **)ptr;
		ptr += nr_cpu_ids * sizeof(void **);

		root_task_group.shares = ROOT_TASK_GROUP_LOAD;
		init_cfs_bandwidth(&root_task_group.cfs_bandwidth);
#endif /* CONFIG_FAIR_GROUP_SCHED */
#ifdef CONFIG_RT_GROUP_SCHED
		root_task_group.rt_se = (struct sched_rt_entity **)ptr;
		ptr += nr_cpu_ids * sizeof(void **);

		root_task_group.rt_rq = (struct rt_rq **)ptr;
		ptr += nr_cpu_ids * sizeof(void **);

#endif /* CONFIG_RT_GROUP_SCHED */
	}
#ifdef CONFIG_CPUMASK_OFFSTACK
	for_each_possible_cpu(i) {
		per_cpu(load_balance_mask, i) = (cpumask_var_t)kzalloc_node(
			cpumask_size(), GFP_KERNEL, cpu_to_node(i));
		per_cpu(select_idle_mask, i) = (cpumask_var_t)kzalloc_node(
			cpumask_size(), GFP_KERNEL, cpu_to_node(i));
	}
#endif /* CONFIG_CPUMASK_OFFSTACK */

	init_rt_bandwidth(&def_rt_bandwidth, global_rt_period(), global_rt_runtime());
	init_dl_bandwidth(&def_dl_bandwidth, global_rt_period(), global_rt_runtime());

#ifdef CONFIG_SMP
	init_defrootdomain();
#endif

#ifdef CONFIG_RT_GROUP_SCHED
	init_rt_bandwidth(&root_task_group.rt_bandwidth,
			global_rt_period(), global_rt_runtime());
#endif /* CONFIG_RT_GROUP_SCHED */

#ifdef CONFIG_CGROUP_SCHED
	task_group_cache = KMEM_CACHE(task_group, 0);

	list_add(&root_task_group.list, &task_groups);
	INIT_LIST_HEAD(&root_task_group.children);
	INIT_LIST_HEAD(&root_task_group.siblings);
	autogroup_init(&init_task);
#endif /* CONFIG_CGROUP_SCHED */

	for_each_possible_cpu(i) {
		struct rq *rq;

		rq = cpu_rq(i);
		raw_spin_lock_init(&rq->lock);
		rq->nr_running = 0;
		rq->calc_load_active = 0;
		rq->calc_load_update = jiffies + LOAD_FREQ;
		init_cfs_rq(&rq->cfs);
		init_rt_rq(&rq->rt);
		init_dl_rq(&rq->dl);
#ifdef CONFIG_FAIR_GROUP_SCHED
		INIT_LIST_HEAD(&rq->leaf_cfs_rq_list);
		rq->tmp_alone_branch = &rq->leaf_cfs_rq_list;
		/*
		 * How much CPU bandwidth does root_task_group get?
		 *
		 * In case of task-groups formed thr' the cgroup filesystem, it
		 * gets 100% of the CPU resources in the system. This overall
		 * system CPU resource is divided among the tasks of
		 * root_task_group and its child task-groups in a fair manner,
		 * based on each entity's (task or task-group's) weight
		 * (se->load.weight).
		 *
		 * In other words, if root_task_group has 10 tasks of weight
		 * 1024) and two child groups A0 and A1 (of weight 1024 each),
		 * then A0's share of the CPU resource is:
		 *
		 *	A0's bandwidth = 1024 / (10*1024 + 1024 + 1024) = 8.33%
		 *
		 * We achieve this by letting root_task_group's tasks sit
		 * directly in rq->cfs (i.e root_task_group->se[] = NULL).
		 */
		init_tg_cfs_entry(&root_task_group, &rq->cfs, NULL, i, NULL);
#endif /* CONFIG_FAIR_GROUP_SCHED */

		rq->rt.rt_runtime = def_rt_bandwidth.rt_runtime;
#ifdef CONFIG_RT_GROUP_SCHED
		init_tg_rt_entry(&root_task_group, &rq->rt, NULL, i, NULL);
#endif
#ifdef CONFIG_SMP
		rq->sd = NULL;
		rq->rd = NULL;
		rq->cpu_capacity = rq->cpu_capacity_orig = SCHED_CAPACITY_SCALE;
		rq->balance_callback = NULL;
		rq->active_balance = 0;
		rq->next_balance = jiffies;
		rq->push_cpu = 0;
		rq->cpu = i;
		rq->online = 0;
		rq->idle_stamp = 0;
		rq->avg_idle = 2*sysctl_sched_migration_cost;
		rq->max_idle_balance_cost = sysctl_sched_migration_cost;

		INIT_LIST_HEAD(&rq->cfs_tasks);

		rq_attach_root(rq, &def_root_domain);
#ifdef CONFIG_NO_HZ_COMMON
		rq->last_blocked_load_update_tick = jiffies;
		atomic_set(&rq->nohz_flags, 0);

		rq_csd_init(rq, &rq->nohz_csd, nohz_csd_func);
#endif
#endif /* CONFIG_SMP */
		hrtick_rq_init(rq);
		atomic_set(&rq->nr_iowait, 0);
	}

	set_load_weight(&init_task, false);

	/*
	 * The boot idle thread does lazy MMU switching as well:
	 */
	mmgrab(&init_mm);
	enter_lazy_tlb(&init_mm, current);

	/*
	 * Make us the idle thread. Technically, schedule() should not be
	 * called from this thread, however somewhere below it might be,
	 * but because we are the idle thread, we just pick up running again
	 * when this runqueue becomes "idle".
	 */
	init_idle(current, smp_processor_id());

	calc_load_update = jiffies + LOAD_FREQ;

#ifdef CONFIG_SMP
	idle_thread_set_boot_cpu();
#endif
	init_sched_fair_class();

	init_schedstats();

	psi_init();

	init_uclamp();

	scheduler_running = 1;
}

#ifdef CONFIG_DEBUG_ATOMIC_SLEEP
static inline int preempt_count_equals(int preempt_offset)
{
	int nested = preempt_count() + rcu_preempt_depth();

	return (nested == preempt_offset);
}

void __might_sleep(const char *file, int line, int preempt_offset)
{
	/*
	 * Blocking primitives will set (and therefore destroy) current->state,
	 * since we will exit with TASK_RUNNING make sure we enter with it,
	 * otherwise we will destroy state.
	 */
	WARN_ONCE(current->state != TASK_RUNNING && current->task_state_change,
			"do not call blocking ops when !TASK_RUNNING; "
			"state=%lx set at [<%p>] %pS\n",
			current->state,
			(void *)current->task_state_change,
			(void *)current->task_state_change);

	___might_sleep(file, line, preempt_offset);
}
EXPORT_SYMBOL(__might_sleep);

void ___might_sleep(const char *file, int line, int preempt_offset)
{
	/* Ratelimiting timestamp: */
	static unsigned long prev_jiffy;

	unsigned long preempt_disable_ip;

	/* WARN_ON_ONCE() by default, no rate limit required: */
	rcu_sleep_check();

	if ((preempt_count_equals(preempt_offset) && !irqs_disabled() &&
	     !is_idle_task(current) && !current->non_block_count) ||
	    system_state == SYSTEM_BOOTING || system_state > SYSTEM_RUNNING ||
	    oops_in_progress)
		return;

	if (time_before(jiffies, prev_jiffy + HZ) && prev_jiffy)
		return;
	prev_jiffy = jiffies;

	/* Save this before calling printk(), since that will clobber it: */
	preempt_disable_ip = get_preempt_disable_ip(current);

	printk(KERN_ERR
		"BUG: sleeping function called from invalid context at %s:%d\n",
			file, line);
	printk(KERN_ERR
		"in_atomic(): %d, irqs_disabled(): %d, non_block: %d, pid: %d, name: %s\n",
			in_atomic(), irqs_disabled(), current->non_block_count,
			current->pid, current->comm);

	if (task_stack_end_corrupted(current))
		printk(KERN_EMERG "Thread overran stack, or stack corrupted\n");

	debug_show_held_locks(current);
	if (irqs_disabled())
		print_irqtrace_events(current);
	if (IS_ENABLED(CONFIG_DEBUG_PREEMPT)
	    && !preempt_count_equals(preempt_offset)) {
		pr_err("Preemption disabled at:");
		print_ip_sym(KERN_ERR, preempt_disable_ip);
	}

	trace_android_rvh_schedule_bug(NULL);

	dump_stack();
	add_taint(TAINT_WARN, LOCKDEP_STILL_OK);
}
EXPORT_SYMBOL(___might_sleep);

void __cant_sleep(const char *file, int line, int preempt_offset)
{
	static unsigned long prev_jiffy;

	if (irqs_disabled())
		return;

	if (!IS_ENABLED(CONFIG_PREEMPT_COUNT))
		return;

	if (preempt_count() > preempt_offset)
		return;

	if (time_before(jiffies, prev_jiffy + HZ) && prev_jiffy)
		return;
	prev_jiffy = jiffies;

	printk(KERN_ERR "BUG: assuming atomic context at %s:%d\n", file, line);
	printk(KERN_ERR "in_atomic(): %d, irqs_disabled(): %d, pid: %d, name: %s\n",
			in_atomic(), irqs_disabled(),
			current->pid, current->comm);

	debug_show_held_locks(current);
	dump_stack();
	add_taint(TAINT_WARN, LOCKDEP_STILL_OK);
}
EXPORT_SYMBOL_GPL(__cant_sleep);
#endif

#ifdef CONFIG_MAGIC_SYSRQ
void normalize_rt_tasks(void)
{
	struct task_struct *g, *p;
	struct sched_attr attr = {
		.sched_policy = SCHED_NORMAL,
	};

	read_lock(&tasklist_lock);
	for_each_process_thread(g, p) {
		/*
		 * Only normalize user tasks:
		 */
		if (p->flags & PF_KTHREAD)
			continue;

		p->se.exec_start = 0;
		schedstat_set(p->se.statistics.wait_start,  0);
		schedstat_set(p->se.statistics.sleep_start, 0);
		schedstat_set(p->se.statistics.block_start, 0);

		if (!dl_task(p) && !rt_task(p)) {
			/*
			 * Renice negative nice level userspace
			 * tasks back to 0:
			 */
			if (task_nice(p) < 0)
				set_user_nice(p, 0);
			continue;
		}

		__sched_setscheduler(p, &attr, false, false);
	}
	read_unlock(&tasklist_lock);
}

#endif /* CONFIG_MAGIC_SYSRQ */

#if defined(CONFIG_IA64) || defined(CONFIG_KGDB_KDB)
/*
 * These functions are only useful for the IA64 MCA handling, or kdb.
 *
 * They can only be called when the whole system has been
 * stopped - every CPU needs to be quiescent, and no scheduling
 * activity can take place. Using them for anything else would
 * be a serious bug, and as a result, they aren't even visible
 * under any other configuration.
 */

/**
 * curr_task - return the current task for a given CPU.
 * @cpu: the processor in question.
 *
 * ONLY VALID WHEN THE WHOLE SYSTEM IS STOPPED!
 *
 * Return: The current task for @cpu.
 */
struct task_struct *curr_task(int cpu)
{
	return cpu_curr(cpu);
}

#endif /* defined(CONFIG_IA64) || defined(CONFIG_KGDB_KDB) */

#ifdef CONFIG_IA64
/**
 * ia64_set_curr_task - set the current task for a given CPU.
 * @cpu: the processor in question.
 * @p: the task pointer to set.
 *
 * Description: This function must only be used when non-maskable interrupts
 * are serviced on a separate stack. It allows the architecture to switch the
 * notion of the current task on a CPU in a non-blocking manner. This function
 * must be called with all CPU's synchronized, and interrupts disabled, the
 * and caller must save the original value of the current task (see
 * curr_task() above) and restore that value before reenabling interrupts and
 * re-starting the system.
 *
 * ONLY VALID WHEN THE WHOLE SYSTEM IS STOPPED!
 */
void ia64_set_curr_task(int cpu, struct task_struct *p)
{
	cpu_curr(cpu) = p;
}

#endif

#ifdef CONFIG_CGROUP_SCHED
/* task_group_lock serializes the addition/removal of task groups */
static DEFINE_SPINLOCK(task_group_lock);

static inline void alloc_uclamp_sched_group(struct task_group *tg,
					    struct task_group *parent)
{
#ifdef CONFIG_UCLAMP_TASK_GROUP
	enum uclamp_id clamp_id;

	for_each_clamp_id(clamp_id) {
		uclamp_se_set(&tg->uclamp_req[clamp_id],
			      uclamp_none(clamp_id), false);
		tg->uclamp[clamp_id] = parent->uclamp[clamp_id];
	}
#endif
}

static void sched_free_group(struct task_group *tg)
{
	free_fair_sched_group(tg);
	free_rt_sched_group(tg);
	autogroup_free(tg);
	kmem_cache_free(task_group_cache, tg);
}

/* allocate runqueue etc for a new task group */
struct task_group *sched_create_group(struct task_group *parent)
{
	struct task_group *tg;

	tg = kmem_cache_alloc(task_group_cache, GFP_KERNEL | __GFP_ZERO);
	if (!tg)
		return ERR_PTR(-ENOMEM);

	if (!alloc_fair_sched_group(tg, parent))
		goto err;

	if (!alloc_rt_sched_group(tg, parent))
		goto err;

	alloc_uclamp_sched_group(tg, parent);

	return tg;

err:
	sched_free_group(tg);
	return ERR_PTR(-ENOMEM);
}

void sched_online_group(struct task_group *tg, struct task_group *parent)
{
	unsigned long flags;

	spin_lock_irqsave(&task_group_lock, flags);
	list_add_rcu(&tg->list, &task_groups);

	/* Root should already exist: */
	WARN_ON(!parent);

	tg->parent = parent;
	INIT_LIST_HEAD(&tg->children);
	list_add_rcu(&tg->siblings, &parent->children);
	spin_unlock_irqrestore(&task_group_lock, flags);

	online_fair_sched_group(tg);
}

/* rcu callback to free various structures associated with a task group */
static void sched_free_group_rcu(struct rcu_head *rhp)
{
	/* Now it should be safe to free those cfs_rqs: */
	sched_free_group(container_of(rhp, struct task_group, rcu));
}

void sched_destroy_group(struct task_group *tg)
{
	/* Wait for possible concurrent references to cfs_rqs complete: */
	call_rcu(&tg->rcu, sched_free_group_rcu);
}

void sched_offline_group(struct task_group *tg)
{
	unsigned long flags;

	/* End participation in shares distribution: */
	unregister_fair_sched_group(tg);

	spin_lock_irqsave(&task_group_lock, flags);
	list_del_rcu(&tg->list);
	list_del_rcu(&tg->siblings);
	spin_unlock_irqrestore(&task_group_lock, flags);
}

static void sched_change_group(struct task_struct *tsk, int type)
{
	struct task_group *tg;

	/*
	 * All callers are synchronized by task_rq_lock(); we do not use RCU
	 * which is pointless here. Thus, we pass "true" to task_css_check()
	 * to prevent lockdep warnings.
	 */
	tg = container_of(task_css_check(tsk, cpu_cgrp_id, true),
			  struct task_group, css);
	tg = autogroup_task_group(tsk, tg);
	tsk->sched_task_group = tg;

#ifdef CONFIG_FAIR_GROUP_SCHED
	if (tsk->sched_class->task_change_group)
		tsk->sched_class->task_change_group(tsk, type);
	else
#endif
		set_task_rq(tsk, task_cpu(tsk));
}

/*
 * Change task's runqueue when it moves between groups.
 *
 * The caller of this function should have put the task in its new group by
 * now. This function just updates tsk->se.cfs_rq and tsk->se.parent to reflect
 * its new group.
 */
void sched_move_task(struct task_struct *tsk)
{
	int queued, running, queue_flags =
		DEQUEUE_SAVE | DEQUEUE_MOVE | DEQUEUE_NOCLOCK;
	struct rq_flags rf;
	struct rq *rq;

	rq = task_rq_lock(tsk, &rf);
	update_rq_clock(rq);

	running = task_current(rq, tsk);
	queued = task_on_rq_queued(tsk);

	if (queued)
		dequeue_task(rq, tsk, queue_flags);
	if (running)
		put_prev_task(rq, tsk);

	sched_change_group(tsk, TASK_MOVE_GROUP);

	if (queued)
		enqueue_task(rq, tsk, queue_flags);
	if (running) {
		set_next_task(rq, tsk);
		/*
		 * After changing group, the running task may have joined a
		 * throttled one but it's still the running task. Trigger a
		 * resched to make sure that task can still run.
		 */
		resched_curr(rq);
	}

	task_rq_unlock(rq, tsk, &rf);
}

static inline struct task_group *css_tg(struct cgroup_subsys_state *css)
{
	return css ? container_of(css, struct task_group, css) : NULL;
}

static struct cgroup_subsys_state *
cpu_cgroup_css_alloc(struct cgroup_subsys_state *parent_css)
{
	struct task_group *parent = css_tg(parent_css);
	struct task_group *tg;

	if (!parent) {
		/* This is early initialization for the top cgroup */
		return &root_task_group.css;
	}

	tg = sched_create_group(parent);
	if (IS_ERR(tg))
		return ERR_PTR(-ENOMEM);

	return &tg->css;
}

/* Expose task group only after completing cgroup initialization */
static int cpu_cgroup_css_online(struct cgroup_subsys_state *css)
{
	struct task_group *tg = css_tg(css);
	struct task_group *parent = css_tg(css->parent);

	if (parent)
		sched_online_group(tg, parent);

#ifdef CONFIG_UCLAMP_TASK_GROUP
	/* Propagate the effective uclamp value for the new group */
	mutex_lock(&uclamp_mutex);
	rcu_read_lock();
	cpu_util_update_eff(css);
	rcu_read_unlock();
	mutex_unlock(&uclamp_mutex);
#endif

	trace_android_rvh_cpu_cgroup_online(css);
	return 0;
}

static void cpu_cgroup_css_released(struct cgroup_subsys_state *css)
{
	struct task_group *tg = css_tg(css);

	sched_offline_group(tg);
}

static void cpu_cgroup_css_free(struct cgroup_subsys_state *css)
{
	struct task_group *tg = css_tg(css);

	/*
	 * Relies on the RCU grace period between css_released() and this.
	 */
	sched_free_group(tg);
}

/*
 * This is called before wake_up_new_task(), therefore we really only
 * have to set its group bits, all the other stuff does not apply.
 */
static void cpu_cgroup_fork(struct task_struct *task)
{
	struct rq_flags rf;
	struct rq *rq;

	rq = task_rq_lock(task, &rf);

	update_rq_clock(rq);
	sched_change_group(task, TASK_SET_GROUP);

	task_rq_unlock(rq, task, &rf);
}

static int cpu_cgroup_can_attach(struct cgroup_taskset *tset)
{
	struct task_struct *task;
	struct cgroup_subsys_state *css;
	int ret = 0;

	cgroup_taskset_for_each(task, css, tset) {
#ifdef CONFIG_RT_GROUP_SCHED
		if (!sched_rt_can_attach(css_tg(css), task))
			return -EINVAL;
#endif
		/*
		 * Serialize against wake_up_new_task() such that if its
		 * running, we're sure to observe its full state.
		 */
		raw_spin_lock_irq(&task->pi_lock);
		/*
		 * Avoid calling sched_move_task() before wake_up_new_task()
		 * has happened. This would lead to problems with PELT, due to
		 * move wanting to detach+attach while we're not attached yet.
		 */
		if (task->state == TASK_NEW)
			ret = -EINVAL;
		raw_spin_unlock_irq(&task->pi_lock);

		if (ret)
			break;
	}

	trace_android_rvh_cpu_cgroup_can_attach(tset, &ret);

	return ret;
}

static void cpu_cgroup_attach(struct cgroup_taskset *tset)
{
	struct task_struct *task;
	struct cgroup_subsys_state *css;

	cgroup_taskset_for_each(task, css, tset)
		sched_move_task(task);

	trace_android_rvh_cpu_cgroup_attach(tset);
}

#ifdef CONFIG_UCLAMP_TASK_GROUP
static void cpu_util_update_eff(struct cgroup_subsys_state *css)
{
	struct cgroup_subsys_state *top_css = css;
	struct uclamp_se *uc_parent = NULL;
	struct uclamp_se *uc_se = NULL;
	unsigned int eff[UCLAMP_CNT];
	enum uclamp_id clamp_id;
	unsigned int clamps;

	lockdep_assert_held(&uclamp_mutex);
	SCHED_WARN_ON(!rcu_read_lock_held());

	css_for_each_descendant_pre(css, top_css) {
		uc_parent = css_tg(css)->parent
			? css_tg(css)->parent->uclamp : NULL;

		for_each_clamp_id(clamp_id) {
			/* Assume effective clamps matches requested clamps */
			eff[clamp_id] = css_tg(css)->uclamp_req[clamp_id].value;
			/* Cap effective clamps with parent's effective clamps */
			if (uc_parent &&
			    eff[clamp_id] > uc_parent[clamp_id].value) {
				eff[clamp_id] = uc_parent[clamp_id].value;
			}
		}
		/* Ensure protection is always capped by limit */
		eff[UCLAMP_MIN] = min(eff[UCLAMP_MIN], eff[UCLAMP_MAX]);

		/* Propagate most restrictive effective clamps */
		clamps = 0x0;
		uc_se = css_tg(css)->uclamp;
		for_each_clamp_id(clamp_id) {
			if (eff[clamp_id] == uc_se[clamp_id].value)
				continue;
			uc_se[clamp_id].value = eff[clamp_id];
			uc_se[clamp_id].bucket_id = uclamp_bucket_id(eff[clamp_id]);
			clamps |= (0x1 << clamp_id);
		}
		if (!clamps) {
			css = css_rightmost_descendant(css);
			continue;
		}

		/* Immediately update descendants RUNNABLE tasks */
		uclamp_update_active_tasks(css);
	}
}

/*
 * Integer 10^N with a given N exponent by casting to integer the literal "1eN"
 * C expression. Since there is no way to convert a macro argument (N) into a
 * character constant, use two levels of macros.
 */
#define _POW10(exp) ((unsigned int)1e##exp)
#define POW10(exp) _POW10(exp)

struct uclamp_request {
#define UCLAMP_PERCENT_SHIFT	2
#define UCLAMP_PERCENT_SCALE	(100 * POW10(UCLAMP_PERCENT_SHIFT))
	s64 percent;
	u64 util;
	int ret;
};

static inline struct uclamp_request
capacity_from_percent(char *buf)
{
	struct uclamp_request req = {
		.percent = UCLAMP_PERCENT_SCALE,
		.util = SCHED_CAPACITY_SCALE,
		.ret = 0,
	};

	buf = strim(buf);
	if (strcmp(buf, "max")) {
		req.ret = cgroup_parse_float(buf, UCLAMP_PERCENT_SHIFT,
					     &req.percent);
		if (req.ret)
			return req;
		if ((u64)req.percent > UCLAMP_PERCENT_SCALE) {
			req.ret = -ERANGE;
			return req;
		}

		req.util = req.percent << SCHED_CAPACITY_SHIFT;
		req.util = DIV_ROUND_CLOSEST_ULL(req.util, UCLAMP_PERCENT_SCALE);
	}

	return req;
}

static ssize_t cpu_uclamp_write(struct kernfs_open_file *of, char *buf,
				size_t nbytes, loff_t off,
				enum uclamp_id clamp_id)
{
	struct uclamp_request req;
	struct task_group *tg;

	req = capacity_from_percent(buf);
	if (req.ret)
		return req.ret;

	static_branch_enable(&sched_uclamp_used);

	mutex_lock(&uclamp_mutex);
	rcu_read_lock();

	tg = css_tg(of_css(of));
	if (tg->uclamp_req[clamp_id].value != req.util)
		uclamp_se_set(&tg->uclamp_req[clamp_id], req.util, false);

	/*
	 * Because of not recoverable conversion rounding we keep track of the
	 * exact requested value
	 */
	tg->uclamp_pct[clamp_id] = req.percent;

	/* Update effective clamps to track the most restrictive value */
	cpu_util_update_eff(of_css(of));

	rcu_read_unlock();
	mutex_unlock(&uclamp_mutex);

	return nbytes;
}

static ssize_t cpu_uclamp_min_write(struct kernfs_open_file *of,
				    char *buf, size_t nbytes,
				    loff_t off)
{
	return cpu_uclamp_write(of, buf, nbytes, off, UCLAMP_MIN);
}

static ssize_t cpu_uclamp_max_write(struct kernfs_open_file *of,
				    char *buf, size_t nbytes,
				    loff_t off)
{
	return cpu_uclamp_write(of, buf, nbytes, off, UCLAMP_MAX);
}

static inline void cpu_uclamp_print(struct seq_file *sf,
				    enum uclamp_id clamp_id)
{
	struct task_group *tg;
	u64 util_clamp;
	u64 percent;
	u32 rem;

	rcu_read_lock();
	tg = css_tg(seq_css(sf));
	util_clamp = tg->uclamp_req[clamp_id].value;
	rcu_read_unlock();

	if (util_clamp == SCHED_CAPACITY_SCALE) {
		seq_puts(sf, "max\n");
		return;
	}

	percent = tg->uclamp_pct[clamp_id];
	percent = div_u64_rem(percent, POW10(UCLAMP_PERCENT_SHIFT), &rem);
	seq_printf(sf, "%llu.%0*u\n", percent, UCLAMP_PERCENT_SHIFT, rem);
}

static int cpu_uclamp_min_show(struct seq_file *sf, void *v)
{
	cpu_uclamp_print(sf, UCLAMP_MIN);
	return 0;
}

static int cpu_uclamp_max_show(struct seq_file *sf, void *v)
{
	cpu_uclamp_print(sf, UCLAMP_MAX);
	return 0;
}

static int cpu_uclamp_ls_write_u64(struct cgroup_subsys_state *css,
				   struct cftype *cftype, u64 ls)
{
	struct task_group *tg;

	if (ls > 1)
		return -EINVAL;
	tg = css_tg(css);
	tg->latency_sensitive = (unsigned int) ls;

	return 0;
}

static u64 cpu_uclamp_ls_read_u64(struct cgroup_subsys_state *css,
				  struct cftype *cft)
{
	struct task_group *tg = css_tg(css);

	return (u64) tg->latency_sensitive;
}
#endif /* CONFIG_UCLAMP_TASK_GROUP */

#ifdef CONFIG_FAIR_GROUP_SCHED
static int cpu_shares_write_u64(struct cgroup_subsys_state *css,
				struct cftype *cftype, u64 shareval)
{
	if (shareval > scale_load_down(ULONG_MAX))
		shareval = MAX_SHARES;
	return sched_group_set_shares(css_tg(css), scale_load(shareval));
}

static u64 cpu_shares_read_u64(struct cgroup_subsys_state *css,
			       struct cftype *cft)
{
	struct task_group *tg = css_tg(css);

	return (u64) scale_load_down(tg->shares);
}

#ifdef CONFIG_CFS_BANDWIDTH
static DEFINE_MUTEX(cfs_constraints_mutex);

const u64 max_cfs_quota_period = 1 * NSEC_PER_SEC; /* 1s */
static const u64 min_cfs_quota_period = 1 * NSEC_PER_MSEC; /* 1ms */
/* More than 203 days if BW_SHIFT equals 20. */
static const u64 max_cfs_runtime = MAX_BW * NSEC_PER_USEC;

static int __cfs_schedulable(struct task_group *tg, u64 period, u64 runtime);

static int tg_set_cfs_bandwidth(struct task_group *tg, u64 period, u64 quota)
{
	int i, ret = 0, runtime_enabled, runtime_was_enabled;
	struct cfs_bandwidth *cfs_b = &tg->cfs_bandwidth;

	if (tg == &root_task_group)
		return -EINVAL;

	/*
	 * Ensure we have at some amount of bandwidth every period.  This is
	 * to prevent reaching a state of large arrears when throttled via
	 * entity_tick() resulting in prolonged exit starvation.
	 */
	if (quota < min_cfs_quota_period || period < min_cfs_quota_period)
		return -EINVAL;

	/*
	 * Likewise, bound things on the otherside by preventing insane quota
	 * periods.  This also allows us to normalize in computing quota
	 * feasibility.
	 */
	if (period > max_cfs_quota_period)
		return -EINVAL;

	/*
	 * Bound quota to defend quota against overflow during bandwidth shift.
	 */
	if (quota != RUNTIME_INF && quota > max_cfs_runtime)
		return -EINVAL;

	/*
	 * Prevent race between setting of cfs_rq->runtime_enabled and
	 * unthrottle_offline_cfs_rqs().
	 */
	get_online_cpus();
	mutex_lock(&cfs_constraints_mutex);
	ret = __cfs_schedulable(tg, period, quota);
	if (ret)
		goto out_unlock;

	runtime_enabled = quota != RUNTIME_INF;
	runtime_was_enabled = cfs_b->quota != RUNTIME_INF;
	/*
	 * If we need to toggle cfs_bandwidth_used, off->on must occur
	 * before making related changes, and on->off must occur afterwards
	 */
	if (runtime_enabled && !runtime_was_enabled)
		cfs_bandwidth_usage_inc();
	raw_spin_lock_irq(&cfs_b->lock);
	cfs_b->period = ns_to_ktime(period);
	cfs_b->quota = quota;

	__refill_cfs_bandwidth_runtime(cfs_b);

	/* Restart the period timer (if active) to handle new period expiry: */
	if (runtime_enabled)
		start_cfs_bandwidth(cfs_b);

	raw_spin_unlock_irq(&cfs_b->lock);

	for_each_online_cpu(i) {
		struct cfs_rq *cfs_rq = tg->cfs_rq[i];
		struct rq *rq = cfs_rq->rq;
		struct rq_flags rf;

		rq_lock_irq(rq, &rf);
		cfs_rq->runtime_enabled = runtime_enabled;
		cfs_rq->runtime_remaining = 0;

		if (cfs_rq->throttled)
			unthrottle_cfs_rq(cfs_rq);
		rq_unlock_irq(rq, &rf);
	}
	if (runtime_was_enabled && !runtime_enabled)
		cfs_bandwidth_usage_dec();
out_unlock:
	mutex_unlock(&cfs_constraints_mutex);
	put_online_cpus();

	return ret;
}

static int tg_set_cfs_quota(struct task_group *tg, long cfs_quota_us)
{
	u64 quota, period;

	period = ktime_to_ns(tg->cfs_bandwidth.period);
	if (cfs_quota_us < 0)
		quota = RUNTIME_INF;
	else if ((u64)cfs_quota_us <= U64_MAX / NSEC_PER_USEC)
		quota = (u64)cfs_quota_us * NSEC_PER_USEC;
	else
		return -EINVAL;

	return tg_set_cfs_bandwidth(tg, period, quota);
}

static long tg_get_cfs_quota(struct task_group *tg)
{
	u64 quota_us;

	if (tg->cfs_bandwidth.quota == RUNTIME_INF)
		return -1;

	quota_us = tg->cfs_bandwidth.quota;
	do_div(quota_us, NSEC_PER_USEC);

	return quota_us;
}

static int tg_set_cfs_period(struct task_group *tg, long cfs_period_us)
{
	u64 quota, period;

	if ((u64)cfs_period_us > U64_MAX / NSEC_PER_USEC)
		return -EINVAL;

	period = (u64)cfs_period_us * NSEC_PER_USEC;
	quota = tg->cfs_bandwidth.quota;

	return tg_set_cfs_bandwidth(tg, period, quota);
}

static long tg_get_cfs_period(struct task_group *tg)
{
	u64 cfs_period_us;

	cfs_period_us = ktime_to_ns(tg->cfs_bandwidth.period);
	do_div(cfs_period_us, NSEC_PER_USEC);

	return cfs_period_us;
}

static s64 cpu_cfs_quota_read_s64(struct cgroup_subsys_state *css,
				  struct cftype *cft)
{
	return tg_get_cfs_quota(css_tg(css));
}

static int cpu_cfs_quota_write_s64(struct cgroup_subsys_state *css,
				   struct cftype *cftype, s64 cfs_quota_us)
{
	return tg_set_cfs_quota(css_tg(css), cfs_quota_us);
}

static u64 cpu_cfs_period_read_u64(struct cgroup_subsys_state *css,
				   struct cftype *cft)
{
	return tg_get_cfs_period(css_tg(css));
}

static int cpu_cfs_period_write_u64(struct cgroup_subsys_state *css,
				    struct cftype *cftype, u64 cfs_period_us)
{
	return tg_set_cfs_period(css_tg(css), cfs_period_us);
}

struct cfs_schedulable_data {
	struct task_group *tg;
	u64 period, quota;
};

/*
 * normalize group quota/period to be quota/max_period
 * note: units are usecs
 */
static u64 normalize_cfs_quota(struct task_group *tg,
			       struct cfs_schedulable_data *d)
{
	u64 quota, period;

	if (tg == d->tg) {
		period = d->period;
		quota = d->quota;
	} else {
		period = tg_get_cfs_period(tg);
		quota = tg_get_cfs_quota(tg);
	}

	/* note: these should typically be equivalent */
	if (quota == RUNTIME_INF || quota == -1)
		return RUNTIME_INF;

	return to_ratio(period, quota);
}

static int tg_cfs_schedulable_down(struct task_group *tg, void *data)
{
	struct cfs_schedulable_data *d = data;
	struct cfs_bandwidth *cfs_b = &tg->cfs_bandwidth;
	s64 quota = 0, parent_quota = -1;

	if (!tg->parent) {
		quota = RUNTIME_INF;
	} else {
		struct cfs_bandwidth *parent_b = &tg->parent->cfs_bandwidth;

		quota = normalize_cfs_quota(tg, d);
		parent_quota = parent_b->hierarchical_quota;

		/*
		 * Ensure max(child_quota) <= parent_quota.  On cgroup2,
		 * always take the min.  On cgroup1, only inherit when no
		 * limit is set:
		 */
		if (cgroup_subsys_on_dfl(cpu_cgrp_subsys)) {
			quota = min(quota, parent_quota);
		} else {
			if (quota == RUNTIME_INF)
				quota = parent_quota;
			else if (parent_quota != RUNTIME_INF && quota > parent_quota)
				return -EINVAL;
		}
	}
	cfs_b->hierarchical_quota = quota;

	return 0;
}

static int __cfs_schedulable(struct task_group *tg, u64 period, u64 quota)
{
	int ret;
	struct cfs_schedulable_data data = {
		.tg = tg,
		.period = period,
		.quota = quota,
	};

	if (quota != RUNTIME_INF) {
		do_div(data.period, NSEC_PER_USEC);
		do_div(data.quota, NSEC_PER_USEC);
	}

	rcu_read_lock();
	ret = walk_tg_tree(tg_cfs_schedulable_down, tg_nop, &data);
	rcu_read_unlock();

	return ret;
}

static int cpu_cfs_stat_show(struct seq_file *sf, void *v)
{
	struct task_group *tg = css_tg(seq_css(sf));
	struct cfs_bandwidth *cfs_b = &tg->cfs_bandwidth;

	seq_printf(sf, "nr_periods %d\n", cfs_b->nr_periods);
	seq_printf(sf, "nr_throttled %d\n", cfs_b->nr_throttled);
	seq_printf(sf, "throttled_time %llu\n", cfs_b->throttled_time);

	if (schedstat_enabled() && tg != &root_task_group) {
		u64 ws = 0;
		int i;

		for_each_possible_cpu(i)
			ws += schedstat_val(tg->se[i]->statistics.wait_sum);

		seq_printf(sf, "wait_sum %llu\n", ws);
	}

	return 0;
}
#endif /* CONFIG_CFS_BANDWIDTH */
#endif /* CONFIG_FAIR_GROUP_SCHED */

#ifdef CONFIG_RT_GROUP_SCHED
static int cpu_rt_runtime_write(struct cgroup_subsys_state *css,
				struct cftype *cft, s64 val)
{
	return sched_group_set_rt_runtime(css_tg(css), val);
}

static s64 cpu_rt_runtime_read(struct cgroup_subsys_state *css,
			       struct cftype *cft)
{
	return sched_group_rt_runtime(css_tg(css));
}

static int cpu_rt_period_write_uint(struct cgroup_subsys_state *css,
				    struct cftype *cftype, u64 rt_period_us)
{
	return sched_group_set_rt_period(css_tg(css), rt_period_us);
}

static u64 cpu_rt_period_read_uint(struct cgroup_subsys_state *css,
				   struct cftype *cft)
{
	return sched_group_rt_period(css_tg(css));
}
#endif /* CONFIG_RT_GROUP_SCHED */

static struct cftype cpu_legacy_files[] = {
#ifdef CONFIG_FAIR_GROUP_SCHED
	{
		.name = "shares",
		.read_u64 = cpu_shares_read_u64,
		.write_u64 = cpu_shares_write_u64,
	},
#endif
#ifdef CONFIG_CFS_BANDWIDTH
	{
		.name = "cfs_quota_us",
		.read_s64 = cpu_cfs_quota_read_s64,
		.write_s64 = cpu_cfs_quota_write_s64,
	},
	{
		.name = "cfs_period_us",
		.read_u64 = cpu_cfs_period_read_u64,
		.write_u64 = cpu_cfs_period_write_u64,
	},
	{
		.name = "stat",
		.seq_show = cpu_cfs_stat_show,
	},
#endif
#ifdef CONFIG_RT_GROUP_SCHED
	{
		.name = "rt_runtime_us",
		.read_s64 = cpu_rt_runtime_read,
		.write_s64 = cpu_rt_runtime_write,
	},
	{
		.name = "rt_period_us",
		.read_u64 = cpu_rt_period_read_uint,
		.write_u64 = cpu_rt_period_write_uint,
	},
#endif
#ifdef CONFIG_UCLAMP_TASK_GROUP
	{
		.name = "uclamp.min",
		.flags = CFTYPE_NOT_ON_ROOT,
		.seq_show = cpu_uclamp_min_show,
		.write = cpu_uclamp_min_write,
	},
	{
		.name = "uclamp.max",
		.flags = CFTYPE_NOT_ON_ROOT,
		.seq_show = cpu_uclamp_max_show,
		.write = cpu_uclamp_max_write,
	},
	{
		.name = "uclamp.latency_sensitive",
		.flags = CFTYPE_NOT_ON_ROOT,
		.read_u64 = cpu_uclamp_ls_read_u64,
		.write_u64 = cpu_uclamp_ls_write_u64,
	},
#endif
	{ }	/* Terminate */
};

static int cpu_extra_stat_show(struct seq_file *sf,
			       struct cgroup_subsys_state *css)
{
#ifdef CONFIG_CFS_BANDWIDTH
	{
		struct task_group *tg = css_tg(css);
		struct cfs_bandwidth *cfs_b = &tg->cfs_bandwidth;
		u64 throttled_usec;

		throttled_usec = cfs_b->throttled_time;
		do_div(throttled_usec, NSEC_PER_USEC);

		seq_printf(sf, "nr_periods %d\n"
			   "nr_throttled %d\n"
			   "throttled_usec %llu\n",
			   cfs_b->nr_periods, cfs_b->nr_throttled,
			   throttled_usec);
	}
#endif
	return 0;
}

#ifdef CONFIG_FAIR_GROUP_SCHED
static u64 cpu_weight_read_u64(struct cgroup_subsys_state *css,
			       struct cftype *cft)
{
	struct task_group *tg = css_tg(css);
	u64 weight = scale_load_down(tg->shares);

	return DIV_ROUND_CLOSEST_ULL(weight * CGROUP_WEIGHT_DFL, 1024);
}

static int cpu_weight_write_u64(struct cgroup_subsys_state *css,
				struct cftype *cft, u64 weight)
{
	/*
	 * cgroup weight knobs should use the common MIN, DFL and MAX
	 * values which are 1, 100 and 10000 respectively.  While it loses
	 * a bit of range on both ends, it maps pretty well onto the shares
	 * value used by scheduler and the round-trip conversions preserve
	 * the original value over the entire range.
	 */
	if (weight < CGROUP_WEIGHT_MIN || weight > CGROUP_WEIGHT_MAX)
		return -ERANGE;

	weight = DIV_ROUND_CLOSEST_ULL(weight * 1024, CGROUP_WEIGHT_DFL);

	return sched_group_set_shares(css_tg(css), scale_load(weight));
}

static s64 cpu_weight_nice_read_s64(struct cgroup_subsys_state *css,
				    struct cftype *cft)
{
	unsigned long weight = scale_load_down(css_tg(css)->shares);
	int last_delta = INT_MAX;
	int prio, delta;

	/* find the closest nice value to the current weight */
	for (prio = 0; prio < ARRAY_SIZE(sched_prio_to_weight); prio++) {
		delta = abs(sched_prio_to_weight[prio] - weight);
		if (delta >= last_delta)
			break;
		last_delta = delta;
	}

	return PRIO_TO_NICE(prio - 1 + MAX_RT_PRIO);
}

static int cpu_weight_nice_write_s64(struct cgroup_subsys_state *css,
				     struct cftype *cft, s64 nice)
{
	unsigned long weight;
	int idx;

	if (nice < MIN_NICE || nice > MAX_NICE)
		return -ERANGE;

	idx = NICE_TO_PRIO(nice) - MAX_RT_PRIO;
	idx = array_index_nospec(idx, 40);
	weight = sched_prio_to_weight[idx];

	return sched_group_set_shares(css_tg(css), scale_load(weight));
}
#endif

static void __maybe_unused cpu_period_quota_print(struct seq_file *sf,
						  long period, long quota)
{
	if (quota < 0)
		seq_puts(sf, "max");
	else
		seq_printf(sf, "%ld", quota);

	seq_printf(sf, " %ld\n", period);
}

/* caller should put the current value in *@periodp before calling */
static int __maybe_unused cpu_period_quota_parse(char *buf,
						 u64 *periodp, u64 *quotap)
{
	char tok[21];	/* U64_MAX */

	if (sscanf(buf, "%20s %llu", tok, periodp) < 1)
		return -EINVAL;

	*periodp *= NSEC_PER_USEC;

	if (sscanf(tok, "%llu", quotap))
		*quotap *= NSEC_PER_USEC;
	else if (!strcmp(tok, "max"))
		*quotap = RUNTIME_INF;
	else
		return -EINVAL;

	return 0;
}

#ifdef CONFIG_CFS_BANDWIDTH
static int cpu_max_show(struct seq_file *sf, void *v)
{
	struct task_group *tg = css_tg(seq_css(sf));

	cpu_period_quota_print(sf, tg_get_cfs_period(tg), tg_get_cfs_quota(tg));
	return 0;
}

static ssize_t cpu_max_write(struct kernfs_open_file *of,
			     char *buf, size_t nbytes, loff_t off)
{
	struct task_group *tg = css_tg(of_css(of));
	u64 period = tg_get_cfs_period(tg);
	u64 quota;
	int ret;

	ret = cpu_period_quota_parse(buf, &period, &quota);
	if (!ret)
		ret = tg_set_cfs_bandwidth(tg, period, quota);
	return ret ?: nbytes;
}
#endif

static struct cftype cpu_files[] = {
#ifdef CONFIG_FAIR_GROUP_SCHED
	{
		.name = "weight",
		.flags = CFTYPE_NOT_ON_ROOT,
		.read_u64 = cpu_weight_read_u64,
		.write_u64 = cpu_weight_write_u64,
	},
	{
		.name = "weight.nice",
		.flags = CFTYPE_NOT_ON_ROOT,
		.read_s64 = cpu_weight_nice_read_s64,
		.write_s64 = cpu_weight_nice_write_s64,
	},
#endif
#ifdef CONFIG_CFS_BANDWIDTH
	{
		.name = "max",
		.flags = CFTYPE_NOT_ON_ROOT,
		.seq_show = cpu_max_show,
		.write = cpu_max_write,
	},
#endif
#ifdef CONFIG_UCLAMP_TASK_GROUP
	{
		.name = "uclamp.min",
		.flags = CFTYPE_NOT_ON_ROOT,
		.seq_show = cpu_uclamp_min_show,
		.write = cpu_uclamp_min_write,
	},
	{
		.name = "uclamp.max",
		.flags = CFTYPE_NOT_ON_ROOT,
		.seq_show = cpu_uclamp_max_show,
		.write = cpu_uclamp_max_write,
	},
	{
		.name = "uclamp.latency_sensitive",
		.flags = CFTYPE_NOT_ON_ROOT,
		.read_u64 = cpu_uclamp_ls_read_u64,
		.write_u64 = cpu_uclamp_ls_write_u64,
	},
#endif
	{ }	/* terminate */
};

struct cgroup_subsys cpu_cgrp_subsys = {
	.css_alloc	= cpu_cgroup_css_alloc,
	.css_online	= cpu_cgroup_css_online,
	.css_released	= cpu_cgroup_css_released,
	.css_free	= cpu_cgroup_css_free,
	.css_extra_stat_show = cpu_extra_stat_show,
	.fork		= cpu_cgroup_fork,
	.can_attach	= cpu_cgroup_can_attach,
	.attach		= cpu_cgroup_attach,
	.legacy_cftypes	= cpu_legacy_files,
	.dfl_cftypes	= cpu_files,
	.early_init	= true,
	.threaded	= true,
};

#endif	/* CONFIG_CGROUP_SCHED */

void dump_cpu_task(int cpu)
{
	pr_info("Task dump for CPU %d:\n", cpu);
	sched_show_task(cpu_curr(cpu));
}

/*
 * Nice levels are multiplicative, with a gentle 10% change for every
 * nice level changed. I.e. when a CPU-bound task goes from nice 0 to
 * nice 1, it will get ~10% less CPU time than another CPU-bound task
 * that remained on nice 0.
 *
 * The "10% effect" is relative and cumulative: from _any_ nice level,
 * if you go up 1 level, it's -10% CPU usage, if you go down 1 level
 * it's +10% CPU usage. (to achieve that we use a multiplier of 1.25.
 * If a task goes up by ~10% and another task goes down by ~10% then
 * the relative distance between them is ~25%.)
 */
const int sched_prio_to_weight[40] = {
 /* -20 */     88761,     71755,     56483,     46273,     36291,
 /* -15 */     29154,     23254,     18705,     14949,     11916,
 /* -10 */      9548,      7620,      6100,      4904,      3906,
 /*  -5 */      3121,      2501,      1991,      1586,      1277,
 /*   0 */      1024,       820,       655,       526,       423,
 /*   5 */       335,       272,       215,       172,       137,
 /*  10 */       110,        87,        70,        56,        45,
 /*  15 */        36,        29,        23,        18,        15,
};

/*
 * Inverse (2^32/x) values of the sched_prio_to_weight[] array, precalculated.
 *
 * In cases where the weight does not change often, we can use the
 * precalculated inverse to speed up arithmetics by turning divisions
 * into multiplications:
 */
const u32 sched_prio_to_wmult[40] = {
 /* -20 */     48388,     59856,     76040,     92818,    118348,
 /* -15 */    147320,    184698,    229616,    287308,    360437,
 /* -10 */    449829,    563644,    704093,    875809,   1099582,
 /*  -5 */   1376151,   1717300,   2157191,   2708050,   3363326,
 /*   0 */   4194304,   5237765,   6557202,   8165337,  10153587,
 /*   5 */  12820798,  15790321,  19976592,  24970740,  31350126,
 /*  10 */  39045157,  49367440,  61356676,  76695844,  95443717,
 /*  15 */ 119304647, 148102320, 186737708, 238609294, 286331153,
};

void call_trace_sched_update_nr_running(struct rq *rq, int count)
{
        trace_sched_update_nr_running_tp(rq, count);
}<|MERGE_RESOLUTION|>--- conflicted
+++ resolved
@@ -5669,10 +5669,7 @@
 	if (!(attr->sched_flags & SCHED_FLAG_KEEP_PARAMS)) {
 		__setscheduler_params(p, attr);
 		__setscheduler_prio(p, newprio);
-<<<<<<< HEAD
-=======
 		trace_android_rvh_setscheduler(p);
->>>>>>> 8a30a2ca
 	}
 	__setscheduler_uclamp(p, attr);
 
