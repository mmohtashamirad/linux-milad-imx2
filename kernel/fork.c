--- conflicted
+++ resolved
@@ -586,11 +586,7 @@
 static __latent_entropy int dup_mmap(struct mm_struct *mm,
 					struct mm_struct *oldmm)
 {
-<<<<<<< HEAD
-	struct vm_area_struct *mpnt, *tmp, *prev, **pprev;
-=======
 	struct vm_area_struct *mpnt, *tmp;
->>>>>>> 429562c3
 	int retval;
 	unsigned long charge = 0;
 	LIST_HEAD(uf);
@@ -617,10 +613,6 @@
 	mm->exec_vm = oldmm->exec_vm;
 	mm->stack_vm = oldmm->stack_vm;
 
-<<<<<<< HEAD
-	pprev = &mm->mmap;
-=======
->>>>>>> 429562c3
 	retval = ksm_fork(mm, oldmm);
 	if (retval)
 		goto out;
@@ -693,19 +685,7 @@
 		 * Copy/update hugetlb private vma information.
 		 */
 		if (is_vm_hugetlb_page(tmp))
-<<<<<<< HEAD
-			reset_vma_resv_huge_pages(tmp);
-
-		/*
-		 * Link in the new vma and copy the page table entries.
-		 */
-		*pprev = tmp;
-		pprev = &tmp->vm_next;
-		tmp->vm_prev = prev;
-		prev = tmp;
-=======
 			hugetlb_dup_vma_private(tmp);
->>>>>>> 429562c3
 
 		/* Link the vma into the MT */
 		mas.index = tmp->vm_start;
@@ -1138,10 +1118,6 @@
 static struct mm_struct *mm_init(struct mm_struct *mm, struct task_struct *p,
 	struct user_namespace *user_ns)
 {
-<<<<<<< HEAD
-	mm->mmap = NULL;
-=======
->>>>>>> 429562c3
 	mt_init_flags(&mm->mm_mt, MM_MT_FLAGS);
 	mt_set_external_lock(&mm->mm_mt, &mm->mmap_lock);
 	atomic_set(&mm->mm_users, 1);
